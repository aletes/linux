Memory Resource Controller(Memcg)  Implementation Memo.
Last Updated: 2010/2
Base Kernel Version: based on 2.6.33-rc7-mm(candidate for 34).

Because VM is getting complex (one of reasons is memcg...), memcg's behavior
is complex. This is a document for memcg's internal behavior.
Please note that implementation details can be changed.

(*) Topics on API should be in Documentation/cgroups/memory.txt)

0. How to record usage ?
   2 objects are used.

   page_cgroup ....an object per page.
	Allocated at boot or memory hotplug. Freed at memory hot removal.

   swap_cgroup ... an entry per swp_entry.
	Allocated at swapon(). Freed at swapoff().

   The page_cgroup has USED bit and double count against a page_cgroup never
   occurs. swap_cgroup is used only when a charged page is swapped-out.

1. Charge

   a page/swp_entry may be charged (usage += PAGE_SIZE) at

	mem_cgroup_newpage_charge()
	  Called at new page fault and Copy-On-Write.

	mem_cgroup_try_charge_swapin()
	  Called at do_swap_page() (page fault on swap entry) and swapoff.
	  Followed by charge-commit-cancel protocol. (With swap accounting)
	  At commit, a charge recorded in swap_cgroup is removed.

	mem_cgroup_cache_charge()
	  Called at add_to_page_cache()

	mem_cgroup_cache_charge_swapin()
	  Called at shmem's swapin.

	mem_cgroup_prepare_migration()
	  Called before migration. "extra" charge is done and followed by
	  charge-commit-cancel protocol.
	  At commit, charge against oldpage or newpage will be committed.

2. Uncharge
  a page/swp_entry may be uncharged (usage -= PAGE_SIZE) by

	mem_cgroup_uncharge_page()
	  Called when an anonymous page is fully unmapped. I.e., mapcount goes
	  to 0. If the page is SwapCache, uncharge is delayed until
	  mem_cgroup_uncharge_swapcache().

	mem_cgroup_uncharge_cache_page()
	  Called when a page-cache is deleted from radix-tree. If the page is
	  SwapCache, uncharge is delayed until mem_cgroup_uncharge_swapcache().

	mem_cgroup_uncharge_swapcache()
	  Called when SwapCache is removed from radix-tree. The charge itself
	  is moved to swap_cgroup. (If mem+swap controller is disabled, no
	  charge to swap occurs.)

	mem_cgroup_uncharge_swap()
	  Called when swp_entry's refcnt goes down to 0. A charge against swap
	  disappears.

	mem_cgroup_end_migration(old, new)
	At success of migration old is uncharged (if necessary), a charge
	to new page is committed. At failure, charge to old page is committed.

3. charge-commit-cancel
	In some case, we can't know this "charge" is valid or not at charging
	(because of races).
	To handle such case, there are charge-commit-cancel functions.
		mem_cgroup_try_charge_XXX
		mem_cgroup_commit_charge_XXX
		mem_cgroup_cancel_charge_XXX
	these are used in swap-in and migration.

	At try_charge(), there are no flags to say "this page is charged".
	at this point, usage += PAGE_SIZE.

	At commit(), the function checks the page should be charged or not
	and set flags or avoid charging.(usage -= PAGE_SIZE)

	At cancel(), simply usage -= PAGE_SIZE.

Under below explanation, we assume CONFIG_MEM_RES_CTRL_SWAP=y.

4. Anonymous
	Anonymous page is newly allocated at
		  - page fault into MAP_ANONYMOUS mapping.
		  - Copy-On-Write.
 	It is charged right after it's allocated before doing any page table
	related operations. Of course, it's uncharged when another page is used
	for the fault address.

	At freeing anonymous page (by exit() or munmap()), zap_pte() is called
	and pages for ptes are freed one by one.(see mm/memory.c). Uncharges
	are done at page_remove_rmap() when page_mapcount() goes down to 0.

	Another page freeing is by page-reclaim (vmscan.c) and anonymous
	pages are swapped out. In this case, the page is marked as
	PageSwapCache(). uncharge() routine doesn't uncharge the page marked
	as SwapCache(). It's delayed until __delete_from_swap_cache().

	4.1 Swap-in.
	At swap-in, the page is taken from swap-cache. There are 2 cases.

	(a) If the SwapCache is newly allocated and read, it has no charges.
	(b) If the SwapCache has been mapped by processes, it has been
	    charged already.

	This swap-in is one of the most complicated work. In do_swap_page(),
	following events occur when pte is unchanged.

	(1) the page (SwapCache) is looked up.
	(2) lock_page()
	(3) try_charge_swapin()
	(4) reuse_swap_page() (may call delete_swap_cache())
	(5) commit_charge_swapin()
	(6) swap_free().

	Considering following situation for example.

	(A) The page has not been charged before (2) and reuse_swap_page()
	    doesn't call delete_from_swap_cache().
	(B) The page has not been charged before (2) and reuse_swap_page()
	    calls delete_from_swap_cache().
	(C) The page has been charged before (2) and reuse_swap_page() doesn't
	    call delete_from_swap_cache().
	(D) The page has been charged before (2) and reuse_swap_page() calls
	    delete_from_swap_cache().

	    memory.usage/memsw.usage changes to this page/swp_entry will be
	 Case          (A)      (B)       (C)     (D)
         Event
       Before (2)     0/ 1     0/ 1      1/ 1    1/ 1
          ===========================================
          (3)        +1/+1    +1/+1     +1/+1   +1/+1
          (4)          -       0/ 0       -     -1/ 0
          (5)         0/-1     0/ 0     -1/-1    0/ 0
          (6)          -       0/-1       -      0/-1
          ===========================================
       Result         1/ 1     1/ 1      1/ 1    1/ 1

       In any cases, charges to this page should be 1/ 1.

	4.2 Swap-out.
	At swap-out, typical state transition is below.

	(a) add to swap cache. (marked as SwapCache)
	    swp_entry's refcnt += 1.
	(b) fully unmapped.
	    swp_entry's refcnt += # of ptes.
	(c) write back to swap.
	(d) delete from swap cache. (remove from SwapCache)
	    swp_entry's refcnt -= 1.


	At (b), the page is marked as SwapCache and not uncharged.
	At (d), the page is removed from SwapCache and a charge in page_cgroup
	is moved to swap_cgroup.

	Finally, at task exit,
	(e) zap_pte() is called and swp_entry's refcnt -=1 -> 0.
	Here, a charge in swap_cgroup disappears.

5. Page Cache
   	Page Cache is charged at
	- add_to_page_cache_locked().

	uncharged at
	- __remove_from_page_cache().

	The logic is very clear. (About migration, see below)
	Note: __remove_from_page_cache() is called by remove_from_page_cache()
	and __remove_mapping().

6. Shmem(tmpfs) Page Cache
	Memcg's charge/uncharge have special handlers of shmem. The best way
	to understand shmem's page state transition is to read mm/shmem.c.
	But brief explanation of the behavior of memcg around shmem will be
	helpful to understand the logic.

	Shmem's page (just leaf page, not direct/indirect block) can be on
		- radix-tree of shmem's inode.
		- SwapCache.
		- Both on radix-tree and SwapCache. This happens at swap-in
		  and swap-out,

	It's charged when...
	- A new page is added to shmem's radix-tree.
	- A swp page is read. (move a charge from swap_cgroup to page_cgroup)
	It's uncharged when
	- A page is removed from radix-tree and not SwapCache.
	- When SwapCache is removed, a charge is moved to swap_cgroup.
	- When swp_entry's refcnt goes down to 0, a charge in swap_cgroup
	  disappears.

7. Page Migration
   	One of the most complicated functions is page-migration-handler.
	Memcg has 2 routines. Assume that we are migrating a page's contents
	from OLDPAGE to NEWPAGE.

	Usual migration logic is..
	(a) remove the page from LRU.
	(b) allocate NEWPAGE (migration target)
	(c) lock by lock_page().
	(d) unmap all mappings.
	(e-1) If necessary, replace entry in radix-tree.
	(e-2) move contents of a page.
	(f) map all mappings again.
	(g) pushback the page to LRU.
	(-) OLDPAGE will be freed.

	Before (g), memcg should complete all necessary charge/uncharge to
	NEWPAGE/OLDPAGE.

	The point is....
	- If OLDPAGE is anonymous, all charges will be dropped at (d) because
          try_to_unmap() drops all mapcount and the page will not be
	  SwapCache.

	- If OLDPAGE is SwapCache, charges will be kept at (g) because
	  __delete_from_swap_cache() isn't called at (e-1)

	- If OLDPAGE is page-cache, charges will be kept at (g) because
	  remove_from_swap_cache() isn't called at (e-1)

	memcg provides following hooks.

	- mem_cgroup_prepare_migration(OLDPAGE)
	  Called after (b) to account a charge (usage += PAGE_SIZE) against
	  memcg which OLDPAGE belongs to.

        - mem_cgroup_end_migration(OLDPAGE, NEWPAGE)
	  Called after (f) before (g).
	  If OLDPAGE is used, commit OLDPAGE again. If OLDPAGE is already
	  charged, a charge by prepare_migration() is automatically canceled.
	  If NEWPAGE is used, commit NEWPAGE and uncharge OLDPAGE.

	  But zap_pte() (by exit or munmap) can be called while migration,
	  we have to check if OLDPAGE/NEWPAGE is a valid page after commit().

8. LRU
        Each memcg has its own private LRU. Now, its handling is under global
	VM's control (means that it's handled under global zone->lru_lock).
	Almost all routines around memcg's LRU is called by global LRU's
	list management functions under zone->lru_lock().

	A special function is mem_cgroup_isolate_pages(). This scans
	memcg's private LRU and call __isolate_lru_page() to extract a page
	from LRU.
	(By __isolate_lru_page(), the page is removed from both of global and
	 private LRU.)


9. Typical Tests.

 Tests for racy cases.

 9.1 Small limit to memcg.
	When you do test to do racy case, it's good test to set memcg's limit
	to be very small rather than GB. Many races found in the test under
	xKB or xxMB limits.
	(Memory behavior under GB and Memory behavior under MB shows very
	 different situation.)

 9.2 Shmem
	Historically, memcg's shmem handling was poor and we saw some amount
	of troubles here. This is because shmem is page-cache but can be
	SwapCache. Test with shmem/tmpfs is always good test.

 9.3 Migration
	For NUMA, migration is an another special case. To do easy test, cpuset
	is useful. Following is a sample script to do migration.

	mount -t cgroup -o cpuset none /opt/cpuset

	mkdir /opt/cpuset/01
	echo 1 > /opt/cpuset/01/cpuset.cpus
	echo 0 > /opt/cpuset/01/cpuset.mems
	echo 1 > /opt/cpuset/01/cpuset.memory_migrate
	mkdir /opt/cpuset/02
	echo 1 > /opt/cpuset/02/cpuset.cpus
	echo 1 > /opt/cpuset/02/cpuset.mems
	echo 1 > /opt/cpuset/02/cpuset.memory_migrate

	In above set, when you moves a task from 01 to 02, page migration to
	node 0 to node 1 will occur. Following is a script to migrate all
	under cpuset.
	--
	move_task()
	{
	for pid in $1
        do
                /bin/echo $pid >$2/tasks 2>/dev/null
		echo -n $pid
		echo -n " "
        done
	echo END
	}

	G1_TASK=`cat ${G1}/tasks`
	G2_TASK=`cat ${G2}/tasks`
	move_task "${G1_TASK}" ${G2} &
	--
 9.4 Memory hotplug.
	memory hotplug test is one of good test.
	to offline memory, do following.
	# echo offline > /sys/devices/system/memory/memoryXXX/state
	(XXX is the place of memory)
	This is an easy way to test page migration, too.

 9.5 mkdir/rmdir
	When using hierarchy, mkdir/rmdir test should be done.
	Use tests like the following.

	echo 1 >/opt/cgroup/01/memory/use_hierarchy
	mkdir /opt/cgroup/01/child_a
	mkdir /opt/cgroup/01/child_b

	set limit to 01.
	add limit to 01/child_b
	run jobs under child_a and child_b

	create/delete following groups at random while jobs are running.
	/opt/cgroup/01/child_a/child_aa
	/opt/cgroup/01/child_b/child_bb
	/opt/cgroup/01/child_c

	running new jobs in new group is also good.

 9.6 Mount with other subsystems.
	Mounting with other subsystems is a good test because there is a
	race and lock dependency with other cgroup subsystems.

	example)
	# mount -t cgroup none /cgroup -o cpuset,memory,cpu,devices

	and do task move, mkdir, rmdir etc...under this.

 9.7 swapoff.
	Besides management of swap is one of complicated parts of memcg,
	call path of swap-in at swapoff is not same as usual swap-in path..
	It's worth to be tested explicitly.

	For example, test like following is good.
	(Shell-A)
	# mount -t cgroup none /cgroup -o memory
	# mkdir /cgroup/test
	# echo 40M > /cgroup/test/memory.limit_in_bytes
	# echo 0 > /cgroup/test/tasks
	Run malloc(100M) program under this. You'll see 60M of swaps.
	(Shell-B)
	# move all tasks in /cgroup/test to /cgroup
	# /sbin/swapoff -a
	# rmdir /cgroup/test
	# kill malloc task.

	Of course, tmpfs v.s. swapoff test should be tested, too.

 9.8 OOM-Killer
	Out-of-memory caused by memcg's limit will kill tasks under
	the memcg. When hierarchy is used, a task under hierarchy
	will be killed by the kernel.
	In this case, panic_on_oom shouldn't be invoked and tasks
	in other groups shouldn't be killed.

	It's not difficult to cause OOM under memcg as following.
	Case A) when you can swapoff
	#swapoff -a
	#echo 50M > /memory.limit_in_bytes
	run 51M of malloc

	Case B) when you use mem+swap limitation.
	#echo 50M > memory.limit_in_bytes
	#echo 50M > memory.memsw.limit_in_bytes
	run 51M of malloc

 9.9 Move charges at task migration
	Charges associated with a task can be moved along with task migration.

	(Shell-A)
	#mkdir /cgroup/A
	#echo $$ >/cgroup/A/tasks
	run some programs which uses some amount of memory in /cgroup/A.

	(Shell-B)
	#mkdir /cgroup/B
	#echo 1 >/cgroup/B/memory.move_charge_at_immigrate
	#echo "pid of the program running in group A" >/cgroup/B/tasks

	You can see charges have been moved by reading *.usage_in_bytes or
	memory.stat of both A and B.
	See 8.2 of Documentation/cgroups/memory.txt to see what value should be
	written to move_charge_at_immigrate.

 9.10 Memory thresholds
<<<<<<< HEAD
	Memory controler implements memory thresholds using cgroups notification
=======
	Memory controller implements memory thresholds using cgroups notification
>>>>>>> 3cbea436
	API. You can use Documentation/cgroups/cgroup_event_listener.c to test
	it.

	(Shell-A) Create cgroup and run event listener
	# mkdir /cgroup/A
	# ./cgroup_event_listener /cgroup/A/memory.usage_in_bytes 5M

	(Shell-B) Add task to cgroup and try to allocate and free memory
	# echo $$ >/cgroup/A/tasks
	# a="$(dd if=/dev/zero bs=1M count=10)"
	# a=

	You will see message from cgroup_event_listener every time you cross
	the thresholds.

	Use /cgroup/A/memory.memsw.usage_in_bytes to test memsw thresholds.

	It's good idea to test root cgroup as well.<|MERGE_RESOLUTION|>--- conflicted
+++ resolved
@@ -398,11 +398,7 @@
 	written to move_charge_at_immigrate.
 
  9.10 Memory thresholds
-<<<<<<< HEAD
-	Memory controler implements memory thresholds using cgroups notification
-=======
 	Memory controller implements memory thresholds using cgroups notification
->>>>>>> 3cbea436
 	API. You can use Documentation/cgroups/cgroup_event_listener.c to test
 	it.
 
