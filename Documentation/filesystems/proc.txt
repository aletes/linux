------------------------------------------------------------------------------
                       T H E  /proc   F I L E S Y S T E M
------------------------------------------------------------------------------
/proc/sys         Terrehon Bowden <terrehon@pacbell.net>        October 7 1999
                  Bodo Bauer <bb@ricochet.net>

2.4.x update	  Jorge Nerin <comandante@zaralinux.com>      November 14 2000
move /proc/sys	  Shen Feng <shen@cn.fujitsu.com>		  April 1 2009
------------------------------------------------------------------------------
Version 1.3                                              Kernel version 2.2.12
					      Kernel version 2.4.0-test11-pre4
------------------------------------------------------------------------------
fixes/update part 1.1  Stefani Seibold <stefani@seibold.net>       June 9 2009

Table of Contents
-----------------

  0     Preface
  0.1	Introduction/Credits
  0.2	Legal Stuff

  1	Collecting System Information
  1.1	Process-Specific Subdirectories
  1.2	Kernel data
  1.3	IDE devices in /proc/ide
  1.4	Networking info in /proc/net
  1.5	SCSI info
  1.6	Parallel port info in /proc/parport
  1.7	TTY info in /proc/tty
  1.8	Miscellaneous kernel statistics in /proc/stat
  1.9 Ext4 file system parameters

  2	Modifying System Parameters

  3	Per-Process Parameters
  3.1	/proc/<pid>/oom_adj & /proc/<pid>/oom_score_adj - Adjust the oom-killer
								score
  3.2	/proc/<pid>/oom_score - Display current oom-killer score
  3.3	/proc/<pid>/io - Display the IO accounting fields
  3.4	/proc/<pid>/coredump_filter - Core dump filtering settings
  3.5	/proc/<pid>/mountinfo - Information about mounts
  3.6	/proc/<pid>/comm  & /proc/<pid>/task/<tid>/comm


------------------------------------------------------------------------------
Preface
------------------------------------------------------------------------------

0.1 Introduction/Credits
------------------------

This documentation is  part of a soon (or  so we hope) to be  released book on
the SuSE  Linux distribution. As  there is  no complete documentation  for the
/proc file system and we've used  many freely available sources to write these
chapters, it  seems only fair  to give the work  back to the  Linux community.
This work is  based on the 2.2.*  kernel version and the  upcoming 2.4.*. I'm
afraid it's still far from complete, but we  hope it will be useful. As far as
we know, it is the first 'all-in-one' document about the /proc file system. It
is focused  on the Intel  x86 hardware,  so if you  are looking for  PPC, ARM,
SPARC, AXP, etc., features, you probably  won't find what you are looking for.
It also only covers IPv4 networking, not IPv6 nor other protocols - sorry. But
additions and patches  are welcome and will  be added to this  document if you
mail them to Bodo.

We'd like  to  thank Alan Cox, Rik van Riel, and Alexey Kuznetsov and a lot of
other people for help compiling this documentation. We'd also like to extend a
special thank  you to Andi Kleen for documentation, which we relied on heavily
to create  this  document,  as well as the additional information he provided.
Thanks to  everybody  else  who contributed source or docs to the Linux kernel
and helped create a great piece of software... :)

If you  have  any comments, corrections or additions, please don't hesitate to
contact Bodo  Bauer  at  bb@ricochet.net.  We'll  be happy to add them to this
document.

The   latest   version    of   this   document   is    available   online   at
http://tldp.org/LDP/Linux-Filesystem-Hierarchy/html/proc.html

If  the above  direction does  not works  for you,  you could  try the  kernel
mailing  list  at  linux-kernel@vger.kernel.org  and/or try  to  reach  me  at
comandante@zaralinux.com.

0.2 Legal Stuff
---------------

We don't  guarantee  the  correctness  of this document, and if you come to us
complaining about  how  you  screwed  up  your  system  because  of  incorrect
documentation, we won't feel responsible...

------------------------------------------------------------------------------
CHAPTER 1: COLLECTING SYSTEM INFORMATION
------------------------------------------------------------------------------

------------------------------------------------------------------------------
In This Chapter
------------------------------------------------------------------------------
* Investigating  the  properties  of  the  pseudo  file  system  /proc and its
  ability to provide information on the running Linux system
* Examining /proc's structure
* Uncovering  various  information  about the kernel and the processes running
  on the system
------------------------------------------------------------------------------


The proc  file  system acts as an interface to internal data structures in the
kernel. It  can  be  used to obtain information about the system and to change
certain kernel parameters at runtime (sysctl).

First, we'll  take  a  look  at the read-only parts of /proc. In Chapter 2, we
show you how you can use /proc/sys to change settings.

1.1 Process-Specific Subdirectories
-----------------------------------

The directory  /proc  contains  (among other things) one subdirectory for each
process running on the system, which is named after the process ID (PID).

The link  self  points  to  the  process reading the file system. Each process
subdirectory has the entries listed in Table 1-1.


Table 1-1: Process specific entries in /proc
..............................................................................
 File		Content
 clear_refs	Clears page referenced bits shown in smaps output
 cmdline	Command line arguments
 cpu		Current and last cpu in which it was executed	(2.4)(smp)
 cwd		Link to the current working directory
 environ	Values of environment variables
 exe		Link to the executable of this process
 fd		Directory, which contains all file descriptors
 maps		Memory maps to executables and library files	(2.4)
 mem		Memory held by this process
 root		Link to the root directory of this process
 stat		Process status
 statm		Process memory status information
 status		Process status in human readable form
 wchan		If CONFIG_KALLSYMS is set, a pre-decoded wchan
 pagemap	Page table
 stack		Report full stack trace, enable via CONFIG_STACKTRACE
 smaps		a extension based on maps, showing the memory consumption of
		each mapping
..............................................................................

For example, to get the status information of a process, all you have to do is
read the file /proc/PID/status:

  >cat /proc/self/status
  Name:   cat
  State:  R (running)
  Tgid:   5452
  Pid:    5452
  PPid:   743
  TracerPid:      0						(2.4)
  Uid:    501     501     501     501
  Gid:    100     100     100     100
  FDSize: 256
  Groups: 100 14 16
  VmPeak:     5004 kB
  VmSize:     5004 kB
  VmLck:         0 kB
  VmHWM:       476 kB
  VmRSS:       476 kB
  VmData:      156 kB
  VmStk:        88 kB
  VmExe:        68 kB
  VmLib:      1412 kB
  VmPTE:        20 kb
  VmSwap:        0 kB
  Threads:        1
  SigQ:   0/28578
  SigPnd: 0000000000000000
  ShdPnd: 0000000000000000
  SigBlk: 0000000000000000
  SigIgn: 0000000000000000
  SigCgt: 0000000000000000
  CapInh: 00000000fffffeff
  CapPrm: 0000000000000000
  CapEff: 0000000000000000
  CapBnd: ffffffffffffffff
  voluntary_ctxt_switches:        0
  nonvoluntary_ctxt_switches:     1

This shows you nearly the same information you would get if you viewed it with
the ps  command.  In  fact,  ps  uses  the  proc  file  system  to  obtain its
information.  But you get a more detailed  view of the  process by reading the
file /proc/PID/status. It fields are described in table 1-2.

The  statm  file  contains  more  detailed  information about the process
memory usage. Its seven fields are explained in Table 1-3.  The stat file
contains details information about the process itself.  Its fields are
explained in Table 1-4.

(for SMP CONFIG users)
For making accounting scalable, RSS related information are handled in
asynchronous manner and the vaule may not be very precise. To see a precise
snapshot of a moment, you can see /proc/<pid>/smaps file and scan page table.
It's slow but very precise.

Table 1-2: Contents of the status files (as of 2.6.30-rc7)
..............................................................................
 Field                       Content
 Name                        filename of the executable
 State                       state (R is running, S is sleeping, D is sleeping
                             in an uninterruptible wait, Z is zombie,
			     T is traced or stopped)
 Tgid                        thread group ID
 Pid                         process id
 PPid                        process id of the parent process
 TracerPid                   PID of process tracing this process (0 if not)
 Uid                         Real, effective, saved set, and  file system UIDs
 Gid                         Real, effective, saved set, and  file system GIDs
 FDSize                      number of file descriptor slots currently allocated
 Groups                      supplementary group list
 VmPeak                      peak virtual memory size
 VmSize                      total program size
 VmLck                       locked memory size
 VmHWM                       peak resident set size ("high water mark")
 VmRSS                       size of memory portions
 VmData                      size of data, stack, and text segments
 VmStk                       size of data, stack, and text segments
 VmExe                       size of text segment
 VmLib                       size of shared library code
 VmPTE                       size of page table entries
 VmSwap                      size of swap usage (the number of referred swapents)
 Threads                     number of threads
 SigQ                        number of signals queued/max. number for queue
 SigPnd                      bitmap of pending signals for the thread
 ShdPnd                      bitmap of shared pending signals for the process
 SigBlk                      bitmap of blocked signals
 SigIgn                      bitmap of ignored signals
 SigCgt                      bitmap of catched signals
 CapInh                      bitmap of inheritable capabilities
 CapPrm                      bitmap of permitted capabilities
 CapEff                      bitmap of effective capabilities
 CapBnd                      bitmap of capabilities bounding set
 Cpus_allowed                mask of CPUs on which this process may run
 Cpus_allowed_list           Same as previous, but in "list format"
 Mems_allowed                mask of memory nodes allowed to this process
 Mems_allowed_list           Same as previous, but in "list format"
 voluntary_ctxt_switches     number of voluntary context switches
 nonvoluntary_ctxt_switches  number of non voluntary context switches
..............................................................................

Table 1-3: Contents of the statm files (as of 2.6.8-rc3)
..............................................................................
 Field    Content
 size     total program size (pages)		(same as VmSize in status)
 resident size of memory portions (pages)	(same as VmRSS in status)
 shared   number of pages that are shared	(i.e. backed by a file)
 trs      number of pages that are 'code'	(not including libs; broken,
							includes data segment)
 lrs      number of pages of library		(always 0 on 2.6)
 drs      number of pages of data/stack		(including libs; broken,
							includes library text)
 dt       number of dirty pages			(always 0 on 2.6)
..............................................................................


Table 1-4: Contents of the stat files (as of 2.6.30-rc7)
..............................................................................
 Field          Content
  pid           process id
  tcomm         filename of the executable
  state         state (R is running, S is sleeping, D is sleeping in an
                uninterruptible wait, Z is zombie, T is traced or stopped)
  ppid          process id of the parent process
  pgrp          pgrp of the process
  sid           session id
  tty_nr        tty the process uses
  tty_pgrp      pgrp of the tty
  flags         task flags
  min_flt       number of minor faults
  cmin_flt      number of minor faults with child's
  maj_flt       number of major faults
  cmaj_flt      number of major faults with child's
  utime         user mode jiffies
  stime         kernel mode jiffies
  cutime        user mode jiffies with child's
  cstime        kernel mode jiffies with child's
  priority      priority level
  nice          nice level
  num_threads   number of threads
  it_real_value	(obsolete, always 0)
  start_time    time the process started after system boot
  vsize         virtual memory size
  rss           resident set memory size
  rsslim        current limit in bytes on the rss
  start_code    address above which program text can run
  end_code      address below which program text can run
  start_stack   address of the start of the stack
  esp           current value of ESP
  eip           current value of EIP
  pending       bitmap of pending signals
  blocked       bitmap of blocked signals
  sigign        bitmap of ignored signals
  sigcatch      bitmap of catched signals
  wchan         address where process went to sleep
  0             (place holder)
  0             (place holder)
  exit_signal   signal to send to parent thread on exit
  task_cpu      which CPU the task is scheduled on
  rt_priority   realtime priority
  policy        scheduling policy (man sched_setscheduler)
  blkio_ticks   time spent waiting for block IO
  gtime         guest time of the task in jiffies
  cgtime        guest time of the task children in jiffies
..............................................................................

The /proc/PID/maps file containing the currently mapped memory regions and
their access permissions.

The format is:

address           perms offset  dev   inode      pathname

08048000-08049000 r-xp 00000000 03:00 8312       /opt/test
08049000-0804a000 rw-p 00001000 03:00 8312       /opt/test
0804a000-0806b000 rw-p 00000000 00:00 0          [heap]
a7cb1000-a7cb2000 ---p 00000000 00:00 0
a7cb2000-a7eb2000 rw-p 00000000 00:00 0
a7eb2000-a7eb3000 ---p 00000000 00:00 0
a7eb3000-a7ed5000 rw-p 00000000 00:00 0
a7ed5000-a8008000 r-xp 00000000 03:00 4222       /lib/libc.so.6
a8008000-a800a000 r--p 00133000 03:00 4222       /lib/libc.so.6
a800a000-a800b000 rw-p 00135000 03:00 4222       /lib/libc.so.6
a800b000-a800e000 rw-p 00000000 00:00 0
a800e000-a8022000 r-xp 00000000 03:00 14462      /lib/libpthread.so.0
a8022000-a8023000 r--p 00013000 03:00 14462      /lib/libpthread.so.0
a8023000-a8024000 rw-p 00014000 03:00 14462      /lib/libpthread.so.0
a8024000-a8027000 rw-p 00000000 00:00 0
a8027000-a8043000 r-xp 00000000 03:00 8317       /lib/ld-linux.so.2
a8043000-a8044000 r--p 0001b000 03:00 8317       /lib/ld-linux.so.2
a8044000-a8045000 rw-p 0001c000 03:00 8317       /lib/ld-linux.so.2
aff35000-aff4a000 rw-p 00000000 00:00 0          [stack]
ffffe000-fffff000 r-xp 00000000 00:00 0          [vdso]

where "address" is the address space in the process that it occupies, "perms"
is a set of permissions:

 r = read
 w = write
 x = execute
 s = shared
 p = private (copy on write)

"offset" is the offset into the mapping, "dev" is the device (major:minor), and
"inode" is the inode  on that device.  0 indicates that  no inode is associated
with the memory region, as the case would be with BSS (uninitialized data).
The "pathname" shows the name associated file for this mapping.  If the mapping
is not associated with a file:

 [heap]                   = the heap of the program
 [stack]                  = the stack of the main process
 [vdso]                   = the "virtual dynamic shared object",
                            the kernel system call handler

 or if empty, the mapping is anonymous.


The /proc/PID/smaps is an extension based on maps, showing the memory
consumption for each of the process's mappings. For each of mappings there
is a series of lines such as the following:

08048000-080bc000 r-xp 00000000 03:02 13130      /bin/bash
Size:               1084 kB
Rss:                 892 kB
Pss:                 374 kB
Shared_Clean:        892 kB
Shared_Dirty:          0 kB
Private_Clean:         0 kB
Private_Dirty:         0 kB
Referenced:          892 kB
Anonymous:             0 kB
Swap:                  0 kB
KernelPageSize:        4 kB
MMUPageSize:           4 kB
<<<<<<< HEAD
=======
Locked:              374 kB
>>>>>>> 3cbea436

The first of these lines shows the same information as is displayed for the
mapping in /proc/PID/maps.  The remaining lines show the size of the mapping
(size), the amount of the mapping that is currently resident in RAM (RSS), the
process' proportional share of this mapping (PSS), the number of clean and
dirty private pages in the mapping.  Note that even a page which is part of a
MAP_SHARED mapping, but has only a single pte mapped, i.e.  is currently used
by only one process, is accounted as private and not as shared.  "Referenced"
indicates the amount of memory currently marked as referenced or accessed.
"Anonymous" shows the amount of memory that does not belong to any file.  Even
a mapping associated with a file may contain anonymous pages: when MAP_PRIVATE
and a page is modified, the file page is replaced by a private anonymous copy.
"Swap" shows how much would-be-anonymous memory is also used, but out on
swap.

This file is only present if the CONFIG_MMU kernel configuration option is
enabled.

The /proc/PID/clear_refs is used to reset the PG_Referenced and ACCESSED/YOUNG
bits on both physical and virtual pages associated with a process.
To clear the bits for all the pages associated with the process
    > echo 1 > /proc/PID/clear_refs

To clear the bits for the anonymous pages associated with the process
    > echo 2 > /proc/PID/clear_refs

To clear the bits for the file mapped pages associated with the process
    > echo 3 > /proc/PID/clear_refs
Any other value written to /proc/PID/clear_refs will have no effect.

The /proc/pid/pagemap gives the PFN, which can be used to find the pageflags
using /proc/kpageflags and number of times a page is mapped using
/proc/kpagecount. For detailed explanation, see Documentation/vm/pagemap.txt.

1.2 Kernel data
---------------

Similar to  the  process entries, the kernel data files give information about
the running kernel. The files used to obtain this information are contained in
/proc and  are  listed  in Table 1-5. Not all of these will be present in your
system. It  depends  on the kernel configuration and the loaded modules, which
files are there, and which are missing.

Table 1-5: Kernel info in /proc
..............................................................................
 File        Content                                           
 apm         Advanced power management info                    
 buddyinfo   Kernel memory allocator information (see text)	(2.5)
 bus         Directory containing bus specific information     
 cmdline     Kernel command line                               
 cpuinfo     Info about the CPU                                
 devices     Available devices (block and character)           
 dma         Used DMS channels                                 
 filesystems Supported filesystems                             
 driver	     Various drivers grouped here, currently rtc (2.4)
 execdomains Execdomains, related to security			(2.4)
 fb	     Frame Buffer devices				(2.4)
 fs	     File system parameters, currently nfs/exports	(2.4)
 ide         Directory containing info about the IDE subsystem 
 interrupts  Interrupt usage                                   
 iomem	     Memory map						(2.4)
 ioports     I/O port usage                                    
 irq	     Masks for irq to cpu affinity			(2.4)(smp?)
 isapnp	     ISA PnP (Plug&Play) Info				(2.4)
 kcore       Kernel core image (can be ELF or A.OUT(deprecated in 2.4))   
 kmsg        Kernel messages                                   
 ksyms       Kernel symbol table                               
 loadavg     Load average of last 1, 5 & 15 minutes                
 locks       Kernel locks                                      
 meminfo     Memory info                                       
 misc        Miscellaneous                                     
 modules     List of loaded modules                            
 mounts      Mounted filesystems                               
 net         Networking info (see text)                        
 pagetypeinfo Additional page allocator information (see text)  (2.5)
 partitions  Table of partitions known to the system           
 pci	     Deprecated info of PCI bus (new way -> /proc/bus/pci/,
             decoupled by lspci					(2.4)
 rtc         Real time clock                                   
 scsi        SCSI info (see text)                              
 slabinfo    Slab pool info                                    
 softirqs    softirq usage
 stat        Overall statistics                                
 swaps       Swap space utilization                            
 sys         See chapter 2                                     
 sysvipc     Info of SysVIPC Resources (msg, sem, shm)		(2.4)
 tty	     Info of tty drivers
 uptime      System uptime                                     
 version     Kernel version                                    
 video	     bttv info of video resources			(2.4)
 vmallocinfo Show vmalloced areas
..............................................................................

You can,  for  example,  check  which interrupts are currently in use and what
they are used for by looking in the file /proc/interrupts:

  > cat /proc/interrupts 
             CPU0        
    0:    8728810          XT-PIC  timer 
    1:        895          XT-PIC  keyboard 
    2:          0          XT-PIC  cascade 
    3:     531695          XT-PIC  aha152x 
    4:    2014133          XT-PIC  serial 
    5:      44401          XT-PIC  pcnet_cs 
    8:          2          XT-PIC  rtc 
   11:          8          XT-PIC  i82365 
   12:     182918          XT-PIC  PS/2 Mouse 
   13:          1          XT-PIC  fpu 
   14:    1232265          XT-PIC  ide0 
   15:          7          XT-PIC  ide1 
  NMI:          0 

In 2.4.* a couple of lines where added to this file LOC & ERR (this time is the
output of a SMP machine):

  > cat /proc/interrupts 

             CPU0       CPU1       
    0:    1243498    1214548    IO-APIC-edge  timer
    1:       8949       8958    IO-APIC-edge  keyboard
    2:          0          0          XT-PIC  cascade
    5:      11286      10161    IO-APIC-edge  soundblaster
    8:          1          0    IO-APIC-edge  rtc
    9:      27422      27407    IO-APIC-edge  3c503
   12:     113645     113873    IO-APIC-edge  PS/2 Mouse
   13:          0          0          XT-PIC  fpu
   14:      22491      24012    IO-APIC-edge  ide0
   15:       2183       2415    IO-APIC-edge  ide1
   17:      30564      30414   IO-APIC-level  eth0
   18:        177        164   IO-APIC-level  bttv
  NMI:    2457961    2457959 
  LOC:    2457882    2457881 
  ERR:       2155

NMI is incremented in this case because every timer interrupt generates a NMI
(Non Maskable Interrupt) which is used by the NMI Watchdog to detect lockups.

LOC is the local interrupt counter of the internal APIC of every CPU.

ERR is incremented in the case of errors in the IO-APIC bus (the bus that
connects the CPUs in a SMP system. This means that an error has been detected,
the IO-APIC automatically retry the transmission, so it should not be a big
problem, but you should read the SMP-FAQ.

In 2.6.2* /proc/interrupts was expanded again.  This time the goal was for
/proc/interrupts to display every IRQ vector in use by the system, not
just those considered 'most important'.  The new vectors are:

  THR -- interrupt raised when a machine check threshold counter
  (typically counting ECC corrected errors of memory or cache) exceeds
  a configurable threshold.  Only available on some systems.

  TRM -- a thermal event interrupt occurs when a temperature threshold
  has been exceeded for the CPU.  This interrupt may also be generated
  when the temperature drops back to normal.

  SPU -- a spurious interrupt is some interrupt that was raised then lowered
  by some IO device before it could be fully processed by the APIC.  Hence
  the APIC sees the interrupt but does not know what device it came from.
  For this case the APIC will generate the interrupt with a IRQ vector
  of 0xff. This might also be generated by chipset bugs.

  RES, CAL, TLB -- rescheduling, call and TLB flush interrupts are
  sent from one CPU to another per the needs of the OS.  Typically,
  their statistics are used by kernel developers and interested users to
  determine the occurrence of interrupts of the given type.

The above IRQ vectors are displayed only when relevent.  For example,
the threshold vector does not exist on x86_64 platforms.  Others are
suppressed when the system is a uniprocessor.  As of this writing, only
i386 and x86_64 platforms support the new IRQ vector displays.

Of some interest is the introduction of the /proc/irq directory to 2.4.
It could be used to set IRQ to CPU affinity, this means that you can "hook" an
IRQ to only one CPU, or to exclude a CPU of handling IRQs. The contents of the
irq subdir is one subdir for each IRQ, and two files; default_smp_affinity and
prof_cpu_mask.

For example 
  > ls /proc/irq/
  0  10  12  14  16  18  2  4  6  8  prof_cpu_mask
  1  11  13  15  17  19  3  5  7  9  default_smp_affinity
  > ls /proc/irq/0/
  smp_affinity

smp_affinity is a bitmask, in which you can specify which CPUs can handle the
IRQ, you can set it by doing:

  > echo 1 > /proc/irq/10/smp_affinity

This means that only the first CPU will handle the IRQ, but you can also echo
5 which means that only the first and fourth CPU can handle the IRQ.

The contents of each smp_affinity file is the same by default:

  > cat /proc/irq/0/smp_affinity
  ffffffff

The default_smp_affinity mask applies to all non-active IRQs, which are the
IRQs which have not yet been allocated/activated, and hence which lack a
/proc/irq/[0-9]* directory.

The node file on an SMP system shows the node to which the device using the IRQ
reports itself as being attached. This hardware locality information does not
include information about any possible driver locality preference.

prof_cpu_mask specifies which CPUs are to be profiled by the system wide
profiler. Default value is ffffffff (all cpus).

The way IRQs are routed is handled by the IO-APIC, and it's Round Robin
between all the CPUs which are allowed to handle it. As usual the kernel has
more info than you and does a better job than you, so the defaults are the
best choice for almost everyone.

There are  three  more  important subdirectories in /proc: net, scsi, and sys.
The general  rule  is  that  the  contents,  or  even  the  existence of these
directories, depend  on your kernel configuration. If SCSI is not enabled, the
directory scsi  may  not  exist. The same is true with the net, which is there
only when networking support is present in the running kernel.

The slabinfo  file  gives  information  about  memory usage at the slab level.
Linux uses  slab  pools for memory management above page level in version 2.2.
Commonly used  objects  have  their  own  slab  pool (such as network buffers,
directory cache, and so on).

..............................................................................

> cat /proc/buddyinfo

Node 0, zone      DMA      0      4      5      4      4      3 ...
Node 0, zone   Normal      1      0      0      1    101      8 ...
Node 0, zone  HighMem      2      0      0      1      1      0 ...

External fragmentation is a problem under some workloads, and buddyinfo is a
useful tool for helping diagnose these problems.  Buddyinfo will give you a 
clue as to how big an area you can safely allocate, or why a previous
allocation failed.

Each column represents the number of pages of a certain order which are 
available.  In this case, there are 0 chunks of 2^0*PAGE_SIZE available in 
ZONE_DMA, 4 chunks of 2^1*PAGE_SIZE in ZONE_DMA, 101 chunks of 2^4*PAGE_SIZE 
available in ZONE_NORMAL, etc... 

More information relevant to external fragmentation can be found in
pagetypeinfo.

> cat /proc/pagetypeinfo
Page block order: 9
Pages per block:  512

Free pages count per migrate type at order       0      1      2      3      4      5      6      7      8      9     10
Node    0, zone      DMA, type    Unmovable      0      0      0      1      1      1      1      1      1      1      0
Node    0, zone      DMA, type  Reclaimable      0      0      0      0      0      0      0      0      0      0      0
Node    0, zone      DMA, type      Movable      1      1      2      1      2      1      1      0      1      0      2
Node    0, zone      DMA, type      Reserve      0      0      0      0      0      0      0      0      0      1      0
Node    0, zone      DMA, type      Isolate      0      0      0      0      0      0      0      0      0      0      0
Node    0, zone    DMA32, type    Unmovable    103     54     77      1      1      1     11      8      7      1      9
Node    0, zone    DMA32, type  Reclaimable      0      0      2      1      0      0      0      0      1      0      0
Node    0, zone    DMA32, type      Movable    169    152    113     91     77     54     39     13      6      1    452
Node    0, zone    DMA32, type      Reserve      1      2      2      2      2      0      1      1      1      1      0
Node    0, zone    DMA32, type      Isolate      0      0      0      0      0      0      0      0      0      0      0

Number of blocks type     Unmovable  Reclaimable      Movable      Reserve      Isolate
Node 0, zone      DMA            2            0            5            1            0
Node 0, zone    DMA32           41            6          967            2            0

Fragmentation avoidance in the kernel works by grouping pages of different
migrate types into the same contiguous regions of memory called page blocks.
A page block is typically the size of the default hugepage size e.g. 2MB on
X86-64. By keeping pages grouped based on their ability to move, the kernel
can reclaim pages within a page block to satisfy a high-order allocation.

The pagetypinfo begins with information on the size of a page block. It
then gives the same type of information as buddyinfo except broken down
by migrate-type and finishes with details on how many page blocks of each
type exist.

If min_free_kbytes has been tuned correctly (recommendations made by hugeadm
from libhugetlbfs http://sourceforge.net/projects/libhugetlbfs/), one can
make an estimate of the likely number of huge pages that can be allocated
at a given point in time. All the "Movable" blocks should be allocatable
unless memory has been mlock()'d. Some of the Reclaimable blocks should
also be allocatable although a lot of filesystem metadata may have to be
reclaimed to achieve this.

..............................................................................

meminfo:

Provides information about distribution and utilization of memory.  This
varies by architecture and compile options.  The following is from a
16GB PIII, which has highmem enabled.  You may not have all of these fields.

> cat /proc/meminfo

The "Locked" indicates whether the mapping is locked in memory or not.


MemTotal:     16344972 kB
MemFree:      13634064 kB
Buffers:          3656 kB
Cached:        1195708 kB
SwapCached:          0 kB
Active:         891636 kB
Inactive:      1077224 kB
HighTotal:    15597528 kB
HighFree:     13629632 kB
LowTotal:       747444 kB
LowFree:          4432 kB
SwapTotal:           0 kB
SwapFree:            0 kB
Dirty:             968 kB
Writeback:           0 kB
AnonPages:      861800 kB
Mapped:         280372 kB
Slab:           284364 kB
SReclaimable:   159856 kB
SUnreclaim:     124508 kB
PageTables:      24448 kB
NFS_Unstable:        0 kB
Bounce:              0 kB
WritebackTmp:        0 kB
CommitLimit:   7669796 kB
Committed_AS:   100056 kB
VmallocTotal:   112216 kB
VmallocUsed:       428 kB
VmallocChunk:   111088 kB

    MemTotal: Total usable ram (i.e. physical ram minus a few reserved
              bits and the kernel binary code)
     MemFree: The sum of LowFree+HighFree
     Buffers: Relatively temporary storage for raw disk blocks
              shouldn't get tremendously large (20MB or so)
      Cached: in-memory cache for files read from the disk (the
              pagecache).  Doesn't include SwapCached
  SwapCached: Memory that once was swapped out, is swapped back in but
              still also is in the swapfile (if memory is needed it
              doesn't need to be swapped out AGAIN because it is already
              in the swapfile. This saves I/O)
      Active: Memory that has been used more recently and usually not
              reclaimed unless absolutely necessary.
    Inactive: Memory which has been less recently used.  It is more
              eligible to be reclaimed for other purposes
   HighTotal:
    HighFree: Highmem is all memory above ~860MB of physical memory
              Highmem areas are for use by userspace programs, or
              for the pagecache.  The kernel must use tricks to access
              this memory, making it slower to access than lowmem.
    LowTotal:
     LowFree: Lowmem is memory which can be used for everything that
              highmem can be used for, but it is also available for the
              kernel's use for its own data structures.  Among many
              other things, it is where everything from the Slab is
              allocated.  Bad things happen when you're out of lowmem.
   SwapTotal: total amount of swap space available
    SwapFree: Memory which has been evicted from RAM, and is temporarily
              on the disk
       Dirty: Memory which is waiting to get written back to the disk
   Writeback: Memory which is actively being written back to the disk
   AnonPages: Non-file backed pages mapped into userspace page tables
      Mapped: files which have been mmaped, such as libraries
        Slab: in-kernel data structures cache
SReclaimable: Part of Slab, that might be reclaimed, such as caches
  SUnreclaim: Part of Slab, that cannot be reclaimed on memory pressure
  PageTables: amount of memory dedicated to the lowest level of page
              tables.
NFS_Unstable: NFS pages sent to the server, but not yet committed to stable
	      storage
      Bounce: Memory used for block device "bounce buffers"
WritebackTmp: Memory used by FUSE for temporary writeback buffers
 CommitLimit: Based on the overcommit ratio ('vm.overcommit_ratio'),
              this is the total amount of  memory currently available to
              be allocated on the system. This limit is only adhered to
              if strict overcommit accounting is enabled (mode 2 in
              'vm.overcommit_memory').
              The CommitLimit is calculated with the following formula:
              CommitLimit = ('vm.overcommit_ratio' * Physical RAM) + Swap
              For example, on a system with 1G of physical RAM and 7G
              of swap with a `vm.overcommit_ratio` of 30 it would
              yield a CommitLimit of 7.3G.
              For more details, see the memory overcommit documentation
              in vm/overcommit-accounting.
Committed_AS: The amount of memory presently allocated on the system.
              The committed memory is a sum of all of the memory which
              has been allocated by processes, even if it has not been
              "used" by them as of yet. A process which malloc()'s 1G
              of memory, but only touches 300M of it will only show up
              as using 300M of memory even if it has the address space
              allocated for the entire 1G. This 1G is memory which has
              been "committed" to by the VM and can be used at any time
              by the allocating application. With strict overcommit
              enabled on the system (mode 2 in 'vm.overcommit_memory'),
              allocations which would exceed the CommitLimit (detailed
              above) will not be permitted. This is useful if one needs
              to guarantee that processes will not fail due to lack of
              memory once that memory has been successfully allocated.
VmallocTotal: total size of vmalloc memory area
 VmallocUsed: amount of vmalloc area which is used
VmallocChunk: largest contiguous block of vmalloc area which is free

..............................................................................

vmallocinfo:

Provides information about vmalloced/vmaped areas. One line per area,
containing the virtual address range of the area, size in bytes,
caller information of the creator, and optional information depending
on the kind of area :

 pages=nr    number of pages
 phys=addr   if a physical address was specified
 ioremap     I/O mapping (ioremap() and friends)
 vmalloc     vmalloc() area
 vmap        vmap()ed pages
 user        VM_USERMAP area
 vpages      buffer for pages pointers was vmalloced (huge area)
 N<node>=nr  (Only on NUMA kernels)
             Number of pages allocated on memory node <node>

> cat /proc/vmallocinfo
0xffffc20000000000-0xffffc20000201000 2101248 alloc_large_system_hash+0x204 ...
  /0x2c0 pages=512 vmalloc N0=128 N1=128 N2=128 N3=128
0xffffc20000201000-0xffffc20000302000 1052672 alloc_large_system_hash+0x204 ...
  /0x2c0 pages=256 vmalloc N0=64 N1=64 N2=64 N3=64
0xffffc20000302000-0xffffc20000304000    8192 acpi_tb_verify_table+0x21/0x4f...
  phys=7fee8000 ioremap
0xffffc20000304000-0xffffc20000307000   12288 acpi_tb_verify_table+0x21/0x4f...
  phys=7fee7000 ioremap
0xffffc2000031d000-0xffffc2000031f000    8192 init_vdso_vars+0x112/0x210
0xffffc2000031f000-0xffffc2000032b000   49152 cramfs_uncompress_init+0x2e ...
  /0x80 pages=11 vmalloc N0=3 N1=3 N2=2 N3=3
0xffffc2000033a000-0xffffc2000033d000   12288 sys_swapon+0x640/0xac0      ...
  pages=2 vmalloc N1=2
0xffffc20000347000-0xffffc2000034c000   20480 xt_alloc_table_info+0xfe ...
  /0x130 [x_tables] pages=4 vmalloc N0=4
0xffffffffa0000000-0xffffffffa000f000   61440 sys_init_module+0xc27/0x1d00 ...
   pages=14 vmalloc N2=14
0xffffffffa000f000-0xffffffffa0014000   20480 sys_init_module+0xc27/0x1d00 ...
   pages=4 vmalloc N1=4
0xffffffffa0014000-0xffffffffa0017000   12288 sys_init_module+0xc27/0x1d00 ...
   pages=2 vmalloc N1=2
0xffffffffa0017000-0xffffffffa0022000   45056 sys_init_module+0xc27/0x1d00 ...
   pages=10 vmalloc N0=10

..............................................................................

softirqs:

Provides counts of softirq handlers serviced since boot time, for each cpu.

> cat /proc/softirqs
                CPU0       CPU1       CPU2       CPU3
      HI:          0          0          0          0
   TIMER:      27166      27120      27097      27034
  NET_TX:          0          0          0         17
  NET_RX:         42          0          0         39
   BLOCK:          0          0        107       1121
 TASKLET:          0          0          0        290
   SCHED:      27035      26983      26971      26746
 HRTIMER:          0          0          0          0
     RCU:       1678       1769       2178       2250


1.3 IDE devices in /proc/ide
----------------------------

The subdirectory /proc/ide contains information about all IDE devices of which
the kernel  is  aware.  There is one subdirectory for each IDE controller, the
file drivers  and a link for each IDE device, pointing to the device directory
in the controller specific subtree.

The file  drivers  contains general information about the drivers used for the
IDE devices:

  > cat /proc/ide/drivers
  ide-cdrom version 4.53
  ide-disk version 1.08

More detailed  information  can  be  found  in  the  controller  specific
subdirectories. These  are  named  ide0,  ide1  and  so  on.  Each  of  these
directories contains the files shown in table 1-6.


Table 1-6: IDE controller info in  /proc/ide/ide?
..............................................................................
 File    Content                                 
 channel IDE channel (0 or 1)                    
 config  Configuration (only for PCI/IDE bridge) 
 mate    Mate name                               
 model   Type/Chipset of IDE controller          
..............................................................................

Each device  connected  to  a  controller  has  a separate subdirectory in the
controllers directory.  The  files  listed in table 1-7 are contained in these
directories.


Table 1-7: IDE device information
..............................................................................
 File             Content                                    
 cache            The cache                                  
 capacity         Capacity of the medium (in 512Byte blocks) 
 driver           driver and version                         
 geometry         physical and logical geometry              
 identify         device identify block                      
 media            media type                                 
 model            device identifier                          
 settings         device setup                               
 smart_thresholds IDE disk management thresholds             
 smart_values     IDE disk management values                 
..............................................................................

The most  interesting  file is settings. This file contains a nice overview of
the drive parameters:

  # cat /proc/ide/ide0/hda/settings 
  name                    value           min             max             mode 
  ----                    -----           ---             ---             ---- 
  bios_cyl                526             0               65535           rw 
  bios_head               255             0               255             rw 
  bios_sect               63              0               63              rw 
  breada_readahead        4               0               127             rw 
  bswap                   0               0               1               r 
  file_readahead          72              0               2097151         rw 
  io_32bit                0               0               3               rw 
  keepsettings            0               0               1               rw 
  max_kb_per_request      122             1               127             rw 
  multcount               0               0               8               rw 
  nice1                   1               0               1               rw 
  nowerr                  0               0               1               rw 
  pio_mode                write-only      0               255             w 
  slow                    0               0               1               rw 
  unmaskirq               0               0               1               rw 
  using_dma               0               0               1               rw 


1.4 Networking info in /proc/net
--------------------------------

The subdirectory  /proc/net  follows  the  usual  pattern. Table 1-8 shows the
additional values  you  get  for  IP  version 6 if you configure the kernel to
support this. Table 1-9 lists the files and their meaning.


Table 1-8: IPv6 info in /proc/net
..............................................................................
 File       Content                                               
 udp6       UDP sockets (IPv6)                                    
 tcp6       TCP sockets (IPv6)                                    
 raw6       Raw device statistics (IPv6)                          
 igmp6      IP multicast addresses, which this host joined (IPv6) 
 if_inet6   List of IPv6 interface addresses                      
 ipv6_route Kernel routing table for IPv6                         
 rt6_stats  Global IPv6 routing tables statistics                 
 sockstat6  Socket statistics (IPv6)                              
 snmp6      Snmp data (IPv6)                                      
..............................................................................


Table 1-9: Network info in /proc/net
..............................................................................
 File          Content                                                         
 arp           Kernel  ARP table                                               
 dev           network devices with statistics                                 
 dev_mcast     the Layer2 multicast groups a device is listening too
               (interface index, label, number of references, number of bound
               addresses). 
 dev_stat      network device status                                           
 ip_fwchains   Firewall chain linkage                                          
 ip_fwnames    Firewall chain names                                            
 ip_masq       Directory containing the masquerading tables                    
 ip_masquerade Major masquerading table                                        
 netstat       Network statistics                                              
 raw           raw device statistics                                           
 route         Kernel routing table                                            
 rpc           Directory containing rpc info                                   
 rt_cache      Routing cache                                                   
 snmp          SNMP data                                                       
 sockstat      Socket statistics                                               
 tcp           TCP  sockets                                                    
 tr_rif        Token ring RIF routing table                                    
 udp           UDP sockets                                                     
 unix          UNIX domain sockets                                             
 wireless      Wireless interface data (Wavelan etc)                           
 igmp          IP multicast addresses, which this host joined                  
 psched        Global packet scheduler parameters.                             
 netlink       List of PF_NETLINK sockets                                      
 ip_mr_vifs    List of multicast virtual interfaces                            
 ip_mr_cache   List of multicast routing cache                                 
..............................................................................

You can  use  this  information  to see which network devices are available in
your system and how much traffic was routed over those devices:

  > cat /proc/net/dev 
  Inter-|Receive                                                   |[... 
   face |bytes    packets errs drop fifo frame compressed multicast|[... 
      lo:  908188   5596     0    0    0     0          0         0 [...         
    ppp0:15475140  20721   410    0    0   410          0         0 [...  
    eth0:  614530   7085     0    0    0     0          0         1 [... 
   
  ...] Transmit 
  ...] bytes    packets errs drop fifo colls carrier compressed 
  ...]  908188     5596    0    0    0     0       0          0 
  ...] 1375103    17405    0    0    0     0       0          0 
  ...] 1703981     5535    0    0    0     3       0          0 

In addition, each Channel Bond interface has its own directory.  For
example, the bond0 device will have a directory called /proc/net/bond0/.
It will contain information that is specific to that bond, such as the
current slaves of the bond, the link status of the slaves, and how
many times the slaves link has failed.

1.5 SCSI info
-------------

If you  have  a  SCSI  host adapter in your system, you'll find a subdirectory
named after  the driver for this adapter in /proc/scsi. You'll also see a list
of all recognized SCSI devices in /proc/scsi:

  >cat /proc/scsi/scsi 
  Attached devices: 
  Host: scsi0 Channel: 00 Id: 00 Lun: 00 
    Vendor: IBM      Model: DGHS09U          Rev: 03E0 
    Type:   Direct-Access                    ANSI SCSI revision: 03 
  Host: scsi0 Channel: 00 Id: 06 Lun: 00 
    Vendor: PIONEER  Model: CD-ROM DR-U06S   Rev: 1.04 
    Type:   CD-ROM                           ANSI SCSI revision: 02 


The directory  named  after  the driver has one file for each adapter found in
the system.  These  files  contain information about the controller, including
the used  IRQ  and  the  IO  address range. The amount of information shown is
dependent on  the adapter you use. The example shows the output for an Adaptec
AHA-2940 SCSI adapter:

  > cat /proc/scsi/aic7xxx/0 
   
  Adaptec AIC7xxx driver version: 5.1.19/3.2.4 
  Compile Options: 
    TCQ Enabled By Default : Disabled 
    AIC7XXX_PROC_STATS     : Disabled 
    AIC7XXX_RESET_DELAY    : 5 
  Adapter Configuration: 
             SCSI Adapter: Adaptec AHA-294X Ultra SCSI host adapter 
                             Ultra Wide Controller 
      PCI MMAPed I/O Base: 0xeb001000 
   Adapter SEEPROM Config: SEEPROM found and used. 
        Adaptec SCSI BIOS: Enabled 
                      IRQ: 10 
                     SCBs: Active 0, Max Active 2, 
                           Allocated 15, HW 16, Page 255 
               Interrupts: 160328 
        BIOS Control Word: 0x18b6 
     Adapter Control Word: 0x005b 
     Extended Translation: Enabled 
  Disconnect Enable Flags: 0xffff 
       Ultra Enable Flags: 0x0001 
   Tag Queue Enable Flags: 0x0000 
  Ordered Queue Tag Flags: 0x0000 
  Default Tag Queue Depth: 8 
      Tagged Queue By Device array for aic7xxx host instance 0: 
        {255,255,255,255,255,255,255,255,255,255,255,255,255,255,255,255} 
      Actual queue depth per device for aic7xxx host instance 0: 
        {1,1,1,1,1,1,1,1,1,1,1,1,1,1,1,1} 
  Statistics: 
  (scsi0:0:0:0) 
    Device using Wide/Sync transfers at 40.0 MByte/sec, offset 8 
    Transinfo settings: current(12/8/1/0), goal(12/8/1/0), user(12/15/1/0) 
    Total transfers 160151 (74577 reads and 85574 writes) 
  (scsi0:0:6:0) 
    Device using Narrow/Sync transfers at 5.0 MByte/sec, offset 15 
    Transinfo settings: current(50/15/0/0), goal(50/15/0/0), user(50/15/0/0) 
    Total transfers 0 (0 reads and 0 writes) 


1.6 Parallel port info in /proc/parport
---------------------------------------

The directory  /proc/parport  contains information about the parallel ports of
your system.  It  has  one  subdirectory  for  each port, named after the port
number (0,1,2,...).

These directories contain the four files shown in Table 1-10.


Table 1-10: Files in /proc/parport
..............................................................................
 File      Content                                                             
 autoprobe Any IEEE-1284 device ID information that has been acquired.         
 devices   list of the device drivers using that port. A + will appear by the
           name of the device currently using the port (it might not appear
           against any). 
 hardware  Parallel port's base address, IRQ line and DMA channel.             
 irq       IRQ that parport is using for that port. This is in a separate
           file to allow you to alter it by writing a new value in (IRQ
           number or none). 
..............................................................................

1.7 TTY info in /proc/tty
-------------------------

Information about  the  available  and actually used tty's can be found in the
directory /proc/tty.You'll  find  entries  for drivers and line disciplines in
this directory, as shown in Table 1-11.


Table 1-11: Files in /proc/tty
..............................................................................
 File          Content                                        
 drivers       list of drivers and their usage                
 ldiscs        registered line disciplines                    
 driver/serial usage statistic and status of single tty lines 
..............................................................................

To see  which  tty's  are  currently in use, you can simply look into the file
/proc/tty/drivers:

  > cat /proc/tty/drivers 
  pty_slave            /dev/pts      136   0-255 pty:slave 
  pty_master           /dev/ptm      128   0-255 pty:master 
  pty_slave            /dev/ttyp       3   0-255 pty:slave 
  pty_master           /dev/pty        2   0-255 pty:master 
  serial               /dev/cua        5   64-67 serial:callout 
  serial               /dev/ttyS       4   64-67 serial 
  /dev/tty0            /dev/tty0       4       0 system:vtmaster 
  /dev/ptmx            /dev/ptmx       5       2 system 
  /dev/console         /dev/console    5       1 system:console 
  /dev/tty             /dev/tty        5       0 system:/dev/tty 
  unknown              /dev/tty        4    1-63 console 


1.8 Miscellaneous kernel statistics in /proc/stat
-------------------------------------------------

Various pieces   of  information about  kernel activity  are  available in the
/proc/stat file.  All  of  the numbers reported  in  this file are  aggregates
since the system first booted.  For a quick look, simply cat the file:

  > cat /proc/stat
  cpu  2255 34 2290 22625563 6290 127 456 0 0
  cpu0 1132 34 1441 11311718 3675 127 438 0 0
  cpu1 1123 0 849 11313845 2614 0 18 0 0
  intr 114930548 113199788 3 0 5 263 0 4 [... lots more numbers ...]
  ctxt 1990473
  btime 1062191376
  processes 2915
  procs_running 1
  procs_blocked 0
  softirq 183433 0 21755 12 39 1137 231 21459 2263

The very first  "cpu" line aggregates the  numbers in all  of the other "cpuN"
lines.  These numbers identify the amount of time the CPU has spent performing
different kinds of work.  Time units are in USER_HZ (typically hundredths of a
second).  The meanings of the columns are as follows, from left to right:

- user: normal processes executing in user mode
- nice: niced processes executing in user mode
- system: processes executing in kernel mode
- idle: twiddling thumbs
- iowait: waiting for I/O to complete
- irq: servicing interrupts
- softirq: servicing softirqs
- steal: involuntary wait
- guest: running a normal guest
- guest_nice: running a niced guest

The "intr" line gives counts of interrupts  serviced since boot time, for each
of the  possible system interrupts.   The first  column  is the  total of  all
interrupts serviced; each  subsequent column is the  total for that particular
interrupt.

The "ctxt" line gives the total number of context switches across all CPUs.

The "btime" line gives  the time at which the  system booted, in seconds since
the Unix epoch.

The "processes" line gives the number  of processes and threads created, which
includes (but  is not limited  to) those  created by  calls to the  fork() and
clone() system calls.

The "procs_running" line gives the total number of threads that are
running or ready to run (i.e., the total number of runnable threads).

The   "procs_blocked" line gives  the  number of  processes currently blocked,
waiting for I/O to complete.

The "softirq" line gives counts of softirqs serviced since boot time, for each
of the possible system softirqs. The first column is the total of all
softirqs serviced; each subsequent column is the total for that particular
softirq.


1.9 Ext4 file system parameters
------------------------------

Information about mounted ext4 file systems can be found in
/proc/fs/ext4.  Each mounted filesystem will have a directory in
/proc/fs/ext4 based on its device name (i.e., /proc/fs/ext4/hdc or
/proc/fs/ext4/dm-0).   The files in each per-device directory are shown
in Table 1-12, below.

Table 1-12: Files in /proc/fs/ext4/<devname>
..............................................................................
 File            Content                                        
 mb_groups       details of multiblock allocator buddy cache of free blocks
..............................................................................

2.0 /proc/consoles
------------------
Shows registered system console lines.

To see which character device lines are currently used for the system console
/dev/console, you may simply look into the file /proc/consoles:

  > cat /proc/consoles
  tty0                 -WU (ECp)       4:7
  ttyS0                -W- (Ep)        4:64

The columns are:

  device               name of the device
  operations           R = can do read operations
                       W = can do write operations
                       U = can do unblank
  flags                E = it is enabled
                       C = it is prefered console
                       B = it is primary boot console
                       p = it is used for printk buffer
                       b = it is not a TTY but a Braille device
                       a = it is safe to use when cpu is offline
  major:minor          major and minor number of the device separated by a colon

------------------------------------------------------------------------------
Summary
------------------------------------------------------------------------------
The /proc file system serves information about the running system. It not only
allows access to process data but also allows you to request the kernel status
by reading files in the hierarchy.

The directory  structure  of /proc reflects the types of information and makes
it easy, if not obvious, where to look for specific data.
------------------------------------------------------------------------------

------------------------------------------------------------------------------
CHAPTER 2: MODIFYING SYSTEM PARAMETERS
------------------------------------------------------------------------------

------------------------------------------------------------------------------
In This Chapter
------------------------------------------------------------------------------
* Modifying kernel parameters by writing into files found in /proc/sys
* Exploring the files which modify certain parameters
* Review of the /proc/sys file tree
------------------------------------------------------------------------------


A very  interesting part of /proc is the directory /proc/sys. This is not only
a source  of  information,  it also allows you to change parameters within the
kernel. Be  very  careful  when attempting this. You can optimize your system,
but you  can  also  cause  it  to  crash.  Never  alter kernel parameters on a
production system.  Set  up  a  development machine and test to make sure that
everything works  the  way  you want it to. You may have no alternative but to
reboot the machine once an error has been made.

To change  a  value,  simply  echo  the new value into the file. An example is
given below  in the section on the file system data. You need to be root to do
this. You  can  create  your  own  boot script to perform this every time your
system boots.

The files  in /proc/sys can be used to fine tune and monitor miscellaneous and
general things  in  the operation of the Linux kernel. Since some of the files
can inadvertently  disrupt  your  system,  it  is  advisable  to  read  both
documentation and  source  before actually making adjustments. In any case, be
very careful  when  writing  to  any  of these files. The entries in /proc may
change slightly between the 2.1.* and the 2.2 kernel, so if there is any doubt
review the kernel documentation in the directory /usr/src/linux/Documentation.
This chapter  is  heavily  based  on the documentation included in the pre 2.2
kernels, and became part of it in version 2.2.1 of the Linux kernel.

Please see: Documentation/sysctls/ directory for descriptions of these
entries.

------------------------------------------------------------------------------
Summary
------------------------------------------------------------------------------
Certain aspects  of  kernel  behavior  can be modified at runtime, without the
need to  recompile  the kernel, or even to reboot the system. The files in the
/proc/sys tree  can  not only be read, but also modified. You can use the echo
command to write value into these files, thereby changing the default settings
of the kernel.
------------------------------------------------------------------------------

------------------------------------------------------------------------------
CHAPTER 3: PER-PROCESS PARAMETERS
------------------------------------------------------------------------------

3.1 /proc/<pid>/oom_adj & /proc/<pid>/oom_score_adj- Adjust the oom-killer score
--------------------------------------------------------------------------------

These file can be used to adjust the badness heuristic used to select which
process gets killed in out of memory conditions.

The badness heuristic assigns a value to each candidate task ranging from 0
(never kill) to 1000 (always kill) to determine which process is targeted.  The
units are roughly a proportion along that range of allowed memory the process
may allocate from based on an estimation of its current memory and swap use.
For example, if a task is using all allowed memory, its badness score will be
1000.  If it is using half of its allowed memory, its score will be 500.

There is an additional factor included in the badness score: root
processes are given 3% extra memory over other tasks.

The amount of "allowed" memory depends on the context in which the oom killer
was called.  If it is due to the memory assigned to the allocating task's cpuset
being exhausted, the allowed memory represents the set of mems assigned to that
cpuset.  If it is due to a mempolicy's node(s) being exhausted, the allowed
memory represents the set of mempolicy nodes.  If it is due to a memory
limit (or swap limit) being reached, the allowed memory is that configured
limit.  Finally, if it is due to the entire system being out of memory, the
allowed memory represents all allocatable resources.

The value of /proc/<pid>/oom_score_adj is added to the badness score before it
is used to determine which task to kill.  Acceptable values range from -1000
(OOM_SCORE_ADJ_MIN) to +1000 (OOM_SCORE_ADJ_MAX).  This allows userspace to
polarize the preference for oom killing either by always preferring a certain
task or completely disabling it.  The lowest possible value, -1000, is
equivalent to disabling oom killing entirely for that task since it will always
report a badness score of 0.

Consequently, it is very simple for userspace to define the amount of memory to
consider for each task.  Setting a /proc/<pid>/oom_score_adj value of +500, for
example, is roughly equivalent to allowing the remainder of tasks sharing the
same system, cpuset, mempolicy, or memory controller resources to use at least
50% more memory.  A value of -500, on the other hand, would be roughly
equivalent to discounting 50% of the task's allowed memory from being considered
as scoring against the task.

For backwards compatibility with previous kernels, /proc/<pid>/oom_adj may also
be used to tune the badness score.  Its acceptable values range from -16
(OOM_ADJUST_MIN) to +15 (OOM_ADJUST_MAX) and a special value of -17
(OOM_DISABLE) to disable oom killing entirely for that task.  Its value is
scaled linearly with /proc/<pid>/oom_score_adj.

Writing to /proc/<pid>/oom_score_adj or /proc/<pid>/oom_adj will change the
other with its scaled value.

<<<<<<< HEAD
=======
The value of /proc/<pid>/oom_score_adj may be reduced no lower than the last
value set by a CAP_SYS_RESOURCE process. To reduce the value any lower
requires CAP_SYS_RESOURCE.

>>>>>>> 3cbea436
NOTICE: /proc/<pid>/oom_adj is deprecated and will be removed, please see
Documentation/feature-removal-schedule.txt.

Caveat: when a parent task is selected, the oom killer will sacrifice any first
generation children with seperate address spaces instead, if possible.  This
avoids servers and important system daemons from being killed and loses the
minimal amount of work.


3.2 /proc/<pid>/oom_score - Display current oom-killer score
-------------------------------------------------------------

This file can be used to check the current score used by the oom-killer is for
any given <pid>. Use it together with /proc/<pid>/oom_adj to tune which
process should be killed in an out-of-memory situation.


3.3  /proc/<pid>/io - Display the IO accounting fields
-------------------------------------------------------

This file contains IO statistics for each running process

Example
-------

test:/tmp # dd if=/dev/zero of=/tmp/test.dat &
[1] 3828

test:/tmp # cat /proc/3828/io
rchar: 323934931
wchar: 323929600
syscr: 632687
syscw: 632675
read_bytes: 0
write_bytes: 323932160
cancelled_write_bytes: 0


Description
-----------

rchar
-----

I/O counter: chars read
The number of bytes which this task has caused to be read from storage. This
is simply the sum of bytes which this process passed to read() and pread().
It includes things like tty IO and it is unaffected by whether or not actual
physical disk IO was required (the read might have been satisfied from
pagecache)


wchar
-----

I/O counter: chars written
The number of bytes which this task has caused, or shall cause to be written
to disk. Similar caveats apply here as with rchar.


syscr
-----

I/O counter: read syscalls
Attempt to count the number of read I/O operations, i.e. syscalls like read()
and pread().


syscw
-----

I/O counter: write syscalls
Attempt to count the number of write I/O operations, i.e. syscalls like
write() and pwrite().


read_bytes
----------

I/O counter: bytes read
Attempt to count the number of bytes which this process really did cause to
be fetched from the storage layer. Done at the submit_bio() level, so it is
accurate for block-backed filesystems. <please add status regarding NFS and
CIFS at a later time>


write_bytes
-----------

I/O counter: bytes written
Attempt to count the number of bytes which this process caused to be sent to
the storage layer. This is done at page-dirtying time.


cancelled_write_bytes
---------------------

The big inaccuracy here is truncate. If a process writes 1MB to a file and
then deletes the file, it will in fact perform no writeout. But it will have
been accounted as having caused 1MB of write.
In other words: The number of bytes which this process caused to not happen,
by truncating pagecache. A task can cause "negative" IO too. If this task
truncates some dirty pagecache, some IO which another task has been accounted
for (in its write_bytes) will not be happening. We _could_ just subtract that
from the truncating task's write_bytes, but there is information loss in doing
that.


Note
----

At its current implementation state, this is a bit racy on 32-bit machines: if
process A reads process B's /proc/pid/io while process B is updating one of
those 64-bit counters, process A could see an intermediate result.


More information about this can be found within the taskstats documentation in
Documentation/accounting.

3.4 /proc/<pid>/coredump_filter - Core dump filtering settings
---------------------------------------------------------------
When a process is dumped, all anonymous memory is written to a core file as
long as the size of the core file isn't limited. But sometimes we don't want
to dump some memory segments, for example, huge shared memory. Conversely,
sometimes we want to save file-backed memory segments into a core file, not
only the individual files.

/proc/<pid>/coredump_filter allows you to customize which memory segments
will be dumped when the <pid> process is dumped. coredump_filter is a bitmask
of memory types. If a bit of the bitmask is set, memory segments of the
corresponding memory type are dumped, otherwise they are not dumped.

The following 7 memory types are supported:
  - (bit 0) anonymous private memory
  - (bit 1) anonymous shared memory
  - (bit 2) file-backed private memory
  - (bit 3) file-backed shared memory
  - (bit 4) ELF header pages in file-backed private memory areas (it is
            effective only if the bit 2 is cleared)
  - (bit 5) hugetlb private memory
  - (bit 6) hugetlb shared memory

  Note that MMIO pages such as frame buffer are never dumped and vDSO pages
  are always dumped regardless of the bitmask status.

  Note bit 0-4 doesn't effect any hugetlb memory. hugetlb memory are only
  effected by bit 5-6.

Default value of coredump_filter is 0x23; this means all anonymous memory
segments and hugetlb private memory are dumped.

If you don't want to dump all shared memory segments attached to pid 1234,
write 0x21 to the process's proc file.

  $ echo 0x21 > /proc/1234/coredump_filter

When a new process is created, the process inherits the bitmask status from its
parent. It is useful to set up coredump_filter before the program runs.
For example:

  $ echo 0x7 > /proc/self/coredump_filter
  $ ./some_program

3.5	/proc/<pid>/mountinfo - Information about mounts
--------------------------------------------------------

This file contains lines of the form:

36 35 98:0 /mnt1 /mnt2 rw,noatime master:1 - ext3 /dev/root rw,errors=continue
(1)(2)(3)   (4)   (5)      (6)      (7)   (8) (9)   (10)         (11)

(1) mount ID:  unique identifier of the mount (may be reused after umount)
(2) parent ID:  ID of parent (or of self for the top of the mount tree)
(3) major:minor:  value of st_dev for files on filesystem
(4) root:  root of the mount within the filesystem
(5) mount point:  mount point relative to the process's root
(6) mount options:  per mount options
(7) optional fields:  zero or more fields of the form "tag[:value]"
(8) separator:  marks the end of the optional fields
(9) filesystem type:  name of filesystem of the form "type[.subtype]"
(10) mount source:  filesystem specific information or "none"
(11) super options:  per super block options

Parsers should ignore all unrecognised optional fields.  Currently the
possible optional fields are:

shared:X  mount is shared in peer group X
master:X  mount is slave to peer group X
propagate_from:X  mount is slave and receives propagation from peer group X (*)
unbindable  mount is unbindable

(*) X is the closest dominant peer group under the process's root.  If
X is the immediate master of the mount, or if there's no dominant peer
group under the same root, then only the "master:X" field is present
and not the "propagate_from:X" field.

For more information on mount propagation see:

  Documentation/filesystems/sharedsubtree.txt


3.6	/proc/<pid>/comm  & /proc/<pid>/task/<tid>/comm
--------------------------------------------------------
These files provide a method to access a tasks comm value. It also allows for
a task to set its own or one of its thread siblings comm value. The comm value
is limited in size compared to the cmdline value, so writing anything longer
then the kernel's TASK_COMM_LEN (currently 16 chars) will result in a truncated
comm value.<|MERGE_RESOLUTION|>--- conflicted
+++ resolved
@@ -375,10 +375,7 @@
 Swap:                  0 kB
 KernelPageSize:        4 kB
 MMUPageSize:           4 kB
-<<<<<<< HEAD
-=======
 Locked:              374 kB
->>>>>>> 3cbea436
 
 The first of these lines shows the same information as is displayed for the
 mapping in /proc/PID/maps.  The remaining lines show the size of the mapping
@@ -1326,13 +1323,10 @@
 Writing to /proc/<pid>/oom_score_adj or /proc/<pid>/oom_adj will change the
 other with its scaled value.
 
-<<<<<<< HEAD
-=======
 The value of /proc/<pid>/oom_score_adj may be reduced no lower than the last
 value set by a CAP_SYS_RESOURCE process. To reduce the value any lower
 requires CAP_SYS_RESOURCE.
 
->>>>>>> 3cbea436
 NOTICE: /proc/<pid>/oom_adj is deprecated and will be removed, please see
 Documentation/feature-removal-schedule.txt.
 
