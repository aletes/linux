--- conflicted
+++ resolved
@@ -2389,8 +2389,6 @@
 
 	switches=	[HW,M68k]
 
-<<<<<<< HEAD
-=======
 	sysfs.deprecated=0|1 [KNL]
 			Enable/disable old style sysfs layout for old udev
 			on older distributions. When this option is enabled
@@ -2400,7 +2398,6 @@
 			Default depends on CONFIG_SYSFS_DEPRECATED_V2 set in
 			the kernel configuration.
 
->>>>>>> 45f53cc9
 	sysrq_always_enabled
 			[KNL]
 			Ignore sysrq setting - this boot parameter will
