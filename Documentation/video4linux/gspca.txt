--- conflicted
+++ resolved
@@ -366,10 +366,7 @@
 vc032x		17ef:4802	Lenovo Vc0323+MI1310_SOC
 pac207		2001:f115	D-Link DSB-C120
 sq905c		2770:9050	Disney pix micro (CIF)
-<<<<<<< HEAD
-=======
 sq905c		2770:9051	Lego Bionicle
->>>>>>> 3cbea436
 sq905c		2770:9052	Disney pix micro 2 (VGA)
 sq905c		2770:905c	All 11 known cameras with this ID
 sq905		2770:9120	All 24 known cameras with this ID
