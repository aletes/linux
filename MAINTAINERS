

	List of maintainers and how to submit kernel changes

Please try to follow the guidelines below.  This will make things
easier on the maintainers.  Not all of these guidelines matter for every
trivial patch so apply some common sense.

1.	Always _test_ your changes, however small, on at least 4 or
	5 people, preferably many more.

2.	Try to release a few ALPHA test versions to the net. Announce
	them onto the kernel channel and await results. This is especially
	important for device drivers, because often that's the only way
	you will find things like the fact version 3 firmware needs
	a magic fix you didn't know about, or some clown changed the
	chips on a board and not its name.  (Don't laugh!  Look at the
	SMC etherpower for that.)

3.	Make sure your changes compile correctly in multiple
	configurations. In particular check that changes work both as a
	module and built into the kernel.

4.	When you are happy with a change make it generally available for
	testing and await feedback.

5.	Make a patch available to the relevant maintainer in the list. Use
	'diff -u' to make the patch easy to merge. Be prepared to get your
	changes sent back with seemingly silly requests about formatting
	and variable names.  These aren't as silly as they seem. One
	job the maintainers (and especially Linus) do is to keep things
	looking the same. Sometimes this means that the clever hack in
	your driver to get around a problem actually needs to become a
	generalized kernel feature ready for next time.

	PLEASE check your patch with the automated style checker
	(scripts/checkpatch.pl) to catch trival style violations.
	See Documentation/CodingStyle for guidance here.

	PLEASE CC: the maintainers and mailing lists that are generated
	by scripts/get_maintainer.pl.  The results returned by the
	script will be best if you have git installed and are making
	your changes in a branch derived from Linus' latest git tree.
	See Documentation/SubmittingPatches for details.

	PLEASE try to include any credit lines you want added with the
	patch. It avoids people being missed off by mistake and makes
	it easier to know who wants adding and who doesn't.

	PLEASE document known bugs. If it doesn't work for everything
	or does something very odd once a month document it.

	PLEASE remember that submissions must be made under the terms
	of the OSDL certificate of contribution and should include a
	Signed-off-by: line.  The current version of this "Developer's
	Certificate of Origin" (DCO) is listed in the file
	Documentation/SubmittingPatches.

6.	Make sure you have the right to send any changes you make. If you
	do changes at work you may find your employer owns the patch
	not you.

7.	When sending security related changes or reports to a maintainer
	please Cc: security@kernel.org, especially if the maintainer
	does not respond.

8.	Happy hacking.

Descriptions of section entries:

	P: Person (obsolete)
	M: Mail patches to: FullName <address@domain>
	L: Mailing list that is relevant to this area
	W: Web-page with status/info
	Q: Patchwork web based patch tracking system site
	T: SCM tree type and location.  Type is one of: git, hg, quilt, stgit, topgit.
	S: Status, one of the following:
	   Supported:	Someone is actually paid to look after this.
	   Maintained:	Someone actually looks after it.
	   Odd Fixes:	It has a maintainer but they don't have time to do
			much other than throw the odd patch in. See below..
	   Orphan:	No current maintainer [but maybe you could take the
			role as you write your new code].
	   Obsolete:	Old code. Something tagged obsolete generally means
			it has been replaced by a better system and you
			should be using that.
	F: Files and directories with wildcard patterns.
	   A trailing slash includes all files and subdirectory files.
	   F:	drivers/net/	all files in and below drivers/net
	   F:	drivers/net/*	all files in drivers/net, but not below
	   F:	*/net/*		all files in "any top level directory"/net
	   One pattern per line.  Multiple F: lines acceptable.
	X: Files and directories that are NOT maintained, same rules as F:
	   Files exclusions are tested before file matches.
	   Can be useful for excluding a specific subdirectory, for instance:
	   F:	net/
	   X:	net/ipv6/
	   matches all files in and below net excluding net/ipv6/
	K: Keyword perl extended regex pattern to match content in a
	   patch or file.  For instance:
	   K: of_get_profile
	      matches patches or files that contain "of_get_profile"
	   K: \b(printk|pr_(info|err))\b
	      matches patches or files that contain one or more of the words
	      printk, pr_info or pr_err
	   One regex pattern per line.  Multiple K: lines acceptable.

Note: For the hard of thinking, this list is meant to remain in alphabetical
order. If you could add yourselves to it in alphabetical order that would be
so much easier [Ed]

Maintainers List (try to look for most precise areas first)

		-----------------------------------

3C505 NETWORK DRIVER
M:	Philip Blundell <philb@gnu.org>
L:	netdev@vger.kernel.org
S:	Maintained
F:	drivers/net/ethernet/i825xx/3c505*

3C59X NETWORK DRIVER
M:	Steffen Klassert <klassert@mathematik.tu-chemnitz.de>
L:	netdev@vger.kernel.org
S:	Maintained
F:	Documentation/networking/vortex.txt
F:	drivers/net/ethernet/3com/3c59x.c

3CR990 NETWORK DRIVER
M:	David Dillow <dave@thedillows.org>
L:	netdev@vger.kernel.org
S:	Maintained
F:	drivers/net/ethernet/3com/typhoon*

3WARE SAS/SATA-RAID SCSI DRIVERS (3W-XXXX, 3W-9XXX, 3W-SAS)
M:	Adam Radford <linuxraid@lsi.com>
L:	linux-scsi@vger.kernel.org
W:	http://www.lsi.com
S:	Supported
F:	drivers/scsi/3w-*

53C700 AND 53C700-66 SCSI DRIVER
M:	"James E.J. Bottomley" <James.Bottomley@HansenPartnership.com>
L:	linux-scsi@vger.kernel.org
S:	Maintained
F:	drivers/scsi/53c700*

6PACK NETWORK DRIVER FOR AX.25
M:	Andreas Koensgen <ajk@comnets.uni-bremen.de>
L:	linux-hams@vger.kernel.org
S:	Maintained
F:	drivers/net/hamradio/6pack.c

8169 10/100/1000 GIGABIT ETHERNET DRIVER
M:	Realtek linux nic maintainers <nic_swsd@realtek.com>
M:	Francois Romieu <romieu@fr.zoreil.com>
L:	netdev@vger.kernel.org
S:	Maintained
F:	drivers/net/ethernet/realtek/r8169.c

8250/16?50 (AND CLONE UARTS) SERIAL DRIVER
M:	Greg Kroah-Hartman <gregkh@linuxfoundation.org>
L:	linux-serial@vger.kernel.org
W:	http://serial.sourceforge.net
S:	Maintained
T:	git git://git.kernel.org/pub/scm/linux/kernel/git/gregkh/tty.git
F:	drivers/tty/serial/8250*
F:	include/linux/serial_8250.h

8390 NETWORK DRIVERS [WD80x3/SMC-ELITE, SMC-ULTRA, NE2000, 3C503, etc.]
L:	netdev@vger.kernel.org
S:	Orphan / Obsolete
F:	drivers/net/ethernet/8390/

9P FILE SYSTEM
M:	Eric Van Hensbergen <ericvh@gmail.com>
M:	Ron Minnich <rminnich@sandia.gov>
M:	Latchesar Ionkov <lucho@ionkov.net>
L:	v9fs-developer@lists.sourceforge.net
W:	http://swik.net/v9fs
Q:	http://patchwork.kernel.org/project/v9fs-devel/list/
T:	git git://git.kernel.org/pub/scm/linux/kernel/git/ericvh/v9fs.git
S:	Maintained
F:	Documentation/filesystems/9p.txt
F:	fs/9p/

AACRAID SCSI RAID DRIVER
M:	Adaptec OEM Raid Solutions <aacraid@adaptec.com>
L:	linux-scsi@vger.kernel.org
W:	http://www.adaptec.com/
S:	Supported
F:	Documentation/scsi/aacraid.txt
F:	drivers/scsi/aacraid/

ABIT UGURU 1,2 HARDWARE MONITOR DRIVER
M:	Hans de Goede <hdegoede@redhat.com>
L:	lm-sensors@lm-sensors.org
S:	Maintained
F:	drivers/hwmon/abituguru.c

ABIT UGURU 3 HARDWARE MONITOR DRIVER
M:	Alistair John Strachan <alistair@devzero.co.uk>
L:	lm-sensors@lm-sensors.org
S:	Maintained
F:	drivers/hwmon/abituguru3.c

ACENIC DRIVER
M:	Jes Sorensen <jes@trained-monkey.org>
L:	linux-acenic@sunsite.dk
S:	Maintained
F:	drivers/net/ethernet/alteon/acenic*

ACER ASPIRE ONE TEMPERATURE AND FAN DRIVER
M:	Peter Feuerer <peter@piie.net>
L:	platform-driver-x86@vger.kernel.org
W:	http://piie.net/?section=acerhdf
S:	Maintained
F:	drivers/platform/x86/acerhdf.c

ACER WMI LAPTOP EXTRAS
M:	Joey Lee <jlee@novell.com>
L:	platform-driver-x86@vger.kernel.org
S:	Maintained
F:	drivers/platform/x86/acer-wmi.c

ACPI
M:	Len Brown <lenb@kernel.org>
L:	linux-acpi@vger.kernel.org
W:	http://www.lesswatts.org/projects/acpi/
Q:	http://patchwork.kernel.org/project/linux-acpi/list/
T:	git git://git.kernel.org/pub/scm/linux/kernel/git/lenb/linux
S:	Supported
F:	drivers/acpi/
F:	drivers/pnp/pnpacpi/
F:	include/linux/acpi.h
F:	include/acpi/

ACPI FAN DRIVER
M:	Zhang Rui <rui.zhang@intel.com>
L:	linux-acpi@vger.kernel.org
W:	http://www.lesswatts.org/projects/acpi/
S:	Supported
F:	drivers/acpi/fan.c

ACPI PROCESSOR AGGREGATOR DRIVER
M:	Shaohua Li <shaohua.li@intel.com>
L:	linux-acpi@vger.kernel.org
W:	http://www.lesswatts.org/projects/acpi/
S:	Supported
F:	drivers/acpi/acpi_pad.c

ACPI THERMAL DRIVER
M:	Zhang Rui <rui.zhang@intel.com>
L:	linux-acpi@vger.kernel.org
W:	http://www.lesswatts.org/projects/acpi/
S:	Supported
F:	drivers/acpi/*thermal*

ACPI VIDEO DRIVER
M:	Zhang Rui <rui.zhang@intel.com>
L:	linux-acpi@vger.kernel.org
W:	http://www.lesswatts.org/projects/acpi/
S:	Supported
F:	drivers/acpi/video.c

ACPI WMI DRIVER
L:	platform-driver-x86@vger.kernel.org
S:	Orphan
F:	drivers/platform/x86/wmi.c

AD1889 ALSA SOUND DRIVER
M:	Thibaut Varene <T-Bone@parisc-linux.org>
W:	http://wiki.parisc-linux.org/AD1889
L:	linux-parisc@vger.kernel.org
S:	Maintained
F:	sound/pci/ad1889.*

AD525X ANALOG DEVICES DIGITAL POTENTIOMETERS DRIVER
M:	Michael Hennerich <michael.hennerich@analog.com>
L:	device-drivers-devel@blackfin.uclinux.org
W:	http://wiki.analog.com/AD5254
S:	Supported
F:	drivers/misc/ad525x_dpot.c

AD5398 CURRENT REGULATOR DRIVER (AD5398/AD5821)
M:	Michael Hennerich <michael.hennerich@analog.com>
L:	device-drivers-devel@blackfin.uclinux.org
W:	http://wiki.analog.com/AD5398
S:	Supported
F:	drivers/regulator/ad5398.c

AD714X CAPACITANCE TOUCH SENSOR DRIVER (AD7142/3/7/8/7A)
M:	Michael Hennerich <michael.hennerich@analog.com>
L:	device-drivers-devel@blackfin.uclinux.org
W:	http://wiki.analog.com/AD7142
S:	Supported
F:	drivers/input/misc/ad714x.c

AD7877 TOUCHSCREEN DRIVER
M:	Michael Hennerich <michael.hennerich@analog.com>
L:	device-drivers-devel@blackfin.uclinux.org
W:	http://wiki.analog.com/AD7877
S:	Supported
F:	drivers/input/touchscreen/ad7877.c

AD7879 TOUCHSCREEN DRIVER (AD7879/AD7889)
M:	Michael Hennerich <michael.hennerich@analog.com>
L:	device-drivers-devel@blackfin.uclinux.org
W:	http://wiki.analog.com/AD7879
S:	Supported
F:	drivers/input/touchscreen/ad7879.c

ADDRESS SPACE LAYOUT RANDOMIZATION (ASLR)
M:	Jiri Kosina <jkosina@suse.cz>
S:	Maintained

ADM1025 HARDWARE MONITOR DRIVER
M:	Jean Delvare <khali@linux-fr.org>
L:	lm-sensors@lm-sensors.org
S:	Maintained
F:	Documentation/hwmon/adm1025
F:	drivers/hwmon/adm1025.c

ADM1029 HARDWARE MONITOR DRIVER
M:	Corentin Labbe <corentin.labbe@geomatys.fr>
L:	lm-sensors@lm-sensors.org
S:	Maintained
F:	drivers/hwmon/adm1029.c

ADM8211 WIRELESS DRIVER
L:	linux-wireless@vger.kernel.org
W:	http://linuxwireless.org/
S:	Orphan
F:	drivers/net/wireless/adm8211.*

ADP5520 BACKLIGHT DRIVER WITH IO EXPANDER (ADP5520/ADP5501)
M:	Michael Hennerich <michael.hennerich@analog.com>
L:	device-drivers-devel@blackfin.uclinux.org
W:	http://wiki.analog.com/ADP5520
S:	Supported
F:	drivers/mfd/adp5520.c
F:	drivers/video/backlight/adp5520_bl.c
F:	drivers/leds/leds-adp5520.c
F:	drivers/gpio/gpio-adp5520.c
F:	drivers/input/keyboard/adp5520-keys.c

ADP5588 QWERTY KEYPAD AND IO EXPANDER DRIVER (ADP5588/ADP5587)
M:	Michael Hennerich <michael.hennerich@analog.com>
L:	device-drivers-devel@blackfin.uclinux.org
W:	http://wiki.analog.com/ADP5588
S:	Supported
F:	drivers/input/keyboard/adp5588-keys.c
F:	drivers/gpio/gpio-adp5588.c

ADP8860 BACKLIGHT DRIVER (ADP8860/ADP8861/ADP8863)
M:	Michael Hennerich <michael.hennerich@analog.com>
L:	device-drivers-devel@blackfin.uclinux.org
W:	http://wiki.analog.com/ADP8860
S:	Supported
F:	drivers/video/backlight/adp8860_bl.c

ADS1015 HARDWARE MONITOR DRIVER
M:	Dirk Eibach <eibach@gdsys.de>
L:	lm-sensors@lm-sensors.org
S:	Maintained
F:	Documentation/hwmon/ads1015
F:	drivers/hwmon/ads1015.c
F:	include/linux/i2c/ads1015.h

ADT746X FAN DRIVER
M:	Colin Leroy <colin@colino.net>
S:	Maintained
F:	drivers/macintosh/therm_adt746x.c

ADT7475 HARDWARE MONITOR DRIVER
M:	Jean Delvare <khali@linux-fr.org>
L:	lm-sensors@lm-sensors.org
S:	Maintained
F:	Documentation/hwmon/adt7475
F:	drivers/hwmon/adt7475.c

ADXL34X THREE-AXIS DIGITAL ACCELEROMETER DRIVER (ADXL345/ADXL346)
M:	Michael Hennerich <michael.hennerich@analog.com>
L:	device-drivers-devel@blackfin.uclinux.org
W:	http://wiki.analog.com/ADXL345
S:	Supported
F:	drivers/input/misc/adxl34x.c

ADVANSYS SCSI DRIVER
M:	Matthew Wilcox <matthew@wil.cx>
L:	linux-scsi@vger.kernel.org
S:	Maintained
F:	Documentation/scsi/advansys.txt
F:	drivers/scsi/advansys.c

AEDSP16 DRIVER
M:	Riccardo Facchetti <fizban@tin.it>
S:	Maintained
F:	sound/oss/aedsp16.c

AFFS FILE SYSTEM
L:	linux-fsdevel@vger.kernel.org
S:	Orphan
F:	Documentation/filesystems/affs.txt
F:	fs/affs/

AFS FILESYSTEM & AF_RXRPC SOCKET DOMAIN
M:	David Howells <dhowells@redhat.com>
L:	linux-afs@lists.infradead.org
S:	Supported
F:	fs/afs/
F:	include/net/af_rxrpc.h
F:	net/rxrpc/af_rxrpc.c

AGPGART DRIVER
M:	David Airlie <airlied@linux.ie>
T:	git git://git.kernel.org/pub/scm/linux/kernel/git/airlied/drm-2.6.git
S:	Maintained
F:	drivers/char/agp/
F:	include/linux/agp*

AHA152X SCSI DRIVER
M:	"Juergen E. Fischer" <fischer@norbit.de>
L:	linux-scsi@vger.kernel.org
S:	Maintained
F:	drivers/scsi/aha152x*
F:	drivers/scsi/pcmcia/aha152x*

AIC7XXX / AIC79XX SCSI DRIVER
M:	Hannes Reinecke <hare@suse.de>
L:	linux-scsi@vger.kernel.org
S:	Maintained
F:	drivers/scsi/aic7xxx/
F:	drivers/scsi/aic7xxx_old/

AIO
M:	Benjamin LaHaise <bcrl@kvack.org>
L:	linux-aio@kvack.org
S:	Supported
F:	fs/aio.c
F:	include/linux/*aio*.h

ALCATEL SPEEDTOUCH USB DRIVER
M:	Duncan Sands <duncan.sands@free.fr>
L:	linux-usb@vger.kernel.org
W:	http://www.linux-usb.org/SpeedTouch/
S:	Maintained
F:	drivers/usb/atm/speedtch.c
F:	drivers/usb/atm/usbatm.c

ALCHEMY AU1XX0 MMC DRIVER
M:	Manuel Lauss <manuel.lauss@gmail.com>
S:	Maintained
F:	drivers/mmc/host/au1xmmc.c

ALI1563 I2C DRIVER
M:	Rudolf Marek <r.marek@assembler.cz>
L:	linux-i2c@vger.kernel.org
S:	Maintained
F:	Documentation/i2c/busses/i2c-ali1563
F:	drivers/i2c/busses/i2c-ali1563.c

ALPHA PORT
M:	Richard Henderson <rth@twiddle.net>
M:	Ivan Kokshaysky <ink@jurassic.park.msu.ru>
M:	Matt Turner <mattst88@gmail.com>
S:	Odd Fixes
L:	linux-alpha@vger.kernel.org
F:	arch/alpha/

ALTERA UART/JTAG UART SERIAL DRIVERS
M:	Tobias Klauser <tklauser@distanz.ch>
L:	linux-serial@vger.kernel.org
L:	nios2-dev@sopc.et.ntust.edu.tw (moderated for non-subscribers)
S:	Maintained
F:	drivers/tty/serial/altera_uart.c
F:	drivers/tty/serial/altera_jtaguart.c
F:	include/linux/altera_uart.h
F:	include/linux/altera_jtaguart.h

AMD FAM15H PROCESSOR POWER MONITORING DRIVER
M:	Andreas Herrmann <andreas.herrmann3@amd.com>
L:	lm-sensors@lm-sensors.org
S:	Maintained
F:	Documentation/hwmon/fam15h_power
F:	drivers/hwmon/fam15h_power.c

AMD GEODE CS5536 USB DEVICE CONTROLLER DRIVER
M:	Thomas Dahlmann <dahlmann.thomas@arcor.de>
L:	linux-geode@lists.infradead.org (moderated for non-subscribers)
S:	Supported
F:	drivers/usb/gadget/amd5536udc.*

AMD GEODE PROCESSOR/CHIPSET SUPPORT
P:	Andres Salomon <dilinger@queued.net>
L:	linux-geode@lists.infradead.org (moderated for non-subscribers)
W:	http://www.amd.com/us-en/ConnectivitySolutions/TechnicalResources/0,,50_2334_2452_11363,00.html
S:	Supported
F:	drivers/char/hw_random/geode-rng.c
F:	drivers/crypto/geode*
F:	drivers/video/geode/
F:	arch/x86/include/asm/geode.h

AMD IOMMU (AMD-VI)
M:	Joerg Roedel <joerg.roedel@amd.com>
L:	iommu@lists.linux-foundation.org
T:	git git://git.kernel.org/pub/scm/linux/kernel/git/joro/iommu.git
S:	Supported
F:	drivers/iommu/amd_iommu*.[ch]
F:	include/linux/amd-iommu.h

AMD MICROCODE UPDATE SUPPORT
M:	Andreas Herrmann <andreas.herrmann3@amd.com>
L:	amd64-microcode@amd64.org
S:	Supported
F:	arch/x86/kernel/microcode_amd.c

AMS (Apple Motion Sensor) DRIVER
M:	Michael Hanselmann <linux-kernel@hansmi.ch>
S:	Supported
F:	drivers/macintosh/ams/

AMSO1100 RNIC DRIVER
M:	Tom Tucker <tom@opengridcomputing.com>
M:	Steve Wise <swise@opengridcomputing.com>
L:	linux-rdma@vger.kernel.org
S:	Maintained
F:	drivers/infiniband/hw/amso1100/

ANALOG DEVICES INC ASOC CODEC DRIVERS
M:	Lars-Peter Clausen <lars@metafoo.de>
L:	device-drivers-devel@blackfin.uclinux.org
L:	alsa-devel@alsa-project.org (moderated for non-subscribers)
W:	http://wiki.analog.com/
S:	Supported
F:	sound/soc/codecs/adau*
F:	sound/soc/codecs/adav*
F:	sound/soc/codecs/ad1*
F:	sound/soc/codecs/ssm*
F:	sound/soc/codecs/sigmadsp.*

ANALOG DEVICES INC ASOC DRIVERS
L:	uclinux-dist-devel@blackfin.uclinux.org
L:	alsa-devel@alsa-project.org (moderated for non-subscribers)
W:	http://blackfin.uclinux.org/
S:	Supported
F:	sound/soc/blackfin/*

AOA (Apple Onboard Audio) ALSA DRIVER
M:	Johannes Berg <johannes@sipsolutions.net>
L:	linuxppc-dev@lists.ozlabs.org
L:	alsa-devel@alsa-project.org (moderated for non-subscribers)
S:	Maintained
F:	sound/aoa/

APM DRIVER
M:	Jiri Kosina <jkosina@suse.cz>
S:	Odd fixes
F:	arch/x86/kernel/apm_32.c
F:	include/linux/apm_bios.h
F:	drivers/char/apm-emulation.c

APPLE BCM5974 MULTITOUCH DRIVER
M:	Henrik Rydberg <rydberg@euromail.se>
L:	linux-input@vger.kernel.org
S:	Maintained
F:	drivers/input/mouse/bcm5974.c

APPLE SMC DRIVER
M:	Henrik Rydberg <rydberg@euromail.se>
L:	lm-sensors@lm-sensors.org
S:	Maintained
F:	drivers/hwmon/applesmc.c

APPLETALK NETWORK LAYER
M:	Arnaldo Carvalho de Melo <acme@ghostprotocols.net>
S:	Maintained
F:	drivers/net/appletalk/
F:	net/appletalk/

ARASAN COMPACT FLASH PATA CONTROLLER
M:	Viresh Kumar <viresh.kumar@st.com>
L:	linux-ide@vger.kernel.org
S:	Maintained
F:	include/linux/pata_arasan_cf_data.h
F:	drivers/ata/pata_arasan_cf.c

ARC FRAMEBUFFER DRIVER
M:	Jaya Kumar <jayalk@intworks.biz>
S:	Maintained
F:	drivers/video/arcfb.c
F:	drivers/video/fb_defio.c

ARM MFM AND FLOPPY DRIVERS
M:	Ian Molton <spyro@f2s.com>
S:	Maintained
F:	arch/arm/lib/floppydma.S
F:	arch/arm/include/asm/floppy.h

ARM PMU PROFILING AND DEBUGGING
M:	Will Deacon <will.deacon@arm.com>
S:	Maintained
F:	arch/arm/kernel/perf_event*
F:	arch/arm/oprofile/common.c
F:	arch/arm/kernel/pmu.c
F:	arch/arm/include/asm/pmu.h
F:	arch/arm/kernel/hw_breakpoint.c
F:	arch/arm/include/asm/hw_breakpoint.h

ARM PORT
M:	Russell King <linux@arm.linux.org.uk>
L:	linux-arm-kernel@lists.infradead.org (moderated for non-subscribers)
W:	http://www.arm.linux.org.uk/
S:	Maintained
F:	arch/arm/

ARM PRIMECELL AACI PL041 DRIVER
M:	Russell King <linux@arm.linux.org.uk>
S:	Maintained
F:	sound/arm/aaci.*

ARM PRIMECELL CLCD PL110 DRIVER
M:	Russell King <linux@arm.linux.org.uk>
S:	Maintained
F:	drivers/video/amba-clcd.*

ARM PRIMECELL KMI PL050 DRIVER
M:	Russell King <linux@arm.linux.org.uk>
S:	Maintained
F:	drivers/input/serio/ambakmi.*
F:	include/linux/amba/kmi.h

ARM PRIMECELL MMCI PL180/1 DRIVER
S:	Orphan
F:	drivers/mmc/host/mmci.*

ARM PRIMECELL BUS SUPPORT
M:	Russell King <linux@arm.linux.org.uk>
S:	Maintained
F:	drivers/amba/
F:	include/linux/amba/bus.h

ARM/ADS SPHERE MACHINE SUPPORT
M:	Lennert Buytenhek <kernel@wantstofly.org>
L:	linux-arm-kernel@lists.infradead.org (moderated for non-subscribers)
S:	Maintained

ARM/AFEB9260 MACHINE SUPPORT
M:	Sergey Lapin <slapin@ossfans.org>
L:	linux-arm-kernel@lists.infradead.org (moderated for non-subscribers)
S:	Maintained

ARM/AJECO 1ARM MACHINE SUPPORT
M:	Lennert Buytenhek <kernel@wantstofly.org>
L:	linux-arm-kernel@lists.infradead.org (moderated for non-subscribers)
S:	Maintained

ARM/ATMEL AT91RM9200 AND AT91SAM ARM ARCHITECTURES
M:	Andrew Victor <linux@maxim.org.za>
M:	Nicolas Ferre <nicolas.ferre@atmel.com>
M:	Jean-Christophe Plagniol-Villard <plagnioj@jcrosoft.com>
L:	linux-arm-kernel@lists.infradead.org (moderated for non-subscribers)
W:	http://maxim.org.za/at91_26.html
W:	http://www.linux4sam.org
S:	Supported
F:	arch/arm/mach-at91/

ARM/BCMRING ARM ARCHITECTURE
M:	Jiandong Zheng <jdzheng@broadcom.com>
M:	Scott Branden <sbranden@broadcom.com>
L:	linux-arm-kernel@lists.infradead.org (moderated for non-subscribers)
S:	Maintained
F:	arch/arm/mach-bcmring

ARM/BCMRING MTD NAND DRIVER
M:	Jiandong Zheng <jdzheng@broadcom.com>
M:	Scott Branden <sbranden@broadcom.com>
L:	linux-mtd@lists.infradead.org
S:	Maintained
F:	drivers/mtd/nand/bcm_umi_nand.c
F:	drivers/mtd/nand/bcm_umi_bch.c
F:	drivers/mtd/nand/nand_bcm_umi.h

ARM/CALXEDA HIGHBANK ARCHITECTURE
M:	Rob Herring <rob.herring@calxeda.com>
L:	linux-arm-kernel@lists.infradead.org (moderated for non-subscribers)
S:	Maintained
F:	arch/arm/mach-highbank/

ARM/CAVIUM NETWORKS CNS3XXX MACHINE SUPPORT
M:	Anton Vorontsov <avorontsov@mvista.com>
S:	Maintained
F:	arch/arm/mach-cns3xxx/
T:	git git://git.infradead.org/users/cbou/linux-cns3xxx.git

ARM/CIRRUS LOGIC EP93XX ARM ARCHITECTURE
M:	Hartley Sweeten <hsweeten@visionengravers.com>
M:	Ryan Mallon <rmallon@gmail.com>
L:	linux-arm-kernel@lists.infradead.org (moderated for non-subscribers)
S:	Maintained
F:	arch/arm/mach-ep93xx/
F:	arch/arm/mach-ep93xx/include/mach/

ARM/CIRRUS LOGIC EDB9315A MACHINE SUPPORT
M:	Lennert Buytenhek <kernel@wantstofly.org>
L:	linux-arm-kernel@lists.infradead.org (moderated for non-subscribers)
S:	Maintained

ARM/CLKDEV SUPPORT
M:	Russell King <linux@arm.linux.org.uk>
L:	linux-arm-kernel@lists.infradead.org (moderated for non-subscribers)
S:	Maintained
F:	arch/arm/include/asm/clkdev.h
F:	drivers/clk/clkdev.c

ARM/COMPULAB CM-X270/EM-X270 and CM-X300 MACHINE SUPPORT
M:	Mike Rapoport <mike@compulab.co.il>
L:	linux-arm-kernel@lists.infradead.org (moderated for non-subscribers)
S:	Maintained

ARM/CONTEC MICRO9 MACHINE SUPPORT
M:	Hubert Feurstein <hubert.feurstein@contec.at>
S:	Maintained
F:	arch/arm/mach-ep93xx/micro9.c

ARM/CORGI MACHINE SUPPORT
M:	Richard Purdie <rpurdie@rpsys.net>
S:	Maintained

ARM/CORTINA SYSTEMS GEMINI ARM ARCHITECTURE
M:	Hans Ulli Kroll <ulli.kroll@googlemail.com>
L:	linux-arm-kernel@lists.infradead.org (moderated for non-subscribers)
T:	git git://git.berlios.de/gemini-board
S:	Maintained
F:	arch/arm/mach-gemini/

ARM/CSR SIRFPRIMA2 MACHINE SUPPORT
M:	Barry Song <baohua.song@csr.com>
L:	linux-arm-kernel@lists.infradead.org (moderated for non-subscribers)
S:	Maintained
F:	arch/arm/mach-prima2/
F:	drivers/dma/sirf-dma.c
F:	drivers/i2c/busses/i2c-sirf.c
F:	drivers/pinctrl/pinctrl-sirf.c
F:	drivers/spi/spi-sirf.c

ARM/EBSA110 MACHINE SUPPORT
M:	Russell King <linux@arm.linux.org.uk>
L:	linux-arm-kernel@lists.infradead.org (moderated for non-subscribers)
W:	http://www.arm.linux.org.uk/
S:	Maintained
F:	arch/arm/mach-ebsa110/
F:	drivers/net/ethernet/amd/am79c961a.*

ARM/EZX SMARTPHONES (A780, A910, A1200, E680, ROKR E2 and ROKR E6)
M:	Daniel Ribeiro <drwyrm@gmail.com>
M:	Stefan Schmidt <stefan@openezx.org>
M:	Harald Welte <laforge@openezx.org>
L:	openezx-devel@lists.openezx.org (moderated for non-subscribers)
W:	http://www.openezx.org/
S:	Maintained
T:	topgit git://git.openezx.org/openezx.git
F:	arch/arm/mach-pxa/ezx.c

ARM/FARADAY FA526 PORT
M:	Hans Ulli Kroll <ulli.kroll@googlemail.com>
L:	linux-arm-kernel@lists.infradead.org (moderated for non-subscribers)
S:	Maintained
T:	git git://git.berlios.de/gemini-board
F:	arch/arm/mm/*-fa*

ARM/FOOTBRIDGE ARCHITECTURE
M:	Russell King <linux@arm.linux.org.uk>
L:	linux-arm-kernel@lists.infradead.org (moderated for non-subscribers)
W:	http://www.arm.linux.org.uk/
S:	Maintained
F:	arch/arm/include/asm/hardware/dec21285.h
F:	arch/arm/mach-footbridge/

ARM/FREESCALE IMX / MXC ARM ARCHITECTURE
M:	Sascha Hauer <kernel@pengutronix.de>
L:	linux-arm-kernel@lists.infradead.org (moderated for non-subscribers)
S:	Maintained
T:	git git://git.pengutronix.de/git/imx/linux-2.6.git
F:	arch/arm/mach-imx/
F:	arch/arm/plat-mxc/

ARM/FREESCALE IMX6
M:	Shawn Guo <shawn.guo@linaro.org>
L:	linux-arm-kernel@lists.infradead.org (moderated for non-subscribers)
S:	Maintained
T:	git git://git.linaro.org/people/shawnguo/linux-2.6.git
F:	arch/arm/mach-imx/*imx6*

ARM/FREESCALE MXS ARM ARCHITECTURE
M:	Shawn Guo <shawn.guo@linaro.org>
L:	linux-arm-kernel@lists.infradead.org (moderated for non-subscribers)
S:	Maintained
T:	git git://git.linaro.org/people/shawnguo/linux-2.6.git
F:	arch/arm/mach-mxs/

ARM/GLOMATION GESBC9312SX MACHINE SUPPORT
M:	Lennert Buytenhek <kernel@wantstofly.org>
L:	linux-arm-kernel@lists.infradead.org (moderated for non-subscribers)
S:	Maintained

ARM/GUMSTIX MACHINE SUPPORT
M:	Steve Sakoman <sakoman@gmail.com>
L:	linux-arm-kernel@lists.infradead.org (moderated for non-subscribers)
S:	Maintained

ARM/H4700 (HP IPAQ HX4700) MACHINE SUPPORT
M:	Philipp Zabel <philipp.zabel@gmail.com>
M:	Paul Parsons <lost.distance@yahoo.com>
L:	linux-arm-kernel@lists.infradead.org (moderated for non-subscribers)
S:	Maintained
F:	arch/arm/mach-pxa/hx4700.c
F:	arch/arm/mach-pxa/include/mach/hx4700.h
F:	sound/soc/pxa/hx4700.c

ARM/HP JORNADA 7XX MACHINE SUPPORT
M:	Kristoffer Ericson <kristoffer.ericson@gmail.com>
W:	www.jlime.com
S:	Maintained
T:	git git://git.kernel.org/pub/scm/linux/kernel/git/kristoffer/linux-hpc.git
F:	arch/arm/mach-sa1100/jornada720.c
F:	arch/arm/mach-sa1100/include/mach/jornada720.h

ARM/INCOME PXA270 SUPPORT
M:	Marek Vasut <marek.vasut@gmail.com>
L:	linux-arm-kernel@lists.infradead.org (moderated for non-subscribers)
S:	Maintained
F:	arch/arm/mach-pxa/colibri-pxa270-income.c

ARM/INTEL IOP32X ARM ARCHITECTURE
M:	Lennert Buytenhek <kernel@wantstofly.org>
M:	Dan Williams <dan.j.williams@intel.com>
L:	linux-arm-kernel@lists.infradead.org (moderated for non-subscribers)
S:	Maintained

ARM/INTEL IOP33X ARM ARCHITECTURE
M:	Dan Williams <dan.j.williams@intel.com>
L:	linux-arm-kernel@lists.infradead.org (moderated for non-subscribers)
S:	Maintained

ARM/INTEL IOP13XX ARM ARCHITECTURE
M:	Lennert Buytenhek <kernel@wantstofly.org>
M:	Dan Williams <dan.j.williams@intel.com>
L:	linux-arm-kernel@lists.infradead.org (moderated for non-subscribers)
S:	Maintained

ARM/INTEL IQ81342EX MACHINE SUPPORT
M:	Lennert Buytenhek <kernel@wantstofly.org>
M:	Dan Williams <dan.j.williams@intel.com>
L:	linux-arm-kernel@lists.infradead.org (moderated for non-subscribers)
S:	Maintained

ARM/INTEL IXDP2850 MACHINE SUPPORT
M:	Lennert Buytenhek <kernel@wantstofly.org>
L:	linux-arm-kernel@lists.infradead.org (moderated for non-subscribers)
S:	Maintained

ARM/INTEL IXP4XX ARM ARCHITECTURE
M:	Imre Kaloz <kaloz@openwrt.org>
M:	Krzysztof Halasa <khc@pm.waw.pl>
L:	linux-arm-kernel@lists.infradead.org (moderated for non-subscribers)
S:	Maintained
F:	arch/arm/mach-ixp4xx/

ARM/INTEL RESEARCH IMOTE/STARGATE 2 MACHINE SUPPORT
M:	Jonathan Cameron <jic23@cam.ac.uk>
L:	linux-arm-kernel@lists.infradead.org (moderated for non-subscribers)
S:	Maintained
F:	arch/arm/mach-pxa/stargate2.c
F:	drivers/pcmcia/pxa2xx_stargate2.c

ARM/INTEL XSC3 (MANZANO) ARM CORE
M:	Lennert Buytenhek <kernel@wantstofly.org>
M:	Dan Williams <dan.j.williams@intel.com>
L:	linux-arm-kernel@lists.infradead.org (moderated for non-subscribers)
S:	Maintained

ARM/IP FABRICS DOUBLE ESPRESSO MACHINE SUPPORT
M:	Lennert Buytenhek <kernel@wantstofly.org>
L:	linux-arm-kernel@lists.infradead.org (moderated for non-subscribers)
S:	Maintained

ARM/LOGICPD PXA270 MACHINE SUPPORT
M:	Lennert Buytenhek <kernel@wantstofly.org>
L:	linux-arm-kernel@lists.infradead.org (moderated for non-subscribers)
S:	Maintained

ARM/MAGICIAN MACHINE SUPPORT
M:	Philipp Zabel <philipp.zabel@gmail.com>
S:	Maintained

ARM/Marvell Dove/Kirkwood/MV78xx0/Orion SOC support
M:	Jason Cooper <jason@lakedaemon.net>
M:	Andrew Lunn <andrew@lunn.ch>
L:	linux-arm-kernel@lists.infradead.org (moderated for non-subscribers)
S:	Maintained
F:	arch/arm/mach-dove/
F:	arch/arm/mach-kirkwood/
F:	arch/arm/mach-mv78xx0/
F:	arch/arm/mach-orion5x/
F:	arch/arm/plat-orion/

ARM/Orion SoC/Technologic Systems TS-78xx platform support
M:	Alexander Clouter <alex@digriz.org.uk>
L:	linux-arm-kernel@lists.infradead.org (moderated for non-subscribers)
W:	http://www.digriz.org.uk/ts78xx/kernel
S:	Maintained
F:	arch/arm/mach-orion5x/ts78xx-*

ARM/MIOA701 MACHINE SUPPORT
M:	Robert Jarzmik <robert.jarzmik@free.fr>
L:	linux-arm-kernel@lists.infradead.org (moderated for non-subscribers)
F:	arch/arm/mach-pxa/mioa701.c
S:	Maintained

ARM/NEC MOBILEPRO 900/c MACHINE SUPPORT
M:	Michael Petchkovsky <mkpetch@internode.on.net>
S:	Maintained

ARM/NOMADIK ARCHITECTURE
M:	Alessandro Rubini <rubini@unipv.it>
M:	Linus Walleij <linus.walleij@stericsson.com>
M:	STEricsson <STEricsson_nomadik_linux@list.st.com>
L:	linux-arm-kernel@lists.infradead.org (moderated for non-subscribers)
S:	Maintained
F:	arch/arm/mach-nomadik/
F:	arch/arm/plat-nomadik/
F:	drivers/i2c/busses/i2c-nomadik.c
T:	git git://git.kernel.org/pub/scm/linux/kernel/git/linusw/linux-stericsson.git

ARM/OPENMOKO NEO FREERUNNER (GTA02) MACHINE SUPPORT
M:	Nelson Castillo <arhuaco@freaks-unidos.net>
L:	openmoko-kernel@lists.openmoko.org (subscribers-only)
W:	http://wiki.openmoko.org/wiki/Neo_FreeRunner
S:	Supported

ARM/QUALCOMM MSM MACHINE SUPPORT
M:	David Brown <davidb@codeaurora.org>
M:	Daniel Walker <dwalker@fifo99.com>
M:	Bryan Huntsman <bryanh@codeaurora.org>
L:	linux-arm-msm@vger.kernel.org
F:	arch/arm/mach-msm/
F:	drivers/video/msm/
F:	drivers/mmc/host/msm_sdcc.c
F:	drivers/mmc/host/msm_sdcc.h
F:	drivers/tty/serial/msm_serial.h
F:	drivers/tty/serial/msm_serial.c
F:	drivers/platform/msm/
F:	drivers/*/pm8???-*
F:	include/linux/mfd/pm8xxx/
T:	git git://git.kernel.org/pub/scm/linux/kernel/git/davidb/linux-msm.git
S:	Maintained

ARM/TOSA MACHINE SUPPORT
M:	Dmitry Eremin-Solenikov <dbaryshkov@gmail.com>
M:	Dirk Opfer <dirk@opfer-online.de>
S:	Maintained

ARM/PALMTX,PALMT5,PALMLD,PALMTE2,PALMTC SUPPORT
M:	Marek Vasut <marek.vasut@gmail.com>
L:	linux-arm-kernel@lists.infradead.org
W:	http://hackndev.com
S:	Maintained
F:	arch/arm/mach-pxa/include/mach/palmtx.h
F:	arch/arm/mach-pxa/palmtx.c
F:	arch/arm/mach-pxa/include/mach/palmt5.h
F:	arch/arm/mach-pxa/palmt5.c
F:	arch/arm/mach-pxa/include/mach/palmld.h
F:	arch/arm/mach-pxa/palmld.c
F:	arch/arm/mach-pxa/include/mach/palmte2.h
F:	arch/arm/mach-pxa/palmte2.c
F:	arch/arm/mach-pxa/include/mach/palmtc.h
F:	arch/arm/mach-pxa/palmtc.c

ARM/PALM TREO SUPPORT
M:	Tomas Cech <sleep_walker@suse.cz>
L:	linux-arm-kernel@lists.infradead.org
W:	http://hackndev.com
S:	Maintained
F:	arch/arm/mach-pxa/include/mach/palmtreo.h
F:	arch/arm/mach-pxa/palmtreo.c

ARM/PALMZ72 SUPPORT
M:	Sergey Lapin <slapin@ossfans.org>
L:	linux-arm-kernel@lists.infradead.org
W:	http://hackndev.com
S:	Maintained
F:	arch/arm/mach-pxa/include/mach/palmz72.h
F:	arch/arm/mach-pxa/palmz72.c

ARM/PLEB SUPPORT
M:	Peter Chubb <pleb@gelato.unsw.edu.au>
W:	http://www.disy.cse.unsw.edu.au/Hardware/PLEB
S:	Maintained

ARM/PT DIGITAL BOARD PORT
M:	Stefan Eletzhofer <stefan.eletzhofer@eletztrick.de>
L:	linux-arm-kernel@lists.infradead.org (moderated for non-subscribers)
W:	http://www.arm.linux.org.uk/
S:	Maintained

ARM/RADISYS ENP2611 MACHINE SUPPORT
M:	Lennert Buytenhek <kernel@wantstofly.org>
L:	linux-arm-kernel@lists.infradead.org (moderated for non-subscribers)
S:	Maintained

ARM/RISCPC ARCHITECTURE
M:	Russell King <linux@arm.linux.org.uk>
L:	linux-arm-kernel@lists.infradead.org (moderated for non-subscribers)
W:	http://www.arm.linux.org.uk/
S:	Maintained
F:	arch/arm/common/time-acorn.c
F:	arch/arm/include/asm/hardware/entry-macro-iomd.S
F:	arch/arm/include/asm/hardware/ioc.h
F:	arch/arm/include/asm/hardware/iomd.h
F:	arch/arm/include/asm/hardware/memc.h
F:	arch/arm/mach-rpc/
F:	drivers/net/ethernet/8390/etherh.c
F:	drivers/net/ethernet/i825xx/ether1*
F:	drivers/net/ethernet/seeq/ether3*
F:	drivers/scsi/arm/

ARM/SHARK MACHINE SUPPORT
M:	Alexander Schulz <alex@shark-linux.de>
W:	http://www.shark-linux.de/shark.html
S:	Maintained

ARM/SAMSUNG ARM ARCHITECTURES
M:	Ben Dooks <ben-linux@fluff.org>
M:	Kukjin Kim <kgene.kim@samsung.com>
L:	linux-arm-kernel@lists.infradead.org (moderated for non-subscribers)
L:	linux-samsung-soc@vger.kernel.org (moderated for non-subscribers)
W:	http://www.fluff.org/ben/linux/
S:	Maintained
F:	arch/arm/plat-samsung/
F:	arch/arm/plat-s3c24xx/
F:	arch/arm/plat-s5p/
F:	arch/arm/mach-s3c24*/
F:	arch/arm/mach-s3c64xx/
F:	drivers/*/*s3c2410*
F:	drivers/*/*/*s3c2410*
F:	drivers/spi/spi-s3c*
F:	sound/soc/samsung/*

ARM/S5P EXYNOS ARM ARCHITECTURES
M:	Kukjin Kim <kgene.kim@samsung.com>
L:	linux-arm-kernel@lists.infradead.org (moderated for non-subscribers)
L:	linux-samsung-soc@vger.kernel.org (moderated for non-subscribers)
S:	Maintained
F:	arch/arm/mach-s5p*/
F:	arch/arm/mach-exynos*/

ARM/SAMSUNG MOBILE MACHINE SUPPORT
M:	Kyungmin Park <kyungmin.park@samsung.com>
L:	linux-arm-kernel@lists.infradead.org (moderated for non-subscribers)
S:	Maintained
F:	arch/arm/mach-s5pv210/mach-aquila.c
F:	arch/arm/mach-s5pv210/mach-goni.c
F:	arch/arm/mach-exynos/mach-universal_c210.c
F:	arch/arm/mach-exynos/mach-nuri.c

ARM/SAMSUNG S5P SERIES FIMC SUPPORT
M:	Kyungmin Park <kyungmin.park@samsung.com>
M:	Sylwester Nawrocki <s.nawrocki@samsung.com>
L:	linux-arm-kernel@lists.infradead.org
L:	linux-media@vger.kernel.org
S:	Maintained
F:	arch/arm/plat-s5p/dev-fimc*
F:	arch/arm/plat-samsung/include/plat/*fimc*
F:	drivers/media/video/s5p-fimc/

ARM/SAMSUNG S5P SERIES Multi Format Codec (MFC) SUPPORT
M:	Kyungmin Park <kyungmin.park@samsung.com>
M:	Kamil Debski <k.debski@samsung.com>
M:     Jeongtae Park <jtp.park@samsung.com>
L:	linux-arm-kernel@lists.infradead.org
L:	linux-media@vger.kernel.org
S:	Maintained
F:	arch/arm/plat-s5p/dev-mfc.c
F:	drivers/media/video/s5p-mfc/

ARM/SAMSUNG S5P SERIES TV SUBSYSTEM SUPPORT
M:	Kyungmin Park <kyungmin.park@samsung.com>
M:	Tomasz Stanislawski <t.stanislaws@samsung.com>
L:	linux-arm-kernel@lists.infradead.org
L:	linux-media@vger.kernel.org
S:	Maintained
F:	drivers/media/video/s5p-tv/

ARM/SHMOBILE ARM ARCHITECTURE
M:	Paul Mundt <lethal@linux-sh.org>
M:	Magnus Damm <magnus.damm@gmail.com>
L:	linux-sh@vger.kernel.org
W:	http://oss.renesas.com
Q:	http://patchwork.kernel.org/project/linux-sh/list/
T:	git git://git.kernel.org/pub/scm/linux/kernel/git/lethal/sh-2.6.git rmobile-latest
S:	Supported
F:	arch/arm/mach-shmobile/
F:	drivers/sh/

ARM/TECHNOLOGIC SYSTEMS TS7250 MACHINE SUPPORT
M:	Lennert Buytenhek <kernel@wantstofly.org>
L:	linux-arm-kernel@lists.infradead.org (moderated for non-subscribers)
S:	Maintained

ARM/TETON BGA MACHINE SUPPORT
M:	"Mark F. Brown" <mark.brown314@gmail.com>
L:	linux-arm-kernel@lists.infradead.org (moderated for non-subscribers)
S:	Maintained

ARM/THECUS N2100 MACHINE SUPPORT
M:	Lennert Buytenhek <kernel@wantstofly.org>
L:	linux-arm-kernel@lists.infradead.org (moderated for non-subscribers)
S:	Maintained

ARM/NUVOTON W90X900 ARM ARCHITECTURE
M:	Wan ZongShun <mcuos.com@gmail.com>
L:	linux-arm-kernel@lists.infradead.org (moderated for non-subscribers)
W:	http://www.mcuos.com
S:	Maintained
F:	arch/arm/mach-w90x900/
F:	drivers/input/keyboard/w90p910_keypad.c
F:	drivers/input/touchscreen/w90p910_ts.c
F:	drivers/watchdog/nuc900_wdt.c
F:	drivers/net/ethernet/nuvoton/w90p910_ether.c
F:	drivers/mtd/nand/nuc900_nand.c
F:	drivers/rtc/rtc-nuc900.c
F:	drivers/spi/spi-nuc900.c
F:	drivers/usb/host/ehci-w90x900.c
F:	drivers/video/nuc900fb.c

ARM/U300 MACHINE SUPPORT
M:	Linus Walleij <linus.walleij@stericsson.com>
L:	linux-arm-kernel@lists.infradead.org (moderated for non-subscribers)
S:	Supported
F:	arch/arm/mach-u300/
F:	drivers/i2c/busses/i2c-stu300.c
F:	drivers/rtc/rtc-coh901331.c
F:	drivers/watchdog/coh901327_wdt.c
F:	drivers/dma/coh901318*
F:	drivers/mfd/ab3100*
F:	drivers/rtc/rtc-ab3100.c
F:	drivers/rtc/rtc-coh901331.c
T:	git git://git.kernel.org/pub/scm/linux/kernel/git/linusw/linux-stericsson.git

ARM/Ux500 ARM ARCHITECTURE
M:	Srinidhi Kasagar <srinidhi.kasagar@stericsson.com>
M:	Linus Walleij <linus.walleij@stericsson.com>
L:	linux-arm-kernel@lists.infradead.org (moderated for non-subscribers)
S:	Maintained
F:	arch/arm/mach-ux500/
F:	drivers/dma/ste_dma40*
F:	drivers/mfd/abx500*
F:	drivers/mfd/ab8500*
F:	drivers/mfd/stmpe*
F:	drivers/rtc/rtc-ab8500.c
T:	git git://git.kernel.org/pub/scm/linux/kernel/git/linusw/linux-stericsson.git

ARM/VFP SUPPORT
M:	Russell King <linux@arm.linux.org.uk>
L:	linux-arm-kernel@lists.infradead.org (moderated for non-subscribers)
W:	http://www.arm.linux.org.uk/
S:	Maintained
F:	arch/arm/vfp/

ARM/VOIPAC PXA270 SUPPORT
M:	Marek Vasut <marek.vasut@gmail.com>
L:	linux-arm-kernel@lists.infradead.org (moderated for non-subscribers)
S:	Maintained
F:	arch/arm/mach-pxa/vpac270.c
F:	arch/arm/mach-pxa/include/mach/vpac270.h

ARM/ZIPIT Z2 SUPPORT
M:	Marek Vasut <marek.vasut@gmail.com>
L:	linux-arm-kernel@lists.infradead.org (moderated for non-subscribers)
S:	Maintained
F:	arch/arm/mach-pxa/z2.c
F:	arch/arm/mach-pxa/include/mach/z2.h

ASC7621 HARDWARE MONITOR DRIVER
M:	George Joseph <george.joseph@fairview5.com>
L:	lm-sensors@lm-sensors.org
S:	Maintained
F:	Documentation/hwmon/asc7621
F:	drivers/hwmon/asc7621.c

ASUS NOTEBOOKS AND EEEPC ACPI/WMI EXTRAS DRIVERS
M:	Corentin Chary <corentincj@iksaif.net>
L:	acpi4asus-user@lists.sourceforge.net
L:	platform-driver-x86@vger.kernel.org
W:	http://acpi4asus.sf.net
S:	Maintained
F:	drivers/platform/x86/asus*.c
F:	drivers/platform/x86/eeepc*.c

ASUS ASB100 HARDWARE MONITOR DRIVER
M:	"Mark M. Hoffman" <mhoffman@lightlink.com>
L:	lm-sensors@lm-sensors.org
S:	Maintained
F:	drivers/hwmon/asb100.c

ASYNCHRONOUS TRANSFERS/TRANSFORMS (IOAT) API
M:	Dan Williams <dan.j.williams@intel.com>
W:	http://sourceforge.net/projects/xscaleiop
S:	Supported
F:	Documentation/crypto/async-tx-api.txt
F:	crypto/async_tx/
F:	drivers/dma/
F:	include/linux/dmaengine.h
F:	include/linux/async_tx.h

AT24 EEPROM DRIVER
M:	Wolfram Sang <w.sang@pengutronix.de>
L:	linux-i2c@vger.kernel.org
S:	Maintained
F:	drivers/misc/eeprom/at24.c
F:	include/linux/i2c/at24.h

ATA OVER ETHERNET (AOE) DRIVER
M:	"Ed L. Cashin" <ecashin@coraid.com>
W:	http://www.coraid.com/support/linux
S:	Supported
F:	Documentation/aoe/
F:	drivers/block/aoe/

ATHEROS ATH GENERIC UTILITIES
M:	"Luis R. Rodriguez" <mcgrof@qca.qualcomm.com>
L:	linux-wireless@vger.kernel.org
S:	Supported
F:	drivers/net/wireless/ath/*

ATHEROS ATH5K WIRELESS DRIVER
M:	Jiri Slaby <jirislaby@gmail.com>
M:	Nick Kossifidis <mickflemm@gmail.com>
M:	"Luis R. Rodriguez" <mcgrof@qca.qualcomm.com>
L:	linux-wireless@vger.kernel.org
L:	ath5k-devel@lists.ath5k.org
W:	http://wireless.kernel.org/en/users/Drivers/ath5k
S:	Maintained
F:	drivers/net/wireless/ath/ath5k/

ATHEROS ATH6KL WIRELESS DRIVER
M:	Kalle Valo <kvalo@qca.qualcomm.com>
L:	linux-wireless@vger.kernel.org
W:	http://wireless.kernel.org/en/users/Drivers/ath6kl
T:	git git://git.kernel.org/pub/scm/linux/kernel/git/kvalo/ath6kl.git
S:	Supported
F:	drivers/net/wireless/ath/ath6kl/

ATHEROS ATH9K WIRELESS DRIVER
M:	"Luis R. Rodriguez" <mcgrof@qca.qualcomm.com>
M:	Jouni Malinen <jouni@qca.qualcomm.com>
M:	Vasanthakumar Thiagarajan <vthiagar@qca.qualcomm.com>
M:	Senthil Balasubramanian <senthilb@qca.qualcomm.com>
L:	linux-wireless@vger.kernel.org
L:	ath9k-devel@lists.ath9k.org
W:	http://wireless.kernel.org/en/users/Drivers/ath9k
S:	Supported
F:	drivers/net/wireless/ath/ath9k/

CARL9170 LINUX COMMUNITY WIRELESS DRIVER
M:	Christian Lamparter <chunkeey@googlemail.com>
L:	linux-wireless@vger.kernel.org
W:	http://wireless.kernel.org/en/users/Drivers/carl9170
S:	Maintained
F:	drivers/net/wireless/ath/carl9170/

ATK0110 HWMON DRIVER
M:	Luca Tettamanti <kronos.it@gmail.com>
L:	lm-sensors@lm-sensors.org
S:	Maintained
F:	drivers/hwmon/asus_atk0110.c

ATI_REMOTE2 DRIVER
M:	Ville Syrjala <syrjala@sci.fi>
S:	Maintained
F:	drivers/input/misc/ati_remote2.c

ATLX ETHERNET DRIVERS
M:	Jay Cliburn <jcliburn@gmail.com>
M:	Chris Snook <chris.snook@gmail.com>
L:	netdev@vger.kernel.org
W:	http://sourceforge.net/projects/atl1
W:	http://atl1.sourceforge.net
S:	Maintained
F:	drivers/net/ethernet/atheros/

ATM
M:	Chas Williams <chas@cmf.nrl.navy.mil>
L:	linux-atm-general@lists.sourceforge.net (moderated for non-subscribers)
L:	netdev@vger.kernel.org
W:	http://linux-atm.sourceforge.net
S:	Maintained
F:	drivers/atm/
F:	include/linux/atm*

ATMEL AT91 MCI DRIVER
M:	Ludovic Desroches <ludovic.desroches@atmel.com>
L:	linux-arm-kernel@lists.infradead.org (moderated for non-subscribers)
W:	http://www.atmel.com/products/AT91/
W:	http://www.at91.com/
S:	Maintained
F:	drivers/mmc/host/at91_mci.c

ATMEL AT91 / AT32 MCI DRIVER
M:	Ludovic Desroches <ludovic.desroches@atmel.com>
S:	Maintained
F:	drivers/mmc/host/atmel-mci.c
F:	drivers/mmc/host/atmel-mci-regs.h

ATMEL AT91 / AT32 SERIAL DRIVER
M:	Nicolas Ferre <nicolas.ferre@atmel.com>
S:	Supported
F:	drivers/tty/serial/atmel_serial.c

ATMEL DMA DRIVER
M:	Nicolas Ferre <nicolas.ferre@atmel.com>
L:	linux-arm-kernel@lists.infradead.org (moderated for non-subscribers)
S:	Supported
F:	drivers/dma/at_hdmac.c
F:	drivers/dma/at_hdmac_regs.h
F:	arch/arm/mach-at91/include/mach/at_hdmac.h

ATMEL ISI DRIVER
M:	Josh Wu <josh.wu@atmel.com>
L:	linux-media@vger.kernel.org
S:	Supported
F:	drivers/media/video/atmel-isi.c
F:	include/media/atmel-isi.h

ATMEL LCDFB DRIVER
M:	Nicolas Ferre <nicolas.ferre@atmel.com>
L:	linux-fbdev@vger.kernel.org
S:	Maintained
F:	drivers/video/atmel_lcdfb.c
F:	include/video/atmel_lcdc.h

ATMEL MACB ETHERNET DRIVER
M:	Nicolas Ferre <nicolas.ferre@atmel.com>
S:	Supported
F:	drivers/net/ethernet/cadence/

ATMEL SPI DRIVER
M:	Nicolas Ferre <nicolas.ferre@atmel.com>
S:	Supported
F:	drivers/spi/spi-atmel.*

ATMEL Timer Counter (TC) AND CLOCKSOURCE DRIVERS
M:	Nicolas Ferre <nicolas.ferre@atmel.com>
L:	linux-arm-kernel@lists.infradead.org (moderated for non-subscribers)
S:	Supported
F:	drivers/misc/atmel_tclib.c
F:	drivers/clocksource/tcb_clksrc.c

ATMEL TSADCC DRIVER
M:	Josh Wu <josh.wu@atmel.com>
L:	linux-input@vger.kernel.org
S:	Supported
F:	drivers/input/touchscreen/atmel_tsadcc.c

ATMEL USBA UDC DRIVER
M:	Nicolas Ferre <nicolas.ferre@atmel.com>
L:	linux-arm-kernel@lists.infradead.org (moderated for non-subscribers)
S:	Supported
F:	drivers/usb/gadget/atmel_usba_udc.*

ATMEL WIRELESS DRIVER
M:	Simon Kelley <simon@thekelleys.org.uk>
L:	linux-wireless@vger.kernel.org
W:	http://www.thekelleys.org.uk/atmel
W:	http://atmelwlandriver.sourceforge.net/
S:	Maintained
F:	drivers/net/wireless/atmel*

AUDIT SUBSYSTEM
M:	Al Viro <viro@zeniv.linux.org.uk>
M:	Eric Paris <eparis@redhat.com>
L:	linux-audit@redhat.com (subscribers-only)
W:	http://people.redhat.com/sgrubb/audit/
T:	git git://git.kernel.org/pub/scm/linux/kernel/git/viro/audit-current.git
S:	Maintained
F:	include/linux/audit.h
F:	kernel/audit*

AUXILIARY DISPLAY DRIVERS
M:	Miguel Ojeda Sandonis <miguel.ojeda.sandonis@gmail.com>
W:	http://miguelojeda.es/auxdisplay.htm
W:	http://jair.lab.fi.uva.es/~migojed/auxdisplay.htm
S:	Maintained
F:	drivers/auxdisplay/
F:	include/linux/cfag12864b.h

AVR32 ARCHITECTURE
M:	Haavard Skinnemoen <hskinnemoen@gmail.com>
M:	Hans-Christian Egtvedt <egtvedt@samfundet.no>
W:	http://www.atmel.com/products/AVR32/
W:	http://avr32linux.org/
W:	http://avrfreaks.net/
S:	Maintained
F:	arch/avr32/

AVR32/AT32AP MACHINE SUPPORT
M:	Haavard Skinnemoen <hskinnemoen@gmail.com>
M:	Hans-Christian Egtvedt <egtvedt@samfundet.no>
S:	Maintained
F:	arch/avr32/mach-at32ap/

AX.25 NETWORK LAYER
M:	Ralf Baechle <ralf@linux-mips.org>
L:	linux-hams@vger.kernel.org
W:	http://www.linux-ax25.org/
S:	Maintained
F:	include/linux/ax25.h
F:	include/net/ax25.h
F:	net/ax25/

B43 WIRELESS DRIVER
M:	Stefano Brivio <stefano.brivio@polimi.it>
L:	linux-wireless@vger.kernel.org
L:	b43-dev@lists.infradead.org
W:	http://linuxwireless.org/en/users/Drivers/b43
S:	Maintained
F:	drivers/net/wireless/b43/

B43LEGACY WIRELESS DRIVER
M:	Larry Finger <Larry.Finger@lwfinger.net>
M:	Stefano Brivio <stefano.brivio@polimi.it>
L:	linux-wireless@vger.kernel.org
L:	b43-dev@lists.infradead.org
W:	http://linuxwireless.org/en/users/Drivers/b43
S:	Maintained
F:	drivers/net/wireless/b43legacy/

BACKLIGHT CLASS/SUBSYSTEM
M:	Richard Purdie <rpurdie@rpsys.net>
S:	Maintained
F:	drivers/video/backlight/
F:	include/linux/backlight.h

BATMAN ADVANCED
M:	Marek Lindner <lindner_marek@yahoo.de>
M:	Simon Wunderlich <siwu@hrz.tu-chemnitz.de>
M:	Antonio Quartulli <ordex@autistici.org>
L:	b.a.t.m.a.n@lists.open-mesh.org
W:	http://www.open-mesh.org/
S:	Maintained
F:	net/batman-adv/

BAYCOM/HDLCDRV DRIVERS FOR AX.25
M:	Thomas Sailer <t.sailer@alumni.ethz.ch>
L:	linux-hams@vger.kernel.org
W:	http://www.baycom.org/~tom/ham/ham.html
S:	Maintained
F:	drivers/net/hamradio/baycom*

BEFS FILE SYSTEM
S:	Orphan
F:	Documentation/filesystems/befs.txt
F:	fs/befs/

BFS FILE SYSTEM
M:	"Tigran A. Aivazian" <tigran@aivazian.fsnet.co.uk>
S:	Maintained
F:	Documentation/filesystems/bfs.txt
F:	fs/bfs/
F:	include/linux/bfs_fs.h

BLACKFIN ARCHITECTURE
M:	Mike Frysinger <vapier@gentoo.org>
L:	uclinux-dist-devel@blackfin.uclinux.org
W:	http://blackfin.uclinux.org
S:	Supported
F:	arch/blackfin/

BLACKFIN EMAC DRIVER
L:	uclinux-dist-devel@blackfin.uclinux.org
W:	http://blackfin.uclinux.org
S:	Supported
F:	drivers/net/ethernet/adi/

BLACKFIN RTC DRIVER
M:	Mike Frysinger <vapier.adi@gmail.com>
L:	uclinux-dist-devel@blackfin.uclinux.org
W:	http://blackfin.uclinux.org
S:	Supported
F:	drivers/rtc/rtc-bfin.c

BLACKFIN SDH DRIVER
M:	Cliff Cai <cliff.cai@analog.com>
L:	uclinux-dist-devel@blackfin.uclinux.org
W:	http://blackfin.uclinux.org
S:	Supported
F:	drivers/mmc/host/bfin_sdh.c

BLACKFIN SERIAL DRIVER
M:	Sonic Zhang <sonic.zhang@analog.com>
L:	uclinux-dist-devel@blackfin.uclinux.org
W:	http://blackfin.uclinux.org
S:	Supported
F:	drivers/tty/serial/bfin_uart.c

BLACKFIN WATCHDOG DRIVER
M:	Mike Frysinger <vapier.adi@gmail.com>
L:	uclinux-dist-devel@blackfin.uclinux.org
W:	http://blackfin.uclinux.org
S:	Supported
F:	drivers/watchdog/bfin_wdt.c

BLACKFIN I2C TWI DRIVER
M:	Sonic Zhang <sonic.zhang@analog.com>
L:	uclinux-dist-devel@blackfin.uclinux.org
W:	http://blackfin.uclinux.org/
S:	Supported
F:	drivers/i2c/busses/i2c-bfin-twi.c

BLOCK LAYER
M:	Jens Axboe <axboe@kernel.dk>
T:	git git://git.kernel.org/pub/scm/linux/kernel/git/axboe/linux-block.git
S:	Maintained
F:	block/

BLOCK2MTD DRIVER
M:	Joern Engel <joern@lazybastard.org>
L:	linux-mtd@lists.infradead.org
S:	Maintained
F:	drivers/mtd/devices/block2mtd.c

BLUETOOTH DRIVERS
M:	Marcel Holtmann <marcel@holtmann.org>
M:	Gustavo Padovan <gustavo@padovan.org>
M:	Johan Hedberg <johan.hedberg@gmail.com>
L:	linux-bluetooth@vger.kernel.org
W:	http://www.bluez.org/
T:	git git://git.kernel.org/pub/scm/linux/kernel/git/bluetooth/bluetooth.git
T:	git git://git.kernel.org/pub/scm/linux/kernel/git/bluetooth/bluetooth-next.git
S:	Maintained
F:	drivers/bluetooth/

BLUETOOTH SUBSYSTEM
M:	Marcel Holtmann <marcel@holtmann.org>
M:	Gustavo Padovan <gustavo@padovan.org>
M:	Johan Hedberg <johan.hedberg@gmail.com>
L:	linux-bluetooth@vger.kernel.org
W:	http://www.bluez.org/
T:	git git://git.kernel.org/pub/scm/linux/kernel/git/bluetooth/bluetooth.git
T:	git git://git.kernel.org/pub/scm/linux/kernel/git/bluetooth/bluetooth-next.git
S:	Maintained
F:	net/bluetooth/
F:	include/net/bluetooth/

BONDING DRIVER
M:	Jay Vosburgh <fubar@us.ibm.com>
M:	Andy Gospodarek <andy@greyhouse.net>
L:	netdev@vger.kernel.org
W:	http://sourceforge.net/projects/bonding/
S:	Supported
F:	drivers/net/bonding/
F:	include/linux/if_bonding.h

BROADCOM B44 10/100 ETHERNET DRIVER
M:	Gary Zambrano <zambrano@broadcom.com>
L:	netdev@vger.kernel.org
S:	Supported
F:	drivers/net/ethernet/broadcom/b44.*

BROADCOM BNX2 GIGABIT ETHERNET DRIVER
M:	Michael Chan <mchan@broadcom.com>
L:	netdev@vger.kernel.org
S:	Supported
F:	drivers/net/ethernet/broadcom/bnx2.*
F:	drivers/net/ethernet/broadcom/bnx2_*

BROADCOM BNX2X 10 GIGABIT ETHERNET DRIVER
M:	Eilon Greenstein <eilong@broadcom.com>
L:	netdev@vger.kernel.org
S:	Supported
F:	drivers/net/ethernet/broadcom/bnx2x/

BROADCOM TG3 GIGABIT ETHERNET DRIVER
M:	Matt Carlson <mcarlson@broadcom.com>
M:	Michael Chan <mchan@broadcom.com>
L:	netdev@vger.kernel.org
S:	Supported
F:	drivers/net/ethernet/broadcom/tg3.*

BROADCOM BRCM80211 IEEE802.11n WIRELESS DRIVER
M:	Brett Rudley <brudley@broadcom.com>
M:	Roland Vossen <rvossen@broadcom.com>
M:	Arend van Spriel <arend@broadcom.com>
M:	Franky (Zhenhui) Lin <frankyl@broadcom.com>
M:	Kan Yan	<kanyan@broadcom.com>
L:	linux-wireless@vger.kernel.org
S:	Supported
F:	drivers/net/wireless/brcm80211/

BROADCOM BNX2FC 10 GIGABIT FCOE DRIVER
M:	Bhanu Prakash Gollapudi <bprakash@broadcom.com>
L:	linux-scsi@vger.kernel.org
S:	Supported
F:	drivers/scsi/bnx2fc/

BROADCOM SPECIFIC AMBA DRIVER (BCMA)
M:	Rafał Miłecki <zajec5@gmail.com>
L:	linux-wireless@vger.kernel.org
S:	Maintained
F:	drivers/bcma/
F:	include/linux/bcma/

BROCADE BFA FC SCSI DRIVER
M:	Jing Huang <huangj@brocade.com>
M:	Krishna C Gudipati <kgudipat@brocade.com>
L:	linux-scsi@vger.kernel.org
S:	Supported
F:	drivers/scsi/bfa/

BROCADE BNA 10 GIGABIT ETHERNET DRIVER
M:	Rasesh Mody <rmody@brocade.com>
L:	netdev@vger.kernel.org
S:	Supported
F:	drivers/net/ethernet/brocade/bna/

BSG (block layer generic sg v4 driver)
M:	FUJITA Tomonori <fujita.tomonori@lab.ntt.co.jp>
L:	linux-scsi@vger.kernel.org
S:	Supported
F:	block/bsg.c
F:	include/linux/bsg.h

BT87X AUDIO DRIVER
M:	Clemens Ladisch <clemens@ladisch.de>
L:	alsa-devel@alsa-project.org (moderated for non-subscribers)
T:	git git://git.alsa-project.org/alsa-kernel.git
S:	Maintained
F:	Documentation/sound/alsa/Bt87x.txt
F:	sound/pci/bt87x.c

BT8XXGPIO DRIVER
M:	Michael Buesch <m@bues.ch>
W:	http://bu3sch.de/btgpio.php
S:	Maintained
F:	drivers/gpio/gpio-bt8xx.c

BTRFS FILE SYSTEM
M:	Chris Mason <chris.mason@oracle.com>
L:	linux-btrfs@vger.kernel.org
W:	http://btrfs.wiki.kernel.org/
Q:	http://patchwork.kernel.org/project/linux-btrfs/list/
T:	git git://git.kernel.org/pub/scm/linux/kernel/git/mason/btrfs-unstable.git
S:	Maintained
F:	Documentation/filesystems/btrfs.txt
F:	fs/btrfs/

BTTV VIDEO4LINUX DRIVER
M:	Mauro Carvalho Chehab <mchehab@infradead.org>
L:	linux-media@vger.kernel.org
W:	http://linuxtv.org
T:	git git://git.kernel.org/pub/scm/linux/kernel/git/mchehab/linux-media.git
S:	Maintained
F:	Documentation/video4linux/bttv/
F:	drivers/media/video/bt8xx/bttv*

C-MEDIA CMI8788 DRIVER
M:	Clemens Ladisch <clemens@ladisch.de>
L:	alsa-devel@alsa-project.org (moderated for non-subscribers)
T:	git git://git.alsa-project.org/alsa-kernel.git
S:	Maintained
F:	sound/pci/oxygen/

C6X ARCHITECTURE
M:	Mark Salter <msalter@redhat.com>
M:	Aurelien Jacquiot <a-jacquiot@ti.com>
L:	linux-c6x-dev@linux-c6x.org
W:	http://www.linux-c6x.org/wiki/index.php/Main_Page
S:	Maintained
F:	arch/c6x/

CACHEFILES: FS-CACHE BACKEND FOR CACHING ON MOUNTED FILESYSTEMS
M:	David Howells <dhowells@redhat.com>
L:	linux-cachefs@redhat.com
S:	Supported
F:	Documentation/filesystems/caching/cachefiles.txt
F:	fs/cachefiles/

CAFE CMOS INTEGRATED CAMERA CONTROLLER DRIVER
M:	Jonathan Corbet <corbet@lwn.net>
L:	linux-media@vger.kernel.org
T:	git git://git.kernel.org/pub/scm/linux/kernel/git/mchehab/linux-media.git
S:	Maintained
F:	Documentation/video4linux/cafe_ccic
F:	drivers/media/video/marvell-ccic/

CAIF NETWORK LAYER
M:	Sjur Braendeland <sjur.brandeland@stericsson.com>
L:	netdev@vger.kernel.org
S:	Supported
F:	Documentation/networking/caif/
F:	drivers/net/caif/
F:	include/linux/caif/
F:	include/net/caif/
F:	net/caif/

CALGARY x86-64 IOMMU
M:	Muli Ben-Yehuda <muli@il.ibm.com>
M:	"Jon D. Mason" <jdmason@kudzu.us>
L:	discuss@x86-64.org
S:	Maintained
F:	arch/x86/kernel/pci-calgary_64.c
F:	arch/x86/kernel/tce_64.c
F:	arch/x86/include/asm/calgary.h
F:	arch/x86/include/asm/tce.h

CAN NETWORK LAYER
M:	Oliver Hartkopp <socketcan@hartkopp.net>
L:	linux-can@vger.kernel.org
W:	http://gitorious.org/linux-can
T:	git git://gitorious.org/linux-can/linux-can-next.git
S:	Maintained
F:	net/can/
F:	include/linux/can.h
F:	include/linux/can/core.h
F:	include/linux/can/bcm.h
F:	include/linux/can/raw.h
F:	include/linux/can/gw.h

CAN NETWORK DRIVERS
M:	Wolfgang Grandegger <wg@grandegger.com>
M:	Marc Kleine-Budde <mkl@pengutronix.de>
L:	linux-can@vger.kernel.org
W:	http://gitorious.org/linux-can
T:	git git://gitorious.org/linux-can/linux-can-next.git
S:	Maintained
F:	drivers/net/can/
F:	include/linux/can/dev.h
F:	include/linux/can/error.h
F:	include/linux/can/netlink.h
F:	include/linux/can/platform/

CAPABILITIES
M:	Serge Hallyn <serge.hallyn@canonical.com>
L:	linux-security-module@vger.kernel.org
S:	Supported	
F:	include/linux/capability.h
F:	security/capability.c
F:	security/commoncap.c 
F:	kernel/capability.c

CELL BROADBAND ENGINE ARCHITECTURE
M:	Arnd Bergmann <arnd@arndb.de>
L:	linuxppc-dev@lists.ozlabs.org
L:	cbe-oss-dev@lists.ozlabs.org
W:	http://www.ibm.com/developerworks/power/cell/
S:	Supported
F:	arch/powerpc/include/asm/cell*.h
F:	arch/powerpc/include/asm/spu*.h
F:	arch/powerpc/oprofile/*cell*
F:	arch/powerpc/platforms/cell/

CEPH DISTRIBUTED FILE SYSTEM CLIENT
M:	Sage Weil <sage@newdream.net>
L:	ceph-devel@vger.kernel.org
W:	http://ceph.newdream.net/
T:	git git://git.kernel.org/pub/scm/linux/kernel/git/sage/ceph-client.git
S:	Supported
F:	Documentation/filesystems/ceph.txt
F:	fs/ceph
F:	net/ceph
F:	include/linux/ceph

CERTIFIED WIRELESS USB (WUSB) SUBSYSTEM:
L:	linux-usb@vger.kernel.org
S:	Orphan
F:	Documentation/usb/WUSB-Design-overview.txt
F:	Documentation/usb/wusb-cbaf
F:	drivers/usb/host/hwa-hc.c
F:	drivers/usb/host/whci/
F:	drivers/usb/wusbcore/
F:	include/linux/usb/wusb*

CFAG12864B LCD DRIVER
M:	Miguel Ojeda Sandonis <miguel.ojeda.sandonis@gmail.com>
W:	http://miguelojeda.es/auxdisplay.htm
W:	http://jair.lab.fi.uva.es/~migojed/auxdisplay.htm
S:	Maintained
F:	drivers/auxdisplay/cfag12864b.c
F:	include/linux/cfag12864b.h

CFAG12864BFB LCD FRAMEBUFFER DRIVER
M:	Miguel Ojeda Sandonis <miguel.ojeda.sandonis@gmail.com>
W:	http://miguelojeda.es/auxdisplay.htm
W:	http://jair.lab.fi.uva.es/~migojed/auxdisplay.htm
S:	Maintained
F:	drivers/auxdisplay/cfag12864bfb.c
F:	include/linux/cfag12864b.h

CFG80211 and NL80211
M:	Johannes Berg <johannes@sipsolutions.net>
L:	linux-wireless@vger.kernel.org
S:	Maintained
F:	include/linux/nl80211.h
F:	include/net/cfg80211.h
F:	net/wireless/*
X:	net/wireless/wext*

CHAR and MISC DRIVERS
M:	Arnd Bergmann <arnd@arndb.de>
M:	Greg Kroah-Hartman <gregkh@linuxfoundation.org>
T:	git git://git.kernel.org/pub/scm/linux/kernel/git/gregkh/char-misc.git
S:	Supported
F:	drivers/char/*
F:	drivers/misc/*

CHECKPATCH
M:	Andy Whitcroft <apw@canonical.com>
S:	Supported
F:	scripts/checkpatch.pl

CHINESE DOCUMENTATION
M:	Harry Wei <harryxiyou@gmail.com>
L:	xiyoulinuxkernelgroup@googlegroups.com
L:	linux-kernel@zh-kernel.org (moderated for non-subscribers)
S:	Maintained
F:	Documentation/zh_CN/

CHIPIDEA USB HIGH SPEED DUAL ROLE CONTROLLER
M:	Alexander Shishkin <alexander.shishkin@linux.intel.com>
L:	linux-usb@vger.kernel.org
S:	Maintained
F:	drivers/usb/chipidea/

CISCO VIC ETHERNET NIC DRIVER
M:	Christian Benvenuti <benve@cisco.com>
M:	Roopa Prabhu <roprabhu@cisco.com>
M:	Neel Patel <neepatel@cisco.com>
M:	Nishank Trivedi <nistrive@cisco.com>
S:	Supported
F:	drivers/net/ethernet/cisco/enic/

CIRRUS LOGIC EP93XX ETHERNET DRIVER
M:	Hartley Sweeten <hsweeten@visionengravers.com>
L:	netdev@vger.kernel.org
S:	Maintained
F:	drivers/net/ethernet/cirrus/ep93xx_eth.c

CIRRUS LOGIC EP93XX OHCI USB HOST DRIVER
M:	Lennert Buytenhek <kernel@wantstofly.org>
L:	linux-usb@vger.kernel.org
S:	Maintained
F:	drivers/usb/host/ohci-ep93xx.c

CIRRUS LOGIC CS4270 SOUND DRIVER
M:	Timur Tabi <timur@freescale.com>
L:	alsa-devel@alsa-project.org (moderated for non-subscribers)
S:	Supported
F:	sound/soc/codecs/cs4270*

CLEANCACHE API
M:	Konrad Rzeszutek Wilk <konrad.wilk@oracle.com>
L:	linux-kernel@vger.kernel.org
S:	Maintained
F:	mm/cleancache.c
F:	include/linux/cleancache.h

CLK API
M:	Russell King <linux@arm.linux.org.uk>
S:	Maintained
F:	include/linux/clk.h

CISCO FCOE HBA DRIVER
M:	Abhijeet Joglekar <abjoglek@cisco.com>
M:	Venkata Siva Vijayendra Bhamidipati <vbhamidi@cisco.com>
M:	Brian Uchino <buchino@cisco.com>
L:	linux-scsi@vger.kernel.org
S:	Supported
F:	drivers/scsi/fnic/

CMPC ACPI DRIVER
M:	Thadeu Lima de Souza Cascardo <cascardo@holoscopio.com>
M:	Daniel Oliveira Nascimento <don@syst.com.br>
L:	platform-driver-x86@vger.kernel.org
S:	Supported
F:	drivers/platform/x86/classmate-laptop.c

COCCINELLE/Semantic Patches (SmPL)
M:	Julia Lawall <julia@diku.dk>
M:	Gilles Muller <Gilles.Muller@lip6.fr>
M:	Nicolas Palix <npalix.work@gmail.com>
L:	cocci@diku.dk (moderated for non-subscribers)
W:	http://coccinelle.lip6.fr/
S:	Supported
F:	scripts/coccinelle/
F:	scripts/coccicheck

CODA FILE SYSTEM
M:	Jan Harkes <jaharkes@cs.cmu.edu>
M:	coda@cs.cmu.edu
L:	codalist@coda.cs.cmu.edu
W:	http://www.coda.cs.cmu.edu/
S:	Maintained
F:	Documentation/filesystems/coda.txt
F:	fs/coda/
F:	include/linux/coda*.h

COMMON CLK FRAMEWORK
M:	Mike Turquette <mturquette@ti.com>
M:	Mike Turquette <mturquette@linaro.org>
L:	linux-arm-kernel@lists.infradead.org (same as CLK API & CLKDEV)
T:	git git://git.linaro.org/people/mturquette/linux.git
S:	Maintained
F:	drivers/clk/clk.c
F:	drivers/clk/clk-*
F:	include/linux/clk-pr*

COMMON INTERNET FILE SYSTEM (CIFS)
M:	Steve French <sfrench@samba.org>
L:	linux-cifs@vger.kernel.org
L:	samba-technical@lists.samba.org (moderated for non-subscribers)
W:	http://linux-cifs.samba.org/
Q:	http://patchwork.ozlabs.org/project/linux-cifs-client/list/
T:	git git://git.kernel.org/pub/scm/linux/kernel/git/sfrench/cifs-2.6.git
S:	Supported
F:	Documentation/filesystems/cifs.txt
F:	fs/cifs/

COMPACTPCI HOTPLUG CORE
M:	Scott Murray <scott@spiteful.org>
L:	linux-pci@vger.kernel.org
S:	Maintained
F:	drivers/pci/hotplug/cpci_hotplug*

COMPACTPCI HOTPLUG ZIATECH ZT5550 DRIVER
M:	Scott Murray <scott@spiteful.org>
L:	linux-pci@vger.kernel.org
S:	Maintained
F:	drivers/pci/hotplug/cpcihp_zt5550.*

COMPACTPCI HOTPLUG GENERIC DRIVER
M:	Scott Murray <scott@spiteful.org>
L:	linux-pci@vger.kernel.org
S:	Maintained
F:	drivers/pci/hotplug/cpcihp_generic.c

COMPAL LAPTOP SUPPORT
M:	Cezary Jackiewicz <cezary.jackiewicz@gmail.com>
L:	platform-driver-x86@vger.kernel.org
S:	Maintained
F:	drivers/platform/x86/compal-laptop.c

CONEXANT ACCESSRUNNER USB DRIVER
M:	Simon Arlott <cxacru@fire.lp0.eu>
L:	accessrunner-general@lists.sourceforge.net
W:	http://accessrunner.sourceforge.net/
S:	Maintained
F:	drivers/usb/atm/cxacru.c

CONFIGFS
M:	Joel Becker <jlbec@evilplan.org>
T:	git git://git.kernel.org/pub/scm/linux/kernel/git/jlbec/configfs.git
S:	Supported
F:	fs/configfs/
F:	include/linux/configfs.h

CONNECTOR
M:	Evgeniy Polyakov <zbr@ioremap.net>
L:	netdev@vger.kernel.org
S:	Maintained
F:	drivers/connector/

CONTROL GROUPS (CGROUPS)
M:	Tejun Heo <tj@kernel.org>
M:	Li Zefan <lizefan@huawei.com>
L:	containers@lists.linux-foundation.org
L:	cgroups@vger.kernel.org
T:	git git://git.kernel.org/pub/scm/linux/kernel/git/tj/cgroup.git
S:	Maintained
F:	include/linux/cgroup*
F:	kernel/cgroup*
F:	mm/*cgroup*

CORETEMP HARDWARE MONITORING DRIVER
M:	Fenghua Yu <fenghua.yu@intel.com>
L:	lm-sensors@lm-sensors.org
S:	Maintained
F:	Documentation/hwmon/coretemp
F:	drivers/hwmon/coretemp.c

COSA/SRP SYNC SERIAL DRIVER
M:	Jan "Yenya" Kasprzak <kas@fi.muni.cz>
W:	http://www.fi.muni.cz/~kas/cosa/
S:	Maintained
F:	drivers/net/wan/cosa*

CPMAC ETHERNET DRIVER
M:	Florian Fainelli <florian@openwrt.org>
L:	netdev@vger.kernel.org
S:	Maintained
F:	drivers/net/ethernet/ti/cpmac.c

CPU FREQUENCY DRIVERS
M:	Rafael J. Wysocki <rjw@sisk.pl>
L:	cpufreq@vger.kernel.org
L:	linux-pm@vger.kernel.org
S:	Maintained
F:	drivers/cpufreq/
F:	include/linux/cpufreq.h

CPUID/MSR DRIVER
M:	"H. Peter Anvin" <hpa@zytor.com>
S:	Maintained
F:	arch/x86/kernel/cpuid.c
F:	arch/x86/kernel/msr.c

CPU POWER MONITORING SUBSYSTEM
M:	Dominik Brodowski <linux@dominikbrodowski.net>
M:	Thomas Renninger <trenn@suse.de>
S:	Maintained
F:	tools/power/cpupower

CPUSETS
M:	Paul Menage <paul@paulmenage.org>
W:	http://www.bullopensource.org/cpuset/
W:	http://oss.sgi.com/projects/cpusets/
S:	Supported
F:	Documentation/cgroups/cpusets.txt
F:	include/linux/cpuset.h
F:	kernel/cpuset.c

CRAMFS FILESYSTEM
W:	http://sourceforge.net/projects/cramfs/
S:	Orphan
F:	Documentation/filesystems/cramfs.txt
F:	fs/cramfs/

CRIS PORT
M:	Mikael Starvik <starvik@axis.com>
M:	Jesper Nilsson <jesper.nilsson@axis.com>
L:	linux-cris-kernel@axis.com
W:	http://developer.axis.com
S:	Maintained
F:	arch/cris/
F:	drivers/tty/serial/crisv10.*

CRYPTO API
M:	Herbert Xu <herbert@gondor.apana.org.au>
M:	"David S. Miller" <davem@davemloft.net>
L:	linux-crypto@vger.kernel.org
T:	git git://git.kernel.org/pub/scm/linux/kernel/git/herbert/crypto-2.6.git
S:	Maintained
F:	Documentation/crypto/
F:	arch/*/crypto/
F:	crypto/
F:	drivers/crypto/
F:	include/crypto/

CRYPTOGRAPHIC RANDOM NUMBER GENERATOR
M:	Neil Horman <nhorman@tuxdriver.com>
L:	linux-crypto@vger.kernel.org
S:	Maintained
F:	crypto/ansi_cprng.c
F:	crypto/rng.c

CS5535 Audio ALSA driver
M:	Jaya Kumar <jayakumar.alsa@gmail.com>
S:	Maintained
F:	sound/pci/cs5535audio/

CX18 VIDEO4LINUX DRIVER
M:	Andy Walls <awalls@md.metrocast.net>
L:	ivtv-devel@ivtvdriver.org (moderated for non-subscribers)
L:	linux-media@vger.kernel.org
T:	git git://git.kernel.org/pub/scm/linux/kernel/git/mchehab/linux-media.git
W:	http://linuxtv.org
W:	http://www.ivtvdriver.org/index.php/Cx18
S:	Maintained
F:	Documentation/video4linux/cx18.txt
F:	drivers/media/video/cx18/

CXGB3 ETHERNET DRIVER (CXGB3)
M:	Divy Le Ray <divy@chelsio.com>
L:	netdev@vger.kernel.org
W:	http://www.chelsio.com
S:	Supported
F:	drivers/net/ethernet/chelsio/cxgb3/

CXGB3 IWARP RNIC DRIVER (IW_CXGB3)
M:	Steve Wise <swise@chelsio.com>
L:	linux-rdma@vger.kernel.org
W:	http://www.openfabrics.org
S:	Supported
F:	drivers/infiniband/hw/cxgb3/

CXGB4 ETHERNET DRIVER (CXGB4)
M:	Dimitris Michailidis <dm@chelsio.com>
L:	netdev@vger.kernel.org
W:	http://www.chelsio.com
S:	Supported
F:	drivers/net/ethernet/chelsio/cxgb4/

CXGB4 IWARP RNIC DRIVER (IW_CXGB4)
M:	Steve Wise <swise@chelsio.com>
L:	linux-rdma@vger.kernel.org
W:	http://www.openfabrics.org
S:	Supported
F:	drivers/infiniband/hw/cxgb4/

CXGB4VF ETHERNET DRIVER (CXGB4VF)
M:	Casey Leedom <leedom@chelsio.com>
L:	netdev@vger.kernel.org
W:	http://www.chelsio.com
S:	Supported
F:	drivers/net/ethernet/chelsio/cxgb4vf/

STMMAC ETHERNET DRIVER
M:	Giuseppe Cavallaro <peppe.cavallaro@st.com>
L:	netdev@vger.kernel.org
W:	http://www.stlinux.com
S:	Supported
F:	drivers/net/ethernet/stmicro/stmmac/

CYBERPRO FB DRIVER
M:	Russell King <linux@arm.linux.org.uk>
L:	linux-arm-kernel@lists.infradead.org (moderated for non-subscribers)
W:	http://www.arm.linux.org.uk/
S:	Maintained
F:	drivers/video/cyber2000fb.*

CYCLADES 2X SYNC CARD DRIVER
M:	Arnaldo Carvalho de Melo <acme@ghostprotocols.net>
W:	http://oops.ghostprotocols.net:81/blog
S:	Maintained
F:	drivers/net/wan/cycx*

CYCLADES ASYNC MUX DRIVER
W:	http://www.cyclades.com/
S:	Orphan
F:	drivers/tty/cyclades.c
F:	include/linux/cyclades.h

CYCLADES PC300 DRIVER
W:	http://www.cyclades.com/
S:	Orphan
F:	drivers/net/wan/pc300*

CYTTSP TOUCHSCREEN DRIVER
M:      Javier Martinez Canillas <javier@dowhile0.org>
L:      linux-input@vger.kernel.org
S:      Maintained
F:      drivers/input/touchscreen/cyttsp*
F:      include/linux/input/cyttsp.h

DAMA SLAVE for AX.25
M:	Joerg Reuter <jreuter@yaina.de>
W:	http://yaina.de/jreuter/
W:	http://www.qsl.net/dl1bke/
L:	linux-hams@vger.kernel.org
S:	Maintained
F:	net/ax25/af_ax25.c
F:	net/ax25/ax25_dev.c
F:	net/ax25/ax25_ds_*
F:	net/ax25/ax25_in.c
F:	net/ax25/ax25_out.c
F:	net/ax25/ax25_timer.c
F:	net/ax25/sysctl_net_ax25.c

DAVICOM FAST ETHERNET (DMFE) NETWORK DRIVER
L:	netdev@vger.kernel.org
S:	Orphan
F:	Documentation/networking/dmfe.txt
F:	drivers/net/ethernet/dec/tulip/dmfe.c

DC390/AM53C974 SCSI driver
M:	Kurt Garloff <garloff@suse.de>
W:	http://www.garloff.de/kurt/linux/dc390/
M:	Guennadi Liakhovetski <g.liakhovetski@gmx.de>
S:	Maintained
F:	drivers/scsi/tmscsim.*

DC395x SCSI driver
M:	Oliver Neukum <oliver@neukum.name>
M:	Ali Akcaagac <aliakc@web.de>
M:	Jamie Lenehan <lenehan@twibble.org>
W:	http://twibble.org/dist/dc395x/
L:	dc395x@twibble.org
L:	http://lists.twibble.org/mailman/listinfo/dc395x/
S:	Maintained
F:	Documentation/scsi/dc395x.txt
F:	drivers/scsi/dc395x.*

DCCP PROTOCOL
M:	Gerrit Renker <gerrit@erg.abdn.ac.uk>
L:	dccp@vger.kernel.org
W:	http://www.linuxfoundation.org/collaborate/workgroups/networking/dccp
S:	Maintained
F:	include/linux/dccp.h
F:	include/linux/tfrc.h
F:	net/dccp/

DECnet NETWORK LAYER
W:	http://linux-decnet.sourceforge.net
L:	linux-decnet-user@lists.sourceforge.net
S:	Orphan
F:	Documentation/networking/decnet.txt
F:	net/decnet/

DEFXX FDDI NETWORK DRIVER
M:	"Maciej W. Rozycki" <macro@linux-mips.org>
S:	Maintained
F:	drivers/net/fddi/defxx.*

DELL LAPTOP DRIVER
M:	Matthew Garrett <mjg59@srcf.ucam.org>
L:	platform-driver-x86@vger.kernel.org
S:	Maintained
F:	drivers/platform/x86/dell-laptop.c

DELL LAPTOP SMM DRIVER
M:	Massimo Dal Zotto <dz@debian.org>
W:	http://www.debian.org/~dz/i8k/
S:	Maintained
F:	drivers/char/i8k.c
F:	include/linux/i8k.h

DELL SYSTEMS MANAGEMENT BASE DRIVER (dcdbas)
M:	Doug Warzecha <Douglas_Warzecha@dell.com>
S:	Maintained
F:	Documentation/dcdbas.txt
F:	drivers/firmware/dcdbas.*

DELL WMI EXTRAS DRIVER
M:	Matthew Garrett <mjg59@srcf.ucam.org>
S:	Maintained
F:	drivers/platform/x86/dell-wmi.c

DESIGNWARE USB3 DRD IP DRIVER
M:	Felipe Balbi <balbi@ti.com>
L:	linux-usb@vger.kernel.org
L:	linux-omap@vger.kernel.org
T:	git git://git.kernel.org/pub/scm/linux/kernel/git/balbi/usb.git
S:	Maintained
F:	drivers/usb/dwc3/

DEVICE FREQUENCY (DEVFREQ)
M:	MyungJoo Ham <myungjoo.ham@samsung.com>
M:	Kyungmin Park <kyungmin.park@samsung.com>
L:	linux-kernel@vger.kernel.org
S:	Maintained
F:	drivers/devfreq/

DEVICE NUMBER REGISTRY
M:	Torben Mathiasen <device@lanana.org>
W:	http://lanana.org/docs/device-list/index.html
S:	Maintained

DEVICE-MAPPER  (LVM)
M:	Alasdair Kergon <agk@redhat.com>
M:	dm-devel@redhat.com
L:	dm-devel@redhat.com
W:	http://sources.redhat.com/dm
Q:	http://patchwork.kernel.org/project/dm-devel/list/
T:	quilt http://people.redhat.com/agk/patches/linux/editing/
S:	Maintained
F:	Documentation/device-mapper/
F:	drivers/md/dm*
F:	drivers/md/persistent-data/
F:	include/linux/device-mapper.h
F:	include/linux/dm-*.h

DIOLAN U2C-12 I2C DRIVER
M:	Guenter Roeck <guenter.roeck@ericsson.com>
L:	linux-i2c@vger.kernel.org
S:	Maintained
F:	drivers/i2c/busses/i2c-diolan-u2c.c

DIRECTORY NOTIFICATION (DNOTIFY)
M:	Eric Paris <eparis@parisplace.org>
S:	Maintained
F:	Documentation/filesystems/dnotify.txt
F:	fs/notify/dnotify/
F:	include/linux/dnotify.h

DISK GEOMETRY AND PARTITION HANDLING
M:	Andries Brouwer <aeb@cwi.nl>
W:	http://www.win.tue.nl/~aeb/linux/Large-Disk.html
W:	http://www.win.tue.nl/~aeb/linux/zip/zip-1.html
W:	http://www.win.tue.nl/~aeb/partitions/partition_types-1.html
S:	Maintained

DISKQUOTA
M:	Jan Kara <jack@suse.cz>
S:	Maintained
F:	Documentation/filesystems/quota.txt
F:	fs/quota/
F:	include/linux/quota*.h

DISPLAYLINK USB 2.0 FRAMEBUFFER DRIVER (UDLFB)
M:	Bernie Thompson <bernie@plugable.com>
L:	linux-fbdev@vger.kernel.org
S:	Maintained
W:	http://plugable.com/category/projects/udlfb/
F:	drivers/video/udlfb.c
F:	include/video/udlfb.h
F:	Documentation/fb/udlfb.txt

DISTRIBUTED LOCK MANAGER (DLM)
M:	Christine Caulfield <ccaulfie@redhat.com>
M:	David Teigland <teigland@redhat.com>
L:	cluster-devel@redhat.com
W:	http://sources.redhat.com/cluster/
T:	git git://git.kernel.org/pub/scm/linux/kernel/git/teigland/dlm.git
S:	Supported
F:	fs/dlm/

DMA BUFFER SHARING FRAMEWORK
M:	Sumit Semwal <sumit.semwal@linaro.org>
S:	Maintained
L:	linux-media@vger.kernel.org
L:	dri-devel@lists.freedesktop.org
L:	linaro-mm-sig@lists.linaro.org
F:	drivers/base/dma-buf*
F:	include/linux/dma-buf*
F:	Documentation/dma-buf-sharing.txt
T:	git git://git.linaro.org/people/sumitsemwal/linux-dma-buf.git

DMA GENERIC OFFLOAD ENGINE SUBSYSTEM
M:	Vinod Koul <vinod.koul@intel.com>
M:	Dan Williams <dan.j.williams@intel.com>
S:	Supported
F:	drivers/dma/
F:	include/linux/dma*
T:	git git://git.kernel.org/pub/scm/linux/kernel/git/djbw/async_tx.git
T:	git git://git.infradead.org/users/vkoul/slave-dma.git (slave-dma)

DME1737 HARDWARE MONITOR DRIVER
M:	Juerg Haefliger <juergh@gmail.com>
L:	lm-sensors@lm-sensors.org
S:	Maintained
F:	Documentation/hwmon/dme1737
F:	drivers/hwmon/dme1737.c

DOCBOOK FOR DOCUMENTATION
M:	Randy Dunlap <rdunlap@xenotime.net>
S:	Maintained
F:	scripts/kernel-doc

DOCKING STATION DRIVER
M:	Shaohua Li <shaohua.li@intel.com>
L:	linux-acpi@vger.kernel.org
S:	Supported
F:	drivers/acpi/dock.c

DOCUMENTATION
M:	Rob Landley <rob@landley.net>
L:	linux-doc@vger.kernel.org
T:	TBD
S:	Maintained
F:	Documentation/

DOUBLETALK DRIVER
M:	"James R. Van Zandt" <jrv@vanzandt.mv.com>
L:	blinux-list@redhat.com
S:	Maintained
F:	drivers/char/dtlk.c
F:	include/linux/dtlk.h

DPT_I2O SCSI RAID DRIVER
M:	Adaptec OEM Raid Solutions <aacraid@adaptec.com>
L:	linux-scsi@vger.kernel.org
W:	http://www.adaptec.com/
S:	Maintained
F:	drivers/scsi/dpt*
F:	drivers/scsi/dpt/

DRBD DRIVER
P:	Philipp Reisner
P:	Lars Ellenberg
M:	drbd-dev@lists.linbit.com
L:	drbd-user@lists.linbit.com
W:	http://www.drbd.org
T:	git git://git.drbd.org/linux-2.6-drbd.git drbd
T:	git git://git.drbd.org/drbd-8.3.git
S:	Supported
F:	drivers/block/drbd/
F:	lib/lru_cache.c
F:	Documentation/blockdev/drbd/

DRIVER CORE, KOBJECTS, DEBUGFS AND SYSFS
M:	Greg Kroah-Hartman <gregkh@linuxfoundation.org>
T:	git git://git.kernel.org/pub/scm/linux/kernel/git/gregkh/driver-core.git
S:	Supported
F:	Documentation/kobject.txt
F:	drivers/base/
F:	fs/sysfs/
F:	fs/debugfs/
F:	include/linux/kobj*
F:	include/linux/debugfs.h
F:	lib/kobj*

DRM DRIVERS
M:	David Airlie <airlied@linux.ie>
L:	dri-devel@lists.freedesktop.org
T:	git git://git.kernel.org/pub/scm/linux/kernel/git/airlied/drm-2.6.git
S:	Maintained
F:	drivers/gpu/drm/
F:	include/drm/

INTEL DRM DRIVERS (excluding Poulsbo, Moorestown and derivative chipsets)
M:	Daniel Vetter <daniel.vetter@ffwll.ch>
L:	intel-gfx@lists.freedesktop.org (subscribers-only)
L:	dri-devel@lists.freedesktop.org
T:	git git://people.freedesktop.org/~danvet/drm-intel
S:	Supported
F:	drivers/gpu/drm/i915
F:	include/drm/i915*

DRM DRIVERS FOR EXYNOS
M:	Inki Dae <inki.dae@samsung.com>
M:	Joonyoung Shim <jy0922.shim@samsung.com>
M:	Seung-Woo Kim <sw0312.kim@samsung.com>
M:	Kyungmin Park <kyungmin.park@samsung.com>
L:	dri-devel@lists.freedesktop.org
S:	Supported
F:	drivers/gpu/drm/exynos
F:	include/drm/exynos*

DSCC4 DRIVER
M:	Francois Romieu <romieu@fr.zoreil.com>
L:	netdev@vger.kernel.org
S:	Maintained
F:	drivers/net/wan/dscc4.c

DYNAMIC DEBUG
M:	Jason Baron <jbaron@redhat.com>
S:	Maintained
F:	lib/dynamic_debug.c
F:	include/linux/dynamic_debug.h

DZ DECSTATION DZ11 SERIAL DRIVER
M:	"Maciej W. Rozycki" <macro@linux-mips.org>
S:	Maintained
F:	drivers/tty/serial/dz.*

EATA-DMA SCSI DRIVER
M:	Michael Neuffer <mike@i-Connect.Net>
L:	linux-eata@i-connect.net
L:	linux-scsi@vger.kernel.org
S:	Maintained
F:	drivers/scsi/eata*

EATA ISA/EISA/PCI SCSI DRIVER
M:	Dario Ballabio <ballabio_dario@emc.com>
L:	linux-scsi@vger.kernel.org
S:	Maintained
F:	drivers/scsi/eata.c

EATA-PIO SCSI DRIVER
M:	Michael Neuffer <mike@i-Connect.Net>
L:	linux-eata@i-connect.net
L:	linux-scsi@vger.kernel.org
S:	Maintained
F:	drivers/scsi/eata_pio.*

EBTABLES
M:	Bart De Schuymer <bart.de.schuymer@pandora.be>
L:	netfilter-devel@vger.kernel.org
W:	http://ebtables.sourceforge.net/
S:	Maintained
F:	include/linux/netfilter_bridge/ebt_*.h
F:	net/bridge/netfilter/ebt*.c

ECRYPT FILE SYSTEM
M:	Tyler Hicks <tyhicks@canonical.com>
M:	Dustin Kirkland <dustin.kirkland@gazzang.com>
L:	ecryptfs@vger.kernel.org
W:	https://launchpad.net/ecryptfs
S:	Supported
F:	Documentation/filesystems/ecryptfs.txt
F:	fs/ecryptfs/

EDAC-CORE
M:	Doug Thompson <dougthompson@xmission.com>
L:	linux-edac@vger.kernel.org
W:	bluesmoke.sourceforge.net
S:	Supported
F:	Documentation/edac.txt
F:	drivers/edac/
F:	include/linux/edac.h

EDAC-AMD64
M:	Doug Thompson <dougthompson@xmission.com>
M:	Borislav Petkov <borislav.petkov@amd.com>
L:	linux-edac@vger.kernel.org
W:	bluesmoke.sourceforge.net
S:	Supported
F:	drivers/edac/amd64_edac*

EDAC-E752X
M:	Mark Gross <mark.gross@intel.com>
M:	Doug Thompson <dougthompson@xmission.com>
L:	linux-edac@vger.kernel.org
W:	bluesmoke.sourceforge.net
S:	Maintained
F:	drivers/edac/e752x_edac.c

EDAC-E7XXX
M:	Doug Thompson <dougthompson@xmission.com>
L:	linux-edac@vger.kernel.org
W:	bluesmoke.sourceforge.net
S:	Maintained
F:	drivers/edac/e7xxx_edac.c

EDAC-I82443BXGX
M:	Tim Small <tim@buttersideup.com>
L:	linux-edac@vger.kernel.org
W:	bluesmoke.sourceforge.net
S:	Maintained
F:	drivers/edac/i82443bxgx_edac.c

EDAC-I3000
M:	Jason Uhlenkott <juhlenko@akamai.com>
L:	linux-edac@vger.kernel.org
W:	bluesmoke.sourceforge.net
S:	Maintained
F:	drivers/edac/i3000_edac.c

EDAC-I5000
M:	Doug Thompson <dougthompson@xmission.com>
L:	linux-edac@vger.kernel.org
W:	bluesmoke.sourceforge.net
S:	Maintained
F:	drivers/edac/i5000_edac.c

EDAC-I5400
M:	Mauro Carvalho Chehab <mchehab@redhat.com>
L:	linux-edac@vger.kernel.org
W:	bluesmoke.sourceforge.net
S:	Maintained
F:	drivers/edac/i5400_edac.c

EDAC-I7300
M:	Mauro Carvalho Chehab <mchehab@redhat.com>
L:	linux-edac@vger.kernel.org
W:	bluesmoke.sourceforge.net
S:	Maintained
F:	drivers/edac/i7300_edac.c

EDAC-I7CORE
M:	Mauro Carvalho Chehab <mchehab@redhat.com>
L:	linux-edac@vger.kernel.org
W:	bluesmoke.sourceforge.net
S:	Maintained
F:	drivers/edac/i7core_edac.c

EDAC-I82975X
M:	Ranganathan Desikan <ravi@jetztechnologies.com>
M:	"Arvind R." <arvino55@gmail.com>
L:	linux-edac@vger.kernel.org
W:	bluesmoke.sourceforge.net
S:	Maintained
F:	drivers/edac/i82975x_edac.c

EDAC-PASEMI
M:	Egor Martovetsky <egor@pasemi.com>
L:	linux-edac@vger.kernel.org
W:	bluesmoke.sourceforge.net
S:	Maintained
F:	drivers/edac/pasemi_edac.c

EDAC-R82600
M:	Tim Small <tim@buttersideup.com>
L:	linux-edac@vger.kernel.org
W:	bluesmoke.sourceforge.net
S:	Maintained
F:	drivers/edac/r82600_edac.c

EDAC-SBRIDGE
M:	Mauro Carvalho Chehab <mchehab@redhat.com>
L:	linux-edac@vger.kernel.org
W:	bluesmoke.sourceforge.net
S:	Maintained
F:	drivers/edac/sb_edac.c

EDIROL UA-101/UA-1000 DRIVER
M:	Clemens Ladisch <clemens@ladisch.de>
L:	alsa-devel@alsa-project.org (moderated for non-subscribers)
T:	git git://git.alsa-project.org/alsa-kernel.git
S:	Maintained
F:	sound/usb/misc/ua101.c

EFIFB FRAMEBUFFER DRIVER
L:	linux-fbdev@vger.kernel.org
M:	Peter Jones <pjones@redhat.com>
S:	Maintained
F:	drivers/video/efifb.c

EFS FILESYSTEM
W:	http://aeschi.ch.eu.org/efs/
S:	Orphan
F:	fs/efs/

EHCA (IBM GX bus InfiniBand adapter) DRIVER
M:	Hoang-Nam Nguyen <hnguyen@de.ibm.com>
M:	Christoph Raisch <raisch@de.ibm.com>
L:	linux-rdma@vger.kernel.org
S:	Supported
F:	drivers/infiniband/hw/ehca/

EHEA (IBM pSeries eHEA 10Gb ethernet adapter) DRIVER
M:	Thadeu Lima de Souza Cascardo <cascardo@linux.vnet.ibm.com>
L:	netdev@vger.kernel.org
S:	Maintained
F:	drivers/net/ethernet/ibm/ehea/

EMBEDDED LINUX
M:	Paul Gortmaker <paul.gortmaker@windriver.com>
M:	Matt Mackall <mpm@selenic.com>
M:	David Woodhouse <dwmw2@infradead.org>
L:	linux-embedded@vger.kernel.org
S:	Maintained

EMULEX LPFC FC SCSI DRIVER
M:	James Smart <james.smart@emulex.com>
L:	linux-scsi@vger.kernel.org
W:	http://sourceforge.net/projects/lpfcxxxx
S:	Supported
F:	drivers/scsi/lpfc/

ENE CB710 FLASH CARD READER DRIVER
M:	Michał Mirosław <mirq-linux@rere.qmqm.pl>
S:	Maintained
F:	drivers/misc/cb710/
F:	drivers/mmc/host/cb710-mmc.*
F:	include/linux/cb710.h

ENE KB2426 (ENE0100/ENE020XX) INFRARED RECEIVER
M:	Maxim Levitsky <maximlevitsky@gmail.com>
S:	Maintained
F:	drivers/media/rc/ene_ir.*

EPSON 1355 FRAMEBUFFER DRIVER
M:	Christopher Hoover <ch@murgatroid.com>
M:	Christopher Hoover <ch@hpl.hp.com>
S:	Maintained
F:	drivers/video/epson1355fb.c

EPSON S1D13XXX FRAMEBUFFER DRIVER
M:	Kristoffer Ericson <kristoffer.ericson@gmail.com>
S:	Maintained
T:	git git://git.kernel.org/pub/scm/linux/kernel/git/kristoffer/linux-hpc.git
F:	drivers/video/s1d13xxxfb.c
F:	include/video/s1d13xxxfb.h

ETHEREXPRESS-16 NETWORK DRIVER
M:	Philip Blundell <philb@gnu.org>
L:	netdev@vger.kernel.org
S:	Maintained
F:	drivers/net/ethernet/i825xx/eexpress.*

ETHERNET BRIDGE
M:	Stephen Hemminger <shemminger@vyatta.com>
L:	bridge@lists.linux-foundation.org
L:	netdev@vger.kernel.org
W:	http://www.linuxfoundation.org/en/Net:Bridge
S:	Maintained
F:	include/linux/netfilter_bridge/
F:	net/bridge/

ETHERTEAM 16I DRIVER
M:	Mika Kuoppala <miku@iki.fi>
S:	Maintained
F:	drivers/net/ethernet/fujitsu/eth16i.c

EXT2 FILE SYSTEM
M:	Jan Kara <jack@suse.cz>
L:	linux-ext4@vger.kernel.org
S:	Maintained
F:	Documentation/filesystems/ext2.txt
F:	fs/ext2/
F:	include/linux/ext2*

EXT3 FILE SYSTEM
M:	Jan Kara <jack@suse.cz>
M:	Andrew Morton <akpm@linux-foundation.org>
M:	Andreas Dilger <adilger.kernel@dilger.ca>
L:	linux-ext4@vger.kernel.org
S:	Maintained
F:	Documentation/filesystems/ext3.txt
F:	fs/ext3/
F:	include/linux/ext3*

EXT4 FILE SYSTEM
M:	"Theodore Ts'o" <tytso@mit.edu>
M:	Andreas Dilger <adilger.kernel@dilger.ca>
L:	linux-ext4@vger.kernel.org
W:	http://ext4.wiki.kernel.org
Q:	http://patchwork.ozlabs.org/project/linux-ext4/list/
S:	Maintained
F:	Documentation/filesystems/ext4.txt
F:	fs/ext4/

Extended Verification Module (EVM)
M:	Mimi Zohar <zohar@us.ibm.com>
S:	Supported
F:	security/integrity/evm/

EXYNOS DP DRIVER
M:	Jingoo Han <jg1.han@samsung.com>
L:	linux-fbdev@vger.kernel.org
S:	Maintained
F:	drivers/video/exynos/exynos_dp*

EXYNOS MIPI DISPLAY DRIVERS
M:	Inki Dae <inki.dae@samsung.com>
M:	Donghwa Lee <dh09.lee@samsung.com>
M:	Kyungmin Park <kyungmin.park@samsung.com>
L:	linux-fbdev@vger.kernel.org
S:	Maintained
F:	drivers/video/exynos/exynos_mipi*
F:	include/video/exynos_mipi*

F71805F HARDWARE MONITORING DRIVER
M:	Jean Delvare <khali@linux-fr.org>
L:	lm-sensors@lm-sensors.org
S:	Maintained
F:	Documentation/hwmon/f71805f
F:	drivers/hwmon/f71805f.c

FC0011 TUNER DRIVER
M:	Michael Buesch <m@bues.ch>
L:	linux-media@vger.kernel.org
S:	Maintained
F:	drivers/media/common/tuners/fc0011.h
F:	drivers/media/common/tuners/fc0011.c

FANOTIFY
M:	Eric Paris <eparis@redhat.com>
S:	Maintained
F:	fs/notify/fanotify/
F:	include/linux/fanotify.h

FARSYNC SYNCHRONOUS DRIVER
M:	Kevin Curtis <kevin.curtis@farsite.co.uk>
W:	http://www.farsite.co.uk/
S:	Supported
F:	drivers/net/wan/farsync.*

FAULT INJECTION SUPPORT
M:	Akinobu Mita <akinobu.mita@gmail.com>
S:	Supported
F:	Documentation/fault-injection/
F:	lib/fault-inject.c

FCOE SUBSYSTEM (libfc, libfcoe, fcoe)
M:	Robert Love <robert.w.love@intel.com>
L:	devel@open-fcoe.org
W:	www.Open-FCoE.org
S:	Supported
F:	drivers/scsi/libfc/
F:	drivers/scsi/fcoe/
F:	include/scsi/fc/
F:	include/scsi/libfc.h
F:	include/scsi/libfcoe.h

FILE LOCKING (flock() and fcntl()/lockf())
M:	Matthew Wilcox <matthew@wil.cx>
L:	linux-fsdevel@vger.kernel.org
S:	Maintained
F:	include/linux/fcntl.h
F:	include/linux/fs.h
F:	fs/fcntl.c
F:	fs/locks.c

FILESYSTEMS (VFS and infrastructure)
M:	Alexander Viro <viro@zeniv.linux.org.uk>
L:	linux-fsdevel@vger.kernel.org
S:	Maintained
F:	fs/*

FINTEK F75375S HARDWARE MONITOR AND FAN CONTROLLER DRIVER
M:	Riku Voipio <riku.voipio@iki.fi>
L:	lm-sensors@lm-sensors.org
S:	Maintained
F:	drivers/hwmon/f75375s.c
F:	include/linux/f75375s.h

FIREWIRE AUDIO DRIVERS
M:	Clemens Ladisch <clemens@ladisch.de>
L:	alsa-devel@alsa-project.org (moderated for non-subscribers)
T:	git git://git.alsa-project.org/alsa-kernel.git
S:	Maintained
F:	sound/firewire/

FIREWIRE SBP-2 TARGET
M:	Chris Boot <bootc@bootc.net>
L:	linux-scsi@vger.kernel.org
L:	target-devel@vger.kernel.org
L:	linux1394-devel@lists.sourceforge.net
T:	git git://git.kernel.org/pub/scm/linux/kernel/git/nab/lio-core-2.6.git master
S:	Maintained
F:	drivers/target/sbp/

FIREWIRE SUBSYSTEM
M:	Stefan Richter <stefanr@s5r6.in-berlin.de>
L:	linux1394-devel@lists.sourceforge.net
W:	http://ieee1394.wiki.kernel.org/
T:	git git://git.kernel.org/pub/scm/linux/kernel/git/ieee1394/linux1394.git
S:	Maintained
F:	drivers/firewire/
F:	include/linux/firewire*.h
F:	tools/firewire/

FIRMWARE LOADER (request_firmware)
S:	Orphan
F:	Documentation/firmware_class/
F:	drivers/base/firmware*.c
F:	include/linux/firmware.h

FLOPPY DRIVER
M:	Jiri Kosina <jkosina@suse.cz>
T:	git git://git.kernel.org/pub/scm/linux/kernel/git/jikos/floppy.git
S:	Odd fixes
F:	drivers/block/floppy.c

FPU EMULATOR
M:	Bill Metzenthen <billm@melbpc.org.au>
W:	http://floatingpoint.sourceforge.net/emulator/index.html
S:	Maintained
F:	arch/x86/math-emu/

FRAME RELAY DLCI/FRAD (Sangoma drivers too)
L:	netdev@vger.kernel.org
S:	Orphan
F:	drivers/net/wan/dlci.c
F:	drivers/net/wan/sdla.c

FRAMEBUFFER LAYER
M:	Florian Tobias Schandinat <FlorianSchandinat@gmx.de>
L:	linux-fbdev@vger.kernel.org
W:	http://linux-fbdev.sourceforge.net/
Q:	http://patchwork.kernel.org/project/linux-fbdev/list/
T:	git git://github.com/schandinat/linux-2.6.git fbdev-next
S:	Maintained
F:	Documentation/fb/
F:	Documentation/devicetree/bindings/fb/
F:	drivers/video/
F:	include/video/
F:	include/linux/fb.h

FREESCALE DMA DRIVER
M:	Li Yang <leoli@freescale.com>
M:	Zhang Wei <zw@zh-kernel.org>
L:	linuxppc-dev@lists.ozlabs.org
S:	Maintained
F:	drivers/dma/fsldma.*

FREESCALE I2C CPM DRIVER
M:	Jochen Friedrich <jochen@scram.de>
L:	linuxppc-dev@lists.ozlabs.org
L:	linux-i2c@vger.kernel.org
S:	Maintained
F:	drivers/i2c/busses/i2c-cpm.c

FREESCALE IMX / MXC FRAMEBUFFER DRIVER
M:	Sascha Hauer <kernel@pengutronix.de>
L:	linux-fbdev@vger.kernel.org
L:	linux-arm-kernel@lists.infradead.org (moderated for non-subscribers)
S:	Maintained
F:	arch/arm/plat-mxc/include/mach/imxfb.h
F:	drivers/video/imxfb.c

FREESCALE SOC FS_ENET DRIVER
M:	Pantelis Antoniou <pantelis.antoniou@gmail.com>
M:	Vitaly Bordug <vbordug@ru.mvista.com>
L:	linuxppc-dev@lists.ozlabs.org
L:	netdev@vger.kernel.org
S:	Maintained
F:	drivers/net/ethernet/freescale/fs_enet/
F:	include/linux/fs_enet_pd.h

FREESCALE QUICC ENGINE LIBRARY
M:	Timur Tabi <timur@freescale.com>
L:	linuxppc-dev@lists.ozlabs.org
S:	Supported
F:	arch/powerpc/sysdev/qe_lib/
F:	arch/powerpc/include/asm/*qe.h

FREESCALE USB PERIPHERAL DRIVERS
M:	Li Yang <leoli@freescale.com>
L:	linux-usb@vger.kernel.org
L:	linuxppc-dev@lists.ozlabs.org
S:	Maintained
F:	drivers/usb/gadget/fsl*

FREESCALE QUICC ENGINE UCC ETHERNET DRIVER
M:	Li Yang <leoli@freescale.com>
L:	netdev@vger.kernel.org
L:	linuxppc-dev@lists.ozlabs.org
S:	Maintained
F:	drivers/net/ethernet/freescale/ucc_geth*

FREESCALE QUICC ENGINE UCC UART DRIVER
M:	Timur Tabi <timur@freescale.com>
L:	linuxppc-dev@lists.ozlabs.org
S:	Supported
F:	drivers/tty/serial/ucc_uart.c

FREESCALE SOC SOUND DRIVERS
M:	Timur Tabi <timur@freescale.com>
L:	alsa-devel@alsa-project.org (moderated for non-subscribers)
L:	linuxppc-dev@lists.ozlabs.org
S:	Supported
F:	sound/soc/fsl/fsl*
F:	sound/soc/fsl/mpc8610_hpcd.c

FREEVXFS FILESYSTEM
M:	Christoph Hellwig <hch@infradead.org>
W:	ftp://ftp.openlinux.org/pub/people/hch/vxfs
S:	Maintained
F:	fs/freevxfs/

FREEZER
M:	Pavel Machek <pavel@ucw.cz>
M:	"Rafael J. Wysocki" <rjw@sisk.pl>
L:	linux-pm@vger.kernel.org
S:	Supported
F:	Documentation/power/freezing-of-tasks.txt
F:	include/linux/freezer.h
F:	kernel/freezer.c

FS-CACHE: LOCAL CACHING FOR NETWORK FILESYSTEMS
M:	David Howells <dhowells@redhat.com>
L:	linux-cachefs@redhat.com
S:	Supported
F:	Documentation/filesystems/caching/
F:	fs/fscache/
F:	include/linux/fscache*.h

FUJITSU FR-V (FRV) PORT
M:	David Howells <dhowells@redhat.com>
S:	Maintained
F:	arch/frv/

FUJITSU LAPTOP EXTRAS
M:	Jonathan Woithe <jwoithe@just42.net>
L:	platform-driver-x86@vger.kernel.org
S:	Maintained
F:	drivers/platform/x86/fujitsu-laptop.c

FUJITSU M-5MO LS CAMERA ISP DRIVER
M:	Kyungmin Park <kyungmin.park@samsung.com>
M:	Heungjun Kim <riverful.kim@samsung.com>
L:	linux-media@vger.kernel.org
S:	Maintained
F:	drivers/media/video/m5mols/
F:	include/media/m5mols.h

FUJITSU TABLET EXTRAS
M:	Robert Gerlach <khnz@gmx.de>
L:	platform-driver-x86@vger.kernel.org
S:	Maintained
F:	drivers/platform/x86/fujitsu-tablet.c

FUSE: FILESYSTEM IN USERSPACE
M:	Miklos Szeredi <miklos@szeredi.hu>
L:	fuse-devel@lists.sourceforge.net
W:	http://fuse.sourceforge.net/
S:	Maintained
F:	fs/fuse/
F:	include/linux/fuse.h

FUTURE DOMAIN TMC-16x0 SCSI DRIVER (16-bit)
M:	Rik Faith <faith@cs.unc.edu>
L:	linux-scsi@vger.kernel.org
S:	Odd Fixes (e.g., new signatures)
F:	drivers/scsi/fdomain.*

GDT SCSI DISK ARRAY CONTROLLER DRIVER
M:	Achim Leubner <achim_leubner@adaptec.com>
L:	linux-scsi@vger.kernel.org
W:	http://www.icp-vortex.com/
S:	Supported
F:	drivers/scsi/gdt*

GENERIC GPIO I2C DRIVER
M:	Haavard Skinnemoen <hskinnemoen@gmail.com>
S:	Supported
F:	drivers/i2c/busses/i2c-gpio.c
F:	include/linux/i2c-gpio.h

GENERIC GPIO I2C MULTIPLEXER DRIVER
M:	Peter Korsgaard <peter.korsgaard@barco.com>
L:	linux-i2c@vger.kernel.org
S:	Supported
F:	drivers/i2c/muxes/i2c-mux-gpio.c
F:	include/linux/i2c-mux-gpio.h
F:	Documentation/i2c/muxes/i2c-mux-gpio

GENERIC HDLC (WAN) DRIVERS
M:	Krzysztof Halasa <khc@pm.waw.pl>
W:	http://www.kernel.org/pub/linux/utils/net/hdlc/
S:	Maintained
F:	drivers/net/wan/c101.c
F:	drivers/net/wan/hd6457*
F:	drivers/net/wan/hdlc*
F:	drivers/net/wan/n2.c
F:	drivers/net/wan/pc300too.c
F:	drivers/net/wan/pci200syn.c
F:	drivers/net/wan/wanxl*

GENERIC INCLUDE/ASM HEADER FILES
M:	Arnd Bergmann <arnd@arndb.de>
L:	linux-arch@vger.kernel.org
T:	git git://git.kernel.org/pub/scm/linux/kernel/git/arnd/asm-generic.git
S:	Maintained
F:	include/asm-generic

GENERIC UIO DRIVER FOR PCI DEVICES
M:	"Michael S. Tsirkin" <mst@redhat.com>
L:	kvm@vger.kernel.org
S:	Supported
F:	drivers/uio/uio_pci_generic.c

GFS2 FILE SYSTEM
M:	Steven Whitehouse <swhiteho@redhat.com>
L:	cluster-devel@redhat.com
W:	http://sources.redhat.com/cluster/
T:	git git://git.kernel.org/pub/scm/linux/kernel/git/steve/gfs2-3.0-fixes.git
T:	git git://git.kernel.org/pub/scm/linux/kernel/git/steve/gfs2-3.0-nmw.git
S:	Supported
F:	Documentation/filesystems/gfs2*.txt
F:	fs/gfs2/
F:	include/linux/gfs2_ondisk.h

GIGASET ISDN DRIVERS
M:	Hansjoerg Lipp <hjlipp@web.de>
M:	Tilman Schmidt <tilman@imap.cc>
L:	gigaset307x-common@lists.sourceforge.net
W:	http://gigaset307x.sourceforge.net/
S:	Maintained
F:	Documentation/isdn/README.gigaset
F:	drivers/isdn/gigaset/
F:	include/linux/gigaset_dev.h

GPIO SUBSYSTEM
M:	Grant Likely <grant.likely@secretlab.ca>
M:	Linus Walleij <linus.walleij@stericsson.com>
S:	Maintained
T:	git git://git.secretlab.ca/git/linux-2.6.git
F:	Documentation/gpio.txt
F:	drivers/gpio/
F:	include/linux/gpio*

GRE DEMULTIPLEXER DRIVER
M:	Dmitry Kozlov <xeb@mail.ru>
L:	netdev@vger.kernel.org
S:	Maintained
F:	net/ipv4/gre.c
F:	include/net/gre.h

GRETH 10/100/1G Ethernet MAC device driver
M:	Kristoffer Glembo <kristoffer@gaisler.com>
L:	netdev@vger.kernel.org
S:	Maintained
F:	drivers/net/ethernet/aeroflex/

GSPCA FINEPIX SUBDRIVER
M:	Frank Zago <frank@zago.net>
L:	linux-media@vger.kernel.org
T:	git git://git.kernel.org/pub/scm/linux/kernel/git/mchehab/linux-media.git
S:	Maintained
F:	drivers/media/video/gspca/finepix.c

GSPCA GL860 SUBDRIVER
M:	Olivier Lorin <o.lorin@laposte.net>
L:	linux-media@vger.kernel.org
T:	git git://git.kernel.org/pub/scm/linux/kernel/git/mchehab/linux-media.git
S:	Maintained
F:	drivers/media/video/gspca/gl860/

GSPCA M5602 SUBDRIVER
M:	Erik Andren <erik.andren@gmail.com>
L:	linux-media@vger.kernel.org
T:	git git://git.kernel.org/pub/scm/linux/kernel/git/mchehab/linux-media.git
S:	Maintained
F:	drivers/media/video/gspca/m5602/

GSPCA PAC207 SONIXB SUBDRIVER
M:	Hans de Goede <hdegoede@redhat.com>
L:	linux-media@vger.kernel.org
T:	git git://git.kernel.org/pub/scm/linux/kernel/git/mchehab/linux-media.git
S:	Maintained
F:	drivers/media/video/gspca/pac207.c

GSPCA SN9C20X SUBDRIVER
M:	Brian Johnson <brijohn@gmail.com>
L:	linux-media@vger.kernel.org
T:	git git://git.kernel.org/pub/scm/linux/kernel/git/mchehab/linux-media.git
S:	Maintained
F:	drivers/media/video/gspca/sn9c20x.c

GSPCA T613 SUBDRIVER
M:	Leandro Costantino <lcostantino@gmail.com>
L:	linux-media@vger.kernel.org
T:	git git://git.kernel.org/pub/scm/linux/kernel/git/mchehab/linux-media.git
S:	Maintained
F:	drivers/media/video/gspca/t613.c

GSPCA USB WEBCAM DRIVER
M:	Jean-Francois Moine <moinejf@free.fr>
W:	http://moinejf.free.fr
L:	linux-media@vger.kernel.org
T:	git git://git.kernel.org/pub/scm/linux/kernel/git/mchehab/linux-media.git
S:	Maintained
F:	drivers/media/video/gspca/

HARD DRIVE ACTIVE PROTECTION SYSTEM (HDAPS) DRIVER
M:	Frank Seidel <frank@f-seidel.de>
L:	platform-driver-x86@vger.kernel.org
W:	http://www.kernel.org/pub/linux/kernel/people/fseidel/hdaps/
S:	Maintained
F:	drivers/platform/x86/hdaps.c

HWPOISON MEMORY FAILURE HANDLING
M:	Andi Kleen <andi@firstfloor.org>
L:	linux-mm@kvack.org
T:	git git://git.kernel.org/pub/scm/linux/kernel/git/ak/linux-mce-2.6.git hwpoison
S:	Maintained
F:	mm/memory-failure.c
F:	mm/hwpoison-inject.c

HYPERVISOR VIRTUAL CONSOLE DRIVER
L:	linuxppc-dev@lists.ozlabs.org
S:	Odd Fixes
F:	drivers/tty/hvc/

HARDWARE MONITORING
M:	Jean Delvare <khali@linux-fr.org>
M:	Guenter Roeck <guenter.roeck@ericsson.com>
L:	lm-sensors@lm-sensors.org
W:	http://www.lm-sensors.org/
T:	quilt kernel.org/pub/linux/kernel/people/jdelvare/linux-2.6/jdelvare-hwmon/
T:	git git://git.kernel.org/pub/scm/linux/kernel/git/groeck/linux-staging.git
S:	Maintained
F:	Documentation/hwmon/
F:	drivers/hwmon/
F:	include/linux/hwmon*.h

HARDWARE RANDOM NUMBER GENERATOR CORE
M:	Matt Mackall <mpm@selenic.com>
M:	Herbert Xu <herbert@gondor.apana.org.au>
S:	Odd fixes
F:	Documentation/hw_random.txt
F:	drivers/char/hw_random/
F:	include/linux/hw_random.h

HARDWARE SPINLOCK CORE
M:	Ohad Ben-Cohen <ohad@wizery.com>
S:	Maintained
F:	Documentation/hwspinlock.txt
F:	drivers/hwspinlock/hwspinlock_*
F:	include/linux/hwspinlock.h

HARMONY SOUND DRIVER
L:	linux-parisc@vger.kernel.org
S:	Maintained
F:	sound/parisc/harmony.*

HEWLETT-PACKARD SMART2 RAID DRIVER
M:	Chirag Kantharia <chirag.kantharia@hp.com>
L:	iss_storagedev@hp.com
S:	Maintained
F:	Documentation/blockdev/cpqarray.txt
F:	drivers/block/cpqarray.*

HEWLETT-PACKARD SMART ARRAY RAID DRIVER (hpsa)
M:	"Stephen M. Cameron" <scameron@beardog.cce.hp.com>
L:	iss_storagedev@hp.com
S:	Supported
F:	Documentation/scsi/hpsa.txt
F:	drivers/scsi/hpsa*.[ch]
F:	include/linux/cciss*.h

HEWLETT-PACKARD SMART CISS RAID DRIVER (cciss)
M:	Mike Miller <mike.miller@hp.com>
L:	iss_storagedev@hp.com
S:	Supported
F:	Documentation/blockdev/cciss.txt
F:	drivers/block/cciss*
F:	include/linux/cciss_ioctl.h

HFS FILESYSTEM
L:	linux-fsdevel@vger.kernel.org
S:	Orphan
F:	Documentation/filesystems/hfs.txt
F:	fs/hfs/

HGA FRAMEBUFFER DRIVER
M:	Ferenc Bakonyi <fero@drama.obuda.kando.hu>
L:	linux-nvidia@lists.surfsouth.com
W:	http://drama.obuda.kando.hu/~fero/cgi-bin/hgafb.shtml
S:	Maintained
F:	drivers/video/hgafb.c

HIBERNATION (aka Software Suspend, aka swsusp)
M:	Pavel Machek <pavel@ucw.cz>
M:	"Rafael J. Wysocki" <rjw@sisk.pl>
L:	linux-pm@vger.kernel.org
S:	Supported
F:	arch/x86/power/
F:	drivers/base/power/
F:	kernel/power/
F:	include/linux/suspend.h
F:	include/linux/freezer.h
F:	include/linux/pm.h
F:	arch/*/include/asm/suspend*.h

HID CORE LAYER
M:	Jiri Kosina <jkosina@suse.cz>
L:	linux-input@vger.kernel.org
T:	git git://git.kernel.org/pub/scm/linux/kernel/git/jikos/hid.git
S:	Maintained
F:	drivers/hid/
F:	include/linux/hid*

HIGH-RESOLUTION TIMERS, CLOCKEVENTS, DYNTICKS
M:	Thomas Gleixner <tglx@linutronix.de>
T:	git git://git.kernel.org/pub/scm/linux/kernel/git/tip/tip.git timers/core
S:	Maintained
F:	Documentation/timers/
F:	kernel/hrtimer.c
F:	kernel/time/clockevents.c
F:	kernel/time/tick*.*
F:	kernel/time/timer_*.c
F:	include/linux/clockchips.h
F:	include/linux/hrtimer.h

HIGH-SPEED SCC DRIVER FOR AX.25
L:	linux-hams@vger.kernel.org
S:	Orphan
F:	drivers/net/hamradio/dmascc.c
F:	drivers/net/hamradio/scc.c

HIGHPOINT ROCKETRAID 3xxx RAID DRIVER
M:	HighPoint Linux Team <linux@highpoint-tech.com>
W:	http://www.highpoint-tech.com
S:	Supported
F:	Documentation/scsi/hptiop.txt
F:	drivers/scsi/hptiop.c

HIPPI
M:	Jes Sorensen <jes@trained-monkey.org>
L:	linux-hippi@sunsite.dk
S:	Maintained
F:	include/linux/hippidevice.h
F:	include/linux/if_hippi.h
F:	net/802/hippi.c
F:	drivers/net/hippi/

HOST AP DRIVER
M:	Jouni Malinen <j@w1.fi>
L:	hostap@shmoo.com (subscribers-only)
L:	linux-wireless@vger.kernel.org
W:	http://hostap.epitest.fi/
S:	Maintained
F:	drivers/net/wireless/hostap/

HP COMPAQ TC1100 TABLET WMI EXTRAS DRIVER
L:	platform-driver-x86@vger.kernel.org
S:	Orphan
F:	drivers/platform/x86/tc1100-wmi.c

HP100:	Driver for HP 10/100 Mbit/s Voice Grade Network Adapter Series
M:	Jaroslav Kysela <perex@perex.cz>
S:	Maintained
F:	drivers/net/ethernet/hp/hp100.*

HPET:	High Precision Event Timers driver
M:	Clemens Ladisch <clemens@ladisch.de>
S:	Maintained
F:	Documentation/timers/hpet.txt
F:	drivers/char/hpet.c
F:	include/linux/hpet.h

HPET:	x86
M:	"Venkatesh Pallipadi (Venki)" <venki@google.com>
S:	Maintained
F:	arch/x86/kernel/hpet.c
F:	arch/x86/include/asm/hpet.h

HPFS FILESYSTEM
M:	Mikulas Patocka <mikulas@artax.karlin.mff.cuni.cz>
W:	http://artax.karlin.mff.cuni.cz/~mikulas/vyplody/hpfs/index-e.cgi
S:	Maintained
F:	fs/hpfs/

HSO 3G MODEM DRIVER
M:	Jan Dumon <j.dumon@option.com>
W:	http://www.pharscape.org
S:	Maintained
F:	drivers/net/usb/hso.c

HTCPEN TOUCHSCREEN DRIVER
M:	Pau Oliva Fora <pof@eslack.org>
L:	linux-input@vger.kernel.org
S:	Maintained
F:	drivers/input/touchscreen/htcpen.c

HUGETLB FILESYSTEM
M:	William Irwin <wli@holomorphy.com>
S:	Maintained
F:	fs/hugetlbfs/

Hyper-V CORE AND DRIVERS
M:	K. Y. Srinivasan <kys@microsoft.com>
M:	Haiyang Zhang <haiyangz@microsoft.com>
L:	devel@linuxdriverproject.org
S:	Maintained
F:	drivers/hv/
F:	drivers/hid/hid-hyperv.c
F:	drivers/net/hyperv/
F:	drivers/staging/hv/

I2C/SMBUS STUB DRIVER
M:	"Mark M. Hoffman" <mhoffman@lightlink.com>
L:	linux-i2c@vger.kernel.org
S:	Maintained
F:	drivers/i2c/busses/i2c-stub.c

I2C SUBSYSTEM
M:	"Jean Delvare (PC drivers, core)" <khali@linux-fr.org>
M:	"Ben Dooks (embedded platforms)" <ben-linux@fluff.org>
M:	"Wolfram Sang (embedded platforms)" <w.sang@pengutronix.de>
L:	linux-i2c@vger.kernel.org
W:	http://i2c.wiki.kernel.org/
T:	quilt kernel.org/pub/linux/kernel/people/jdelvare/linux-2.6/jdelvare-i2c/
T:	git git://git.fluff.org/bjdooks/linux.git
S:	Maintained
F:	Documentation/i2c/
F:	drivers/i2c/
F:	include/linux/i2c.h
F:	include/linux/i2c-*.h

I2C-TINY-USB DRIVER
M:	Till Harbaum <till@harbaum.org>
L:	linux-i2c@vger.kernel.org
W:	http://www.harbaum.org/till/i2c_tiny_usb
S:	Maintained
F:	drivers/i2c/busses/i2c-tiny-usb.c

i386 BOOT CODE
M:	"H. Peter Anvin" <hpa@zytor.com>
S:	Maintained
F:	arch/x86/boot/

i386 SETUP CODE / CPU ERRATA WORKAROUNDS
M:	"H. Peter Anvin" <hpa@zytor.com>
T:	git git://git.kernel.org/pub/scm/linux/kernel/git/hpa/linux-2.6-x86setup.git
S:	Maintained

IA64 (Itanium) PLATFORM
M:	Tony Luck <tony.luck@intel.com>
M:	Fenghua Yu <fenghua.yu@intel.com>
L:	linux-ia64@vger.kernel.org
T:	git git://git.kernel.org/pub/scm/linux/kernel/git/aegl/linux.git
S:	Maintained
F:	arch/ia64/

IBM Power Linux RAID adapter
M:	Brian King <brking@us.ibm.com>
S:	Supported
F:	drivers/scsi/ipr.*

IBM Power Virtual Ethernet Device Driver
M:	Santiago Leon <santil@linux.vnet.ibm.com>
L:	netdev@vger.kernel.org
S:	Supported
F:	drivers/net/ethernet/ibm/ibmveth.*

IBM ServeRAID RAID DRIVER
P:	Jack Hammer
M:	Dave Jeffery <ipslinux@adaptec.com>
W:	http://www.developer.ibm.com/welcome/netfinity/serveraid.html
S:	Supported
F:	drivers/scsi/ips.*

ICH LPC AND GPIO DRIVER
M:	Peter Tyser <ptyser@xes-inc.com>
S:	Maintained
F:	drivers/mfd/lpc_ich.c
F:	drivers/gpio/gpio-ich.c

IDE SUBSYSTEM
M:	"David S. Miller" <davem@davemloft.net>
L:	linux-ide@vger.kernel.org
Q:	http://patchwork.ozlabs.org/project/linux-ide/list/
T:	git git://git.kernel.org/pub/scm/linux/kernel/git/davem/ide.git
S:	Maintained
F:	Documentation/ide/
F:	drivers/ide/
F:	include/linux/ide.h

IDEAPAD LAPTOP EXTRAS DRIVER
M:	Ike Panhc <ike.pan@canonical.com>
L:	platform-driver-x86@vger.kernel.org
W:	http://launchpad.net/ideapad-laptop
S:	Maintained
F:	drivers/platform/x86/ideapad-laptop.c

IDE/ATAPI DRIVERS
M:	Borislav Petkov <petkovbb@gmail.com>
L:	linux-ide@vger.kernel.org
S:	Maintained
F:	Documentation/cdrom/ide-cd
F:	drivers/ide/ide-cd*

IDLE-I7300
M:	Andy Henroid <andrew.d.henroid@intel.com>
L:	linux-pm@vger.kernel.org
S:	Supported
F:	drivers/idle/i7300_idle.c

IEEE 802.15.4 SUBSYSTEM
M:	Dmitry Eremin-Solenikov <dbaryshkov@gmail.com>
M:	Sergey Lapin <slapin@ossfans.org>
L:	linux-zigbee-devel@lists.sourceforge.net (moderated for non-subscribers)
W:	http://apps.sourceforge.net/trac/linux-zigbee
T:	git git://git.kernel.org/pub/scm/linux/kernel/git/lowpan/lowpan.git
S:	Maintained
F:	net/ieee802154/
F:	drivers/ieee802154/

IIO SUBSYSTEM AND DRIVERS
M:	Jonathan Cameron <jic23@cam.ac.uk>
L:	linux-iio@vger.kernel.org
S:	Maintained
F:	drivers/iio/
F:	drivers/staging/iio/

IKANOS/ADI EAGLE ADSL USB DRIVER
M:	Matthieu Castet <castet.matthieu@free.fr>
M:	Stanislaw Gruszka <stf_xl@wp.pl>
S:	Maintained
F:	drivers/usb/atm/ueagle-atm.c

INTEGRITY MEASUREMENT ARCHITECTURE (IMA)
M:	Mimi Zohar <zohar@us.ibm.com>
S:	Supported
F:	security/integrity/ima/

IMS TWINTURBO FRAMEBUFFER DRIVER
L:	linux-fbdev@vger.kernel.org
S:	Orphan
F:	drivers/video/imsttfb.c

INFINIBAND SUBSYSTEM
M:	Roland Dreier <roland@kernel.org>
M:	Sean Hefty <sean.hefty@intel.com>
M:	Hal Rosenstock <hal.rosenstock@gmail.com>
L:	linux-rdma@vger.kernel.org
W:	http://www.openfabrics.org/
Q:	http://patchwork.kernel.org/project/linux-rdma/list/
T:	git git://git.kernel.org/pub/scm/linux/kernel/git/roland/infiniband.git
S:	Supported
F:	Documentation/infiniband/
F:	drivers/infiniband/
F:	include/linux/if_infiniband.h

INOTIFY
M:	John McCutchan <john@johnmccutchan.com>
M:	Robert Love <rlove@rlove.org>
M:	Eric Paris <eparis@parisplace.org>
S:	Maintained
F:	Documentation/filesystems/inotify.txt
F:	fs/notify/inotify/
F:	include/linux/inotify.h

INPUT (KEYBOARD, MOUSE, JOYSTICK, TOUCHSCREEN) DRIVERS
M:	Dmitry Torokhov <dmitry.torokhov@gmail.com>
M:	Dmitry Torokhov <dtor@mail.ru>
L:	linux-input@vger.kernel.org
Q:	http://patchwork.kernel.org/project/linux-input/list/
T:	git git://git.kernel.org/pub/scm/linux/kernel/git/dtor/input.git
S:	Maintained
F:	drivers/input/
F:	include/linux/input.h
F:	include/linux/input/

INPUT MULTITOUCH (MT) PROTOCOL
M:	Henrik Rydberg <rydberg@euromail.se>
L:	linux-input@vger.kernel.org
T:	git git://git.kernel.org/pub/scm/linux/kernel/git/rydberg/input-mt.git
S:	Maintained
F:	Documentation/input/multi-touch-protocol.txt
F:	drivers/input/input-mt.c
K:	\b(ABS|SYN)_MT_

INTEL C600 SERIES SAS CONTROLLER DRIVER
M:	Intel SCU Linux support <intel-linux-scu@intel.com>
M:	Dan Williams <dan.j.williams@intel.com>
M:	Dave Jiang <dave.jiang@intel.com>
M:	Ed Nadolski <edmund.nadolski@intel.com>
L:	linux-scsi@vger.kernel.org
T:	git git://git.kernel.org/pub/scm/linux/kernel/git/djbw/isci.git
S:	Maintained
F:	drivers/scsi/isci/
F:	firmware/isci/

INTEL IDLE DRIVER
M:	Len Brown <lenb@kernel.org>
L:	linux-pm@vger.kernel.org
T:	git git://git.kernel.org/pub/scm/linux/kernel/git/lenb/linux.git
S:	Supported
F:	drivers/idle/intel_idle.c

INTEL FRAMEBUFFER DRIVER (excluding 810 and 815)
M:	Maik Broemme <mbroemme@plusserver.de>
L:	linux-fbdev@vger.kernel.org
S:	Maintained
F:	Documentation/fb/intelfb.txt
F:	drivers/video/intelfb/

INTEL 810/815 FRAMEBUFFER DRIVER
M:	Antonino Daplas <adaplas@gmail.com>
L:	linux-fbdev@vger.kernel.org
S:	Maintained
F:	drivers/video/i810/

INTEL MENLOW THERMAL DRIVER
M:	Sujith Thomas <sujith.thomas@intel.com>
L:	platform-driver-x86@vger.kernel.org
W:	http://www.lesswatts.org/projects/acpi/
S:	Supported
F:	drivers/platform/x86/intel_menlow.c

INTEL IA32 MICROCODE UPDATE SUPPORT
M:	Tigran Aivazian <tigran@aivazian.fsnet.co.uk>
S:	Maintained
F:	arch/x86/kernel/microcode_core.c
F:	arch/x86/kernel/microcode_intel.c

INTEL I/OAT DMA DRIVER
M:	Dan Williams <dan.j.williams@intel.com>
S:	Supported
F:	drivers/dma/ioat*

INTEL IOMMU (VT-d)
M:	David Woodhouse <dwmw2@infradead.org>
L:	iommu@lists.linux-foundation.org
T:	git git://git.infradead.org/iommu-2.6.git
S:	Supported
F:	drivers/iommu/intel-iommu.c
F:	include/linux/intel-iommu.h

INTEL IOP-ADMA DMA DRIVER
M:	Dan Williams <dan.j.williams@intel.com>
S:	Maintained
F:	drivers/dma/iop-adma.c

INTEL IXP4XX QMGR, NPE, ETHERNET and HSS SUPPORT
M:	Krzysztof Halasa <khc@pm.waw.pl>
S:	Maintained
F:	arch/arm/mach-ixp4xx/include/mach/qmgr.h
F:	arch/arm/mach-ixp4xx/include/mach/npe.h
F:	arch/arm/mach-ixp4xx/ixp4xx_qmgr.c
F:	arch/arm/mach-ixp4xx/ixp4xx_npe.c
F:	drivers/net/ethernet/xscale/ixp4xx_eth.c
F:	drivers/net/wan/ixp4xx_hss.c

INTEL IXP4XX RANDOM NUMBER GENERATOR SUPPORT
M:	Deepak Saxena <dsaxena@plexity.net>
S:	Maintained
F:	drivers/char/hw_random/ixp4xx-rng.c

INTEL ETHERNET DRIVERS (e100/e1000/e1000e/igb/igbvf/ixgb/ixgbe/ixgbevf)
M:	Jeff Kirsher <jeffrey.t.kirsher@intel.com>
M:	Jesse Brandeburg <jesse.brandeburg@intel.com>
M:	Bruce Allan <bruce.w.allan@intel.com>
M:	Carolyn Wyborny <carolyn.wyborny@intel.com>
M:	Don Skidmore <donald.c.skidmore@intel.com>
M:	Greg Rose <gregory.v.rose@intel.com>
M:	Peter P Waskiewicz Jr <peter.p.waskiewicz.jr@intel.com>
M:	Alex Duyck <alexander.h.duyck@intel.com>
M:	John Ronciak <john.ronciak@intel.com>
L:	e1000-devel@lists.sourceforge.net
W:	http://e1000.sourceforge.net/
T:	git git://git.kernel.org/pub/scm/linux/kernel/git/jkirsher/net.git
T:	git git://git.kernel.org/pub/scm/linux/kernel/git/jkirsher/net-next.git
S:	Supported
F:	Documentation/networking/e100.txt
F:	Documentation/networking/e1000.txt
F:	Documentation/networking/e1000e.txt
F:	Documentation/networking/igb.txt
F:	Documentation/networking/igbvf.txt
F:	Documentation/networking/ixgb.txt
F:	Documentation/networking/ixgbe.txt
F:	Documentation/networking/ixgbevf.txt
F:	drivers/net/ethernet/intel/

INTEL MRST PMU DRIVER
M:	Len Brown <len.brown@intel.com>
L:	linux-pm@vger.kernel.org
S:	Supported
F:	arch/x86/platform/mrst/pmu.*

INTEL PRO/WIRELESS 2100, 2200BG, 2915ABG NETWORK CONNECTION SUPPORT
M:	Stanislav Yakovlev <stas.yakovlev@gmail.com>
L:	linux-wireless@vger.kernel.org
S:	Maintained
F:	Documentation/networking/README.ipw2100
F:	Documentation/networking/README.ipw2200
F:	drivers/net/wireless/ipw2x00/

INTEL(R) TRUSTED EXECUTION TECHNOLOGY (TXT)
M:	Joseph Cihula <joseph.cihula@intel.com>
M:	Shane Wang <shane.wang@intel.com>
L:	tboot-devel@lists.sourceforge.net
W:	http://tboot.sourceforge.net
T:	Mercurial http://www.bughost.org/repos.hg/tboot.hg
S:	Supported
F:	Documentation/intel_txt.txt
F:	include/linux/tboot.h
F:	arch/x86/kernel/tboot.c

INTEL WIRELESS WIMAX CONNECTION 2400
M:	Inaky Perez-Gonzalez <inaky.perez-gonzalez@intel.com>
M:	linux-wimax@intel.com
L:	wimax@linuxwimax.org
S:	Supported
W:	http://linuxwimax.org
F:	Documentation/wimax/README.i2400m
F:	drivers/net/wimax/i2400m/
F:	include/linux/wimax/i2400m.h

INTEL WIRELESS 3945ABG/BG, 4965AGN (iwlegacy)
M:	Stanislaw Gruszka <sgruszka@redhat.com>
L:	linux-wireless@vger.kernel.org
S:	Supported
F:	drivers/net/wireless/iwlegacy/

INTEL WIRELESS WIFI LINK (iwlwifi)
M:	Johannes Berg <johannes.berg@intel.com>
M:	Wey-Yi Guy <wey-yi.w.guy@intel.com>
M:	Intel Linux Wireless <ilw@linux.intel.com>
L:	linux-wireless@vger.kernel.org
W:	http://intellinuxwireless.org
T:	git git://git.kernel.org/pub/scm/linux/kernel/git/iwlwifi/iwlwifi.git
S:	Supported
F:	drivers/net/wireless/iwlwifi/

INTEL WIRELESS MULTICOMM 3200 WIFI (iwmc3200wifi)
M:	Samuel Ortiz <samuel.ortiz@intel.com>
M:	Intel Linux Wireless <ilw@linux.intel.com>
L:	linux-wireless@vger.kernel.org
S:	Supported
W:	http://wireless.kernel.org/en/users/Drivers/iwmc3200wifi
F:	drivers/net/wireless/iwmc3200wifi/

INTEL MANAGEMENT ENGINE (mei)
M:	Tomas Winkler <tomas.winkler@intel.com>
L:	linux-kernel@vger.kernel.org
S:	Supported
F:	include/linux/mei.h
F:	drivers/misc/mei/*
F:	Documentation/mei/*

IOC3 ETHERNET DRIVER
M:	Ralf Baechle <ralf@linux-mips.org>
L:	linux-mips@linux-mips.org
S:	Maintained
F:	drivers/net/ethernet/sgi/ioc3-eth.c

IOC3 SERIAL DRIVER
M:	Pat Gefre <pfg@sgi.com>
L:	linux-serial@vger.kernel.org
S:	Maintained
F:	drivers/tty/serial/ioc3_serial.c

IP MASQUERADING
M:	Juanjo Ciarlante <jjciarla@raiz.uncu.edu.ar>
S:	Maintained
F:	net/ipv4/netfilter/ipt_MASQUERADE.c

IP1000A 10/100/1000 GIGABIT ETHERNET DRIVER
M:	Francois Romieu <romieu@fr.zoreil.com>
M:	Sorbica Shieh <sorbica@icplus.com.tw>
L:	netdev@vger.kernel.org
S:	Maintained
F:	drivers/net/ethernet/icplus/ipg.*

IPATH DRIVER
M:	Mike Marciniszyn <infinipath@intel.com>
L:	linux-rdma@vger.kernel.org
S:	Maintained
F:	drivers/infiniband/hw/ipath/

IPMI SUBSYSTEM
M:	Corey Minyard <minyard@acm.org>
L:	openipmi-developer@lists.sourceforge.net (moderated for non-subscribers)
W:	http://openipmi.sourceforge.net/
S:	Supported
F:	Documentation/IPMI.txt
F:	drivers/char/ipmi/
F:	include/linux/ipmi*

IPS SCSI RAID DRIVER
M:	Adaptec OEM Raid Solutions <aacraid@adaptec.com>
L:	linux-scsi@vger.kernel.org
W:	http://www.adaptec.com/
S:	Maintained
F:	drivers/scsi/ips*

IPVS
M:	Wensong Zhang <wensong@linux-vs.org>
M:	Simon Horman <horms@verge.net.au>
M:	Julian Anastasov <ja@ssi.bg>
L:	netdev@vger.kernel.org
L:	lvs-devel@vger.kernel.org
S:	Maintained
F:	Documentation/networking/ipvs-sysctl.txt
F:	include/net/ip_vs.h
F:	include/linux/ip_vs.h
F:	net/netfilter/ipvs/

IPWIRELESS DRIVER
M:	Jiri Kosina <jkosina@suse.cz>
M:	David Sterba <dsterba@suse.cz>
S:	Odd Fixes
F:	drivers/tty/ipwireless/

IPX NETWORK LAYER
M:	Arnaldo Carvalho de Melo <acme@ghostprotocols.net>
L:	netdev@vger.kernel.org
S:	Maintained
F:	include/linux/ipx.h
F:	include/net/ipx.h
F:	net/ipx/

IRDA SUBSYSTEM
M:	Samuel Ortiz <samuel@sortiz.org>
L:	irda-users@lists.sourceforge.net (subscribers-only)
L:	netdev@vger.kernel.org
W:	http://irda.sourceforge.net/
S:	Maintained
T:	git git://git.kernel.org/pub/scm/linux/kernel/git/sameo/irda-2.6.git
F:	Documentation/networking/irda.txt
F:	drivers/net/irda/
F:	include/net/irda/
F:	net/irda/

IRQ SUBSYSTEM
M:	Thomas Gleixner <tglx@linutronix.de>
S:	Maintained
T:	git git://git.kernel.org/pub/scm/linux/kernel/git/tip/tip.git irq/core
F:	kernel/irq/

IRQ DOMAINS (IRQ NUMBER MAPPING LIBRARY)
M:	Benjamin Herrenschmidt <benh@kernel.crashing.org>
M:	Grant Likely <grant.likely@secretlab.ca>
T:	git git://git.secretlab.ca/git/linux-2.6.git irqdomain/next
S:	Maintained
F:	Documentation/IRQ-domain.txt
F:	include/linux/irqdomain.h
F:	kernel/irq/irqdomain.c

ISAPNP
M:	Jaroslav Kysela <perex@perex.cz>
S:	Maintained
F:	Documentation/isapnp.txt
F:	drivers/pnp/isapnp/
F:	include/linux/isapnp.h

iSCSI BOOT FIRMWARE TABLE (iBFT) DRIVER
M:	Peter Jones <pjones@redhat.com>
M:	Konrad Rzeszutek Wilk <konrad@kernel.org>
S:	Maintained
F:	drivers/firmware/iscsi_ibft*

ISCSI
M:	Mike Christie <michaelc@cs.wisc.edu>
L:	open-iscsi@googlegroups.com
W:	www.open-iscsi.org
T:	git git://git.kernel.org/pub/scm/linux/kernel/git/mnc/linux-2.6-iscsi.git
S:	Maintained
F:	drivers/scsi/*iscsi*
F:	include/scsi/*iscsi*

ISDN SUBSYSTEM
M:	Karsten Keil <isdn@linux-pingi.de>
L:	isdn4linux@listserv.isdn4linux.de (subscribers-only)
L:	netdev@vger.kernel.org
W:	http://www.isdn4linux.de
T:	git git://git.kernel.org/pub/scm/linux/kernel/git/kkeil/isdn-2.6.git
S:	Maintained
F:	Documentation/isdn/
F:	drivers/isdn/
F:	include/linux/isdn.h
F:	include/linux/isdn/

ISDN SUBSYSTEM (Eicon active card driver)
M:	Armin Schindler <mac@melware.de>
L:	isdn4linux@listserv.isdn4linux.de (subscribers-only)
W:	http://www.melware.de
S:	Maintained
F:	drivers/isdn/hardware/eicon/

IT87 HARDWARE MONITORING DRIVER
M:	Jean Delvare <khali@linux-fr.org>
L:	lm-sensors@lm-sensors.org
S:	Maintained
F:	Documentation/hwmon/it87
F:	drivers/hwmon/it87.c

IVTV VIDEO4LINUX DRIVER
M:	Andy Walls <awalls@md.metrocast.net>
L:	ivtv-devel@ivtvdriver.org (moderated for non-subscribers)
L:	linux-media@vger.kernel.org
T:	git git://git.kernel.org/pub/scm/linux/kernel/git/mchehab/linux-media.git
W:	http://www.ivtvdriver.org
S:	Maintained
F:	Documentation/video4linux/*.ivtv
F:	drivers/media/video/ivtv/
F:	include/linux/ivtv*

JC42.4 TEMPERATURE SENSOR DRIVER
M:	Guenter Roeck <linux@roeck-us.net>
L:	lm-sensors@lm-sensors.org
S:	Maintained
F:	drivers/hwmon/jc42.c
F:	Documentation/hwmon/jc42

JFS FILESYSTEM
M:	Dave Kleikamp <shaggy@kernel.org>
L:	jfs-discussion@lists.sourceforge.net
W:	http://jfs.sourceforge.net/
T:	git git://git.kernel.org/pub/scm/linux/kernel/git/shaggy/jfs-2.6.git
S:	Maintained
F:	Documentation/filesystems/jfs.txt
F:	fs/jfs/

JME NETWORK DRIVER
M:	Guo-Fu Tseng <cooldavid@cooldavid.org>
L:	netdev@vger.kernel.org
S:	Maintained
F:	drivers/net/ethernet/jme.*

JOURNALLING FLASH FILE SYSTEM V2 (JFFS2)
M:	David Woodhouse <dwmw2@infradead.org>
L:	linux-mtd@lists.infradead.org
W:	http://www.linux-mtd.infradead.org/doc/jffs2.html
S:	Maintained
F:	fs/jffs2/
F:	include/linux/jffs2.h

JOURNALLING LAYER FOR BLOCK DEVICES (JBD)
M:	Andrew Morton <akpm@linux-foundation.org>
M:	Jan Kara <jack@suse.cz>
L:	linux-ext4@vger.kernel.org
S:	Maintained
F:	fs/jbd/
F:	include/linux/ext3_jbd.h
F:	include/linux/jbd.h

JOURNALLING LAYER FOR BLOCK DEVICES (JBD2)
M:	"Theodore Ts'o" <tytso@mit.edu>
L:	linux-ext4@vger.kernel.org
S:	Maintained
F:	fs/jbd2/
F:	include/linux/jbd2.h

JSM Neo PCI based serial card
M:	Lucas Tavares <lucaskt@linux.vnet.ibm.com>
L:	linux-serial@vger.kernel.org
S:	Maintained
F:	drivers/tty/serial/jsm/

K10TEMP HARDWARE MONITORING DRIVER
M:	Clemens Ladisch <clemens@ladisch.de>
L:	lm-sensors@lm-sensors.org
S:	Maintained
F:	Documentation/hwmon/k10temp
F:	drivers/hwmon/k10temp.c

K8TEMP HARDWARE MONITORING DRIVER
M:	Rudolf Marek <r.marek@assembler.cz>
L:	lm-sensors@lm-sensors.org
S:	Maintained
F:	Documentation/hwmon/k8temp
F:	drivers/hwmon/k8temp.c

KCONFIG
M:	Michal Marek <mmarek@suse.cz>
L:	linux-kbuild@vger.kernel.org
S:	Odd Fixes
F:	Documentation/kbuild/kconfig-language.txt
F:	scripts/kconfig/

KDUMP
M:	Vivek Goyal <vgoyal@redhat.com>
M:	Haren Myneni <hbabu@us.ibm.com>
L:	kexec@lists.infradead.org
W:	http://lse.sourceforge.net/kdump/
S:	Maintained
F:	Documentation/kdump/

KERNEL AUTOMOUNTER v4 (AUTOFS4)
M:	Ian Kent <raven@themaw.net>
L:	autofs@vger.kernel.org
S:	Maintained
F:	fs/autofs4/

KERNEL BUILD + files below scripts/ (unless maintained elsewhere)
M:	Michal Marek <mmarek@suse.cz>
T:	git git://git.kernel.org/pub/scm/linux/kernel/git/mmarek/kbuild.git for-next
T:	git git://git.kernel.org/pub/scm/linux/kernel/git/mmarek/kbuild.git rc-fixes
L:	linux-kbuild@vger.kernel.org
S:	Maintained
F:	Documentation/kbuild/
F:	Makefile
F:	scripts/Makefile.*
F:	scripts/basic/
F:	scripts/mk*
F:	scripts/package/

KERNEL JANITORS
L:	kernel-janitors@vger.kernel.org
W:	http://kernelnewbies.org/KernelJanitors
S:	Odd Fixes

KERNEL NFSD, SUNRPC, AND LOCKD SERVERS
M:	"J. Bruce Fields" <bfields@fieldses.org>
L:	linux-nfs@vger.kernel.org
W:	http://nfs.sourceforge.net/
S:	Supported
F:	fs/nfsd/
F:	include/linux/nfsd/
F:	fs/lockd/
F:	fs/nfs_common/
F:	net/sunrpc/
F:	include/linux/lockd/
F:	include/linux/sunrpc/

KERNEL VIRTUAL MACHINE (KVM)
M:	Avi Kivity <avi@redhat.com>
M:	Marcelo Tosatti <mtosatti@redhat.com>
L:	kvm@vger.kernel.org
W:	http://kvm.qumranet.com
S:	Supported
F:	Documentation/*/kvm.txt
F:	arch/*/kvm/
F:	arch/*/include/asm/kvm*
F:	include/linux/kvm*
F:	virt/kvm/

KERNEL VIRTUAL MACHINE (KVM) FOR AMD-V
M:	Joerg Roedel <joerg.roedel@amd.com>
L:	kvm@vger.kernel.org
W:	http://kvm.qumranet.com
S:	Supported
F:	arch/x86/include/asm/svm.h
F:	arch/x86/kvm/svm.c

KERNEL VIRTUAL MACHINE (KVM) FOR POWERPC
M:	Alexander Graf <agraf@suse.de>
L:	kvm-ppc@vger.kernel.org
W:	http://kvm.qumranet.com
S:	Supported
F:	arch/powerpc/include/asm/kvm*
F:	arch/powerpc/kvm/

KERNEL VIRTUAL MACHINE For Itanium (KVM/IA64)
M:	Xiantao Zhang <xiantao.zhang@intel.com>
L:	kvm-ia64@vger.kernel.org
W:	http://kvm.qumranet.com
S:	Supported
F:	Documentation/ia64/kvm.txt
F:	arch/ia64/include/asm/kvm*
F:	arch/ia64/kvm/

KERNEL VIRTUAL MACHINE for s390 (KVM/s390)
M:	Carsten Otte <cotte@de.ibm.com>
M:	Christian Borntraeger <borntraeger@de.ibm.com>
M:	linux390@de.ibm.com
L:	linux-s390@vger.kernel.org
W:	http://www.ibm.com/developerworks/linux/linux390/
S:	Supported
F:	Documentation/s390/kvm.txt
F:	arch/s390/include/asm/kvm*
F:	arch/s390/kvm/
F:	drivers/s390/kvm/

KEXEC
M:	Eric Biederman <ebiederm@xmission.com>
W:	http://kernel.org/pub/linux/utils/kernel/kexec/
L:	kexec@lists.infradead.org
S:	Maintained
F:	include/linux/kexec.h
F:	kernel/kexec.c

KEYS/KEYRINGS:
M:	David Howells <dhowells@redhat.com>
L:	keyrings@linux-nfs.org
S:	Maintained
F:	Documentation/security/keys.txt
F:	include/linux/key.h
F:	include/linux/key-type.h
F:	include/keys/
F:	security/keys/

KEYS-TRUSTED
M:	David Safford <safford@watson.ibm.com>
M:	Mimi Zohar <zohar@us.ibm.com>
L:	linux-security-module@vger.kernel.org
L:	keyrings@linux-nfs.org
S:	Supported
F:	Documentation/security/keys-trusted-encrypted.txt
F:	include/keys/trusted-type.h
F:	security/keys/trusted.c
F:	security/keys/trusted.h

KEYS-ENCRYPTED
M:	Mimi Zohar <zohar@us.ibm.com>
M:	David Safford <safford@watson.ibm.com>
L:	linux-security-module@vger.kernel.org
L:	keyrings@linux-nfs.org
S:	Supported
F:	Documentation/security/keys-trusted-encrypted.txt
F:	include/keys/encrypted-type.h
F:	security/keys/encrypted-keys/

KGDB / KDB /debug_core
M:	Jason Wessel <jason.wessel@windriver.com>
W:	http://kgdb.wiki.kernel.org/
L:	kgdb-bugreport@lists.sourceforge.net
S:	Maintained
F:	Documentation/DocBook/kgdb.tmpl
F:	drivers/misc/kgdbts.c
F:	drivers/tty/serial/kgdboc.c
F:	include/linux/kdb.h
F:	include/linux/kgdb.h
F:	kernel/debug/

KMEMCHECK
M:	Vegard Nossum <vegardno@ifi.uio.no>
M:	Pekka Enberg <penberg@kernel.org>
S:	Maintained
F:	Documentation/kmemcheck.txt
F:	arch/x86/include/asm/kmemcheck.h
F:	arch/x86/mm/kmemcheck/
F:	include/linux/kmemcheck.h
F:	mm/kmemcheck.c

KMEMLEAK
M:	Catalin Marinas <catalin.marinas@arm.com>
S:	Maintained
F:	Documentation/kmemleak.txt
F:	include/linux/kmemleak.h
F:	mm/kmemleak.c
F:	mm/kmemleak-test.c

KPROBES
M:	Ananth N Mavinakayanahalli <ananth@in.ibm.com>
M:	Anil S Keshavamurthy <anil.s.keshavamurthy@intel.com>
M:	"David S. Miller" <davem@davemloft.net>
M:	Masami Hiramatsu <masami.hiramatsu.pt@hitachi.com>
S:	Maintained
F:	Documentation/kprobes.txt
F:	include/linux/kprobes.h
F:	kernel/kprobes.c

KS0108 LCD CONTROLLER DRIVER
M:	Miguel Ojeda Sandonis <miguel.ojeda.sandonis@gmail.com>
W:	http://miguelojeda.es/auxdisplay.htm
W:	http://jair.lab.fi.uva.es/~migojed/auxdisplay.htm
S:	Maintained
F:	Documentation/auxdisplay/ks0108
F:	drivers/auxdisplay/ks0108.c
F:	include/linux/ks0108.h

LAPB module
L:	linux-x25@vger.kernel.org
S:	Orphan
F:	Documentation/networking/lapb-module.txt
F:	include/*/lapb.h
F:	net/lapb/

LASI 53c700 driver for PARISC
M:	"James E.J. Bottomley" <James.Bottomley@HansenPartnership.com>
L:	linux-scsi@vger.kernel.org
S:	Maintained
F:	Documentation/scsi/53c700.txt
F:	drivers/scsi/53c700*

LED SUBSYSTEM
M:	Bryan Wu <bryan.wu@canonical.com>
M:	Richard Purdie <rpurdie@rpsys.net>
S:	Maintained
F:	drivers/leds/
F:	include/linux/leds.h

LEGACY EEPROM DRIVER
M:	Jean Delvare <khali@linux-fr.org>
S:	Maintained
F:	Documentation/misc-devices/eeprom
F:	drivers/misc/eeprom/eeprom.c

LEGO USB Tower driver
M:	Juergen Stuber <starblue@users.sourceforge.net>
L:	legousb-devel@lists.sourceforge.net
W:	http://legousb.sourceforge.net/
S:	Maintained
F:	drivers/usb/misc/legousbtower.c

LGUEST
M:	Rusty Russell <rusty@rustcorp.com.au>
L:	lguest@lists.ozlabs.org
W:	http://lguest.ozlabs.org/
S:	Odd Fixes
F:	arch/x86/include/asm/lguest*.h
F:	arch/x86/lguest/
F:	drivers/lguest/
F:	include/linux/lguest*.h
F:	tools/lguest/

LINUX FOR IBM pSERIES (RS/6000)
M:	Paul Mackerras <paulus@au.ibm.com>
W:	http://www.ibm.com/linux/ltc/projects/ppc
S:	Supported
F:	arch/powerpc/boot/rs6000.h

LINUX FOR POWERPC (32-BIT AND 64-BIT)
M:	Benjamin Herrenschmidt <benh@kernel.crashing.org>
M:	Paul Mackerras <paulus@samba.org>
W:	http://www.penguinppc.org/
L:	linuxppc-dev@lists.ozlabs.org
Q:	http://patchwork.ozlabs.org/project/linuxppc-dev/list/
T:	git git://git.kernel.org/pub/scm/linux/kernel/git/benh/powerpc.git
S:	Supported
F:	Documentation/powerpc/
F:	arch/powerpc/

LINUX FOR POWER MACINTOSH
M:	Benjamin Herrenschmidt <benh@kernel.crashing.org>
W:	http://www.penguinppc.org/
L:	linuxppc-dev@lists.ozlabs.org
S:	Maintained
F:	arch/powerpc/platforms/powermac/
F:	drivers/macintosh/

LINUX FOR POWERPC EMBEDDED MPC5XXX
M:	Anatolij Gustschin <agust@denx.de>
L:	linuxppc-dev@lists.ozlabs.org
T:	git git://git.denx.de/linux-2.6-agust.git
S:	Maintained
F:	arch/powerpc/platforms/512x/
F:	arch/powerpc/platforms/52xx/

LINUX FOR POWERPC EMBEDDED PPC4XX
M:	Josh Boyer <jwboyer@gmail.com>
M:	Matt Porter <mporter@kernel.crashing.org>
W:	http://www.penguinppc.org/
L:	linuxppc-dev@lists.ozlabs.org
T:	git git://git.kernel.org/pub/scm/linux/kernel/git/jwboyer/powerpc-4xx.git
S:	Maintained
F:	arch/powerpc/platforms/40x/
F:	arch/powerpc/platforms/44x/

LINUX FOR POWERPC EMBEDDED XILINX VIRTEX
M:	Grant Likely <grant.likely@secretlab.ca>
W:	http://wiki.secretlab.ca/index.php/Linux_on_Xilinx_Virtex
L:	linuxppc-dev@lists.ozlabs.org
T:	git git://git.secretlab.ca/git/linux-2.6.git
S:	Maintained
F:	arch/powerpc/*/*virtex*
F:	arch/powerpc/*/*/*virtex*

LINUX FOR POWERPC EMBEDDED PPC8XX
M:	Vitaly Bordug <vitb@kernel.crashing.org>
M:	Marcelo Tosatti <marcelo@kvack.org>
W:	http://www.penguinppc.org/
L:	linuxppc-dev@lists.ozlabs.org
S:	Maintained
F:	arch/powerpc/platforms/8xx/

LINUX FOR POWERPC EMBEDDED PPC83XX AND PPC85XX
M:	Kumar Gala <galak@kernel.crashing.org>
W:	http://www.penguinppc.org/
L:	linuxppc-dev@lists.ozlabs.org
S:	Maintained
F:	arch/powerpc/platforms/83xx/
F:	arch/powerpc/platforms/85xx/

LINUX FOR POWERPC PA SEMI PWRFICIENT
M:	Olof Johansson <olof@lixom.net>
L:	linuxppc-dev@lists.ozlabs.org
S:	Maintained
F:	arch/powerpc/platforms/pasemi/
F:	drivers/*/*pasemi*
F:	drivers/*/*/*pasemi*

LINUX SECURITY MODULE (LSM) FRAMEWORK
M:	Chris Wright <chrisw@sous-sol.org>
L:	linux-security-module@vger.kernel.org
S:	Supported

LIS3LV02D ACCELEROMETER DRIVER
M:	Eric Piel <eric.piel@tremplin-utc.net>
S:	Maintained
F:	Documentation/misc-devices/lis3lv02d
F:	drivers/misc/lis3lv02d/
F:	drivers/platform/x86/hp_accel.c

LLC (802.2)
M:	Arnaldo Carvalho de Melo <acme@ghostprotocols.net>
S:	Maintained
F:	include/linux/llc.h
F:	include/net/llc*
F:	net/llc/

LM73 HARDWARE MONITOR DRIVER
M:	Guillaume Ligneul <guillaume.ligneul@gmail.com>
L:	lm-sensors@lm-sensors.org
S:	Maintained
F:	drivers/hwmon/lm73.c

LM78 HARDWARE MONITOR DRIVER
M:	Jean Delvare <khali@linux-fr.org>
L:	lm-sensors@lm-sensors.org
S:	Maintained
F:	Documentation/hwmon/lm78
F:	drivers/hwmon/lm78.c

LM83 HARDWARE MONITOR DRIVER
M:	Jean Delvare <khali@linux-fr.org>
L:	lm-sensors@lm-sensors.org
S:	Maintained
F:	Documentation/hwmon/lm83
F:	drivers/hwmon/lm83.c

LM90 HARDWARE MONITOR DRIVER
M:	Jean Delvare <khali@linux-fr.org>
L:	lm-sensors@lm-sensors.org
S:	Maintained
F:	Documentation/hwmon/lm90
F:	drivers/hwmon/lm90.c

LOCKDEP AND LOCKSTAT
M:	Peter Zijlstra <peterz@infradead.org>
M:	Ingo Molnar <mingo@redhat.com>
T:	git git://git.kernel.org/pub/scm/linux/kernel/git/tip/tip.git core/locking
S:	Maintained
F:	Documentation/lockdep*.txt
F:	Documentation/lockstat.txt
F:	include/linux/lockdep.h
F:	kernel/lockdep*

LOGICAL DISK MANAGER SUPPORT (LDM, Windows 2000/XP/Vista Dynamic Disks)
M:	"Richard Russon (FlatCap)" <ldm@flatcap.org>
L:	linux-ntfs-dev@lists.sourceforge.net
W:	http://www.linux-ntfs.org/content/view/19/37/
S:	Maintained
F:	Documentation/ldm.txt
F:	block/partitions/ldm.*

LogFS
M:	Joern Engel <joern@logfs.org>
M:	Prasad Joshi <prasadjoshi.linux@gmail.com>
L:	logfs@logfs.org
W:	logfs.org
S:	Maintained
F:	fs/logfs/

LSILOGIC MPT FUSION DRIVERS (FC/SAS/SPI)
M:	Eric Moore <Eric.Moore@lsi.com>
M:	support@lsi.com
L:	DL-MPTFusionLinux@lsi.com
L:	linux-scsi@vger.kernel.org
W:	http://www.lsilogic.com/support
S:	Supported
F:	drivers/message/fusion/

LSILOGIC/SYMBIOS/NCR 53C8XX and 53C1010 PCI-SCSI drivers
M:	Matthew Wilcox <matthew@wil.cx>
L:	linux-scsi@vger.kernel.org
S:	Maintained
F:	drivers/scsi/sym53c8xx_2/

LTC4261 HARDWARE MONITOR DRIVER
M:	Guenter Roeck <linux@roeck-us.net>
L:	lm-sensors@lm-sensors.org
S:	Maintained
F:	Documentation/hwmon/ltc4261
F:	drivers/hwmon/ltc4261.c

LTP (Linux Test Project)
M:	Shubham Goyal <shubham@linux.vnet.ibm.com>
M:	Mike Frysinger <vapier@gentoo.org>
M:	Cyril Hrubis <chrubis@suse.cz>
M:	Caspar Zhang <caspar@casparzhang.com>
M:	Wanlong Gao <gaowanlong@cn.fujitsu.com>
L:	ltp-list@lists.sourceforge.net (subscribers-only)
W:	http://ltp.sourceforge.net/
T:	git git://github.com/linux-test-project/ltp.git
T:	git git://ltp.git.sourceforge.net/gitroot/ltp/ltp-dev
S:	Maintained

M32R ARCHITECTURE
M:	Hirokazu Takata <takata@linux-m32r.org>
L:	linux-m32r@ml.linux-m32r.org (moderated for non-subscribers)
L:	linux-m32r-ja@ml.linux-m32r.org (in Japanese)
W:	http://www.linux-m32r.org/
S:	Maintained
F:	arch/m32r/

M68K ARCHITECTURE
M:	Geert Uytterhoeven <geert@linux-m68k.org>
L:	linux-m68k@lists.linux-m68k.org
W:	http://www.linux-m68k.org/
T:	git git://git.kernel.org/pub/scm/linux/kernel/git/geert/linux-m68k.git
S:	Maintained
F:	arch/m68k/
F:	drivers/zorro/

M68K ON APPLE MACINTOSH
M:	Joshua Thompson <funaho@jurai.org>
W:	http://www.mac.linux-m68k.org/
L:	linux-m68k@lists.linux-m68k.org
S:	Maintained
F:	arch/m68k/mac/

M68K ON HP9000/300
M:	Philip Blundell <philb@gnu.org>
W:	http://www.tazenda.demon.co.uk/phil/linux-hp
S:	Maintained
F:	arch/m68k/hp300/

MAC80211
M:	Johannes Berg <johannes@sipsolutions.net>
L:	linux-wireless@vger.kernel.org
W:	http://linuxwireless.org/
T:	git git://git.kernel.org/pub/scm/linux/kernel/git/linville/wireless.git
S:	Maintained
F:	Documentation/networking/mac80211-injection.txt
F:	include/net/mac80211.h
F:	net/mac80211/

MAC80211 PID RATE CONTROL
M:	Stefano Brivio <stefano.brivio@polimi.it>
M:	Mattias Nissler <mattias.nissler@gmx.de>
L:	linux-wireless@vger.kernel.org
W:	http://linuxwireless.org/en/developers/Documentation/mac80211/RateControl/PID
T:	git git://git.kernel.org/pub/scm/linux/kernel/git/linville/wireless.git
S:	Maintained
F:	net/mac80211/rc80211_pid*

MACVLAN DRIVER
M:	Patrick McHardy <kaber@trash.net>
L:	netdev@vger.kernel.org
S:	Maintained
F:	drivers/net/macvlan.c
F:	include/linux/if_macvlan.h

MAN-PAGES: MANUAL PAGES FOR LINUX -- Sections 2, 3, 4, 5, and 7
M:	Michael Kerrisk <mtk.manpages@gmail.com>
W:	http://www.kernel.org/doc/man-pages
L:	linux-man@vger.kernel.org
S:	Maintained

MARVELL GIGABIT ETHERNET DRIVERS (skge/sky2)
M:	Mirko Lindner <mlindner@marvell.com>
M:	Stephen Hemminger <shemminger@vyatta.com>
L:	netdev@vger.kernel.org
S:	Maintained
F:	drivers/net/ethernet/marvell/sk*

MARVELL LIBERTAS WIRELESS DRIVER
M:	Dan Williams <dcbw@redhat.com>
L:	libertas-dev@lists.infradead.org
S:	Maintained
F:	drivers/net/wireless/libertas/

MARVELL MV643XX ETHERNET DRIVER
M:	Lennert Buytenhek <buytenh@wantstofly.org>
L:	netdev@vger.kernel.org
S:	Maintained
F:	drivers/net/ethernet/marvell/mv643xx_eth.*
F:	include/linux/mv643xx.h

MARVELL MWIFIEX WIRELESS DRIVER
M:	Bing Zhao <bzhao@marvell.com>
L:	linux-wireless@vger.kernel.org
S:	Maintained
F:	drivers/net/wireless/mwifiex/

MARVELL MWL8K WIRELESS DRIVER
M:	Lennert Buytenhek <buytenh@wantstofly.org>
L:	linux-wireless@vger.kernel.org
S:	Odd Fixes
F:	drivers/net/wireless/mwl8k.c

MARVELL SOC MMC/SD/SDIO CONTROLLER DRIVER
M:	Nicolas Pitre <nico@fluxnic.net>
S:	Odd Fixes
F:	drivers/mmc/host/mvsdio.*

MATROX FRAMEBUFFER DRIVER
L:	linux-fbdev@vger.kernel.org
S:	Orphan
F:	drivers/video/matrox/matroxfb_*
F:	include/linux/matroxfb.h

MAX6650 HARDWARE MONITOR AND FAN CONTROLLER DRIVER
M:	"Hans J. Koch" <hjk@hansjkoch.de>
L:	lm-sensors@lm-sensors.org
S:	Maintained
F:	Documentation/hwmon/max6650
F:	drivers/hwmon/max6650.c

MEDIA INPUT INFRASTRUCTURE (V4L/DVB)
M:	Mauro Carvalho Chehab <mchehab@infradead.org>
P:	LinuxTV.org Project
L:	linux-media@vger.kernel.org
W:	http://linuxtv.org
Q:	http://patchwork.kernel.org/project/linux-media/list/
T:	git git://git.kernel.org/pub/scm/linux/kernel/git/mchehab/linux-media.git
S:	Maintained
F:	Documentation/dvb/
F:	Documentation/video4linux/
F:	Documentation/DocBook/media/
F:	drivers/media/
F:	drivers/staging/media/
F:	include/media/
F:	include/linux/dvb/
F:	include/linux/videodev*.h

MEGARAID SCSI DRIVERS
M:	Neela Syam Kolli <megaraidlinux@lsi.com>
L:	linux-scsi@vger.kernel.org
W:	http://megaraid.lsilogic.com
S:	Maintained
F:	Documentation/scsi/megaraid.txt
F:	drivers/scsi/megaraid.*
F:	drivers/scsi/megaraid/

MEMORY MANAGEMENT
L:	linux-mm@kvack.org
W:	http://www.linux-mm.org
S:	Maintained
F:	include/linux/mm.h
F:	mm/

MEMORY RESOURCE CONTROLLER
M:	Johannes Weiner <hannes@cmpxchg.org>
M:	Michal Hocko <mhocko@suse.cz>
M:	Balbir Singh <bsingharora@gmail.com>
M:	KAMEZAWA Hiroyuki <kamezawa.hiroyu@jp.fujitsu.com>
L:	cgroups@vger.kernel.org
L:	linux-mm@kvack.org
S:	Maintained
F:	mm/memcontrol.c
F:	mm/page_cgroup.c

MEMORY TECHNOLOGY DEVICES (MTD)
M:	David Woodhouse <dwmw2@infradead.org>
L:	linux-mtd@lists.infradead.org
W:	http://www.linux-mtd.infradead.org/
Q:	http://patchwork.ozlabs.org/project/linux-mtd/list/
T:	git git://git.infradead.org/mtd-2.6.git
S:	Maintained
F:	drivers/mtd/
F:	include/linux/mtd/
F:	include/mtd/

MICROBLAZE ARCHITECTURE
M:	Michal Simek <monstr@monstr.eu>
L:	microblaze-uclinux@itee.uq.edu.au (moderated for non-subscribers)
W:	http://www.monstr.eu/fdt/
T:	git git://git.monstr.eu/linux-2.6-microblaze.git
S:	Supported
F:	arch/microblaze/

MICROTEK X6 SCANNER
M:	Oliver Neukum <oliver@neukum.name>
S:	Maintained
F:	drivers/usb/image/microtek.*

MIPS
M:	Ralf Baechle <ralf@linux-mips.org>
L:	linux-mips@linux-mips.org
W:	http://www.linux-mips.org/
T:	git git://git.linux-mips.org/pub/scm/ralf/linux.git
Q:	http://patchwork.linux-mips.org/project/linux-mips/list/
S:	Supported
F:	Documentation/mips/
F:	arch/mips/

MODULE SUPPORT
M:	Rusty Russell <rusty@rustcorp.com.au>
S:	Maintained
F:	include/linux/module.h
F:	kernel/module.c

MOTION EYE VAIO PICTUREBOOK CAMERA DRIVER
W:	http://popies.net/meye/
S:	Orphan
F:	Documentation/video4linux/meye.txt
F:	drivers/media/video/meye.*
F:	include/linux/meye.h

MOTOROLA IMX MMC/SD HOST CONTROLLER INTERFACE DRIVER
M:	Pavel Pisa <ppisa@pikron.com>
L:	linux-arm-kernel@lists.infradead.org (moderated for non-subscribers)
S:	Maintained
F:	drivers/mmc/host/imxmmc.*

MOXA SMARTIO/INDUSTIO/INTELLIO SERIAL CARD
M:	Jiri Slaby <jirislaby@gmail.com>
S:	Maintained
F:	Documentation/serial/moxa-smartio
F:	drivers/tty/mxser.*

MSI LAPTOP SUPPORT
M:	"Lee, Chun-Yi" <jlee@novell.com>
L:	platform-driver-x86@vger.kernel.org
S:	Maintained
F:	drivers/platform/x86/msi-laptop.c

MSI WMI SUPPORT
M:	Anisse Astier <anisse@astier.eu>
L:	platform-driver-x86@vger.kernel.org
S:	Supported
F:	drivers/platform/x86/msi-wmi.c

MULTIFUNCTION DEVICES (MFD)
M:	Samuel Ortiz <sameo@linux.intel.com>
T:	git git://git.kernel.org/pub/scm/linux/kernel/git/sameo/mfd-2.6.git
S:	Supported
F:	drivers/mfd/

MULTIMEDIA CARD (MMC), SECURE DIGITAL (SD) AND SDIO SUBSYSTEM
M:	Chris Ball <cjb@laptop.org>
L:	linux-mmc@vger.kernel.org
T:	git git://git.kernel.org/pub/scm/linux/kernel/git/cjb/mmc.git
S:	Maintained
F:	drivers/mmc/
F:	include/linux/mmc/

MULTIMEDIA CARD (MMC) ETC. OVER SPI
S:	Orphan
F:	drivers/mmc/host/mmc_spi.c
F:	include/linux/spi/mmc_spi.h

MULTISOUND SOUND DRIVER
M:	Andrew Veliath <andrewtv@usa.net>
S:	Maintained
F:	Documentation/sound/oss/MultiSound
F:	sound/oss/msnd*

MULTITECH MULTIPORT CARD (ISICOM)
S:	Orphan
F:	drivers/tty/isicom.c
F:	include/linux/isicom.h

MUSB MULTIPOINT HIGH SPEED DUAL-ROLE CONTROLLER
M:	Felipe Balbi <balbi@ti.com>
L:	linux-usb@vger.kernel.org
T:	git git://git.kernel.org/pub/scm/linux/kernel/git/balbi/usb.git
S:	Maintained
F:	drivers/usb/musb/

MYRICOM MYRI-10G 10GbE DRIVER (MYRI10GE)
M:	Jon Mason <mason@myri.com>
M:	Andrew Gallatin <gallatin@myri.com>
L:	netdev@vger.kernel.org
W:	http://www.myri.com/scs/download-Myri10GE.html
S:	Supported
F:	drivers/net/ethernet/myricom/myri10ge/

NATSEMI ETHERNET DRIVER (DP8381x)
S:	Orphan
F:	drivers/net/ethernet/natsemi/natsemi.c

NATIVE INSTRUMENTS USB SOUND INTERFACE DRIVER
M:	Daniel Mack <zonque@gmail.com>
S:	Maintained
L:	alsa-devel@alsa-project.org
W:	http://www.native-instruments.com
F:	sound/usb/caiaq/

NCP FILESYSTEM
M:	Petr Vandrovec <petr@vandrovec.name>
S:	Odd Fixes
F:	fs/ncpfs/

NCR DUAL 700 SCSI DRIVER (MICROCHANNEL)
M:	"James E.J. Bottomley" <James.Bottomley@HansenPartnership.com>
L:	linux-scsi@vger.kernel.org
S:	Maintained
F:	drivers/scsi/NCR_D700.*

NETEFFECT IWARP RNIC DRIVER (IW_NES)
M:	Faisal Latif <faisal.latif@intel.com>
L:	linux-rdma@vger.kernel.org
W:	http://www.intel.com/Products/Server/Adapters/Server-Cluster/Server-Cluster-overview.htm
S:	Supported
F:	drivers/infiniband/hw/nes/

NETEM NETWORK EMULATOR
M:	Stephen Hemminger <shemminger@vyatta.com>
L:	netem@lists.linux-foundation.org
S:	Maintained
F:	net/sched/sch_netem.c

NETERION 10GbE DRIVERS (s2io/vxge)
M:	Jon Mason <jdmason@kudzu.us>
L:	netdev@vger.kernel.org
W:	http://trac.neterion.com/cgi-bin/trac.cgi/wiki/Linux?Anonymous
W:	http://trac.neterion.com/cgi-bin/trac.cgi/wiki/X3100Linux?Anonymous
S:	Supported
F:	Documentation/networking/s2io.txt
F:	Documentation/networking/vxge.txt
F:	drivers/net/ethernet/neterion/

NETFILTER/IPTABLES/IPCHAINS
P:	Harald Welte
P:	Jozsef Kadlecsik
M:	Pablo Neira Ayuso <pablo@netfilter.org>
M:	Patrick McHardy <kaber@trash.net>
L:	netfilter-devel@vger.kernel.org
L:	netfilter@vger.kernel.org
L:	coreteam@netfilter.org
W:	http://www.netfilter.org/
W:	http://www.iptables.org/
T:	git git://git.kernel.org/pub/scm/linux/kernel/git/netfilter/nf-2.6.git
T:	git git://git.kernel.org/pub/scm/linux/kernel/git/netfilter/nf-next-2.6.git
S:	Supported
F:	include/linux/netfilter*
F:	include/linux/netfilter/
F:	include/net/netfilter/
F:	net/*/netfilter.c
F:	net/*/netfilter/
F:	net/netfilter/

NETLABEL
M:	Paul Moore <paul@paul-moore.com>
W:	http://netlabel.sf.net
L:	netdev@vger.kernel.org
S:	Maintained
F:	Documentation/netlabel/
F:	include/net/netlabel.h
F:	net/netlabel/

NETROM NETWORK LAYER
M:	Ralf Baechle <ralf@linux-mips.org>
L:	linux-hams@vger.kernel.org
W:	http://www.linux-ax25.org/
S:	Maintained
F:	include/linux/netrom.h
F:	include/net/netrom.h
F:	net/netrom/

NETWORK BLOCK DEVICE (NBD)
M:	Paul Clements <Paul.Clements@steeleye.com>
S:	Maintained
F:	Documentation/blockdev/nbd.txt
F:	drivers/block/nbd.c
F:	include/linux/nbd.h

NETWORK DROP MONITOR
M:	Neil Horman <nhorman@tuxdriver.com>
L:	netdev@vger.kernel.org
S:	Maintained
W:	https://fedorahosted.org/dropwatch/
F:	net/core/drop_monitor.c

NETWORKING [GENERAL]
M:	"David S. Miller" <davem@davemloft.net>
L:	netdev@vger.kernel.org
W:	http://www.linuxfoundation.org/en/Net
W:	http://patchwork.ozlabs.org/project/netdev/list/
T:	git git://git.kernel.org/pub/scm/linux/kernel/git/davem/net.git
T:	git git://git.kernel.org/pub/scm/linux/kernel/git/davem/net-next.git
S:	Maintained
F:	net/
F:	include/net/
F:	include/linux/in.h
F:	include/linux/net.h
F:	include/linux/netdevice.h

NETWORKING [IPv4/IPv6]
M:	"David S. Miller" <davem@davemloft.net>
M:	Alexey Kuznetsov <kuznet@ms2.inr.ac.ru>
M:	James Morris <jmorris@namei.org>
M:	Hideaki YOSHIFUJI <yoshfuji@linux-ipv6.org>
M:	Patrick McHardy <kaber@trash.net>
L:	netdev@vger.kernel.org
T:	git git://git.kernel.org/pub/scm/linux/kernel/git/davem/net.git
S:	Maintained
F:	net/ipv4/
F:	net/ipv6/
F:	include/net/ip*
F:	arch/x86/net/*

NETWORKING [LABELED] (NetLabel, CIPSO, Labeled IPsec, SECMARK)
M:	Paul Moore <paul@paul-moore.com>
L:	netdev@vger.kernel.org
S:	Maintained

NETWORKING [WIRELESS]
M:	"John W. Linville" <linville@tuxdriver.com>
L:	linux-wireless@vger.kernel.org
Q:	http://patchwork.kernel.org/project/linux-wireless/list/
T:	git git://git.kernel.org/pub/scm/linux/kernel/git/linville/wireless.git
S:	Maintained
F:	net/mac80211/
F:	net/rfkill/
F:	net/wireless/
F:	include/net/ieee80211*
F:	include/linux/wireless.h
F:	include/net/iw_handler.h
F:	drivers/net/wireless/

NETWORKING DRIVERS
L:	netdev@vger.kernel.org
W:	http://www.linuxfoundation.org/en/Net
T:	git git://git.kernel.org/pub/scm/linux/kernel/git/davem/net.git
T:	git git://git.kernel.org/pub/scm/linux/kernel/git/davem/net-next.git
S:	Odd Fixes
F:	drivers/net/
F:	include/linux/if_*
F:	include/linux/*device.h

NETXEN (1/10) GbE SUPPORT
M:	Sony Chacko <sony.chacko@qlogic.com>
M:	Rajesh Borundia <rajesh.borundia@qlogic.com>
L:	netdev@vger.kernel.org
W:	http://www.qlogic.com
S:	Supported
F:	drivers/net/ethernet/qlogic/netxen/

NFC SUBSYSTEM
M:	Lauro Ramos Venancio <lauro.venancio@openbossa.org>
M:	Aloisio Almeida Jr <aloisio.almeida@openbossa.org>
M:	Samuel Ortiz <sameo@linux.intel.com>
L:	linux-wireless@vger.kernel.org
S:	Maintained
F:	net/nfc/
F:	include/linux/nfc.h
F:	include/net/nfc/
F:	drivers/nfc/

NFS, SUNRPC, AND LOCKD CLIENTS
M:	Trond Myklebust <Trond.Myklebust@netapp.com>
L:	linux-nfs@vger.kernel.org
W:	http://client.linux-nfs.org
T:	git git://git.linux-nfs.org/pub/linux/nfs-2.6.git
S:	Maintained
F:	fs/lockd/
F:	fs/nfs/
F:	fs/nfs_common/
F:	net/sunrpc/
F:	include/linux/lockd/
F:	include/linux/nfs*
F:	include/linux/sunrpc/

NI5010 NETWORK DRIVER
M:	Jan-Pascal van Best <janpascal@vanbest.org>
M:	Andreas Mohr <andi@lisas.de>
L:	netdev@vger.kernel.org
S:	Maintained
F:	drivers/net/ethernet/racal/ni5010.*

NILFS2 FILESYSTEM
M:	KONISHI Ryusuke <konishi.ryusuke@lab.ntt.co.jp>
L:	linux-nilfs@vger.kernel.org
W:	http://www.nilfs.org/en/
T:	git git://git.kernel.org/pub/scm/linux/kernel/git/ryusuke/nilfs2.git
S:	Supported
F:	Documentation/filesystems/nilfs2.txt
F:	fs/nilfs2/
F:	include/linux/nilfs2_fs.h

NINJA SCSI-3 / NINJA SCSI-32Bi (16bit/CardBus) PCMCIA SCSI HOST ADAPTER DRIVER
M:	YOKOTA Hiroshi <yokota@netlab.is.tsukuba.ac.jp>
W:	http://www.netlab.is.tsukuba.ac.jp/~yokota/izumi/ninja/
S:	Maintained
F:	Documentation/scsi/NinjaSCSI.txt
F:	drivers/scsi/pcmcia/nsp_*

NINJA SCSI-32Bi/UDE PCI/CARDBUS SCSI HOST ADAPTER DRIVER
M:	GOTO Masanori <gotom@debian.or.jp>
M:	YOKOTA Hiroshi <yokota@netlab.is.tsukuba.ac.jp>
W:	http://www.netlab.is.tsukuba.ac.jp/~yokota/izumi/ninja/
S:	Maintained
F:	Documentation/scsi/NinjaSCSI.txt
F:	drivers/scsi/nsp32*

NTFS FILESYSTEM
M:	Anton Altaparmakov <anton@tuxera.com>
L:	linux-ntfs-dev@lists.sourceforge.net
W:	http://www.tuxera.com/
T:	git git://git.kernel.org/pub/scm/linux/kernel/git/aia21/ntfs.git
S:	Supported
F:	Documentation/filesystems/ntfs.txt
F:	fs/ntfs/

NVIDIA (rivafb and nvidiafb) FRAMEBUFFER DRIVER
M:	Antonino Daplas <adaplas@gmail.com>
L:	linux-fbdev@vger.kernel.org
S:	Maintained
F:	drivers/video/riva/
F:	drivers/video/nvidia/

OMAP SUPPORT
M:	Tony Lindgren <tony@atomide.com>
L:	linux-omap@vger.kernel.org
W:	http://www.muru.com/linux/omap/
W:	http://linux.omap.com/
Q:	http://patchwork.kernel.org/project/linux-omap/list/
T:	git git://git.kernel.org/pub/scm/linux/kernel/git/tmlind/linux-omap.git
S:	Maintained
F:	arch/arm/*omap*/
F:	drivers/i2c/busses/i2c-omap.c
F:	include/linux/i2c-omap.h

OMAP CLOCK FRAMEWORK SUPPORT
M:	Paul Walmsley <paul@pwsan.com>
L:	linux-omap@vger.kernel.org
S:	Maintained
F:	arch/arm/*omap*/*clock*

OMAP POWER MANAGEMENT SUPPORT
M:	Kevin Hilman <khilman@ti.com>
L:	linux-omap@vger.kernel.org
S:	Maintained
F:	arch/arm/*omap*/*pm*

OMAP POWERDOMAIN/CLOCKDOMAIN SOC ADAPTATION LAYER SUPPORT
M:	Rajendra Nayak <rnayak@ti.com>
M:	Paul Walmsley <paul@pwsan.com>
L:	linux-omap@vger.kernel.org
S:	Maintained
F:	arch/arm/mach-omap2/powerdomain2xxx_3xxx.c
F:	arch/arm/mach-omap2/powerdomain44xx.c
F:	arch/arm/mach-omap2/clockdomain2xxx_3xxx.c
F:	arch/arm/mach-omap2/clockdomain44xx.c

OMAP AUDIO SUPPORT
M:	Peter Ujfalusi <peter.ujfalusi@ti.com>
M:	Jarkko Nikula <jarkko.nikula@bitmer.com>
L:	alsa-devel@alsa-project.org (subscribers-only)
L:	linux-omap@vger.kernel.org
S:	Maintained
F:	sound/soc/omap/

OMAP FRAMEBUFFER SUPPORT
M:	Tomi Valkeinen <tomi.valkeinen@ti.com>
L:	linux-fbdev@vger.kernel.org
L:	linux-omap@vger.kernel.org
S:	Maintained
F:	drivers/video/omap/

OMAP DISPLAY SUBSYSTEM and FRAMEBUFFER SUPPORT (DSS2)
M:	Tomi Valkeinen <tomi.valkeinen@ti.com>
L:	linux-omap@vger.kernel.org
L:	linux-fbdev@vger.kernel.org
S:	Maintained
F:	drivers/video/omap2/
F:	Documentation/arm/OMAP/DSS

OMAP HARDWARE SPINLOCK SUPPORT
M:	Ohad Ben-Cohen <ohad@wizery.com>
L:	linux-omap@vger.kernel.org
S:	Maintained
F:	drivers/hwspinlock/omap_hwspinlock.c
F:	arch/arm/mach-omap2/hwspinlock.c

OMAP MMC SUPPORT
M:	Jarkko Lavinen <jarkko.lavinen@nokia.com>
L:	linux-omap@vger.kernel.org
S:	Maintained
F:	drivers/mmc/host/omap.c

OMAP HS MMC SUPPORT
L:	linux-omap@vger.kernel.org
S:	Orphan
F:	drivers/mmc/host/omap_hsmmc.c

OMAP RANDOM NUMBER GENERATOR SUPPORT
M:	Deepak Saxena <dsaxena@plexity.net>
S:	Maintained
F:	drivers/char/hw_random/omap-rng.c

OMAP HWMOD SUPPORT
M:	Benoît Cousson <b-cousson@ti.com>
M:	Paul Walmsley <paul@pwsan.com>
L:	linux-omap@vger.kernel.org
S:	Maintained
F:	arch/arm/mach-omap2/omap_hwmod.c
F:	arch/arm/plat-omap/include/plat/omap_hwmod.h

OMAP HWMOD DATA FOR OMAP4-BASED DEVICES
M:	Benoît Cousson <b-cousson@ti.com>
L:	linux-omap@vger.kernel.org
S:	Maintained
F:	arch/arm/mach-omap2/omap_hwmod_44xx_data.c

OMAP IMAGE SIGNAL PROCESSOR (ISP)
M:	Laurent Pinchart <laurent.pinchart@ideasonboard.com>
L:	linux-media@vger.kernel.org
S:	Maintained
F:	drivers/media/video/omap3isp/*

OMAP USB SUPPORT
M:	Felipe Balbi <balbi@ti.com>
L:	linux-usb@vger.kernel.org
L:	linux-omap@vger.kernel.org
T:	git git://git.kernel.org/pub/scm/linux/kernel/git/balbi/usb.git
S:	Maintained
F:	drivers/usb/*/*omap*
F:	arch/arm/*omap*/usb*

OMFS FILESYSTEM
M:	Bob Copeland <me@bobcopeland.com>
L:	linux-karma-devel@lists.sourceforge.net
S:	Maintained
F:	Documentation/filesystems/omfs.txt
F:	fs/omfs/

OMNIKEY CARDMAN 4000 DRIVER
M:	Harald Welte <laforge@gnumonks.org>
S:	Maintained
F:	drivers/char/pcmcia/cm4000_cs.c
F:	include/linux/cm4000_cs.h

OMNIKEY CARDMAN 4040 DRIVER
M:	Harald Welte <laforge@gnumonks.org>
S:	Maintained
F:	drivers/char/pcmcia/cm4040_cs.*

OMNIVISION OV7670 SENSOR DRIVER
M:	Jonathan Corbet <corbet@lwn.net>
L:	linux-media@vger.kernel.org
T:	git git://git.kernel.org/pub/scm/linux/kernel/git/mchehab/linux-media.git
S:	Maintained
F:	drivers/media/video/ov7670.c

ONENAND FLASH DRIVER
M:	Kyungmin Park <kyungmin.park@samsung.com>
L:	linux-mtd@lists.infradead.org
S:	Maintained
F:	drivers/mtd/onenand/
F:	include/linux/mtd/onenand*.h

ONSTREAM SCSI TAPE DRIVER
M:	Willem Riede <osst@riede.org>
L:	osst-users@lists.sourceforge.net
L:	linux-scsi@vger.kernel.org
S:	Maintained
F:	drivers/scsi/osst*
F:	drivers/scsi/st*

OPENCORES I2C BUS DRIVER
M:	Peter Korsgaard <jacmet@sunsite.dk>
L:	linux-i2c@vger.kernel.org
S:	Maintained
F:	Documentation/i2c/busses/i2c-ocores
F:	drivers/i2c/busses/i2c-ocores.c

OPEN FIRMWARE AND FLATTENED DEVICE TREE
M:	Grant Likely <grant.likely@secretlab.ca>
M:	Rob Herring <rob.herring@calxeda.com>
L:	devicetree-discuss@lists.ozlabs.org (moderated for non-subscribers)
W:	http://fdt.secretlab.ca
T:	git git://git.secretlab.ca/git/linux-2.6.git
S:	Maintained
F:	Documentation/devicetree
F:	drivers/of
F:	include/linux/of*.h
K:	of_get_property
K:	of_match_table

OPENRISC ARCHITECTURE
M:	Jonas Bonn <jonas@southpole.se>
W:	http://openrisc.net
L:	linux@lists.openrisc.net (moderated for non-subscribers)
S:	Maintained
T:	git git://openrisc.net/~jonas/linux
F:	arch/openrisc

OPENVSWITCH
M:	Jesse Gross <jesse@nicira.com>
L:	dev@openvswitch.org
W:	http://openvswitch.org
T:	git git://git.kernel.org/pub/scm/linux/kernel/git/jesse/openvswitch.git
S:	Maintained
F:	net/openvswitch/

OPL4 DRIVER
M:	Clemens Ladisch <clemens@ladisch.de>
L:	alsa-devel@alsa-project.org (moderated for non-subscribers)
T:	git git://git.alsa-project.org/alsa-kernel.git
S:	Maintained
F:	sound/drivers/opl4/

OPROFILE
M:	Robert Richter <robert.richter@amd.com>
L:	oprofile-list@lists.sf.net
S:	Maintained
F:	arch/*/include/asm/oprofile*.h
F:	arch/*/oprofile/
F:	drivers/oprofile/
F:	include/linux/oprofile.h

ORACLE CLUSTER FILESYSTEM 2 (OCFS2)
M:	Mark Fasheh <mfasheh@suse.com>
M:	Joel Becker <jlbec@evilplan.org>
L:	ocfs2-devel@oss.oracle.com (moderated for non-subscribers)
W:	http://oss.oracle.com/projects/ocfs2/
T:	git git://git.kernel.org/pub/scm/linux/kernel/git/jlbec/ocfs2.git
S:	Supported
F:	Documentation/filesystems/ocfs2.txt
F:	Documentation/filesystems/dlmfs.txt
F:	fs/ocfs2/

ORINOCO DRIVER
L:	linux-wireless@vger.kernel.org
W:	http://linuxwireless.org/en/users/Drivers/orinoco
W:	http://www.nongnu.org/orinoco/
S:	Orphan
F:	drivers/net/wireless/orinoco/

OSD LIBRARY and FILESYSTEM
M:	Boaz Harrosh <bharrosh@panasas.com>
M:	Benny Halevy <bhalevy@tonian.com>
L:	osd-dev@open-osd.org
W:	http://open-osd.org
T:	git git://git.open-osd.org/open-osd.git
S:	Maintained
F:	drivers/scsi/osd/
F:	include/scsi/osd_*
F:	fs/exofs/

P54 WIRELESS DRIVER
M:	Christian Lamparter <chunkeey@googlemail.com>
L:	linux-wireless@vger.kernel.org
W:	http://wireless.kernel.org/en/users/Drivers/p54
S:	Maintained
F:	drivers/net/wireless/p54/

PA SEMI ETHERNET DRIVER
M:	Olof Johansson <olof@lixom.net>
L:	netdev@vger.kernel.org
S:	Maintained
F:	drivers/net/ethernet/pasemi/*

PA SEMI SMBUS DRIVER
M:	Olof Johansson <olof@lixom.net>
L:	linux-i2c@vger.kernel.org
S:	Maintained
F:	drivers/i2c/busses/i2c-pasemi.c

PADATA PARALLEL EXECUTION MECHANISM
M:	Steffen Klassert <steffen.klassert@secunet.com>
L:	linux-crypto@vger.kernel.org
S:	Maintained
F:	kernel/padata.c
F:	include/linux/padata.h
F:	Documentation/padata.txt

PANASONIC LAPTOP ACPI EXTRAS DRIVER
M:	Harald Welte <laforge@gnumonks.org>
L:	platform-driver-x86@vger.kernel.org
S:	Maintained
F:	drivers/platform/x86/panasonic-laptop.c

PANASONIC MN10300/AM33/AM34 PORT
M:	David Howells <dhowells@redhat.com>
M:	Koichi Yasutake <yasutake.koichi@jp.panasonic.com>
L:	linux-am33-list@redhat.com (moderated for non-subscribers)
W:	ftp://ftp.redhat.com/pub/redhat/gnupro/AM33/
S:	Maintained
F:	Documentation/mn10300/
F:	arch/mn10300/

PARALLEL PORT SUPPORT
L:	linux-parport@lists.infradead.org (subscribers-only)
S:	Orphan
F:	drivers/parport/
F:	include/linux/parport*.h
F:	drivers/char/ppdev.c
F:	include/linux/ppdev.h

PARAVIRT_OPS INTERFACE
M:	Jeremy Fitzhardinge <jeremy@goop.org>
M:	Chris Wright <chrisw@sous-sol.org>
M:	Alok Kataria <akataria@vmware.com>
M:	Rusty Russell <rusty@rustcorp.com.au>
L:	virtualization@lists.linux-foundation.org
S:	Supported
F:	Documentation/ia64/paravirt_ops.txt
F:	arch/*/kernel/paravirt*
F:	arch/*/include/asm/paravirt.h

PARIDE DRIVERS FOR PARALLEL PORT IDE DEVICES
M:	Tim Waugh <tim@cyberelk.net>
L:	linux-parport@lists.infradead.org (subscribers-only)
W:	http://www.torque.net/linux-pp.html
S:	Maintained
F:	Documentation/blockdev/paride.txt
F:	drivers/block/paride/

PARISC ARCHITECTURE
M:	"James E.J. Bottomley" <jejb@parisc-linux.org>
M:	Helge Deller <deller@gmx.de>
L:	linux-parisc@vger.kernel.org
W:	http://www.parisc-linux.org/
Q:	http://patchwork.kernel.org/project/linux-parisc/list/
T:	git git://git.kernel.org/pub/scm/linux/kernel/git/jejb/parisc-2.6.git
S:	Maintained
F:	arch/parisc/
F:	drivers/parisc/

PC87360 HARDWARE MONITORING DRIVER
M:	Jim Cromie <jim.cromie@gmail.com>
L:	lm-sensors@lm-sensors.org
S:	Maintained
F:	Documentation/hwmon/pc87360
F:	drivers/hwmon/pc87360.c

PC8736x GPIO DRIVER
M:	Jim Cromie <jim.cromie@gmail.com>
S:	Maintained
F:	drivers/char/pc8736x_gpio.c

PC87427 HARDWARE MONITORING DRIVER
M:	Jean Delvare <khali@linux-fr.org>
L:	lm-sensors@lm-sensors.org
S:	Maintained
F:	Documentation/hwmon/pc87427
F:	drivers/hwmon/pc87427.c

PCA9532 LED DRIVER
M:	Riku Voipio <riku.voipio@iki.fi>
S:	Maintained
F:	drivers/leds/leds-pca9532.c
F:	include/linux/leds-pca9532.h

PCA9541 I2C BUS MASTER SELECTOR DRIVER
M:	Guenter Roeck <guenter.roeck@ericsson.com>
L:	linux-i2c@vger.kernel.org
S:	Maintained
F:	drivers/i2c/muxes/i2c-mux-pca9541.c

PCA9564/PCA9665 I2C BUS DRIVER
M:	Wolfram Sang <w.sang@pengutronix.de>
L:	linux-i2c@vger.kernel.org
S:	Maintained
F:	drivers/i2c/algos/i2c-algo-pca.c
F:	drivers/i2c/busses/i2c-pca-*
F:	include/linux/i2c-algo-pca.h
F:	include/linux/i2c-pca-platform.h

PCDP - PRIMARY CONSOLE AND DEBUG PORT
M:	Khalid Aziz <khalid.aziz@hp.com>
S:	Maintained
F:	drivers/firmware/pcdp.*

PCI ERROR RECOVERY
M:     Linas Vepstas <linasvepstas@gmail.com>
L:	linux-pci@vger.kernel.org
S:	Supported
F:	Documentation/PCI/pci-error-recovery.txt
F:	Documentation/powerpc/eeh-pci-error-recovery.txt

PCI SUBSYSTEM
M:	Bjorn Helgaas <bhelgaas@google.com>
L:	linux-pci@vger.kernel.org
Q:	http://patchwork.ozlabs.org/project/linux-pci/list/
T:	git git://git.kernel.org/pub/scm/linux/kernel/git/helgaas/linux.git
S:	Supported
F:	Documentation/PCI/
F:	drivers/pci/
F:	include/linux/pci*

PCMCIA SUBSYSTEM
P:	Linux PCMCIA Team
L:	linux-pcmcia@lists.infradead.org
W:	http://lists.infradead.org/mailman/listinfo/linux-pcmcia
T:	git git://git.kernel.org/pub/scm/linux/kernel/git/brodo/pcmcia-2.6.git
S:	Maintained
F:	Documentation/pcmcia/
F:	drivers/pcmcia/
F:	include/pcmcia/

PCNET32 NETWORK DRIVER
M:	Don Fry <pcnet32@frontier.com>
L:	netdev@vger.kernel.org
S:	Maintained
F:	drivers/net/ethernet/amd/pcnet32.c

PCRYPT PARALLEL CRYPTO ENGINE
M:	Steffen Klassert <steffen.klassert@secunet.com>
L:	linux-crypto@vger.kernel.org
S:	Maintained
F:	crypto/pcrypt.c
F:	include/crypto/pcrypt.h

PER-CPU MEMORY ALLOCATOR
M:	Tejun Heo <tj@kernel.org>
M:	Christoph Lameter <cl@linux-foundation.org>
T:	git git://git.kernel.org/pub/scm/linux/kernel/git/tj/percpu.git
S:	Maintained
F:	include/linux/percpu*.h
F:	mm/percpu*.c
F:	arch/*/include/asm/percpu.h

PER-TASK DELAY ACCOUNTING
M:	Balbir Singh <bsingharora@gmail.com>
S:	Maintained
F:	include/linux/delayacct.h
F:	kernel/delayacct.c

PERFORMANCE EVENTS SUBSYSTEM
M:	Peter Zijlstra <a.p.zijlstra@chello.nl>
M:	Paul Mackerras <paulus@samba.org>
M:	Ingo Molnar <mingo@redhat.com>
M:	Arnaldo Carvalho de Melo <acme@ghostprotocols.net>
T:	git git://git.kernel.org/pub/scm/linux/kernel/git/tip/tip.git perf/core
S:	Supported
F:	kernel/events/*
F:	include/linux/perf_event.h
F:	arch/*/kernel/perf_event*.c
F:	arch/*/kernel/*/perf_event*.c
F:	arch/*/kernel/*/*/perf_event*.c
F:	arch/*/include/asm/perf_event.h
F:	arch/*/lib/perf_event*.c
F:	arch/*/kernel/perf_callchain.c
F:	tools/perf/

PERSONALITY HANDLING
M:	Christoph Hellwig <hch@infradead.org>
L:	linux-abi-devel@lists.sourceforge.net
S:	Maintained
F:	include/linux/personality.h

PHONET PROTOCOL
M:	Remi Denis-Courmont <courmisch@gmail.com>
S:	Supported
F:	Documentation/networking/phonet.txt
F:	include/linux/phonet.h
F:	include/net/phonet/
F:	net/phonet/

PHRAM MTD DRIVER
M:	Joern Engel <joern@lazybastard.org>
L:	linux-mtd@lists.infradead.org
S:	Maintained
F:	drivers/mtd/devices/phram.c

PICOXCELL SUPPORT
M:	Jamie Iles <jamie@jamieiles.com>
L:	linux-arm-kernel@lists.infradead.org (moderated for non-subscribers)
T:	git git://github.com/jamieiles/linux-2.6-ji.git
S:	Supported
F:	arch/arm/mach-picoxcell
F:	drivers/*/picoxcell*
F:	drivers/*/*/picoxcell*

PIN CONTROL SUBSYSTEM
M:	Linus Walleij <linus.walleij@linaro.org>
S:	Maintained
F:	drivers/pinctrl/

PIN CONTROLLER - ST SPEAR
M:	Viresh Kumar <viresh.kumar@st.com>
L:	spear-devel@list.st.com
L:	linux-arm-kernel@lists.infradead.org (moderated for non-subscribers)
W:	http://www.st.com/spear
S:	Maintained
F:	driver/pinctrl/spear/

PKTCDVD DRIVER
M:	Peter Osterlund <petero2@telia.com>
S:	Maintained
F:	drivers/block/pktcdvd.c
F:	include/linux/pktcdvd.h

PKUNITY SOC DRIVERS
M:	Guan Xuetao <gxt@mprc.pku.edu.cn>
W:	http://mprc.pku.edu.cn/~guanxuetao/linux
S:	Maintained
T:	git git://git.kernel.org/pub/scm/linux/kernel/git/epip/linux-2.6-unicore32.git
F:	drivers/input/serio/i8042-unicore32io.h
F:	drivers/i2c/busses/i2c-puv3.c
F:	drivers/video/fb-puv3.c
F:	drivers/rtc/rtc-puv3.c

PMBUS HARDWARE MONITORING DRIVERS
M:	Guenter Roeck <guenter.roeck@ericsson.com>
L:	lm-sensors@lm-sensors.org
W:	http://www.lm-sensors.org/
W:	http://www.roeck-us.net/linux/drivers/
T:	git git://git.kernel.org/pub/scm/linux/kernel/git/groeck/linux-staging.git
S:	Maintained
F:	Documentation/hwmon/pmbus
F:	drivers/hwmon/pmbus/
F:	include/linux/i2c/pmbus.h

PMC SIERRA MaxRAID DRIVER
M:	Anil Ravindranath <anil_ravindranath@pmc-sierra.com>
L:	linux-scsi@vger.kernel.org
W:	http://www.pmc-sierra.com/
S:	Supported
F:	drivers/scsi/pmcraid.*

PMC SIERRA PM8001 DRIVER
M:	jack_wang@usish.com
M:	lindar_liu@usish.com
L:	linux-scsi@vger.kernel.org
S:	Supported
F:	drivers/scsi/pm8001/

POSIX CLOCKS and TIMERS
M:	Thomas Gleixner <tglx@linutronix.de>
T:	git git://git.kernel.org/pub/scm/linux/kernel/git/tip/tip.git timers/core
S:	Supported
F:	fs/timerfd.c
F:	include/linux/timer*
F:	kernel/*timer*

POWER SUPPLY CLASS/SUBSYSTEM and DRIVERS
M:	Anton Vorontsov <cbou@mail.ru>
M:	David Woodhouse <dwmw2@infradead.org>
T:	git git://git.infradead.org/battery-2.6.git
S:	Maintained
F:	include/linux/power_supply.h
F:	drivers/power/

PNP SUPPORT
M:	Adam Belay <abelay@mit.edu>
M:	Bjorn Helgaas <bhelgaas@google.com>
S:	Maintained
F:	drivers/pnp/

PNXxxxx I2C DRIVER
M:	Vitaly Wool <vitalywool@gmail.com>
L:	linux-i2c@vger.kernel.org
S:	Maintained
F:	drivers/i2c/busses/i2c-pnx.c

PPP PROTOCOL DRIVERS AND COMPRESSORS
M:	Paul Mackerras <paulus@samba.org>
L:	linux-ppp@vger.kernel.org
S:	Maintained
F:	drivers/net/ppp/ppp_*

PPP OVER ATM (RFC 2364)
M:	Mitchell Blank Jr <mitch@sfgoth.com>
S:	Maintained
F:	net/atm/pppoatm.c
F:	include/linux/atmppp.h

PPP OVER ETHERNET
M:	Michal Ostrowski <mostrows@earthlink.net>
S:	Maintained
F:	drivers/net/ppp/pppoe.c
F:	drivers/net/ppp/pppox.c

PPP OVER L2TP
M:	James Chapman <jchapman@katalix.com>
S:	Maintained
F:	net/l2tp/l2tp_ppp.c
F:	include/linux/if_pppol2tp.h

PPS SUPPORT
M:	Rodolfo Giometti <giometti@enneenne.com>
W:	http://wiki.enneenne.com/index.php/LinuxPPS_support
L:	linuxpps@ml.enneenne.com (subscribers-only)
S:	Maintained
F:	Documentation/pps/
F:	drivers/pps/
F:	include/linux/pps*.h

PPTP DRIVER
M:	Dmitry Kozlov <xeb@mail.ru>
L:	netdev@vger.kernel.org
S:	Maintained
F:	drivers/net/ppp/pptp.c
W:	http://sourceforge.net/projects/accel-pptp

PREEMPTIBLE KERNEL
M:	Robert Love <rml@tech9.net>
L:	kpreempt-tech@lists.sourceforge.net
W:	ftp://ftp.kernel.org/pub/linux/kernel/people/rml/preempt-kernel
S:	Supported
F:	Documentation/preempt-locking.txt
F:	include/linux/preempt.h

PRISM54 WIRELESS DRIVER
M:	"Luis R. Rodriguez" <mcgrof@gmail.com>
L:	linux-wireless@vger.kernel.org
W:	http://wireless.kernel.org/en/users/Drivers/p54
S:	Obsolete
F:	drivers/net/wireless/prism54/

PROMISE SATA TX2/TX4 CONTROLLER LIBATA DRIVER
M:	Mikael Pettersson <mikpe@it.uu.se>
L:	linux-ide@vger.kernel.org
S:	Maintained
F:	drivers/ata/sata_promise.*

PS3 NETWORK SUPPORT
M:	Geoff Levand <geoff@infradead.org>
L:	netdev@vger.kernel.org
L:	cbe-oss-dev@lists.ozlabs.org
S:	Maintained
F:	drivers/net/ethernet/toshiba/ps3_gelic_net.*

PS3 PLATFORM SUPPORT
M:	Geoff Levand <geoff@infradead.org>
L:	linuxppc-dev@lists.ozlabs.org
L:	cbe-oss-dev@lists.ozlabs.org
S:	Maintained
F:	arch/powerpc/boot/ps3*
F:	arch/powerpc/include/asm/lv1call.h
F:	arch/powerpc/include/asm/ps3*.h
F:	arch/powerpc/platforms/ps3/
F:	drivers/*/ps3*
F:	drivers/ps3/
F:	drivers/rtc/rtc-ps3.c
F:	drivers/usb/host/*ps3.c
F:	sound/ppc/snd_ps3*

PS3VRAM DRIVER
M:	Jim Paris <jim@jtan.com>
L:	cbe-oss-dev@lists.ozlabs.org
S:	Maintained
F:	drivers/block/ps3vram.c

PTP HARDWARE CLOCK SUPPORT
M:	Richard Cochran <richardcochran@gmail.com>
S:	Maintained
W:	http://linuxptp.sourceforge.net/
F:	Documentation/ABI/testing/sysfs-ptp
F:	Documentation/ptp/*
F:	drivers/net/gianfar_ptp.c
F:	drivers/net/phy/dp83640*
F:	drivers/ptp/*
F:	include/linux/ptp_cl*

PTRACE SUPPORT
M:	Roland McGrath <roland@redhat.com>
M:	Oleg Nesterov <oleg@redhat.com>
S:	Maintained
F:	include/asm-generic/syscall.h
F:	include/linux/ptrace.h
F:	include/linux/regset.h
F:	include/linux/tracehook.h
F:	kernel/ptrace.c

PVRUSB2 VIDEO4LINUX DRIVER
M:	Mike Isely <isely@pobox.com>
L:	pvrusb2@isely.net	(subscribers-only)
L:	linux-media@vger.kernel.org
W:	http://www.isely.net/pvrusb2/
T:	git git://git.kernel.org/pub/scm/linux/kernel/git/mchehab/linux-media.git
S:	Maintained
F:	Documentation/video4linux/README.pvrusb2
F:	drivers/media/video/pvrusb2/

PXA2xx/PXA3xx SUPPORT
M:	Eric Miao <eric.y.miao@gmail.com>
M:	Russell King <linux@arm.linux.org.uk>
M:	Haojian Zhuang <haojian.zhuang@gmail.com>
L:	linux-arm-kernel@lists.infradead.org (moderated for non-subscribers)
T:	git git://github.com/hzhuang1/linux.git
T:	git git://git.linaro.org/people/ycmiao/pxa-linux.git
S:	Maintained
F:	arch/arm/mach-pxa/
F:	drivers/pcmcia/pxa2xx*
F:	drivers/spi/spi-pxa2xx*
F:	drivers/usb/gadget/pxa2*
F:	include/sound/pxa2xx-lib.h
F:	sound/arm/pxa*
F:	sound/soc/pxa

MMP SUPPORT
M:	Eric Miao <eric.y.miao@gmail.com>
M:	Haojian Zhuang <haojian.zhuang@gmail.com>
L:	linux-arm-kernel@lists.infradead.org (moderated for non-subscribers)
T:	git git://github.com/hzhuang1/linux.git
T:	git git://git.linaro.org/people/ycmiao/pxa-linux.git
S:	Maintained
F:	arch/arm/mach-mmp/

PXA MMCI DRIVER
S:	Orphan

PXA RTC DRIVER
M:	Robert Jarzmik <robert.jarzmik@free.fr>
L:	rtc-linux@googlegroups.com
S:	Maintained

QIB DRIVER
M:	Mike Marciniszyn <infinipath@intel.com>
L:	linux-rdma@vger.kernel.org
S:	Supported
F:	drivers/infiniband/hw/qib/

QLOGIC QLA1280 SCSI DRIVER
M:	Michael Reed <mdr@sgi.com>
L:	linux-scsi@vger.kernel.org
S:	Maintained
F:	drivers/scsi/qla1280.[ch]

QLOGIC QLA2XXX FC-SCSI DRIVER
M:	Andrew Vasquez <andrew.vasquez@qlogic.com>
M:	linux-driver@qlogic.com
L:	linux-scsi@vger.kernel.org
S:	Supported
F:	Documentation/scsi/LICENSE.qla2xxx
F:	drivers/scsi/qla2xxx/

QLOGIC QLA4XXX iSCSI DRIVER
M:	Ravi Anand <ravi.anand@qlogic.com>
M:	Vikas Chaudhary <vikas.chaudhary@qlogic.com>
M:	iscsi-driver@qlogic.com
L:	linux-scsi@vger.kernel.org
S:	Supported
F:	drivers/scsi/qla4xxx/

QLOGIC QLA3XXX NETWORK DRIVER
M:	Jitendra Kalsaria <jitendra.kalsaria@qlogic.com>
M:	Ron Mercer <ron.mercer@qlogic.com>
M:	linux-driver@qlogic.com
L:	netdev@vger.kernel.org
S:	Supported
F:	Documentation/networking/LICENSE.qla3xxx
F:	drivers/net/ethernet/qlogic/qla3xxx.*

QLOGIC QLCNIC (1/10)Gb ETHERNET DRIVER
M:	Anirban Chakraborty <anirban.chakraborty@qlogic.com>
M:	Sony Chacko <sony.chacko@qlogic.com>
M:	linux-driver@qlogic.com
L:	netdev@vger.kernel.org
S:	Supported
F:	drivers/net/ethernet/qlogic/qlcnic/

QLOGIC QLGE 10Gb ETHERNET DRIVER
M:	Anirban Chakraborty <anirban.chakraborty@qlogic.com>
M:	Jitendra Kalsaria <jitendra.kalsaria@qlogic.com>
M:	Ron Mercer <ron.mercer@qlogic.com>
M:	linux-driver@qlogic.com
L:	netdev@vger.kernel.org
S:	Supported
F:	drivers/net/ethernet/qlogic/qlge/

QNX4 FILESYSTEM
M:	Anders Larsen <al@alarsen.net>
W:	http://www.alarsen.net/linux/qnx4fs/
S:	Maintained
F:	fs/qnx4/
F:	include/linux/qnx4_fs.h
F:	include/linux/qnxtypes.h

QUALCOMM HEXAGON ARCHITECTURE
M:	Richard Kuo <rkuo@codeaurora.org>
L:	linux-hexagon@vger.kernel.org
S:	Supported
F:	arch/hexagon/

RADOS BLOCK DEVICE (RBD)
F:	include/linux/qnxtypes.h
M:	Yehuda Sadeh <yehuda@hq.newdream.net>
M:	Sage Weil <sage@newdream.net>
M:	ceph-devel@vger.kernel.org
S:	Supported
F:	drivers/block/rbd.c
F:	drivers/block/rbd_types.h

RADEON FRAMEBUFFER DISPLAY DRIVER
M:	Benjamin Herrenschmidt <benh@kernel.crashing.org>
L:	linux-fbdev@vger.kernel.org
S:	Maintained
F:	drivers/video/aty/radeon*
F:	include/linux/radeonfb.h

RAGE128 FRAMEBUFFER DISPLAY DRIVER
M:	Paul Mackerras <paulus@samba.org>
L:	linux-fbdev@vger.kernel.org
S:	Maintained
F:	drivers/video/aty/aty128fb.c

RALINK RT2X00 WIRELESS LAN DRIVER
P:	rt2x00 project
M:	Ivo van Doorn <IvDoorn@gmail.com>
M:	Gertjan van Wingerde <gwingerde@gmail.com>
M:	Helmut Schaa <helmut.schaa@googlemail.com>
L:	linux-wireless@vger.kernel.org
L:	users@rt2x00.serialmonkey.com (moderated for non-subscribers)
W:	http://rt2x00.serialmonkey.com/
S:	Maintained
T:	git git://git.kernel.org/pub/scm/linux/kernel/git/ivd/rt2x00.git
F:	drivers/net/wireless/rt2x00/

RAMDISK RAM BLOCK DEVICE DRIVER
M:	Nick Piggin <npiggin@kernel.dk>
S:	Maintained
F:	Documentation/blockdev/ramdisk.txt
F:	drivers/block/brd.c

RANDOM NUMBER DRIVER
M:	Matt Mackall <mpm@selenic.com>
S:	Maintained
F:	drivers/char/random.c

RAPIDIO SUBSYSTEM
M:	Matt Porter <mporter@kernel.crashing.org>
M:	Alexandre Bounine <alexandre.bounine@idt.com>
S:	Maintained
F:	drivers/rapidio/

RAYLINK/WEBGEAR 802.11 WIRELESS LAN DRIVER
L:	linux-wireless@vger.kernel.org
S:	Orphan
F:	drivers/net/wireless/ray*

RCUTORTURE MODULE
M:	Josh Triplett <josh@freedesktop.org>
M:	"Paul E. McKenney" <paulmck@linux.vnet.ibm.com>
S:	Supported
T:	git git://git.kernel.org/pub/scm/linux/kernel/git/paulmck/linux-rcu.git
F:	Documentation/RCU/torture.txt
F:	kernel/rcutorture.c

RDC R-321X SoC
M:	Florian Fainelli <florian@openwrt.org>
S:	Maintained

RDC R6040 FAST ETHERNET DRIVER
M:	Florian Fainelli <florian@openwrt.org>
L:	netdev@vger.kernel.org
S:	Maintained
F:	drivers/net/ethernet/rdc/r6040.c

RDS - RELIABLE DATAGRAM SOCKETS
M:	Venkat Venkatsubra <venkat.x.venkatsubra@oracle.com>
L:	rds-devel@oss.oracle.com (moderated for non-subscribers)
S:	Supported
F:	net/rds/

READ-COPY UPDATE (RCU)
M:	Dipankar Sarma <dipankar@in.ibm.com>
M:	"Paul E. McKenney" <paulmck@linux.vnet.ibm.com>
W:	http://www.rdrop.com/users/paulmck/RCU/
S:	Supported
T:	git git://git.kernel.org/pub/scm/linux/kernel/git/paulmck/linux-rcu.git
F:	Documentation/RCU/
X:	Documentation/RCU/torture.txt
F:	include/linux/rcu*
F:	kernel/rcu*
X:	kernel/rcutorture.c

REAL TIME CLOCK (RTC) SUBSYSTEM
M:	Alessandro Zummo <a.zummo@towertech.it>
L:	rtc-linux@googlegroups.com
Q:	http://patchwork.ozlabs.org/project/rtc-linux/list/
S:	Maintained
F:	Documentation/rtc.txt
F:	drivers/rtc/
F:	include/linux/rtc.h

REISERFS FILE SYSTEM
L:	reiserfs-devel@vger.kernel.org
S:	Supported
F:	fs/reiserfs/

REGISTER MAP ABSTRACTION
M:	Mark Brown <broonie@opensource.wolfsonmicro.com>
T:	git git://git.kernel.org/pub/scm/linux/kernel/git/broonie/regmap.git
S:	Supported
F:	drivers/base/regmap/
F:	include/linux/regmap.h

REMOTE PROCESSOR (REMOTEPROC) SUBSYSTEM
M:	Ohad Ben-Cohen <ohad@wizery.com>
S:	Maintained
F:	drivers/remoteproc/
F:	Documentation/remoteproc.txt
F:	include/linux/remoteproc.h

RFKILL
M:	Johannes Berg <johannes@sipsolutions.net>
L:	linux-wireless@vger.kernel.org
S:	Maintained
F:	Documentation/rfkill.txt
F:	net/rfkill/

RICOH SMARTMEDIA/XD DRIVER
M:	Maxim Levitsky <maximlevitsky@gmail.com>
S:	Maintained
F:	drivers/mtd/nand/r852.c
F:	drivers/mtd/nand/r852.h

RICOH R5C592 MEMORYSTICK DRIVER
M:	Maxim Levitsky <maximlevitsky@gmail.com>
S:	Maintained
F:	drivers/memstick/host/r592.*

ROCKETPORT DRIVER
P:	Comtrol Corp.
W:	http://www.comtrol.com
S:	Maintained
F:	Documentation/serial/rocket.txt
F:	drivers/tty/rocket*

ROSE NETWORK LAYER
M:	Ralf Baechle <ralf@linux-mips.org>
L:	linux-hams@vger.kernel.org
W:	http://www.linux-ax25.org/
S:	Maintained
F:	include/linux/rose.h
F:	include/net/rose.h
F:	net/rose/

RTL8180 WIRELESS DRIVER
M:	"John W. Linville" <linville@tuxdriver.com>
L:	linux-wireless@vger.kernel.org
W:	http://linuxwireless.org/
T:	git git://git.kernel.org/pub/scm/linux/kernel/git/linville/wireless-testing.git
S:	Maintained
F:	drivers/net/wireless/rtl818x/rtl8180/

RTL8187 WIRELESS DRIVER
M:	Herton Ronaldo Krzesinski <herton@canonical.com>
M:	Hin-Tak Leung <htl10@users.sourceforge.net>
M:	Larry Finger <Larry.Finger@lwfinger.net>
L:	linux-wireless@vger.kernel.org
W:	http://linuxwireless.org/
T:	git git://git.kernel.org/pub/scm/linux/kernel/git/linville/wireless-testing.git
S:	Maintained
F:	drivers/net/wireless/rtl818x/rtl8187/

RTL8192CE WIRELESS DRIVER
M:	Larry Finger <Larry.Finger@lwfinger.net>
M:	Chaoming Li <chaoming_li@realsil.com.cn>
L:	linux-wireless@vger.kernel.org
W:	http://linuxwireless.org/
T:	git git://git.kernel.org/pub/scm/linux/kernel/git/linville/wireless-testing.git
S:	Maintained
F:	drivers/net/wireless/rtlwifi/
F:	drivers/net/wireless/rtlwifi/rtl8192ce/

S3 SAVAGE FRAMEBUFFER DRIVER
M:	Antonino Daplas <adaplas@gmail.com>
L:	linux-fbdev@vger.kernel.org
S:	Maintained
F:	drivers/video/savage/

S390
M:	Martin Schwidefsky <schwidefsky@de.ibm.com>
M:	Heiko Carstens <heiko.carstens@de.ibm.com>
M:	linux390@de.ibm.com
L:	linux-s390@vger.kernel.org
W:	http://www.ibm.com/developerworks/linux/linux390/
S:	Supported
F:	arch/s390/
F:	drivers/s390/
F:	block/partitions/ibm.c
F:	Documentation/s390/
F:	Documentation/DocBook/s390*

S390 NETWORK DRIVERS
M:	Ursula Braun <ursula.braun@de.ibm.com>
M:	Frank Blaschka <blaschka@linux.vnet.ibm.com>
M:	linux390@de.ibm.com
L:	linux-s390@vger.kernel.org
W:	http://www.ibm.com/developerworks/linux/linux390/
S:	Supported
F:	drivers/s390/net/

S390 ZCRYPT DRIVER
M:	Holger Dengler <hd@linux.vnet.ibm.com>
M:	linux390@de.ibm.com
L:	linux-s390@vger.kernel.org
W:	http://www.ibm.com/developerworks/linux/linux390/
S:	Supported
F:	drivers/s390/crypto/

S390 ZFCP DRIVER
M:	Steffen Maier <maier@linux.vnet.ibm.com>
M:	linux390@de.ibm.com
L:	linux-s390@vger.kernel.org
W:	http://www.ibm.com/developerworks/linux/linux390/
S:	Supported
F:	drivers/s390/scsi/zfcp_*

S390 IUCV NETWORK LAYER
M:	Ursula Braun <ursula.braun@de.ibm.com>
M:	linux390@de.ibm.com
L:	linux-s390@vger.kernel.org
W:	http://www.ibm.com/developerworks/linux/linux390/
S:	Supported
F:	drivers/s390/net/*iucv*
F:	include/net/iucv/
F:	net/iucv/

S3C24XX SD/MMC Driver
M:	Ben Dooks <ben-linux@fluff.org>
L:	linux-arm-kernel@lists.infradead.org (moderated for non-subscribers)
S:	Supported
F:	drivers/mmc/host/s3cmci.*

SAA7146 VIDEO4LINUX-2 DRIVER
M:	Michael Hunold <michael@mihu.de>
L:	linux-media@vger.kernel.org
T:	git git://git.kernel.org/pub/scm/linux/kernel/git/mchehab/linux-media.git
W:	http://www.mihu.de/linux/saa7146
S:	Maintained
F:	drivers/media/common/saa7146*
F:	drivers/media/video/*7146*
F:	include/media/*7146*

SAMSUNG LAPTOP DRIVER
M:	Corentin Chary <corentincj@iksaif.net>
L:	platform-driver-x86@vger.kernel.org
S:	Maintained
F:	drivers/platform/x86/samsung-laptop.c

SAMSUNG AUDIO (ASoC) DRIVERS
M:	Sangbeom Kim <sbkim73@samsung.com>
L:	alsa-devel@alsa-project.org (moderated for non-subscribers)
S:	Supported
F:	sound/soc/samsung

SAMSUNG FRAMEBUFFER DRIVER
M:	Jingoo Han <jg1.han@samsung.com>
L:	linux-fbdev@vger.kernel.org
S:	Maintained
F:	drivers/video/s3c-fb.c

SERIAL DRIVERS
M:	Alan Cox <alan@linux.intel.com>
L:	linux-serial@vger.kernel.org
S:	Maintained
F:	drivers/tty/serial

SYNOPSYS DESIGNWARE DMAC DRIVER
M:	Viresh Kumar <viresh.kumar@st.com>
S:	Maintained
F:	include/linux/dw_dmac.h
F:	drivers/dma/dw_dmac_regs.h
F:	drivers/dma/dw_dmac.c

TIMEKEEPING, NTP
M:	John Stultz <johnstul@us.ibm.com>
M:	Thomas Gleixner <tglx@linutronix.de>
T:	git git://git.kernel.org/pub/scm/linux/kernel/git/tip/tip.git timers/core
S:	Supported
F:	include/linux/clocksource.h
F:	include/linux/time.h
F:	include/linux/timex.h
F:	kernel/time/clocksource.c
F:	kernel/time/time*.c
F:	kernel/time/ntp.c
F:	drivers/clocksource

TLG2300 VIDEO4LINUX-2 DRIVER
M:	Huang Shijie <shijie8@gmail.com>
M:	Kang Yong <kangyong@telegent.com>
M:	Zhang Xiaobing <xbzhang@telegent.com>
S:	Supported
F:	drivers/media/video/tlg2300

SC1200 WDT DRIVER
M:	Zwane Mwaikambo <zwane@arm.linux.org.uk>
S:	Maintained
F:	drivers/watchdog/sc1200wdt.c

SCHEDULER
M:	Ingo Molnar <mingo@redhat.com>
M:	Peter Zijlstra <peterz@infradead.org>
T:	git git://git.kernel.org/pub/scm/linux/kernel/git/tip/tip.git sched/core
S:	Maintained
F:	kernel/sched*
F:	include/linux/sched.h

SCORE ARCHITECTURE
M:	Chen Liqin <liqin.chen@sunplusct.com>
M:	Lennox Wu <lennox.wu@gmail.com>
W:	http://www.sunplusct.com
S:	Supported
F:	arch/score/

SCSI CDROM DRIVER
M:	Jens Axboe <axboe@kernel.dk>
L:	linux-scsi@vger.kernel.org
W:	http://www.kernel.dk
S:	Maintained
F:	drivers/scsi/sr*

SCSI RDMA PROTOCOL (SRP) INITIATOR
M:	David Dillow <dillowda@ornl.gov>
L:	linux-rdma@vger.kernel.org
S:	Supported
W:	http://www.openfabrics.org
Q:	http://patchwork.kernel.org/project/linux-rdma/list/
T:	git git://git.kernel.org/pub/scm/linux/kernel/git/dad/srp-initiator.git
F:	drivers/infiniband/ulp/srp/
F:	include/scsi/srp.h

SCSI SG DRIVER
M:	Doug Gilbert <dgilbert@interlog.com>
L:	linux-scsi@vger.kernel.org
W:	http://www.torque.net/sg
S:	Maintained
F:	drivers/scsi/sg.c
F:	include/scsi/sg.h

SCSI SUBSYSTEM
M:	"James E.J. Bottomley" <JBottomley@parallels.com>
L:	linux-scsi@vger.kernel.org
T:	git git://git.kernel.org/pub/scm/linux/kernel/git/jejb/scsi-misc-2.6.git
T:	git git://git.kernel.org/pub/scm/linux/kernel/git/jejb/scsi-rc-fixes-2.6.git
T:	git git://git.kernel.org/pub/scm/linux/kernel/git/jejb/scsi-pending-2.6.git
S:	Maintained
F:	drivers/scsi/
F:	include/scsi/

SCSI TAPE DRIVER
M:	Kai Mäkisara <Kai.Makisara@kolumbus.fi>
L:	linux-scsi@vger.kernel.org
S:	Maintained
F:	Documentation/scsi/st.txt
F:	drivers/scsi/st*

SCTP PROTOCOL
M:	Vlad Yasevich <vyasevich@gmail.com>
M:	Sridhar Samudrala <sri@us.ibm.com>
L:	linux-sctp@vger.kernel.org
W:	http://lksctp.sourceforge.net
S:	Maintained
F:	Documentation/networking/sctp.txt
F:	include/linux/sctp.h
F:	include/net/sctp/
F:	net/sctp/

SCx200 CPU SUPPORT
M:	Jim Cromie <jim.cromie@gmail.com>
S:	Odd Fixes
F:	Documentation/i2c/busses/scx200_acb
F:	arch/x86/platform/scx200/
F:	drivers/watchdog/scx200_wdt.c
F:	drivers/i2c/busses/scx200*
F:	drivers/mtd/maps/scx200_docflash.c
F:	include/linux/scx200.h

SCx200 GPIO DRIVER
M:	Jim Cromie <jim.cromie@gmail.com>
S:	Maintained
F:	drivers/char/scx200_gpio.c
F:	include/linux/scx200_gpio.h

SCx200 HRT CLOCKSOURCE DRIVER
M:	Jim Cromie <jim.cromie@gmail.com>
S:	Maintained
F:	drivers/clocksource/scx200_hrt.c

SDRICOH_CS MMC/SD HOST CONTROLLER INTERFACE DRIVER
M:	Sascha Sommer <saschasommer@freenet.de>
L:	sdricohcs-devel@lists.sourceforge.net (subscribers-only)
S:	Maintained
F:	drivers/mmc/host/sdricoh_cs.c

SECURE DIGITAL HOST CONTROLLER INTERFACE (SDHCI) DRIVER
M:	Chris Ball <cjb@laptop.org>
L:	linux-mmc@vger.kernel.org
T:	git git://git.kernel.org/pub/scm/linux/kernel/git/cjb/mmc.git
S:	Maintained
F:	drivers/mmc/host/sdhci.*
F:	drivers/mmc/host/sdhci-pltfm.[ch]

SECURE DIGITAL HOST CONTROLLER INTERFACE, OPEN FIRMWARE BINDINGS (SDHCI-OF)
M:	Anton Vorontsov <avorontsov@ru.mvista.com>
L:	linuxppc-dev@lists.ozlabs.org
L:	linux-mmc@vger.kernel.org
S:	Maintained
F:	drivers/mmc/host/sdhci-pltfm.[ch]

SECURE DIGITAL HOST CONTROLLER INTERFACE (SDHCI) SAMSUNG DRIVER
M:	Ben Dooks <ben-linux@fluff.org>
L:	linux-mmc@vger.kernel.org
S:	Maintained
F:	drivers/mmc/host/sdhci-s3c.c

SECURE DIGITAL HOST CONTROLLER INTERFACE (SDHCI) ST SPEAR DRIVER
M:	Viresh Kumar <viresh.kumar@st.com>
L:	spear-devel@list.st.com
L:	linux-mmc@vger.kernel.org
S:	Maintained
F:	drivers/mmc/host/sdhci-spear.c

SECURITY SUBSYSTEM
M:	James Morris <james.l.morris@oracle.com>
L:	linux-security-module@vger.kernel.org (suggested Cc:)
T:	git git://git.kernel.org/pub/scm/linux/kernel/git/jmorris/linux-security.git
W:	http://kernsec.org/
S:	Supported
F:	security/

SECURITY CONTACT
M:	Security Officers <security@kernel.org>
S:	Supported

SELINUX SECURITY MODULE
M:	Stephen Smalley <sds@tycho.nsa.gov>
M:	James Morris <james.l.morris@oracle.com>
M:	Eric Paris <eparis@parisplace.org>
L:	selinux@tycho.nsa.gov (subscribers-only, general discussion)
W:	http://selinuxproject.org
T:	git git://git.infradead.org/users/eparis/selinux.git
S:	Supported
F:	include/linux/selinux*
F:	security/selinux/
F:	scripts/selinux/

APPARMOR SECURITY MODULE
M:	John Johansen <john.johansen@canonical.com>
L:	apparmor@lists.ubuntu.com (subscribers-only, general discussion)
W:	apparmor.wiki.kernel.org
T:	git git://git.kernel.org/pub/scm/linux/kernel/git/jj/apparmor-dev.git
S:	Supported
F:	security/apparmor/

SENSABLE PHANTOM
M:	Jiri Slaby <jirislaby@gmail.com>
S:	Maintained
F:	drivers/misc/phantom.c
F:	include/linux/phantom.h

SERIAL ATA (SATA) SUBSYSTEM
M:	Jeff Garzik <jgarzik@pobox.com>
L:	linux-ide@vger.kernel.org
T:	git git://git.kernel.org/pub/scm/linux/kernel/git/jgarzik/libata-dev.git
S:	Supported
F:	drivers/ata/
F:	include/linux/ata.h
F:	include/linux/libata.h

SERVER ENGINES 10Gbps iSCSI - BladeEngine 2 DRIVER
M:	Jayamohan Kallickal <jayamohan.kallickal@emulex.com>
L:	linux-scsi@vger.kernel.org
W:	http://www.emulex.com
S:	Supported
F:	drivers/scsi/be2iscsi/

SERVER ENGINES 10Gbps NIC - BladeEngine 2 DRIVER
M:	Sathya Perla <sathya.perla@emulex.com>
M:	Subbu Seetharaman <subbu.seetharaman@emulex.com>
M:	Ajit Khaparde <ajit.khaparde@emulex.com>
L:	netdev@vger.kernel.org
W:	http://www.emulex.com
S:	Supported
F:	drivers/net/ethernet/emulex/benet/

SFC NETWORK DRIVER
M:	Solarflare linux maintainers <linux-net-drivers@solarflare.com>
M:	Ben Hutchings <bhutchings@solarflare.com>
L:	netdev@vger.kernel.org
S:	Supported
F:	drivers/net/ethernet/sfc/

SGI GRU DRIVER
M:	Jack Steiner <steiner@sgi.com>
S:	Maintained
F:	drivers/misc/sgi-gru/

SGI SN-IA64 (Altix) SERIAL CONSOLE DRIVER
M:	Pat Gefre <pfg@sgi.com>
L:	linux-ia64@vger.kernel.org
S:	Supported
F:	Documentation/ia64/serial.txt
F:	drivers/tty/serial/ioc?_serial.c
F:	include/linux/ioc?.h

SGI VISUAL WORKSTATION 320 AND 540
M:	Andrey Panin <pazke@donpac.ru>
L:	linux-visws-devel@lists.sf.net
W:	http://linux-visws.sf.net
S:	Maintained for 2.6.
F:	Documentation/sgi-visws.txt

SGI XP/XPC/XPNET DRIVER
M:	Robin Holt <holt@sgi.com>
S:	Maintained
F:	drivers/misc/sgi-xp/

SIMPLE FIRMWARE INTERFACE (SFI)
M:	Len Brown <lenb@kernel.org>
L:	sfi-devel@simplefirmware.org
W:	http://simplefirmware.org/
T:	git git://git.kernel.org/pub/scm/linux/kernel/git/lenb/linux-sfi-2.6.git
S:	Supported
F:	arch/x86/platform/sfi/
F:	drivers/sfi/
F:	include/linux/sfi*.h

SIMTEC EB110ATX (Chalice CATS)
P:	Ben Dooks
P:	Vincent Sanders <vince@simtec.co.uk>
M:	Simtec Linux Team <linux@simtec.co.uk>
W:	http://www.simtec.co.uk/products/EB110ATX/
S:	Supported

SIMTEC EB2410ITX (BAST)
P:	Ben Dooks
P:	Vincent Sanders <vince@simtec.co.uk>
M:	Simtec Linux Team <linux@simtec.co.uk>
W:	http://www.simtec.co.uk/products/EB2410ITX/
S:	Supported
F:	arch/arm/mach-s3c2410/mach-bast.c
F:	arch/arm/mach-s3c2410/bast-ide.c
F:	arch/arm/mach-s3c2410/bast-irq.c

TI DAVINCI MACHINE SUPPORT
M:	Sekhar Nori <nsekhar@ti.com>
M:	Kevin Hilman <khilman@ti.com>
L:	davinci-linux-open-source@linux.davincidsp.com (moderated for non-subscribers)
T:	git git://gitorious.org/linux-davinci/linux-davinci.git
Q:	http://patchwork.kernel.org/project/linux-davinci/list/
S:	Supported
F:	arch/arm/mach-davinci
F:	drivers/i2c/busses/i2c-davinci.c

SIS 190 ETHERNET DRIVER
M:	Francois Romieu <romieu@fr.zoreil.com>
L:	netdev@vger.kernel.org
S:	Maintained
F:	drivers/net/ethernet/sis/sis190.c

SIS 900/7016 FAST ETHERNET DRIVER
M:	Daniele Venzano <venza@brownhat.org>
W:	http://www.brownhat.org/sis900.html
L:	netdev@vger.kernel.org
S:	Maintained
F:	drivers/net/ethernet/sis/sis900.*

SIS 96X I2C/SMBUS DRIVER
M:	"Mark M. Hoffman" <mhoffman@lightlink.com>
L:	linux-i2c@vger.kernel.org
S:	Maintained
F:	Documentation/i2c/busses/i2c-sis96x
F:	drivers/i2c/busses/i2c-sis96x.c

SIS FRAMEBUFFER DRIVER
M:	Thomas Winischhofer <thomas@winischhofer.net>
W:	http://www.winischhofer.net/linuxsisvga.shtml
S:	Maintained
F:	Documentation/fb/sisfb.txt
F:	drivers/video/sis/
F:	include/video/sisfb.h

SIS USB2VGA DRIVER
M:	Thomas Winischhofer <thomas@winischhofer.net>
W:	http://www.winischhofer.at/linuxsisusbvga.shtml
S:	Maintained
F:	drivers/usb/misc/sisusbvga/

SLAB ALLOCATOR
M:	Christoph Lameter <cl@linux-foundation.org>
M:	Pekka Enberg <penberg@kernel.org>
M:	Matt Mackall <mpm@selenic.com>
L:	linux-mm@kvack.org
S:	Maintained
F:	include/linux/sl?b*.h
F:	mm/sl?b.c

SLEEPABLE READ-COPY UPDATE (SRCU)
M:	Lai Jiangshan <laijs@cn.fujitsu.com>
M:	"Paul E. McKenney" <paulmck@linux.vnet.ibm.com>
W:	http://www.rdrop.com/users/paulmck/RCU/
S:	Supported
T:	git git://git.kernel.org/pub/scm/linux/kernel/git/paulmck/linux-rcu.git
F:	include/linux/srcu*
F:	kernel/srcu*

SMC91x ETHERNET DRIVER
M:	Nicolas Pitre <nico@fluxnic.net>
S:	Odd Fixes
F:	drivers/net/ethernet/smsc/smc91x.*

SMM665 HARDWARE MONITOR DRIVER
M:	Guenter Roeck <linux@roeck-us.net>
L:	lm-sensors@lm-sensors.org
S:	Maintained
F:	Documentation/hwmon/smm665
F:	drivers/hwmon/smm665.c

SMSC EMC2103 HARDWARE MONITOR DRIVER
M:	Steve Glendinning <steve.glendinning@smsc.com>
L:	lm-sensors@lm-sensors.org
S:	Supported
F:	Documentation/hwmon/emc2103
F:	drivers/hwmon/emc2103.c

SMSC SCH5627 HARDWARE MONITOR DRIVER
M:	Hans de Goede <hdegoede@redhat.com>
L:	lm-sensors@lm-sensors.org
S:	Supported
F:	Documentation/hwmon/sch5627
F:	drivers/hwmon/sch5627.c

SMSC47B397 HARDWARE MONITOR DRIVER
M:	"Mark M. Hoffman" <mhoffman@lightlink.com>
L:	lm-sensors@lm-sensors.org
S:	Maintained
F:	Documentation/hwmon/smsc47b397
F:	drivers/hwmon/smsc47b397.c

SMSC911x ETHERNET DRIVER
M:	Steve Glendinning <steve.glendinning@smsc.com>
L:	netdev@vger.kernel.org
S:	Supported
F:	include/linux/smsc911x.h
F:	drivers/net/ethernet/smsc/smsc911x.*

SMSC9420 PCI ETHERNET DRIVER
M:	Steve Glendinning <steve.glendinning@smsc.com>
L:	netdev@vger.kernel.org
S:	Supported
F:	drivers/net/ethernet/smsc/smsc9420.*

SMSC UFX6000 and UFX7000 USB to VGA DRIVER
M:	Steve Glendinning <steve.glendinning@smsc.com>
L:	linux-fbdev@vger.kernel.org
S:	Supported
F:	drivers/video/smscufx.c

SN-IA64 (Itanium) SUB-PLATFORM
M:	Jes Sorensen <jes@sgi.com>
L:	linux-altix@sgi.com
L:	linux-ia64@vger.kernel.org
W:	http://www.sgi.com/altix
S:	Maintained
F:	arch/ia64/sn/

SOC-CAMERA V4L2 SUBSYSTEM
M:	Guennadi Liakhovetski <g.liakhovetski@gmx.de>
L:	linux-media@vger.kernel.org
T:	git git://git.kernel.org/pub/scm/linux/kernel/git/mchehab/linux-media.git
S:	Maintained
F:	include/media/v4l2*
F:	drivers/media/video/v4l2*

SOEKRIS NET48XX LED SUPPORT
M:	Chris Boot <bootc@bootc.net>
S:	Maintained
F:	drivers/leds/leds-net48xx.c

SOFTWARE RAID (Multiple Disks) SUPPORT
M:	Neil Brown <neilb@suse.de>
L:	linux-raid@vger.kernel.org
S:	Supported
F:	drivers/md/
F:	include/linux/raid/

SONIC NETWORK DRIVER
M:	Thomas Bogendoerfer <tsbogend@alpha.franken.de>
L:	netdev@vger.kernel.org
S:	Maintained
F:	drivers/net/ethernet/natsemi/sonic.*

SONICS SILICON BACKPLANE DRIVER (SSB)
M:	Michael Buesch <m@bues.ch>
L:	netdev@vger.kernel.org
S:	Maintained
F:	drivers/ssb/
F:	include/linux/ssb/

SONY VAIO CONTROL DEVICE DRIVER
M:	Mattia Dongili <malattia@linux.it>
L:	platform-driver-x86@vger.kernel.org
W:	http://www.linux.it/~malattia/wiki/index.php/Sony_drivers
S:	Maintained
F:	Documentation/laptops/sony-laptop.txt
F:	drivers/char/sonypi.c
F:	drivers/platform/x86/sony-laptop.c
F:	include/linux/sony-laptop.h

SONY MEMORYSTICK CARD SUPPORT
M:	Alex Dubov <oakad@yahoo.com>
W:	http://tifmxx.berlios.de/
S:	Maintained
F:	drivers/memstick/host/tifm_ms.c

SOUND
M:	Jaroslav Kysela <perex@perex.cz>
M:	Takashi Iwai <tiwai@suse.de>
L:	alsa-devel@alsa-project.org (moderated for non-subscribers)
W:	http://www.alsa-project.org/
T:	git git://git.kernel.org/pub/scm/linux/kernel/git/tiwai/sound.git
T:	git git://git.alsa-project.org/alsa-kernel.git
S:	Maintained
F:	Documentation/sound/
F:	include/sound/
F:	sound/

SOUND - SOC LAYER / DYNAMIC AUDIO POWER MANAGEMENT (ASoC)
M:	Liam Girdwood <lrg@ti.com>
M:	Mark Brown <broonie@opensource.wolfsonmicro.com>
T:	git git://git.kernel.org/pub/scm/linux/kernel/git/broonie/sound.git
L:	alsa-devel@alsa-project.org (moderated for non-subscribers)
W:	http://alsa-project.org/main/index.php/ASoC
S:	Supported
F:	sound/soc/
F:	include/sound/soc*

SPARC + UltraSPARC (sparc/sparc64)
M:	"David S. Miller" <davem@davemloft.net>
L:	sparclinux@vger.kernel.org
Q:	http://patchwork.ozlabs.org/project/sparclinux/list/
T:	git git://git.kernel.org/pub/scm/linux/kernel/git/davem/sparc.git
T:	git git://git.kernel.org/pub/scm/linux/kernel/git/davem/sparc-next.git
S:	Maintained
F:	arch/sparc/
F:	drivers/sbus/

SPARC SERIAL DRIVERS
M:	"David S. Miller" <davem@davemloft.net>
L:	sparclinux@vger.kernel.org
T:	git git://git.kernel.org/pub/scm/linux/kernel/git/davem/sparc.git
T:	git git://git.kernel.org/pub/scm/linux/kernel/git/davem/sparc-next.git
S:	Maintained
F:	include/linux/sunserialcore.h
F:	drivers/tty/serial/suncore.c
F:	drivers/tty/serial/sunhv.c
F:	drivers/tty/serial/sunsab.c
F:	drivers/tty/serial/sunsab.h
F:	drivers/tty/serial/sunsu.c
F:	drivers/tty/serial/sunzilog.c
F:	drivers/tty/serial/sunzilog.h

SPARSE CHECKER
M:	"Christopher Li" <sparse@chrisli.org>
L:	linux-sparse@vger.kernel.org
W:	https://sparse.wiki.kernel.org/
T:	git git://git.kernel.org/pub/scm/devel/sparse/sparse.git
T:	git git://git.kernel.org/pub/scm/devel/sparse/chrisl/sparse.git
S:	Maintained
F:	include/linux/compiler.h

SPEAR PLATFORM SUPPORT
M:	Viresh Kumar <viresh.kumar@st.com>
M:	Shiraz Hashim <shiraz.hashim@st.com>
L:	spear-devel@list.st.com
L:	linux-arm-kernel@lists.infradead.org (moderated for non-subscribers)
W:	http://www.st.com/spear
S:	Maintained
F:	arch/arm/plat-spear/

SPEAR13XX MACHINE SUPPORT
M:	Viresh Kumar <viresh.kumar@st.com>
M:	Shiraz Hashim <shiraz.hashim@st.com>
L:	spear-devel@list.st.com
L:	linux-arm-kernel@lists.infradead.org (moderated for non-subscribers)
W:	http://www.st.com/spear
S:	Maintained
F:	arch/arm/mach-spear13xx/

SPEAR3XX MACHINE SUPPORT
M:	Viresh Kumar <viresh.kumar@st.com>
M:	Shiraz Hashim <shiraz.hashim@st.com>
L:	spear-devel@list.st.com
L:	linux-arm-kernel@lists.infradead.org (moderated for non-subscribers)
W:	http://www.st.com/spear
S:	Maintained
F:	arch/arm/mach-spear3xx/

SPEAR6XX MACHINE SUPPORT
M:	Rajeev Kumar <rajeev-dlh.kumar@st.com>
M:	Shiraz Hashim <shiraz.hashim@st.com>
M:	Viresh Kumar <viresh.kumar@st.com>
L:	spear-devel@list.st.com
L:	linux-arm-kernel@lists.infradead.org (moderated for non-subscribers)
W:	http://www.st.com/spear
S:	Maintained
F:	arch/arm/mach-spear6xx/

<<<<<<< HEAD
=======
SPEAR CLOCK FRAMEWORK SUPPORT
M:	Viresh Kumar <viresh.kumar@st.com>
L:	spear-devel@list.st.com
L:	linux-arm-kernel@lists.infradead.org (moderated for non-subscribers)
W:	http://www.st.com/spear
S:	Maintained
F:	drivers/clk/spear/

>>>>>>> f8f5701b
SPI SUBSYSTEM
M:	Grant Likely <grant.likely@secretlab.ca>
L:	spi-devel-general@lists.sourceforge.net
Q:	http://patchwork.kernel.org/project/spi-devel-general/list/
T:	git git://git.secretlab.ca/git/linux-2.6.git
S:	Maintained
F:	Documentation/spi/
F:	drivers/spi/
F:	include/linux/spi/

SPIDERNET NETWORK DRIVER for CELL
M:	Ishizaki Kou <kou.ishizaki@toshiba.co.jp>
M:	Jens Osterkamp <jens@de.ibm.com>
L:	netdev@vger.kernel.org
S:	Supported
F:	Documentation/networking/spider_net.txt
F:	drivers/net/ethernet/toshiba/spider_net*

SPU FILE SYSTEM
M:	Jeremy Kerr <jk@ozlabs.org>
L:	linuxppc-dev@lists.ozlabs.org
L:	cbe-oss-dev@lists.ozlabs.org
W:	http://www.ibm.com/developerworks/power/cell/
S:	Supported
F:	Documentation/filesystems/spufs.txt
F:	arch/powerpc/platforms/cell/spufs/

SQUASHFS FILE SYSTEM
M:	Phillip Lougher <phillip@squashfs.org.uk>
L:	squashfs-devel@lists.sourceforge.net (subscribers-only)
W:	http://squashfs.org.uk
S:	Maintained
F:	Documentation/filesystems/squashfs.txt
F:	fs/squashfs/

SRM (Alpha) environment access
M:	Jan-Benedict Glaw <jbglaw@lug-owl.de>
S:	Maintained
F:	arch/alpha/kernel/srm_env.c

STABLE BRANCH
M:	Greg Kroah-Hartman <gregkh@linuxfoundation.org>
L:	stable@vger.kernel.org
S:	Supported

STAGING SUBSYSTEM
M:	Greg Kroah-Hartman <gregkh@linuxfoundation.org>
T:	git git://git.kernel.org/pub/scm/linux/kernel/git/gregkh/staging.git
L:	devel@driverdev.osuosl.org
S:	Supported
F:	drivers/staging/

STAGING - AGERE HERMES II and II.5 WIRELESS DRIVERS
M:	Henk de Groot <pe1dnn@amsat.org>
S:	Odd Fixes
F:	drivers/staging/wlags49_h2/
F:	drivers/staging/wlags49_h25/

STAGING - ASUS OLED
M:	Jakub Schmidtke <sjakub@gmail.com>
S:	Odd Fixes
F:	drivers/staging/asus_oled/

STAGING - COMEDI
M:	Ian Abbott <abbotti@mev.co.uk>
M:	Mori Hess <fmhess@users.sourceforge.net>
S:	Odd Fixes
F:	drivers/staging/comedi/

STAGING - CRYSTAL HD VIDEO DECODER
M:	Naren Sankar <nsankar@broadcom.com>
M:	Jarod Wilson <jarod@wilsonet.com>
M:	Scott Davilla <davilla@4pi.com>
M:	Manu Abraham <abraham.manu@gmail.com>
S:	Odd Fixes
F:	drivers/staging/crystalhd/

STAGING - ECHO CANCELLER
M:	Steve Underwood <steveu@coppice.org>
M:	David Rowe <david@rowetel.com>
S:	Odd Fixes
F:	drivers/staging/echo/

STAGING - ET131X NETWORK DRIVER
M:	Mark Einon <mark.einon@gmail.com>
S:	Odd Fixes
F:	drivers/staging/et131x/

STAGING - FLARION FT1000 DRIVERS
M:	Marek Belisko <marek.belisko@gmail.com>
S:	Odd Fixes
F:	drivers/staging/ft1000/

STAGING - FRONTIER TRANZPORT AND ALPHATRACK
M:	David Täht <d@teklibre.com>
S:	Odd Fixes
F:	drivers/staging/frontier/

STAGING - INDUSTRIAL IO
M:	Jonathan Cameron <jic23@cam.ac.uk>
L:	linux-iio@vger.kernel.org
S:	Odd Fixes
F:	drivers/staging/iio/

STAGING - LIRC (LINUX INFRARED REMOTE CONTROL) DRIVERS
M:	Jarod Wilson <jarod@wilsonet.com>
W:	http://www.lirc.org/
S:	Odd Fixes
F:	drivers/staging/media/lirc/

STAGING - NVIDIA COMPLIANT EMBEDDED CONTROLLER INTERFACE (nvec)
M:	Julian Andres Klode <jak@jak-linux.org>
M:	Marc Dietrich <marvin24@gmx.de>
L:	ac100@lists.launchpad.net (moderated for non-subscribers)
S:	Maintained
F:	drivers/staging/nvec/

STAGING - OLPC SECONDARY DISPLAY CONTROLLER (DCON)
M:	Andres Salomon <dilinger@queued.net>
M:	Chris Ball <cjb@laptop.org>
M:	Jon Nettleton <jon.nettleton@gmail.com>
W:	http://wiki.laptop.org/go/DCON
S:	Odd Fixes
F:	drivers/staging/olpc_dcon/

STAGING - OZMO DEVICES USB OVER WIFI DRIVER
M:	Rupesh Gujare <rgujare@ozmodevices.com>
M:	Chris Kelly <ckelly@ozmodevices.com>
S:	Maintained
F:	drivers/staging/ozwpan/

STAGING - PARALLEL LCD/KEYPAD PANEL DRIVER
M:	Willy Tarreau <willy@meta-x.org>
S:	Odd Fixes
F:	drivers/staging/panel/

STAGING - REALTEK RTL8712U DRIVERS
M:	Larry Finger <Larry.Finger@lwfinger.net>
M:	Florian Schilhabel <florian.c.schilhabel@googlemail.com>.
S:	Odd Fixes
F:	drivers/staging/rtl8712/

STAGING - SILICON MOTION SM7XX FRAME BUFFER DRIVER
M:	Teddy Wang <teddy.wang@siliconmotion.com.cn>
S:	Odd Fixes
F:	drivers/staging/sm7xx/

STAGING - SOFTLOGIC 6x10 MPEG CODEC
M:	Ben Collins <bcollins@bluecherry.net>
S:	Odd Fixes
F:	drivers/staging/media/solo6x10/

STAGING - SPEAKUP CONSOLE SPEECH DRIVER
M:	William Hubbs <w.d.hubbs@gmail.com>
M:	Chris Brannon <chris@the-brannons.com>
M:	Kirk Reiser <kirk@braille.uwo.ca>
M:	Samuel Thibault <samuel.thibault@ens-lyon.org>
L:	speakup@braille.uwo.ca
W:	http://www.linux-speakup.org/
S:	Odd Fixes
F:	drivers/staging/speakup/

STAGING - TI DSP BRIDGE DRIVERS
M:	Omar Ramirez Luna <omar.ramirez@ti.com>
S:	Odd Fixes
F:	drivers/staging/tidspbridge/

STAGING - USB ENE SM/MS CARD READER DRIVER
M:	Al Cho <acho@novell.com>
S:	Odd Fixes
F:	drivers/staging/keucr/

STAGING - VIA VT665X DRIVERS
M:	Forest Bond <forest@alittletooquiet.net>
S:	Odd Fixes
F:	drivers/staging/vt665?/

STAGING - WINBOND IS89C35 WLAN USB DRIVER
M:	Pavel Machek <pavel@ucw.cz>
S:	Odd Fixes
F:	drivers/staging/winbond/

STAGING - XGI Z7,Z9,Z11 PCI DISPLAY DRIVER
M:	Arnaud Patard <arnaud.patard@rtp-net.org>
S:	Odd Fixes
F:	drivers/staging/xgifb/

STARFIRE/DURALAN NETWORK DRIVER
M:	Ion Badulescu <ionut@badula.org>
S:	Odd Fixes
F:	drivers/net/ethernet/adaptec/starfire*

SUN3/3X
M:	Sam Creasey <sammy@sammy.net>
W:	http://sammy.net/sun3/
S:	Maintained
F:	arch/m68k/kernel/*sun3*
F:	arch/m68k/sun3*/
F:	arch/m68k/include/asm/sun3*
F:	drivers/net/ethernet/i825xx/sun3*

SUPERH
M:	Paul Mundt <lethal@linux-sh.org>
L:	linux-sh@vger.kernel.org
W:	http://www.linux-sh.org
Q:	http://patchwork.kernel.org/project/linux-sh/list/
T:	git git://github.com/pmundt/linux-sh.git sh-latest
S:	Supported
F:	Documentation/sh/
F:	arch/sh/
F:	drivers/sh/

SUSPEND TO RAM
M:	Len Brown <len.brown@intel.com>
M:	Pavel Machek <pavel@ucw.cz>
M:	"Rafael J. Wysocki" <rjw@sisk.pl>
L:	linux-pm@vger.kernel.org
S:	Supported
F:	Documentation/power/
F:	arch/x86/kernel/acpi/
F:	drivers/base/power/
F:	kernel/power/
F:	include/linux/suspend.h
F:	include/linux/freezer.h
F:	include/linux/pm.h

SVGA HANDLING
M:	Martin Mares <mj@ucw.cz>
L:	linux-video@atrey.karlin.mff.cuni.cz
S:	Maintained
F:	Documentation/svga.txt
F:	arch/x86/boot/video*

SYSV FILESYSTEM
M:	Christoph Hellwig <hch@infradead.org>
S:	Maintained
F:	Documentation/filesystems/sysv-fs.txt
F:	fs/sysv/
F:	include/linux/sysv_fs.h

TARGET SUBSYSTEM
M:	Nicholas A. Bellinger <nab@linux-iscsi.org>
L:	linux-scsi@vger.kernel.org
L:	target-devel@vger.kernel.org
L:	http://groups.google.com/group/linux-iscsi-target-dev
W:	http://www.linux-iscsi.org
T:	git git://git.kernel.org/pub/scm/linux/kernel/git/nab/lio-core.git master
S:	Supported
F:	drivers/target/
F:	include/target/
F:	Documentation/target/

TASKSTATS STATISTICS INTERFACE
M:	Balbir Singh <bsingharora@gmail.com>
S:	Maintained
F:	Documentation/accounting/taskstats*
F:	include/linux/taskstats*
F:	kernel/taskstats.c

TC CLASSIFIER
M:	Jamal Hadi Salim <jhs@mojatatu.com>
L:	netdev@vger.kernel.org
S:	Maintained
F:	include/linux/pkt_cls.h
F:	include/net/pkt_cls.h
F:	net/sched/

TCP LOW PRIORITY MODULE
M:	"Wong Hoi Sing, Edison" <hswong3i@gmail.com>
M:	"Hung Hing Lun, Mike" <hlhung3i@gmail.com>
W:	http://tcp-lp-mod.sourceforge.net/
S:	Maintained
F:	net/ipv4/tcp_lp.c

TEAM DRIVER
M:	Jiri Pirko <jpirko@redhat.com>
L:	netdev@vger.kernel.org
S:	Supported
F:	drivers/net/team/
F:	include/linux/if_team.h

TEGRA SUPPORT
M:	Colin Cross <ccross@android.com>
M:	Olof Johansson <olof@lixom.net>
M:	Stephen Warren <swarren@wwwdotorg.org>
L:	linux-tegra@vger.kernel.org
Q:	http://patchwork.ozlabs.org/project/linux-tegra/list/
T:	git git://git.kernel.org/pub/scm/linux/kernel/git/swarren/linux-tegra.git
S:	Supported
F:	arch/arm/mach-tegra

TEHUTI ETHERNET DRIVER
M:	Andy Gospodarek <andy@greyhouse.net>
L:	netdev@vger.kernel.org
S:	Supported
F:	drivers/net/ethernet/tehuti/*

Telecom Clock Driver for MCPL0010
M:	Mark Gross <mark.gross@intel.com>
S:	Supported
F:	drivers/char/tlclk.c

TENSILICA XTENSA PORT (xtensa)
M:	Chris Zankel <chris@zankel.net>
S:	Maintained
F:	arch/xtensa/

THINKPAD ACPI EXTRAS DRIVER
M:	Henrique de Moraes Holschuh <ibm-acpi@hmh.eng.br>
L:	ibm-acpi-devel@lists.sourceforge.net
L:	platform-driver-x86@vger.kernel.org
W:	http://ibm-acpi.sourceforge.net
W:	http://thinkwiki.org/wiki/Ibm-acpi
T:	git git://repo.or.cz/linux-2.6/linux-acpi-2.6/ibm-acpi-2.6.git
S:	Maintained
F:	drivers/platform/x86/thinkpad_acpi.c

TI FLASH MEDIA INTERFACE DRIVER
M:	Alex Dubov <oakad@yahoo.com>
S:	Maintained
F:	drivers/misc/tifm*
F:	drivers/mmc/host/tifm_sd.c
F:	include/linux/tifm.h

TI LM49xxx FAMILY ASoC CODEC DRIVERS
M:	M R Swami Reddy <mr.swami.reddy@ti.com>
L:	alsa-devel@alsa-project.org (moderated for non-subscribers)
S:	Maintained
F:	sound/soc/codecs/lm49453*

TI TWL4030 SERIES SOC CODEC DRIVER
M:	Peter Ujfalusi <peter.ujfalusi@ti.com>
L:	alsa-devel@alsa-project.org (moderated for non-subscribers)
S:	Maintained
F:	sound/soc/codecs/twl4030*

TI WILINK WIRELESS DRIVERS
M:	Luciano Coelho <coelho@ti.com>
L:	linux-wireless@vger.kernel.org
W:	http://wireless.kernel.org/en/users/Drivers/wl12xx
W:	http://wireless.kernel.org/en/users/Drivers/wl1251
T:	git git://git.kernel.org/pub/scm/linux/kernel/git/luca/wl12xx.git
S:	Maintained
F:	drivers/net/wireless/ti/
F:	include/linux/wl12xx.h

TIPC NETWORK LAYER
M:	Jon Maloy <jon.maloy@ericsson.com>
M:	Allan Stephens <allan.stephens@windriver.com>
L:	netdev@vger.kernel.org (core kernel code)
L:	tipc-discussion@lists.sourceforge.net (user apps, general discussion)
W:	http://tipc.sourceforge.net/
S:	Maintained
F:	include/linux/tipc*.h
F:	net/tipc/

TILE ARCHITECTURE
M:	Chris Metcalf <cmetcalf@tilera.com>
W:	http://www.tilera.com/scm/
S:	Supported
F:	arch/tile/
F:	drivers/tty/hvc/hvc_tile.c
F:	drivers/net/ethernet/tile/
F:	drivers/edac/tile_edac.c

TLAN NETWORK DRIVER
M:	Samuel Chessman <chessman@tux.org>
L:	tlan-devel@lists.sourceforge.net (subscribers-only)
W:	http://sourceforge.net/projects/tlan/
S:	Maintained
F:	Documentation/networking/tlan.txt
F:	drivers/net/ethernet/ti/tlan.*

TOMOYO SECURITY MODULE
M:	Kentaro Takeda <takedakn@nttdata.co.jp>
M:	Tetsuo Handa <penguin-kernel@I-love.SAKURA.ne.jp>
L:	tomoyo-dev-en@lists.sourceforge.jp (subscribers-only, for developers in English)
L:	tomoyo-users-en@lists.sourceforge.jp (subscribers-only, for users in English)
L:	tomoyo-dev@lists.sourceforge.jp (subscribers-only, for developers in Japanese)
L:	tomoyo-users@lists.sourceforge.jp (subscribers-only, for users in Japanese)
W:	http://tomoyo.sourceforge.jp/
T:	quilt http://svn.sourceforge.jp/svnroot/tomoyo/trunk/2.5.x/tomoyo-lsm/patches/
S:	Maintained
F:	security/tomoyo/

TOPSTAR LAPTOP EXTRAS DRIVER
M:	Herton Ronaldo Krzesinski <herton@canonical.com>
L:	platform-driver-x86@vger.kernel.org
S:	Maintained
F:	drivers/platform/x86/topstar-laptop.c

TOSHIBA ACPI EXTRAS DRIVER
L:	platform-driver-x86@vger.kernel.org
S:	Orphan
F:	drivers/platform/x86/toshiba_acpi.c

TOSHIBA SMM DRIVER
M:	Jonathan Buzzard <jonathan@buzzard.org.uk>
L:	tlinux-users@tce.toshiba-dme.co.jp
W:	http://www.buzzard.org.uk/toshiba/
S:	Maintained
F:	drivers/char/toshiba.c
F:	include/linux/toshiba.h

TMIO MMC DRIVER
M:	Guennadi Liakhovetski <g.liakhovetski@gmx.de>
M:	Ian Molton <ian@mnementh.co.uk>
L:	linux-mmc@vger.kernel.org
S:	Maintained
F:	drivers/mmc/host/tmio_mmc*
F:	drivers/mmc/host/sh_mobile_sdhi.c
F:	include/linux/mmc/tmio.h
F:	include/linux/mmc/sh_mobile_sdhi.h

TMPFS (SHMEM FILESYSTEM)
M:	Hugh Dickins <hughd@google.com>
L:	linux-mm@kvack.org
S:	Maintained
F:	include/linux/shmem_fs.h
F:	mm/shmem.c

TPM DEVICE DRIVER
M:	Debora Velarde <debora@linux.vnet.ibm.com>
M:	Rajiv Andrade <srajiv@linux.vnet.ibm.com>
W:	http://tpmdd.sourceforge.net
M:	Marcel Selhorst <m.selhorst@sirrix.com>
W:	http://www.sirrix.com
L:	tpmdd-devel@lists.sourceforge.net (moderated for non-subscribers)
S:	Maintained
F:	drivers/char/tpm/

TRACING
M:	Steven Rostedt <rostedt@goodmis.org>
M:	Frederic Weisbecker <fweisbec@gmail.com>
M:	Ingo Molnar <mingo@redhat.com>
T:	git git://git.kernel.org/pub/scm/linux/kernel/git/tip/tip.git perf/core
S:	Maintained
F:	Documentation/trace/ftrace.txt
F:	arch/*/*/*/ftrace.h
F:	arch/*/kernel/ftrace.c
F:	include/*/ftrace.h
F:	include/linux/trace*.h
F:	include/trace/
F:	kernel/trace/

TRIVIAL PATCHES
M:	Jiri Kosina <trivial@kernel.org>
T:	git git://git.kernel.org/pub/scm/linux/kernel/git/jikos/trivial.git
S:	Maintained
K:	^Subject:.*(?i)trivial

TTY LAYER
M:	Greg Kroah-Hartman <gregkh@linuxfoundation.org>
S:	Supported
T:	git git://git.kernel.org/pub/scm/linux/kernel/git/gregkh/tty.git
F:	drivers/tty/
F:	drivers/tty/serial/serial_core.c
F:	include/linux/serial_core.h
F:	include/linux/serial.h
F:	include/linux/tty.h

TULIP NETWORK DRIVERS
M:	Grant Grundler <grundler@parisc-linux.org>
L:	netdev@vger.kernel.org
S:	Maintained
F:	drivers/net/ethernet/dec/tulip/

TUN/TAP driver
M:	Maxim Krasnyansky <maxk@qualcomm.com>
L:	vtun@office.satix.net
W:	http://vtun.sourceforge.net/tun
S:	Maintained
F:	Documentation/networking/tuntap.txt
F:	arch/um/os-Linux/drivers/

TURBOCHANNEL SUBSYSTEM
M:	"Maciej W. Rozycki" <macro@linux-mips.org>
S:	Maintained
F:	drivers/tc/
F:	include/linux/tc.h

U14-34F SCSI DRIVER
M:	Dario Ballabio <ballabio_dario@emc.com>
L:	linux-scsi@vger.kernel.org
S:	Maintained
F:	drivers/scsi/u14-34f.c

UBI FILE SYSTEM (UBIFS)
M:	Artem Bityutskiy <dedekind1@gmail.com>
M:	Adrian Hunter <adrian.hunter@intel.com>
L:	linux-mtd@lists.infradead.org
T:	git git://git.infradead.org/ubifs-2.6.git
W:	http://www.linux-mtd.infradead.org/doc/ubifs.html
S:	Maintained
F:	Documentation/filesystems/ubifs.txt
F:	fs/ubifs/

UCLINUX (AND M68KNOMMU)
M:	Greg Ungerer <gerg@uclinux.org>
W:	http://www.uclinux.org/
L:	uclinux-dev@uclinux.org  (subscribers-only)
S:	Maintained
F:	arch/m68k/*/*_no.*
F:	arch/m68k/include/asm/*_no.*

UCLINUX FOR RENESAS H8/300 (H8300)
M:	Yoshinori Sato <ysato@users.sourceforge.jp>
W:	http://uclinux-h8.sourceforge.jp/
S:	Supported
F:	arch/h8300/
F:	drivers/ide/ide-h8300.c
F:	drivers/net/ethernet/8390/ne-h8300.c

UDF FILESYSTEM
M:	Jan Kara <jack@suse.cz>
S:	Maintained
F:	Documentation/filesystems/udf.txt
F:	fs/udf/

UFS FILESYSTEM
M:	Evgeniy Dushistov <dushistov@mail.ru>
S:	Maintained
F:	Documentation/filesystems/ufs.txt
F:	fs/ufs/

ULTRA-WIDEBAND (UWB) SUBSYSTEM:
L:	linux-usb@vger.kernel.org
S:	Orphan
F:	drivers/uwb/
F:	include/linux/uwb.h
F:	include/linux/uwb/

UNICORE32 ARCHITECTURE:
M:	Guan Xuetao <gxt@mprc.pku.edu.cn>
W:	http://mprc.pku.edu.cn/~guanxuetao/linux
S:	Maintained
T:	git git://git.kernel.org/pub/scm/linux/kernel/git/epip/linux-2.6-unicore32.git
F:	arch/unicore32/

UNIFDEF
M:	Tony Finch <dot@dotat.at>
W:	http://dotat.at/prog/unifdef
S:	Maintained
F:	scripts/unifdef.c

UNIFORM CDROM DRIVER
M:	Jens Axboe <axboe@kernel.dk>
W:	http://www.kernel.dk
S:	Maintained
F:	Documentation/cdrom/
F:	drivers/cdrom/cdrom.c
F:	include/linux/cdrom.h

UNIVERSAL FLASH STORAGE HOST CONTROLLER DRIVER
M:	Vinayak Holikatti <vinholikatti@gmail.com>
M:	Santosh Y <santoshsy@gmail.com>
L:	linux-scsi@vger.kernel.org
S:	Supported
F:	Documentation/scsi/ufs.txt
F:	drivers/scsi/ufs/

UNSORTED BLOCK IMAGES (UBI)
M:	Artem Bityutskiy <dedekind1@gmail.com>
W:	http://www.linux-mtd.infradead.org/
L:	linux-mtd@lists.infradead.org
T:	git git://git.infradead.org/ubi-2.6.git
S:	Maintained
F:	drivers/mtd/ubi/
F:	include/linux/mtd/ubi.h
F:	include/mtd/ubi-user.h

USB ACM DRIVER
M:	Oliver Neukum <oliver@neukum.name>
L:	linux-usb@vger.kernel.org
S:	Maintained
F:	Documentation/usb/acm.txt
F:	drivers/usb/class/cdc-acm.*

USB ATTACHED SCSI
M:	Matthew Wilcox <willy@linux.intel.com>
M:	Sarah Sharp <sarah.a.sharp@linux.intel.com>
L:	linux-usb@vger.kernel.org
L:	linux-scsi@vger.kernel.org
S:	Supported
F:	drivers/usb/storage/uas.c

USB BLOCK DRIVER (UB ub)
M:	Pete Zaitcev <zaitcev@redhat.com>
L:	linux-usb@vger.kernel.org
S:	Supported
F:	drivers/block/ub.c

USB CDC ETHERNET DRIVER
M:	Oliver Neukum <oliver@neukum.name>
L:	linux-usb@vger.kernel.org
S:	Maintained
F:	drivers/net/usb/cdc_*.c
F:	include/linux/usb/cdc.h

USB CYPRESS C67X00 DRIVER
M:	Peter Korsgaard <jacmet@sunsite.dk>
L:	linux-usb@vger.kernel.org
S:	Maintained
F:	drivers/usb/c67x00/

USB DAVICOM DM9601 DRIVER
M:	Peter Korsgaard <jacmet@sunsite.dk>
L:	netdev@vger.kernel.org
W:	http://www.linux-usb.org/usbnet
S:	Maintained
F:	drivers/net/usb/dm9601.c

USB DIAMOND RIO500 DRIVER
M:	Cesar Miquel <miquel@df.uba.ar>
L:	rio500-users@lists.sourceforge.net
W:	http://rio500.sourceforge.net
S:	Maintained
F:	drivers/usb/misc/rio500*

USB EHCI DRIVER
M:	Alan Stern <stern@rowland.harvard.edu>
L:	linux-usb@vger.kernel.org
S:	Maintained
F:	Documentation/usb/ehci.txt
F:	drivers/usb/host/ehci*

USB ET61X[12]51 DRIVER
M:	Luca Risolia <luca.risolia@studio.unibo.it>
L:	linux-usb@vger.kernel.org
L:	linux-media@vger.kernel.org
T:	git git://git.kernel.org/pub/scm/linux/kernel/git/mchehab/linux-media.git
W:	http://www.linux-projects.org
S:	Maintained
F:	drivers/media/video/et61x251/

USB GADGET/PERIPHERAL SUBSYSTEM
M:	Felipe Balbi <balbi@ti.com>
L:	linux-usb@vger.kernel.org
W:	http://www.linux-usb.org/gadget
T:	git git://git.kernel.org/pub/scm/linux/kernel/git/balbi/usb.git
S:	Maintained
F:	drivers/usb/gadget/
F:	include/linux/usb/gadget*

USB HID/HIDBP DRIVERS (USB KEYBOARDS, MICE, REMOTE CONTROLS, ...)
M:	Jiri Kosina <jkosina@suse.cz>
L:	linux-usb@vger.kernel.org
T:	git git://git.kernel.org/pub/scm/linux/kernel/git/jikos/hid.git
S:	Maintained
F:	Documentation/hid/hiddev.txt
F:	drivers/hid/usbhid/

USB/IP DRIVERS
M:	Matt Mooney <mfm@muteddisk.com>
L:	linux-usb@vger.kernel.org
S:	Maintained
F:	drivers/staging/usbip/

USB ISP116X DRIVER
M:	Olav Kongas <ok@artecdesign.ee>
L:	linux-usb@vger.kernel.org
S:	Maintained
F:	drivers/usb/host/isp116x*
F:	include/linux/usb/isp116x.h

USB KAWASAKI LSI DRIVER
M:	Oliver Neukum <oliver@neukum.name>
L:	linux-usb@vger.kernel.org
S:	Maintained
F:	drivers/usb/serial/kl5kusb105.*

USB MASS STORAGE DRIVER
M:	Matthew Dharm <mdharm-usb@one-eyed-alien.net>
L:	linux-usb@vger.kernel.org
L:	usb-storage@lists.one-eyed-alien.net
S:	Maintained
W:	http://www.one-eyed-alien.net/~mdharm/linux-usb/
F:	drivers/usb/storage/

USB MIDI DRIVER
M:	Clemens Ladisch <clemens@ladisch.de>
L:	alsa-devel@alsa-project.org (moderated for non-subscribers)
T:	git git://git.alsa-project.org/alsa-kernel.git
S:	Maintained
F:	sound/usb/midi.*

USB OHCI DRIVER
M:	Alan Stern <stern@rowland.harvard.edu>
L:	linux-usb@vger.kernel.org
S:	Maintained
F:	Documentation/usb/ohci.txt
F:	drivers/usb/host/ohci*

USB OPTION-CARD DRIVER
M:	Matthias Urlichs <smurf@smurf.noris.de>
L:	linux-usb@vger.kernel.org
S:	Maintained
F:	drivers/usb/serial/option.c

USB PEGASUS DRIVER
M:	Petko Manolov <petkan@users.sourceforge.net>
L:	linux-usb@vger.kernel.org
L:	netdev@vger.kernel.org
W:	http://pegasus2.sourceforge.net/
S:	Maintained
F:	drivers/net/usb/pegasus.*

USB PHY LAYER
M:	Felipe Balbi <balbi@ti.com>
L:	linux-usb@vger.kernel.org
T:	git git://git.kernel.org/pub/scm/linux/kernel/git/balbi/usb.git
S:	Maintained
F:	drivers/usb/phy/
F:	drivers/usb/otg/

USB PRINTER DRIVER (usblp)
M:	Pete Zaitcev <zaitcev@redhat.com>
L:	linux-usb@vger.kernel.org
S:	Supported
F:	drivers/usb/class/usblp.c

USB RTL8150 DRIVER
M:	Petko Manolov <petkan@users.sourceforge.net>
L:	linux-usb@vger.kernel.org
L:	netdev@vger.kernel.org
W:	http://pegasus2.sourceforge.net/
S:	Maintained
F:	drivers/net/usb/rtl8150.c

USB SERIAL BELKIN F5U103 DRIVER
M:	William Greathouse <wgreathouse@smva.com>
L:	linux-usb@vger.kernel.org
S:	Maintained
F:	drivers/usb/serial/belkin_sa.*

USB SERIAL CYPRESS M8 DRIVER
M:	Lonnie Mendez <dignome@gmail.com>
L:	linux-usb@vger.kernel.org
S:	Maintained
W:	http://geocities.com/i0xox0i
W:	http://firstlight.net/cvs
F:	drivers/usb/serial/cypress_m8.*

USB SERIAL CYBERJACK DRIVER
M:	Matthias Bruestle and Harald Welte <support@reiner-sct.com>
W:	http://www.reiner-sct.de/support/treiber_cyberjack.php
S:	Maintained
F:	drivers/usb/serial/cyberjack.c

USB SERIAL DIGI ACCELEPORT DRIVER
M:	Peter Berger <pberger@brimson.com>
M:	Al Borchers <alborchers@steinerpoint.com>
L:	linux-usb@vger.kernel.org
S:	Maintained
F:	drivers/usb/serial/digi_acceleport.c

USB SERIAL DRIVER
M:	Greg Kroah-Hartman <gregkh@linuxfoundation.org>
L:	linux-usb@vger.kernel.org
S:	Supported
F:	Documentation/usb/usb-serial.txt
F:	drivers/usb/serial/generic.c
F:	drivers/usb/serial/usb-serial.c
F:	include/linux/usb/serial.h

USB SERIAL EMPEG EMPEG-CAR MARK I/II DRIVER
M:	Gary Brubaker <xavyer@ix.netcom.com>
L:	linux-usb@vger.kernel.org
S:	Maintained
F:	drivers/usb/serial/empeg.c

USB SERIAL KEYSPAN DRIVER
M:	Greg Kroah-Hartman <gregkh@linuxfoundation.org>
L:	linux-usb@vger.kernel.org
S:	Maintained
F:	drivers/usb/serial/*keyspan*

USB SERIAL WHITEHEAT DRIVER
M:	Support Department <support@connecttech.com>
L:	linux-usb@vger.kernel.org
W:	http://www.connecttech.com
S:	Supported
F:	drivers/usb/serial/whiteheat*

USB SMSC95XX ETHERNET DRIVER
M:	Steve Glendinning <steve.glendinning@smsc.com>
L:	netdev@vger.kernel.org
S:	Supported
F:	drivers/net/usb/smsc95xx.*

USB SN9C1xx DRIVER
M:	Luca Risolia <luca.risolia@studio.unibo.it>
L:	linux-usb@vger.kernel.org
L:	linux-media@vger.kernel.org
T:	git git://git.kernel.org/pub/scm/linux/kernel/git/mchehab/linux-media.git
W:	http://www.linux-projects.org
S:	Maintained
F:	Documentation/video4linux/sn9c102.txt
F:	drivers/media/video/sn9c102/

USB SUBSYSTEM
M:	Greg Kroah-Hartman <gregkh@linuxfoundation.org>
L:	linux-usb@vger.kernel.org
W:	http://www.linux-usb.org
T:	git git://git.kernel.org/pub/scm/linux/kernel/git/gregkh/usb.git
S:	Supported
F:	Documentation/usb/
F:	drivers/net/usb/
F:	drivers/usb/
F:	include/linux/usb.h
F:	include/linux/usb/

USB UHCI DRIVER
M:	Alan Stern <stern@rowland.harvard.edu>
L:	linux-usb@vger.kernel.org
S:	Maintained
F:	drivers/usb/host/uhci*

USB "USBNET" DRIVER FRAMEWORK
M:	Oliver Neukum <oneukum@suse.de>
L:	netdev@vger.kernel.org
W:	http://www.linux-usb.org/usbnet
S:	Maintained
F:	drivers/net/usb/usbnet.c
F:	include/linux/usb/usbnet.h

USB VIDEO CLASS
M:	Laurent Pinchart <laurent.pinchart@ideasonboard.com>
L:	linux-uvc-devel@lists.sourceforge.net (subscribers-only)
L:	linux-media@vger.kernel.org
T:	git git://git.kernel.org/pub/scm/linux/kernel/git/mchehab/linux-media.git
W:	http://www.ideasonboard.org/uvc/
S:	Maintained
F:	drivers/media/video/uvc/

USB W996[87]CF DRIVER
M:	Luca Risolia <luca.risolia@studio.unibo.it>
L:	linux-usb@vger.kernel.org
L:	linux-media@vger.kernel.org
T:	git git://git.kernel.org/pub/scm/linux/kernel/git/mchehab/linux-media.git
W:	http://www.linux-projects.org
S:	Maintained
F:	Documentation/video4linux/w9968cf.txt
F:	drivers/media/video/w996*

USB WIRELESS RNDIS DRIVER (rndis_wlan)
M:	Jussi Kivilinna <jussi.kivilinna@mbnet.fi>
L:	linux-wireless@vger.kernel.org
S:	Maintained
F:	drivers/net/wireless/rndis_wlan.c

USB XHCI DRIVER
M:	Sarah Sharp <sarah.a.sharp@linux.intel.com>
L:	linux-usb@vger.kernel.org
S:	Supported
F:	drivers/usb/host/xhci*
F:	drivers/usb/host/pci-quirks*

USB ZD1201 DRIVER
L:	linux-wireless@vger.kernel.org
W:	http://linux-lc100020.sourceforge.net
S:	Orphan
F:	drivers/net/wireless/zd1201.*

USB ZR364XX DRIVER
M:	Antoine Jacquet <royale@zerezo.com>
L:	linux-usb@vger.kernel.org
L:	linux-media@vger.kernel.org
T:	git git://git.kernel.org/pub/scm/linux/kernel/git/mchehab/linux-media.git
W:	http://royale.zerezo.com/zr364xx/
S:	Maintained
F:	Documentation/video4linux/zr364xx.txt
F:	drivers/media/video/zr364xx.c

USER-MODE LINUX (UML)
M:	Jeff Dike <jdike@addtoit.com>
M:	Richard Weinberger <richard@nod.at>
L:	user-mode-linux-devel@lists.sourceforge.net
L:	user-mode-linux-user@lists.sourceforge.net
W:	http://user-mode-linux.sourceforge.net
S:	Maintained
F:	Documentation/virtual/uml/
F:	arch/um/
F:	fs/hostfs/
F:	fs/hppfs/

USERSPACE I/O (UIO)
M:	"Hans J. Koch" <hjk@hansjkoch.de>
M:	Greg Kroah-Hartman <gregkh@linuxfoundation.org>
S:	Maintained
F:	Documentation/DocBook/uio-howto.tmpl
F:	drivers/uio/
F:	include/linux/uio*.h

UTIL-LINUX-NG PACKAGE
M:	Karel Zak <kzak@redhat.com>
L:	util-linux-ng@vger.kernel.org
W:	http://kernel.org/~kzak/util-linux-ng/
T:	git git://git.kernel.org/pub/scm/utils/util-linux-ng/util-linux-ng.git
S:	Maintained

UVESAFB DRIVER
M:	Michal Januszewski <spock@gentoo.org>
L:	linux-fbdev@vger.kernel.org
W:	http://dev.gentoo.org/~spock/projects/uvesafb/
S:	Maintained
F:	Documentation/fb/uvesafb.txt
F:	drivers/video/uvesafb.*

VFAT/FAT/MSDOS FILESYSTEM
M:	OGAWA Hirofumi <hirofumi@mail.parknet.co.jp>
S:	Maintained
F:	Documentation/filesystems/vfat.txt
F:	fs/fat/

VIDEOBUF2 FRAMEWORK
M:	Pawel Osciak <pawel@osciak.com>
M:	Marek Szyprowski <m.szyprowski@samsung.com>
M:	Kyungmin Park <kyungmin.park@samsung.com>
L:	linux-media@vger.kernel.org
S:	Maintained
F:	drivers/media/video/videobuf2-*
F:	include/media/videobuf2-*

VIRTIO CONSOLE DRIVER
M:	Amit Shah <amit.shah@redhat.com>
L:	virtualization@lists.linux-foundation.org
S:	Maintained
F:	drivers/char/virtio_console.c
F:	include/linux/virtio_console.h

VIRTIO CORE, NET AND BLOCK DRIVERS
M:	Rusty Russell <rusty@rustcorp.com.au>
M:	"Michael S. Tsirkin" <mst@redhat.com>
L:	virtualization@lists.linux-foundation.org
S:	Maintained
F:	drivers/virtio/
F:	drivers/net/virtio_net.c
F:	drivers/block/virtio_blk.c
F:	include/linux/virtio_*.h

VIRTIO HOST (VHOST)
M:	"Michael S. Tsirkin" <mst@redhat.com>
L:	kvm@vger.kernel.org
L:	virtualization@lists.linux-foundation.org
L:	netdev@vger.kernel.org
S:	Maintained
F:	drivers/vhost/
F:	include/linux/vhost.h

VIA RHINE NETWORK DRIVER
M:	Roger Luethi <rl@hellgate.ch>
S:	Maintained
F:	drivers/net/ethernet/via/via-rhine.c

VIAPRO SMBUS DRIVER
M:	Jean Delvare <khali@linux-fr.org>
L:	linux-i2c@vger.kernel.org
S:	Maintained
F:	Documentation/i2c/busses/i2c-viapro
F:	drivers/i2c/busses/i2c-viapro.c

VIA SD/MMC CARD CONTROLLER DRIVER
M:	Bruce Chang <brucechang@via.com.tw>
M:	Harald Welte <HaraldWelte@viatech.com>
S:	Maintained
F:	drivers/mmc/host/via-sdmmc.c

VIA UNICHROME(PRO)/CHROME9 FRAMEBUFFER DRIVER
M:	Florian Tobias Schandinat <FlorianSchandinat@gmx.de>
L:	linux-fbdev@vger.kernel.org
S:	Maintained
F:	include/linux/via-core.h
F:	include/linux/via-gpio.h
F:	include/linux/via_i2c.h
F:	drivers/video/via/

VIA VELOCITY NETWORK DRIVER
M:	Francois Romieu <romieu@fr.zoreil.com>
L:	netdev@vger.kernel.org
S:	Maintained
F:	drivers/net/ethernet/via/via-velocity.*

VLAN (802.1Q)
M:	Patrick McHardy <kaber@trash.net>
L:	netdev@vger.kernel.org
S:	Maintained
F:	drivers/net/macvlan.c
F:	include/linux/if_*vlan.h
F:	net/8021q/

VLYNQ BUS
M:	Florian Fainelli <florian@openwrt.org>
L:	openwrt-devel@lists.openwrt.org (subscribers-only)
S:	Maintained
F:	drivers/vlynq/vlynq.c
F:	include/linux/vlynq.h

VME SUBSYSTEM
M:	Martyn Welch <martyn.welch@ge.com>
M:	Manohar Vanga <manohar.vanga@cern.ch>
M:	Greg Kroah-Hartman <gregkh@linuxfoundation.org>
L:	devel@driverdev.osuosl.org
S:	Maintained
T:	git git://git.kernel.org/pub/scm/linux/kernel/git/gregkh/driver-core.git
F:	Documentation/vme_api.txt
F:	drivers/staging/vme/
F:	drivers/vme/
F:	include/linux/vme*

VMWARE VMXNET3 ETHERNET DRIVER
M:	Shreyas Bhatewara <sbhatewara@vmware.com>
M:	"VMware, Inc." <pv-drivers@vmware.com>
L:	netdev@vger.kernel.org
S:	Maintained
F:	drivers/net/vmxnet3/

VMware PVSCSI driver
M:	Arvind Kumar <arvindkumar@vmware.com>
M:	VMware PV-Drivers <pv-drivers@vmware.com>
L:	linux-scsi@vger.kernel.org
S:	Maintained
F:	drivers/scsi/vmw_pvscsi.c
F:	drivers/scsi/vmw_pvscsi.h

VOLTAGE AND CURRENT REGULATOR FRAMEWORK
M:	Liam Girdwood <lrg@ti.com>
M:	Mark Brown <broonie@opensource.wolfsonmicro.com>
W:	http://opensource.wolfsonmicro.com/node/15
W:	http://www.slimlogic.co.uk/?p=48
T:	git git://git.kernel.org/pub/scm/linux/kernel/git/lrg/regulator.git
S:	Supported
F:	drivers/regulator/
F:	include/linux/regulator/

VT1211 HARDWARE MONITOR DRIVER
M:	Juerg Haefliger <juergh@gmail.com>
L:	lm-sensors@lm-sensors.org
S:	Maintained
F:	Documentation/hwmon/vt1211
F:	drivers/hwmon/vt1211.c

VT8231 HARDWARE MONITOR DRIVER
M:	Roger Lucas <vt8231@hiddenengine.co.uk>
L:	lm-sensors@lm-sensors.org
S:	Maintained
F:	drivers/hwmon/vt8231.c

VUB300 USB to SDIO/SD/MMC bridge chip
M:	Tony Olech <tony.olech@elandigitalsystems.com>
L:	linux-mmc@vger.kernel.org
L:	linux-usb@vger.kernel.org
S:	Supported
F:	drivers/mmc/host/vub300.c

W1 DALLAS'S 1-WIRE BUS
M:	Evgeniy Polyakov <zbr@ioremap.net>
S:	Maintained
F:	Documentation/w1/
F:	drivers/w1/

W83791D HARDWARE MONITORING DRIVER
M:	Marc Hulsman <m.hulsman@tudelft.nl>
L:	lm-sensors@lm-sensors.org
S:	Maintained
F:	Documentation/hwmon/w83791d
F:	drivers/hwmon/w83791d.c

W83793 HARDWARE MONITORING DRIVER
M:	Rudolf Marek <r.marek@assembler.cz>
L:	lm-sensors@lm-sensors.org
S:	Maintained
F:	Documentation/hwmon/w83793
F:	drivers/hwmon/w83793.c

W83795 HARDWARE MONITORING DRIVER
M:	Jean Delvare <khali@linux-fr.org>
L:	lm-sensors@lm-sensors.org
S:	Maintained
F:	drivers/hwmon/w83795.c

W83L51xD SD/MMC CARD INTERFACE DRIVER
M:	Pierre Ossman <pierre@ossman.eu>
S:	Maintained
F:	drivers/mmc/host/wbsd.*

WATCHDOG DEVICE DRIVERS
M:	Wim Van Sebroeck <wim@iguana.be>
L:	linux-watchdog@vger.kernel.org
W:	http://www.linux-watchdog.org/
T:	git git://www.linux-watchdog.org/linux-watchdog.git
S:	Maintained
F:	Documentation/watchdog/
F:	drivers/watchdog/
F:	include/linux/watchdog.h

WD7000 SCSI DRIVER
M:	Miroslav Zagorac <zaga@fly.cc.fer.hr>
L:	linux-scsi@vger.kernel.org
S:	Maintained
F:	drivers/scsi/wd7000.c

WIIMOTE HID DRIVER
M:	David Herrmann <dh.herrmann@googlemail.com>
L:	linux-input@vger.kernel.org
S:	Maintained
F:	drivers/hid/hid-wiimote*

WINBOND CIR DRIVER
M:	David Härdeman <david@hardeman.nu>
S:	Maintained
F:	drivers/media/rc/winbond-cir.c

WIMAX STACK
M:	Inaky Perez-Gonzalez <inaky.perez-gonzalez@intel.com>
M:	linux-wimax@intel.com
L:	wimax@linuxwimax.org
S:	Supported
W:	http://linuxwimax.org
F:	Documentation/wimax/README.wimax
F:	include/linux/wimax.h
F:	include/linux/wimax/debug.h
F:	include/net/wimax.h
F:	net/wimax/

WISTRON LAPTOP BUTTON DRIVER
M:	Miloslav Trmac <mitr@volny.cz>
S:	Maintained
F:	drivers/input/misc/wistron_btns.c

WL3501 WIRELESS PCMCIA CARD DRIVER
M:	Arnaldo Carvalho de Melo <acme@ghostprotocols.net>
L:	linux-wireless@vger.kernel.org
W:	http://oops.ghostprotocols.net:81/blog
S:	Maintained
F:	drivers/net/wireless/wl3501*

WM97XX TOUCHSCREEN DRIVERS
M:	Mark Brown <broonie@opensource.wolfsonmicro.com>
M:	Liam Girdwood <lrg@slimlogic.co.uk>
L:	linux-input@vger.kernel.org
T:	git git://opensource.wolfsonmicro.com/linux-2.6-touch
W:	http://opensource.wolfsonmicro.com/node/7
S:	Supported
F:	drivers/input/touchscreen/*wm97*
F:	include/linux/wm97xx.h

WOLFSON MICROELECTRONICS DRIVERS
M:	Mark Brown <broonie@opensource.wolfsonmicro.com>
L:	patches@opensource.wolfsonmicro.com
T:	git git://opensource.wolfsonmicro.com/linux-2.6-asoc
T:	git git://opensource.wolfsonmicro.com/linux-2.6-audioplus
W:	http://opensource.wolfsonmicro.com/content/linux-drivers-wolfson-devices
S:	Supported
F:	Documentation/hwmon/wm83??
F:	arch/arm/mach-s3c64xx/mach-crag6410*
F:	drivers/leds/leds-wm83*.c
F:	drivers/hwmon/wm83??-hwmon.c
F:	drivers/input/misc/wm831x-on.c
F:	drivers/input/touchscreen/wm831x-ts.c
F:	drivers/input/touchscreen/wm97*.c
F:	drivers/mfd/wm8*.c
F:	drivers/power/wm83*.c
F:	drivers/rtc/rtc-wm83*.c
F:	drivers/regulator/wm8*.c
F:	drivers/video/backlight/wm83*_bl.c
F:	drivers/watchdog/wm83*_wdt.c
F:	include/linux/mfd/wm831x/
F:	include/linux/mfd/wm8350/
F:	include/linux/mfd/wm8400*
F:	include/linux/wm97xx.h
F:	include/sound/wm????.h
F:	sound/soc/codecs/wm*

WORKQUEUE
M:	Tejun Heo <tj@kernel.org>
T:	git git://git.kernel.org/pub/scm/linux/kernel/git/tj/wq.git
S:	Maintained
F:	include/linux/workqueue.h
F:	kernel/workqueue.c
F:	Documentation/workqueue.txt

X.25 NETWORK LAYER
M:	Andrew Hendry <andrew.hendry@gmail.com>
L:	linux-x25@vger.kernel.org
S:	Odd Fixes
F:	Documentation/networking/x25*
F:	include/net/x25*
F:	net/x25/

X86 ARCHITECTURE (32-BIT AND 64-BIT)
M:	Thomas Gleixner <tglx@linutronix.de>
M:	Ingo Molnar <mingo@redhat.com>
M:	"H. Peter Anvin" <hpa@zytor.com>
M:	x86@kernel.org
T:	git git://git.kernel.org/pub/scm/linux/kernel/git/tip/tip.git x86/core
S:	Maintained
F:	Documentation/x86/
F:	arch/x86/

X86 PLATFORM DRIVERS
M:	Matthew Garrett <mjg@redhat.com>
L:	platform-driver-x86@vger.kernel.org
T:	git git://git.kernel.org/pub/scm/linux/kernel/git/mjg59/platform-drivers-x86.git
S:	Maintained
F:	drivers/platform/x86

X86 MCE INFRASTRUCTURE
M:	Tony Luck <tony.luck@intel.com>
M:	Borislav Petkov <bp@amd64.org>
L:	linux-edac@vger.kernel.org
S:	Maintained
F:	arch/x86/kernel/cpu/mcheck/*

XEN HYPERVISOR INTERFACE
M:	Konrad Rzeszutek Wilk <konrad.wilk@oracle.com>
M:	Jeremy Fitzhardinge <jeremy@goop.org>
L:	xen-devel@lists.xensource.com (moderated for non-subscribers)
L:	virtualization@lists.linux-foundation.org
S:	Supported
F:	arch/x86/xen/
F:	drivers/*/xen-*front.c
F:	drivers/xen/
F:	arch/x86/include/asm/xen/
F:	include/xen/

XEN NETWORK BACKEND DRIVER
M:	Ian Campbell <ian.campbell@citrix.com>
L:	xen-devel@lists.xensource.com (moderated for non-subscribers)
L:	netdev@vger.kernel.org
S:	Supported
F:	drivers/net/xen-netback/*

XEN PCI SUBSYSTEM
M:	Konrad Rzeszutek Wilk <konrad.wilk@oracle.com>
L:	xen-devel@lists.xensource.com (moderated for non-subscribers)
S:	Supported
F:	arch/x86/pci/*xen*
F:	drivers/pci/*xen*

XEN SWIOTLB SUBSYSTEM
M:	Konrad Rzeszutek Wilk <konrad.wilk@oracle.com>
L:	xen-devel@lists.xensource.com (moderated for non-subscribers)
S:	Supported
F:	arch/x86/xen/*swiotlb*
F:	drivers/xen/*swiotlb*

XFS FILESYSTEM
P:	Silicon Graphics Inc
M:	Ben Myers <bpm@sgi.com>
M:	Alex Elder <elder@kernel.org>
M:	xfs@oss.sgi.com
L:	xfs@oss.sgi.com
W:	http://oss.sgi.com/projects/xfs
T:	git git://oss.sgi.com/xfs/xfs.git
S:	Supported
F:	Documentation/filesystems/xfs.txt
F:	fs/xfs/

XILINX AXI ETHERNET DRIVER
M:	Anirudha Sarangi <anirudh@xilinx.com>
M:	John Linn <John.Linn@xilinx.com>
S:	Maintained
F:	drivers/net/ethernet/xilinx/xilinx_axienet*

XILINX SYSTEMACE DRIVER
M:	Grant Likely <grant.likely@secretlab.ca>
W:	http://www.secretlab.ca/
S:	Maintained
F:	drivers/block/xsysace.c

XILINX UARTLITE SERIAL DRIVER
M:	Peter Korsgaard <jacmet@sunsite.dk>
L:	linux-serial@vger.kernel.org
S:	Maintained
F:	drivers/tty/serial/uartlite.c

YAM DRIVER FOR AX.25
M:	Jean-Paul Roubelat <jpr@f6fbb.org>
L:	linux-hams@vger.kernel.org
S:	Maintained
F:	drivers/net/hamradio/yam*
F:	include/linux/yam.h

YEALINK PHONE DRIVER
M:	Henk Vergonet <Henk.Vergonet@gmail.com>
L:	usbb2k-api-dev@nongnu.org
S:	Maintained
F:	Documentation/input/yealink.txt
F:	drivers/input/misc/yealink.*

Z8530 DRIVER FOR AX.25
M:	Joerg Reuter <jreuter@yaina.de>
W:	http://yaina.de/jreuter/
W:	http://www.qsl.net/dl1bke/
L:	linux-hams@vger.kernel.org
S:	Maintained
F:	Documentation/networking/z8530drv.txt
F:	drivers/net/hamradio/*scc.c
F:	drivers/net/hamradio/z8530.h

ZD1211RW WIRELESS DRIVER
M:	Daniel Drake <dsd@gentoo.org>
M:	Ulrich Kunitz <kune@deine-taler.de>
W:	http://zd1211.ath.cx/wiki/DriverRewrite
L:	linux-wireless@vger.kernel.org
L:	zd1211-devs@lists.sourceforge.net (subscribers-only)
S:	Maintained
F:	drivers/net/wireless/zd1211rw/

ZR36067 VIDEO FOR LINUX DRIVER
L:	mjpeg-users@lists.sourceforge.net
L:	linux-media@vger.kernel.org
W:	http://mjpeg.sourceforge.net/driver-zoran/
T:	Mercurial http://linuxtv.org/hg/v4l-dvb
S:	Odd Fixes
F:	drivers/media/video/zoran/

ZS DECSTATION Z85C30 SERIAL DRIVER
M:	"Maciej W. Rozycki" <macro@linux-mips.org>
S:	Maintained
F:	drivers/tty/serial/zs.*

THE REST
M:	Linus Torvalds <torvalds@linux-foundation.org>
L:	linux-kernel@vger.kernel.org
Q:	http://patchwork.kernel.org/project/LKML/list/
T:	git git://git.kernel.org/pub/scm/linux/kernel/git/torvalds/linux.git
S:	Buried alive in reporters
F:	*
F:	*/<|MERGE_RESOLUTION|>--- conflicted
+++ resolved
@@ -6389,8 +6389,6 @@
 S:	Maintained
 F:	arch/arm/mach-spear6xx/
 
-<<<<<<< HEAD
-=======
 SPEAR CLOCK FRAMEWORK SUPPORT
 M:	Viresh Kumar <viresh.kumar@st.com>
 L:	spear-devel@list.st.com
@@ -6399,7 +6397,6 @@
 S:	Maintained
 F:	drivers/clk/spear/
 
->>>>>>> f8f5701b
 SPI SUBSYSTEM
 M:	Grant Likely <grant.likely@secretlab.ca>
 L:	spi-devel-general@lists.sourceforge.net
