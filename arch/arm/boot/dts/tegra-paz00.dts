/dts-v1/;

/include/ "tegra20.dtsi"

/ {
	model = "Toshiba AC100 / Dynabook AZ";
	compatible = "compal,paz00", "nvidia,tegra20";

	memory {
		reg = <0x00000000 0x20000000>;
	};

<<<<<<< HEAD
	pinmux@70000000 {
=======
	pinmux {
>>>>>>> f8f5701b
		pinctrl-names = "default";
		pinctrl-0 = <&state_default>;

		state_default: pinmux {
			ata {
				nvidia,pins = "ata", "atc", "atd", "ate",
					"dap2", "gmb", "gmc", "gmd", "spia",
					"spib", "spic", "spid", "spie";
				nvidia,function = "gmi";
			};
			atb {
				nvidia,pins = "atb", "gma", "gme";
				nvidia,function = "sdio4";
			};
			cdev1 {
				nvidia,pins = "cdev1";
				nvidia,function = "plla_out";
			};
			cdev2 {
				nvidia,pins = "cdev2";
				nvidia,function = "pllp_out4";
			};
			crtp {
				nvidia,pins = "crtp";
				nvidia,function = "crt";
			};
			csus {
				nvidia,pins = "csus";
				nvidia,function = "pllc_out1";
			};
			dap1 {
				nvidia,pins = "dap1";
				nvidia,function = "dap1";
			};
			dap3 {
				nvidia,pins = "dap3";
				nvidia,function = "dap3";
			};
			dap4 {
				nvidia,pins = "dap4";
				nvidia,function = "dap4";
			};
			ddc {
				nvidia,pins = "ddc";
				nvidia,function = "i2c2";
			};
			dta {
				nvidia,pins = "dta", "dtb", "dtc", "dtd", "dte";
				nvidia,function = "rsvd1";
			};
			dtf {
				nvidia,pins = "dtf";
				nvidia,function = "i2c3";
			};
			gpu {
				nvidia,pins = "gpu", "sdb", "sdd";
				nvidia,function = "pwm";
			};
			gpu7 {
				nvidia,pins = "gpu7";
				nvidia,function = "rtck";
			};
			gpv {
				nvidia,pins = "gpv", "slxa", "slxk";
				nvidia,function = "pcie";
			};
			hdint {
				nvidia,pins = "hdint", "pta";
				nvidia,function = "hdmi";
			};
			i2cp {
				nvidia,pins = "i2cp";
				nvidia,function = "i2cp";
			};
			irrx {
				nvidia,pins = "irrx", "irtx";
				nvidia,function = "uarta";
			};
			kbca {
				nvidia,pins = "kbca", "kbcc", "kbce", "kbcf";
				nvidia,function = "kbc";
			};
			kbcb {
				nvidia,pins = "kbcb", "kbcd";
				nvidia,function = "sdio2";
			};
			lcsn {
				nvidia,pins = "lcsn", "ld0", "ld1", "ld2",
					"ld3", "ld4", "ld5", "ld6", "ld7",
					"ld8", "ld9", "ld10", "ld11", "ld12",
					"ld13", "ld14", "ld15", "ld16", "ld17",
					"ldc", "ldi", "lhp0", "lhp1", "lhp2",
					"lhs", "lm0", "lm1", "lpp", "lpw0",
					"lpw1", "lpw2", "lsc0", "lsc1", "lsck",
					"lsda", "lsdi", "lspi", "lvp0", "lvp1",
					"lvs";
				nvidia,function = "displaya";
			};
			owc {
				nvidia,pins = "owc";
				nvidia,function = "owr";
			};
			pmc {
				nvidia,pins = "pmc";
				nvidia,function = "pwr_on";
			};
			rm {
				nvidia,pins = "rm";
				nvidia,function = "i2c1";
			};
			sdc {
				nvidia,pins = "sdc";
				nvidia,function = "twc";
			};
			sdio1 {
				nvidia,pins = "sdio1";
				nvidia,function = "sdio1";
			};
			slxc {
				nvidia,pins = "slxc", "slxd";
				nvidia,function = "spi4";
			};
			spdi {
				nvidia,pins = "spdi", "spdo";
				nvidia,function = "rsvd2";
			};
			spif {
				nvidia,pins = "spif", "uac";
				nvidia,function = "rsvd4";
			};
			spig {
				nvidia,pins = "spig", "spih";
				nvidia,function = "spi2_alt";
			};
			uaa {
				nvidia,pins = "uaa", "uab", "uda";
				nvidia,function = "ulpi";
			};
			uad {
				nvidia,pins = "uad";
				nvidia,function = "spdif";
			};
			uca {
				nvidia,pins = "uca", "ucb";
				nvidia,function = "uartc";
			};
			conf_ata {
				nvidia,pins = "ata", "atb", "atc", "atd", "ate",
<<<<<<< HEAD
					"cdev1", "dap1", "dap2", "dtf", "gma",
					"gmb", "gmc", "gmd", "gme", "gpu",
					"gpu7", "gpv", "i2cp", "pta", "rm",
					"sdio1", "slxk", "spdo", "uac", "uda";
				nvidia,pull = <0>;
				nvidia,tristate = <0>;
			};
			conf_cdev2 {
				nvidia,pins = "cdev2";
				nvidia,pull = <1>;
				nvidia,tristate = <0>;
			};
=======
					"cdev1", "cdev2", "dap1", "dap2", "dtf",
					"gma", "gmb", "gmc", "gmd", "gme",
					"gpu", "gpu7", "gpv", "i2cp", "pta",
					"rm", "sdio1", "slxk", "spdo", "uac",
					"uda";
				nvidia,pull = <0>;
				nvidia,tristate = <0>;
			};
>>>>>>> f8f5701b
			conf_ck32 {
				nvidia,pins = "ck32", "ddrc", "pmca", "pmcb",
					"pmcc", "pmcd", "pmce", "xm2c", "xm2d";
				nvidia,pull = <0>;
			};
			conf_crtp {
				nvidia,pins = "crtp", "dap3", "dap4", "dtb",
					"dtc", "dte", "slxa", "slxc", "slxd",
					"spdi";
				nvidia,pull = <0>;
				nvidia,tristate = <1>;
			};
			conf_csus {
				nvidia,pins = "csus", "spia", "spib", "spid",
					"spif";
				nvidia,pull = <1>;
				nvidia,tristate = <1>;
			};
			conf_ddc {
				nvidia,pins = "ddc", "irrx", "irtx", "kbca",
					"kbcb", "kbcc", "kbcd", "kbce", "kbcf",
					"spic", "spig", "uaa", "uab";
				nvidia,pull = <2>;
				nvidia,tristate = <0>;
			};
			conf_dta {
				nvidia,pins = "dta", "dtd", "owc", "sdc", "sdd",
					"spie", "spih", "uad", "uca", "ucb";
				nvidia,pull = <2>;
				nvidia,tristate = <1>;
			};
			conf_hdint {
				nvidia,pins = "hdint", "ld0", "ld1", "ld2",
					"ld3", "ld4", "ld5", "ld6", "ld7",
					"ld8", "ld9", "ld10", "ld11", "ld12",
					"ld13", "ld14", "ld15", "ld16", "ld17",
					"ldc", "ldi", "lhs", "lsc0", "lspi",
					"lvs", "pmc";
				nvidia,tristate = <0>;
			};
			conf_lc {
				nvidia,pins = "lc", "ls";
				nvidia,pull = <2>;
			};
			conf_lcsn {
				nvidia,pins = "lcsn", "lhp0", "lhp1", "lhp2",
					"lm0", "lm1", "lpp", "lpw0", "lpw1",
					"lpw2", "lsc1", "lsck", "lsda", "lsdi",
					"lvp0", "lvp1", "sdb";
				nvidia,tristate = <1>;
			};
			conf_ld17_0 {
				nvidia,pins = "ld17_0", "ld19_18", "ld21_20",
					"ld23_22";
				nvidia,pull = <1>;
			};
		};
	};

<<<<<<< HEAD
=======
	i2s@70002800 {
		status = "okay";
	};

	serial@70006000 {
		status = "okay";
		clock-frequency = <216000000>;
	};

	serial@70006200 {
		status = "okay";
		clock-frequency = <216000000>;
	};

>>>>>>> f8f5701b
	i2c@7000c000 {
		status = "okay";
		clock-frequency = <400000>;

		alc5632: alc5632@1e {
			compatible = "realtek,alc5632";
			reg = <0x1e>;
			gpio-controller;
			#gpio-cells = <2>;
		};
	};

	i2c@7000c400 {
		status = "okay";
		clock-frequency = <400000>;
	};

	nvec {
		compatible = "nvidia,nvec";
		reg = <0x7000c500 0x100>;
		interrupts = <0 92 0x04>;
		#address-cells = <1>;
		#size-cells = <0>;
		clock-frequency = <80000>;
		request-gpios = <&gpio 170 0>; /* gpio PV2 */
		slave-addr = <138>;
	};

	i2c@7000d000 {
		status = "okay";
		clock-frequency = <400000>;

		adt7461@4c {
			compatible = "adi,adt7461";
			reg = <0x4c>;
		};
	};

	usb@c5000000 {
		status = "okay";
	};

	usb@c5004000 {
		status = "okay";
		nvidia,phy-reset-gpio = <&gpio 168 0>; /* gpio PV0 */
	};

	usb@c5008000 {
		status = "okay";
	};

	sdhci@c8000000 {
		status = "okay";
		cd-gpios = <&gpio 173 0>; /* gpio PV5 */
		wp-gpios = <&gpio 57 0>;  /* gpio PH1 */
		power-gpios = <&gpio 169 0>; /* gpio PV1 */
		bus-width = <4>;
	};

	sdhci@c8000600 {
		status = "okay";
		support-8bit;
		bus-width = <8>;
	};

	gpio-keys {
		compatible = "gpio-keys";

		power {
			label = "Power";
			gpios = <&gpio 79 1>; /* gpio PJ7, active low */
			linux,code = <116>; /* KEY_POWER */
			gpio-key,wakeup;
		};
	};

	gpio-leds {
		compatible = "gpio-leds";

		wifi {
			label = "wifi-led";
			gpios = <&gpio 24 0>; /* gpio PD0 */
			linux,default-trigger = "rfkill0";
		};
	};

	sound {
		compatible = "nvidia,tegra-audio-alc5632-paz00",
			"nvidia,tegra-audio-alc5632";

		nvidia,model = "Compal PAZ00";

		nvidia,audio-routing =
			"Int Spk", "SPKOUT",
			"Int Spk", "SPKOUTN",
			"Headset Mic", "MICBIAS1",
			"MIC1", "Headset Mic",
			"Headset Stereophone", "HPR",
			"Headset Stereophone", "HPL",
			"DMICDAT", "Digital Mic";

		nvidia,audio-codec = <&alc5632>;
		nvidia,i2s-controller = <&tegra_i2s1>;
		nvidia,hp-det-gpios = <&gpio 178 0>; /* gpio PW2 */
	};
};<|MERGE_RESOLUTION|>--- conflicted
+++ resolved
@@ -10,11 +10,7 @@
 		reg = <0x00000000 0x20000000>;
 	};
 
-<<<<<<< HEAD
-	pinmux@70000000 {
-=======
 	pinmux {
->>>>>>> f8f5701b
 		pinctrl-names = "default";
 		pinctrl-0 = <&state_default>;
 
@@ -163,20 +159,6 @@
 			};
 			conf_ata {
 				nvidia,pins = "ata", "atb", "atc", "atd", "ate",
-<<<<<<< HEAD
-					"cdev1", "dap1", "dap2", "dtf", "gma",
-					"gmb", "gmc", "gmd", "gme", "gpu",
-					"gpu7", "gpv", "i2cp", "pta", "rm",
-					"sdio1", "slxk", "spdo", "uac", "uda";
-				nvidia,pull = <0>;
-				nvidia,tristate = <0>;
-			};
-			conf_cdev2 {
-				nvidia,pins = "cdev2";
-				nvidia,pull = <1>;
-				nvidia,tristate = <0>;
-			};
-=======
 					"cdev1", "cdev2", "dap1", "dap2", "dtf",
 					"gma", "gmb", "gmc", "gmd", "gme",
 					"gpu", "gpu7", "gpv", "i2cp", "pta",
@@ -185,7 +167,6 @@
 				nvidia,pull = <0>;
 				nvidia,tristate = <0>;
 			};
->>>>>>> f8f5701b
 			conf_ck32 {
 				nvidia,pins = "ck32", "ddrc", "pmca", "pmcb",
 					"pmcc", "pmcd", "pmce", "xm2c", "xm2d";
@@ -245,8 +226,6 @@
 		};
 	};
 
-<<<<<<< HEAD
-=======
 	i2s@70002800 {
 		status = "okay";
 	};
@@ -261,7 +240,6 @@
 		clock-frequency = <216000000>;
 	};
 
->>>>>>> f8f5701b
 	i2c@7000c000 {
 		status = "okay";
 		clock-frequency = <400000>;
