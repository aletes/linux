--- conflicted
+++ resolved
@@ -263,8 +263,6 @@
 	return 0;
 }
 
-<<<<<<< HEAD
-=======
 int dma_needs_bounce(struct device *dev, dma_addr_t dma_addr, size_t size)
 {
 	dev_dbg(dev, "%s: dma_addr %08x, size %08x\n",
@@ -281,7 +279,6 @@
 	return -EIO;
 }
 
->>>>>>> 062c1825
 int __init it8152_pci_setup(int nr, struct pci_sys_data *sys)
 {
 	it8152_io.start = IT8152_IO_BASE + 0x12000;
