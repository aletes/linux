--- conflicted
+++ resolved
@@ -240,11 +240,7 @@
 
 static void sa1111_mask_lowirq(struct irq_data *d)
 {
-<<<<<<< HEAD
-	struct sa1111 *sachip = get_irq_chip_data(irq);
-=======
 	struct sa1111 *sachip = irq_data_get_irq_chip_data(d);
->>>>>>> 3cbea436
 	void __iomem *mapbase = sachip->base + SA1111_INTC;
 	unsigned long ie0;
 
@@ -255,11 +251,7 @@
 
 static void sa1111_unmask_lowirq(struct irq_data *d)
 {
-<<<<<<< HEAD
-	struct sa1111 *sachip = get_irq_chip_data(irq);
-=======
 	struct sa1111 *sachip = irq_data_get_irq_chip_data(d);
->>>>>>> 3cbea436
 	void __iomem *mapbase = sachip->base + SA1111_INTC;
 	unsigned long ie0;
 
@@ -277,15 +269,9 @@
  */
 static int sa1111_retrigger_lowirq(struct irq_data *d)
 {
-<<<<<<< HEAD
-	struct sa1111 *sachip = get_irq_chip_data(irq);
-	void __iomem *mapbase = sachip->base + SA1111_INTC;
-	unsigned int mask = SA1111_IRQMASK_LO(irq);
-=======
 	struct sa1111 *sachip = irq_data_get_irq_chip_data(d);
 	void __iomem *mapbase = sachip->base + SA1111_INTC;
 	unsigned int mask = SA1111_IRQMASK_LO(d->irq);
->>>>>>> 3cbea436
 	unsigned long ip0;
 	int i;
 
@@ -305,15 +291,9 @@
 
 static int sa1111_type_lowirq(struct irq_data *d, unsigned int flags)
 {
-<<<<<<< HEAD
-	struct sa1111 *sachip = get_irq_chip_data(irq);
-	void __iomem *mapbase = sachip->base + SA1111_INTC;
-	unsigned int mask = SA1111_IRQMASK_LO(irq);
-=======
 	struct sa1111 *sachip = irq_data_get_irq_chip_data(d);
 	void __iomem *mapbase = sachip->base + SA1111_INTC;
 	unsigned int mask = SA1111_IRQMASK_LO(d->irq);
->>>>>>> 3cbea436
 	unsigned long ip0;
 
 	if (flags == IRQ_TYPE_PROBE)
@@ -335,15 +315,9 @@
 
 static int sa1111_wake_lowirq(struct irq_data *d, unsigned int on)
 {
-<<<<<<< HEAD
-	struct sa1111 *sachip = get_irq_chip_data(irq);
-	void __iomem *mapbase = sachip->base + SA1111_INTC;
-	unsigned int mask = SA1111_IRQMASK_LO(irq);
-=======
 	struct sa1111 *sachip = irq_data_get_irq_chip_data(d);
 	void __iomem *mapbase = sachip->base + SA1111_INTC;
 	unsigned int mask = SA1111_IRQMASK_LO(d->irq);
->>>>>>> 3cbea436
 	unsigned long we0;
 
 	we0 = sa1111_readl(mapbase + SA1111_WAKEEN0);
@@ -368,11 +342,7 @@
 
 static void sa1111_mask_highirq(struct irq_data *d)
 {
-<<<<<<< HEAD
-	struct sa1111 *sachip = get_irq_chip_data(irq);
-=======
 	struct sa1111 *sachip = irq_data_get_irq_chip_data(d);
->>>>>>> 3cbea436
 	void __iomem *mapbase = sachip->base + SA1111_INTC;
 	unsigned long ie1;
 
@@ -383,11 +353,7 @@
 
 static void sa1111_unmask_highirq(struct irq_data *d)
 {
-<<<<<<< HEAD
-	struct sa1111 *sachip = get_irq_chip_data(irq);
-=======
 	struct sa1111 *sachip = irq_data_get_irq_chip_data(d);
->>>>>>> 3cbea436
 	void __iomem *mapbase = sachip->base + SA1111_INTC;
 	unsigned long ie1;
 
@@ -405,15 +371,9 @@
  */
 static int sa1111_retrigger_highirq(struct irq_data *d)
 {
-<<<<<<< HEAD
-	struct sa1111 *sachip = get_irq_chip_data(irq);
-	void __iomem *mapbase = sachip->base + SA1111_INTC;
-	unsigned int mask = SA1111_IRQMASK_HI(irq);
-=======
 	struct sa1111 *sachip = irq_data_get_irq_chip_data(d);
 	void __iomem *mapbase = sachip->base + SA1111_INTC;
 	unsigned int mask = SA1111_IRQMASK_HI(d->irq);
->>>>>>> 3cbea436
 	unsigned long ip1;
 	int i;
 
@@ -433,15 +393,9 @@
 
 static int sa1111_type_highirq(struct irq_data *d, unsigned int flags)
 {
-<<<<<<< HEAD
-	struct sa1111 *sachip = get_irq_chip_data(irq);
-	void __iomem *mapbase = sachip->base + SA1111_INTC;
-	unsigned int mask = SA1111_IRQMASK_HI(irq);
-=======
 	struct sa1111 *sachip = irq_data_get_irq_chip_data(d);
 	void __iomem *mapbase = sachip->base + SA1111_INTC;
 	unsigned int mask = SA1111_IRQMASK_HI(d->irq);
->>>>>>> 3cbea436
 	unsigned long ip1;
 
 	if (flags == IRQ_TYPE_PROBE)
@@ -463,15 +417,9 @@
 
 static int sa1111_wake_highirq(struct irq_data *d, unsigned int on)
 {
-<<<<<<< HEAD
-	struct sa1111 *sachip = get_irq_chip_data(irq);
-	void __iomem *mapbase = sachip->base + SA1111_INTC;
-	unsigned int mask = SA1111_IRQMASK_HI(irq);
-=======
 	struct sa1111 *sachip = irq_data_get_irq_chip_data(d);
 	void __iomem *mapbase = sachip->base + SA1111_INTC;
 	unsigned int mask = SA1111_IRQMASK_HI(d->irq);
->>>>>>> 3cbea436
 	unsigned long we1;
 
 	we1 = sa1111_readl(mapbase + SA1111_WAKEEN1);
