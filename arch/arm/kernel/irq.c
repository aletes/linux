/*
 *  linux/arch/arm/kernel/irq.c
 *
 *  Copyright (C) 1992 Linus Torvalds
 *  Modifications for ARM processor Copyright (C) 1995-2000 Russell King.
 *
 *  Support for Dynamic Tick Timer Copyright (C) 2004-2005 Nokia Corporation.
 *  Dynamic Tick Timer written by Tony Lindgren <tony@atomide.com> and
 *  Tuukka Tikkanen <tuukka.tikkanen@elektrobit.com>.
 *
 * This program is free software; you can redistribute it and/or modify
 * it under the terms of the GNU General Public License version 2 as
 * published by the Free Software Foundation.
 *
 *  This file contains the code used by various IRQ handling routines:
 *  asking for different IRQ's should be done through these routines
 *  instead of just grabbing them. Thus setups with different IRQ numbers
 *  shouldn't result in any weird surprises, and installing new handlers
 *  should be easier.
 *
 *  IRQ's are in fact implemented a bit like signal handlers for the kernel.
 *  Naturally it's not a 1:1 relation, but there are similarities.
 */
#include <linux/kernel_stat.h>
#include <linux/module.h>
#include <linux/signal.h>
#include <linux/ioport.h>
#include <linux/interrupt.h>
#include <linux/irq.h>
#include <linux/random.h>
#include <linux/smp.h>
#include <linux/init.h>
#include <linux/seq_file.h>
#include <linux/errno.h>
#include <linux/list.h>
#include <linux/kallsyms.h>
#include <linux/proc_fs.h>

#include <asm/system.h>
#include <asm/mach/irq.h>
#include <asm/mach/time.h>

/*
 * No architecture-specific irq_finish function defined in arm/arch/irqs.h.
 */
#ifndef irq_finish
#define irq_finish(irq) do { } while (0)
#endif

unsigned int arch_nr_irqs;
void (*init_arch_irq)(void) __initdata = NULL;
unsigned long irq_err_count;

int show_interrupts(struct seq_file *p, void *v)
{
	int i = *(loff_t *) v, cpu;
	struct irq_desc *desc;
	struct irqaction * action;
	unsigned long flags;

	if (i == 0) {
		char cpuname[12];

		seq_printf(p, "    ");
		for_each_present_cpu(cpu) {
			sprintf(cpuname, "CPU%d", cpu);
			seq_printf(p, " %10s", cpuname);
		}
		seq_putc(p, '\n');
	}

	if (i < nr_irqs) {
		desc = irq_to_desc(i);
		raw_spin_lock_irqsave(&desc->lock, flags);
		action = desc->action;
		if (!action)
			goto unlock;

		seq_printf(p, "%3d: ", i);
		for_each_present_cpu(cpu)
			seq_printf(p, "%10u ", kstat_irqs_cpu(i, cpu));
		seq_printf(p, " %10s", desc->chip->name ? : "-");
		seq_printf(p, "  %s", action->name);
		for (action = action->next; action; action = action->next)
			seq_printf(p, ", %s", action->name);

		seq_putc(p, '\n');
unlock:
		raw_spin_unlock_irqrestore(&desc->lock, flags);
	} else if (i == nr_irqs) {
#ifdef CONFIG_FIQ
		show_fiq_list(p, v);
#endif
#ifdef CONFIG_SMP
		show_ipi_list(p);
		show_local_irqs(p);
#endif
		seq_printf(p, "Err: %10lu\n", irq_err_count);
	}
	return 0;
}

/*
 * do_IRQ handles all hardware IRQ's.  Decoded IRQs should not
 * come via this function.  Instead, they should provide their
 * own 'handler'
 */
asmlinkage void __exception asm_do_IRQ(unsigned int irq, struct pt_regs *regs)
{
	struct pt_regs *old_regs = set_irq_regs(regs);

	irq_enter();

	/*
	 * Some hardware gives randomly wrong interrupts.  Rather
	 * than crashing, do something sensible.
	 */
	if (unlikely(irq >= nr_irqs)) {
		if (printk_ratelimit())
			printk(KERN_WARNING "Bad IRQ%u\n", irq);
		ack_bad_irq(irq);
	} else {
		generic_handle_irq(irq);
	}

	/* AT91 specific workaround */
	irq_finish(irq);

	irq_exit();
	set_irq_regs(old_regs);
}

void set_irq_flags(unsigned int irq, unsigned int iflags)
{
	struct irq_desc *desc;
	unsigned long flags;

	if (irq >= nr_irqs) {
		printk(KERN_ERR "Trying to set irq flags for IRQ%d\n", irq);
		return;
	}

	desc = irq_to_desc(irq);
	raw_spin_lock_irqsave(&desc->lock, flags);
	desc->status |= IRQ_NOREQUEST | IRQ_NOPROBE | IRQ_NOAUTOEN;
	if (iflags & IRQF_VALID)
		desc->status &= ~IRQ_NOREQUEST;
	if (iflags & IRQF_PROBE)
		desc->status &= ~IRQ_NOPROBE;
	if (!(iflags & IRQF_NOAUTOEN))
		desc->status &= ~IRQ_NOAUTOEN;
	raw_spin_unlock_irqrestore(&desc->lock, flags);
}

void __init init_IRQ(void)
{
<<<<<<< HEAD
	struct irq_desc *desc;
	int irq;

	for (irq = 0; irq < nr_irqs; irq++) {
		desc = irq_to_desc_alloc_node(irq, 0);
		desc->status |= IRQ_NOREQUEST | IRQ_NOPROBE;
	}

=======
>>>>>>> 45f53cc9
	init_arch_irq();
}

#ifdef CONFIG_SPARSE_IRQ
int __init arch_probe_nr_irqs(void)
{
	nr_irqs = arch_nr_irqs ? arch_nr_irqs : NR_IRQS;
<<<<<<< HEAD
	return 0;
=======
	return nr_irqs;
>>>>>>> 45f53cc9
}
#endif

#ifdef CONFIG_HOTPLUG_CPU

static void route_irq(struct irq_desc *desc, unsigned int irq, unsigned int cpu)
{
	pr_debug("IRQ%u: moving from cpu%u to cpu%u\n", irq, desc->node, cpu);

	raw_spin_lock_irq(&desc->lock);
	desc->chip->set_affinity(irq, cpumask_of(cpu));
	raw_spin_unlock_irq(&desc->lock);
}

/*
 * The CPU has been marked offline.  Migrate IRQs off this CPU.  If
 * the affinity settings do not allow other CPUs, force them onto any
 * available CPU.
 */
void migrate_irqs(void)
{
	unsigned int i, cpu = smp_processor_id();
	struct irq_desc *desc;

	for_each_irq_desc(i, desc) {
		if (desc->node == cpu) {
			unsigned int newcpu = cpumask_any_and(desc->affinity,
							      cpu_online_mask);
			if (newcpu >= nr_cpu_ids) {
				if (printk_ratelimit())
					printk(KERN_INFO "IRQ%u no longer affine to CPU%u\n",
					       i, cpu);

				cpumask_setall(desc->affinity);
				newcpu = cpumask_any_and(desc->affinity,
							 cpu_online_mask);
			}

			route_irq(desc, i, newcpu);
		}
	}
}
#endif /* CONFIG_HOTPLUG_CPU */<|MERGE_RESOLUTION|>--- conflicted
+++ resolved
@@ -154,17 +154,6 @@
 
 void __init init_IRQ(void)
 {
-<<<<<<< HEAD
-	struct irq_desc *desc;
-	int irq;
-
-	for (irq = 0; irq < nr_irqs; irq++) {
-		desc = irq_to_desc_alloc_node(irq, 0);
-		desc->status |= IRQ_NOREQUEST | IRQ_NOPROBE;
-	}
-
-=======
->>>>>>> 45f53cc9
 	init_arch_irq();
 }
 
@@ -172,11 +161,7 @@
 int __init arch_probe_nr_irqs(void)
 {
 	nr_irqs = arch_nr_irqs ? arch_nr_irqs : NR_IRQS;
-<<<<<<< HEAD
-	return 0;
-=======
 	return nr_irqs;
->>>>>>> 45f53cc9
 }
 #endif
 
