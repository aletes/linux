--- conflicted
+++ resolved
@@ -54,10 +54,7 @@
 }
 
 void __iomem *at91_ramc_base[2];
-<<<<<<< HEAD
-=======
 EXPORT_SYMBOL_GPL(at91_ramc_base);
->>>>>>> 711e1bfb
 
 void __init at91_ioremap_ramc(int id, u32 addr, u32 size)
 {
@@ -296,10 +293,7 @@
 }
 
 void __iomem *at91_matrix_base;
-<<<<<<< HEAD
-=======
 EXPORT_SYMBOL_GPL(at91_matrix_base);
->>>>>>> 711e1bfb
 
 void __init at91_ioremap_matrix(u32 base_addr)
 {
