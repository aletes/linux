/*
 *
 *  Copyright (C) 1999 ARM Limited
 *
 * This program is free software; you can redistribute it and/or modify
 * it under the terms of the GNU General Public License as published by
 * the Free Software Foundation; either version 2 of the License, or
 * (at your option) any later version.
 *
 * This program is distributed in the hope that it will be useful,
 * but WITHOUT ANY WARRANTY; without even the implied warranty of
 * MERCHANTABILITY or FITNESS FOR A PARTICULAR PURPOSE.  See the
 * GNU General Public License for more details.
 *
 * You should have received a copy of the GNU General Public License
 * along with this program; if not, write to the Free Software
 * Foundation, Inc., 59 Temple Place, Suite 330, Boston, MA  02111-1307  USA
 */
#include <linux/init.h>
#include <linux/stddef.h>
#include <linux/list.h>
#include <linux/timer.h>
#include <linux/version.h>
#include <linux/io.h>

#include <mach/hardware.h>
#include <asm/irq.h>

#include <asm/mach/irq.h>
#include <mach/csp/intcHw_reg.h>
#include <mach/csp/mm_io.h>

static void bcmring_mask_irq0(struct irq_data *d)
{
	writel(1 << (d->irq - IRQ_INTC0_START),
	       MM_IO_BASE_INTC0 + INTCHW_INTENCLEAR);
}

static void bcmring_unmask_irq0(struct irq_data *d)
{
	writel(1 << (d->irq - IRQ_INTC0_START),
	       MM_IO_BASE_INTC0 + INTCHW_INTENABLE);
}

static void bcmring_mask_irq1(struct irq_data *d)
{
	writel(1 << (d->irq - IRQ_INTC1_START),
	       MM_IO_BASE_INTC1 + INTCHW_INTENCLEAR);
}

static void bcmring_unmask_irq1(struct irq_data *d)
{
	writel(1 << (d->irq - IRQ_INTC1_START),
	       MM_IO_BASE_INTC1 + INTCHW_INTENABLE);
}

static void bcmring_mask_irq2(struct irq_data *d)
{
	writel(1 << (d->irq - IRQ_SINTC_START),
	       MM_IO_BASE_SINTC + INTCHW_INTENCLEAR);
}

static void bcmring_unmask_irq2(struct irq_data *d)
{
	writel(1 << (d->irq - IRQ_SINTC_START),
	       MM_IO_BASE_SINTC + INTCHW_INTENABLE);
}

static struct irq_chip bcmring_irq0_chip = {
	.name = "ARM-INTC0",
<<<<<<< HEAD
	.ack = bcmring_mask_irq0,
	.mask = bcmring_mask_irq0,	/* mask a specific interrupt, blocking its delivery. */
	.unmask = bcmring_unmask_irq0,	/* unmaks an interrupt */
=======
	.irq_ack = bcmring_mask_irq0,
	.irq_mask = bcmring_mask_irq0,	/* mask a specific interrupt, blocking its delivery. */
	.irq_unmask = bcmring_unmask_irq0,	/* unmaks an interrupt */
>>>>>>> 3cbea436
};

static struct irq_chip bcmring_irq1_chip = {
	.name = "ARM-INTC1",
<<<<<<< HEAD
	.ack = bcmring_mask_irq1,
	.mask = bcmring_mask_irq1,
	.unmask = bcmring_unmask_irq1,
=======
	.irq_ack = bcmring_mask_irq1,
	.irq_mask = bcmring_mask_irq1,
	.irq_unmask = bcmring_unmask_irq1,
>>>>>>> 3cbea436
};

static struct irq_chip bcmring_irq2_chip = {
	.name = "ARM-SINTC",
<<<<<<< HEAD
	.ack = bcmring_mask_irq2,
	.mask = bcmring_mask_irq2,
	.unmask = bcmring_unmask_irq2,
=======
	.irq_ack = bcmring_mask_irq2,
	.irq_mask = bcmring_mask_irq2,
	.irq_unmask = bcmring_unmask_irq2,
>>>>>>> 3cbea436
};

static void vic_init(void __iomem *base, struct irq_chip *chip,
		     unsigned int irq_start, unsigned int vic_sources)
{
	unsigned int i;
	for (i = 0; i < 32; i++) {
		unsigned int irq = irq_start + i;
		set_irq_chip(irq, chip);
		set_irq_chip_data(irq, base);

		if (vic_sources & (1 << i)) {
			set_irq_handler(irq, handle_level_irq);
			set_irq_flags(irq, IRQF_VALID | IRQF_PROBE);
		}
	}
	writel(0, base + INTCHW_INTSELECT);
	writel(0, base + INTCHW_INTENABLE);
	writel(~0, base + INTCHW_INTENCLEAR);
	writel(0, base + INTCHW_IRQSTATUS);
	writel(~0, base + INTCHW_SOFTINTCLEAR);
}

void __init bcmring_init_irq(void)
{
	vic_init((void __iomem *)MM_IO_BASE_INTC0, &bcmring_irq0_chip,
		 IRQ_INTC0_START, IRQ_INTC0_VALID_MASK);
	vic_init((void __iomem *)MM_IO_BASE_INTC1, &bcmring_irq1_chip,
		 IRQ_INTC1_START, IRQ_INTC1_VALID_MASK);
	vic_init((void __iomem *)MM_IO_BASE_SINTC, &bcmring_irq2_chip,
		 IRQ_SINTC_START, IRQ_SINTC_VALID_MASK);

	/* special cases */
	if (INTCHW_INTC1_GPIO0 & IRQ_INTC1_VALID_MASK) {
		set_irq_handler(IRQ_GPIO0, handle_simple_irq);
	}
	if (INTCHW_INTC1_GPIO1 & IRQ_INTC1_VALID_MASK) {
		set_irq_handler(IRQ_GPIO1, handle_simple_irq);
	}
}<|MERGE_RESOLUTION|>--- conflicted
+++ resolved
@@ -68,41 +68,23 @@
 
 static struct irq_chip bcmring_irq0_chip = {
 	.name = "ARM-INTC0",
-<<<<<<< HEAD
-	.ack = bcmring_mask_irq0,
-	.mask = bcmring_mask_irq0,	/* mask a specific interrupt, blocking its delivery. */
-	.unmask = bcmring_unmask_irq0,	/* unmaks an interrupt */
-=======
 	.irq_ack = bcmring_mask_irq0,
 	.irq_mask = bcmring_mask_irq0,	/* mask a specific interrupt, blocking its delivery. */
 	.irq_unmask = bcmring_unmask_irq0,	/* unmaks an interrupt */
->>>>>>> 3cbea436
 };
 
 static struct irq_chip bcmring_irq1_chip = {
 	.name = "ARM-INTC1",
-<<<<<<< HEAD
-	.ack = bcmring_mask_irq1,
-	.mask = bcmring_mask_irq1,
-	.unmask = bcmring_unmask_irq1,
-=======
 	.irq_ack = bcmring_mask_irq1,
 	.irq_mask = bcmring_mask_irq1,
 	.irq_unmask = bcmring_unmask_irq1,
->>>>>>> 3cbea436
 };
 
 static struct irq_chip bcmring_irq2_chip = {
 	.name = "ARM-SINTC",
-<<<<<<< HEAD
-	.ack = bcmring_mask_irq2,
-	.mask = bcmring_mask_irq2,
-	.unmask = bcmring_unmask_irq2,
-=======
 	.irq_ack = bcmring_mask_irq2,
 	.irq_mask = bcmring_mask_irq2,
 	.irq_unmask = bcmring_unmask_irq2,
->>>>>>> 3cbea436
 };
 
 static void vic_init(void __iomem *base, struct irq_chip *chip,
