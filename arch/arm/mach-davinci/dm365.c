--- conflicted
+++ resolved
@@ -459,11 +459,7 @@
 	CLK(NULL, "usb", &usb_clk),
 	CLK("davinci_emac.1", NULL, &emac_clk),
 	CLK("davinci_voicecodec", NULL, &voicecodec_clk),
-<<<<<<< HEAD
-	CLK("davinci-asp.0", NULL, &asp0_clk),
-=======
 	CLK("davinci-mcbsp", NULL, &asp0_clk),
->>>>>>> 3cbea436
 	CLK(NULL, "rto", &rto_clk),
 	CLK(NULL, "mjcp", &mjcp_clk),
 	CLK(NULL, NULL, NULL),
@@ -629,15 +625,6 @@
 static struct davinci_spi_platform_data dm365_spi0_pdata = {
 	.version 	= SPI_VERSION_1,
 	.num_chipselect = 2,
-<<<<<<< HEAD
-	.clk_internal	= 1,
-	.cs_hold	= 1,
-	.intr_level	= 0,
-	.poll_mode	= 1,	/* 0 -> interrupt mode 1-> polling mode */
-	.c2tdelay	= 0,
-	.t2cdelay	= 0,
-=======
->>>>>>> 3cbea436
 };
 
 static struct resource dm365_spi0_resources[] = {
