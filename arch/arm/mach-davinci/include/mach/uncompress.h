--- conflicted
+++ resolved
@@ -88,11 +88,8 @@
 		/* DA8xx boards */
 		DEBUG_LL_DA8XX(davinci_da830_evm,	2);
 		DEBUG_LL_DA8XX(davinci_da850_evm,	2);
-<<<<<<< HEAD
-=======
 		DEBUG_LL_DA8XX(mityomapl138,		1);
 		DEBUG_LL_DA8XX(omapl138_hawkboard,	2);
->>>>>>> 45f53cc9
 
 		/* TNETV107x boards */
 		DEBUG_LL_TNETV107X(tnetv107x,		1);
