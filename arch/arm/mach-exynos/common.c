--- conflicted
+++ resolved
@@ -349,14 +349,11 @@
 	s3c_device_i2c0.resource[1].start = EXYNOS5_IRQ_IIC;
 	s3c_device_i2c0.resource[1].end   = EXYNOS5_IRQ_IIC;
 
-<<<<<<< HEAD
-=======
 	s3c_sdhci_setname(0, "exynos4-sdhci");
 	s3c_sdhci_setname(1, "exynos4-sdhci");
 	s3c_sdhci_setname(2, "exynos4-sdhci");
 	s3c_sdhci_setname(3, "exynos4-sdhci");
 
->>>>>>> 711e1bfb
 	/* The I2C bus controllers are directly compatible with s3c2440 */
 	s3c_i2c0_setname("s3c2440-i2c");
 	s3c_i2c1_setname("s3c2440-i2c");
@@ -482,21 +479,12 @@
 {
 	unsigned int i;
 	unsigned int max_nr;
-<<<<<<< HEAD
 
 	if (soc_is_exynos5250())
 		max_nr = EXYNOS5_MAX_COMBINER_NR;
 	else
 		max_nr = EXYNOS4_MAX_COMBINER_NR;
 
-=======
-
-	if (soc_is_exynos5250())
-		max_nr = EXYNOS5_MAX_COMBINER_NR;
-	else
-		max_nr = EXYNOS4_MAX_COMBINER_NR;
-
->>>>>>> 711e1bfb
 	if (combiner_nr >= max_nr)
 		BUG();
 
@@ -541,7 +529,6 @@
 #endif
 
 	for (irq = 0; irq < EXYNOS4_MAX_COMBINER_NR; irq++) {
-<<<<<<< HEAD
 
 		combiner_init(irq, (void __iomem *)S5P_VA_COMBINER(irq),
 				COMBINER_IRQ(irq, 0));
@@ -560,9 +547,9 @@
 {
 	int irq;
 
-	gic_init(0, IRQ_PPI(0), S5P_VA_GIC_DIST, S5P_VA_GIC_CPU);
-=======
->>>>>>> 711e1bfb
+#ifdef CONFIG_OF
+	of_irq_init(exynos4_dt_irq_match);
+#endif
 
 	for (irq = 0; irq < EXYNOS5_MAX_COMBINER_NR; irq++) {
 		combiner_init(irq, (void __iomem *)S5P_VA_COMBINER(irq),
@@ -578,28 +565,6 @@
 	s5p_init_irq(NULL, 0);
 }
 
-void __init exynos5_init_irq(void)
-{
-	int irq;
-
-#ifdef CONFIG_OF
-	of_irq_init(exynos4_dt_irq_match);
-#endif
-
-	for (irq = 0; irq < EXYNOS5_MAX_COMBINER_NR; irq++) {
-		combiner_init(irq, (void __iomem *)S5P_VA_COMBINER(irq),
-				COMBINER_IRQ(irq, 0));
-		combiner_cascade_irq(irq, IRQ_SPI(irq));
-	}
-
-	/*
-	 * The parameters of s5p_init_irq() are for VIC init.
-	 * Theses parameters should be NULL and 0 because EXYNOS4
-	 * uses GIC instead of VIC.
-	 */
-	s5p_init_irq(NULL, 0);
-}
-
 struct bus_type exynos4_subsys = {
 	.name		= "exynos4-core",
 	.dev_name	= "exynos4-core",
@@ -646,7 +611,6 @@
 		l2x0_saved_regs.phy_base = EXYNOS4_PA_L2CC;
 		/* TAG, Data Latency Control: 2 cycles */
 		l2x0_saved_regs.tag_latency = 0x110;
-<<<<<<< HEAD
 
 		if (soc_is_exynos4212() || soc_is_exynos4412())
 			l2x0_saved_regs.data_latency = 0x120;
@@ -659,25 +623,10 @@
 
 		l2x0_regs_phys = virt_to_phys(&l2x0_saved_regs);
 
-=======
-
-		if (soc_is_exynos4212() || soc_is_exynos4412())
-			l2x0_saved_regs.data_latency = 0x120;
-		else
-			l2x0_saved_regs.data_latency = 0x110;
-
-		l2x0_saved_regs.prefetch_ctrl = 0x30000007;
-		l2x0_saved_regs.pwr_ctrl =
-			(L2X0_DYNAMIC_CLK_GATING_EN | L2X0_STNDBY_MODE_EN);
-
-		l2x0_regs_phys = virt_to_phys(&l2x0_saved_regs);
-
->>>>>>> 711e1bfb
 		__raw_writel(l2x0_saved_regs.tag_latency,
 				S5P_VA_L2CC + L2X0_TAG_LATENCY_CTRL);
 		__raw_writel(l2x0_saved_regs.data_latency,
 				S5P_VA_L2CC + L2X0_DATA_LATENCY_CTRL);
-<<<<<<< HEAD
 
 		/* L2X0 Prefetch Control */
 		__raw_writel(l2x0_saved_regs.prefetch_ctrl,
@@ -691,21 +640,6 @@
 		clean_dcache_area(&l2x0_saved_regs, sizeof(struct l2x0_regs));
 	}
 
-=======
-
-		/* L2X0 Prefetch Control */
-		__raw_writel(l2x0_saved_regs.prefetch_ctrl,
-				S5P_VA_L2CC + L2X0_PREFETCH_CTRL);
-
-		/* L2X0 Power Control */
-		__raw_writel(l2x0_saved_regs.pwr_ctrl,
-				S5P_VA_L2CC + L2X0_POWER_CTRL);
-
-		clean_dcache_area(&l2x0_regs_phys, sizeof(unsigned long));
-		clean_dcache_area(&l2x0_saved_regs, sizeof(struct l2x0_regs));
-	}
-
->>>>>>> 711e1bfb
 	l2x0_init(S5P_VA_L2CC, L2_AUX_VAL, L2_AUX_MASK);
 	return 0;
 }
@@ -732,19 +666,11 @@
 		     "orr %0, %0, #(1 << 2)\n"	/* cache enable */
 		     "mcr p15, 0, %0, c1, c0, 0\n"
 		     : : "r"(val));
-<<<<<<< HEAD
 
 	return 0;
 }
 early_initcall(exynos5_l2_cache_init);
 
-=======
-
-	return 0;
-}
-early_initcall(exynos5_l2_cache_init);
-
->>>>>>> 711e1bfb
 static int __init exynos_init(void)
 {
 	printk(KERN_INFO "EXYNOS: Initializing architecture\n");
@@ -793,19 +719,11 @@
 	irq -= 8;
 	if (irq < 8)
 		return EXYNOS4_GPX2(irq);
-<<<<<<< HEAD
 
 	irq -= 8;
 	if (irq < 8)
 		return EXYNOS4_GPX3(irq);
 
-=======
-
-	irq -= 8;
-	if (irq < 8)
-		return EXYNOS4_GPX3(irq);
-
->>>>>>> 711e1bfb
 	return -EINVAL;
 }
 
