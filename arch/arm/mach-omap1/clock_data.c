--- conflicted
+++ resolved
@@ -779,11 +779,8 @@
 		arm_ck.rate / 1000000, (arm_ck.rate / 100000) % 10);
 }
 
-<<<<<<< HEAD
-=======
 u32 cpu_mask;
 
->>>>>>> dcd6c922
 int __init omap1_clk_init(void)
 {
 	struct omap_clk *c;
@@ -939,19 +936,6 @@
 {
 	unsigned long rate = ck_dpll1.rate;
 
-<<<<<<< HEAD
-	if (rate >= OMAP1_DPLL1_SANE_VALUE)
-		return;
-
-	/* System booting at unusable rate, force reprogramming of DPLL1 */
-	ck_dpll1_p->rate = 0;
-
-	/* Find the highest supported frequency and enable it */
-	if (omap1_select_table_rate(&virtual_ck_mpu, ~0)) {
-		pr_err("System frequencies not set, using default. Check your config.\n");
-		omap_writew(0x2290, DPLL_CTL);
-		omap_writew(cpu_is_omap7xx() ? 0x2005 : 0x0005, ARM_CKCTL);
-=======
 	/* Find the highest supported frequency and enable it */
 	if (omap1_select_table_rate(&virtual_ck_mpu, ~0)) {
 		pr_err("System frequencies not set, using default. Check your config.\n");
@@ -959,7 +943,6 @@
 		 * Reprogramming the DPLL is tricky, it must be done from SRAM.
 		 */
 		omap_sram_reprogram_clock(0x2290, 0x0005);
->>>>>>> dcd6c922
 		ck_dpll1.rate = OMAP1_DPLL1_SANE_VALUE;
 	}
 	propagate_rate(&ck_dpll1);
