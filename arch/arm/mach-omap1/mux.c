--- conflicted
+++ resolved
@@ -27,10 +27,7 @@
 #include <linux/io.h>
 #include <linux/spinlock.h>
 
-<<<<<<< HEAD
-=======
 #include <mach/hardware.h>
->>>>>>> 711e1bfb
 
 #include <plat/mux.h>
 
