--- conflicted
+++ resolved
@@ -118,17 +118,10 @@
 
 static struct omap_globals ti81xx_globals = {
 	.class  = OMAP343X_CLASS,
-<<<<<<< HEAD
-	.tap    = OMAP2_L4_IO_ADDRESS(TI816X_TAP_BASE),
-	.ctrl   = OMAP2_L4_IO_ADDRESS(TI816X_CTRL_BASE),
-	.prm    = OMAP2_L4_IO_ADDRESS(TI816X_PRCM_BASE),
-	.cm     = OMAP2_L4_IO_ADDRESS(TI816X_PRCM_BASE),
-=======
 	.tap    = OMAP2_L4_IO_ADDRESS(TI81XX_TAP_BASE),
 	.ctrl   = OMAP2_L4_IO_ADDRESS(TI81XX_CTRL_BASE),
 	.prm    = OMAP2_L4_IO_ADDRESS(TI81XX_PRCM_BASE),
 	.cm     = OMAP2_L4_IO_ADDRESS(TI81XX_PRCM_BASE),
->>>>>>> dcd6c922
 };
 
 void __init omap2_set_globals_ti81xx(void)
