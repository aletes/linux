/*
 * OMAP4 CPU idle Routines
 *
 * Copyright (C) 2011 Texas Instruments, Inc.
 * Santosh Shilimkar <santosh.shilimkar@ti.com>
 * Rajendra Nayak <rnayak@ti.com>
 *
 * This program is free software; you can redistribute it and/or modify
 * it under the terms of the GNU General Public License version 2 as
 * published by the Free Software Foundation.
 */

#include <linux/sched.h>
#include <linux/cpuidle.h>
#include <linux/cpu_pm.h>
#include <linux/export.h>
#include <linux/clockchips.h>

#include <asm/proc-fns.h>

#include "common.h"
#include "pm.h"
#include "prm.h"

#ifdef CONFIG_CPU_IDLE

/* Machine specific information to be recorded in the C-state driver_data */
struct omap4_idle_statedata {
	u32 cpu_state;
	u32 mpu_logic_state;
	u32 mpu_state;
	u8 valid;
};

static struct cpuidle_params cpuidle_params_table[] = {
	/* C1 - CPU0 ON + CPU1 ON + MPU ON */
	{.exit_latency = 2 + 2 , .target_residency = 5, .valid = 1},
	/* C2- CPU0 OFF + CPU1 OFF + MPU CSWR */
	{.exit_latency = 328 + 440 , .target_residency = 960, .valid = 1},
	/* C3 - CPU0 OFF + CPU1 OFF + MPU OSWR */
	{.exit_latency = 460 + 518 , .target_residency = 1100, .valid = 1},
};

#define OMAP4_NUM_STATES ARRAY_SIZE(cpuidle_params_table)

struct omap4_idle_statedata omap4_idle_data[OMAP4_NUM_STATES];
static struct powerdomain *mpu_pd, *cpu0_pd, *cpu1_pd;

/**
 * omap4_enter_idle - Programs OMAP4 to enter the specified state
 * @dev: cpuidle device
 * @drv: cpuidle driver
 * @index: the index of state to be entered
 *
 * Called from the CPUidle framework to program the device to the
 * specified low power state selected by the governor.
 * Returns the amount of time spent in the low power state.
 */
static int omap4_enter_idle(struct cpuidle_device *dev,
			struct cpuidle_driver *drv,
			int index)
{
	struct omap4_idle_statedata *cx =
			cpuidle_get_statedata(&dev->states_usage[index]);
	u32 cpu1_state;
<<<<<<< HEAD
	int idle_time;
=======
>>>>>>> e816b57a
	int cpu_id = smp_processor_id();

	local_fiq_disable();

	/*
	 * CPU0 has to stay ON (i.e in C1) until CPU1 is OFF state.
	 * This is necessary to honour hardware recommondation
	 * of triggeing all the possible low power modes once CPU1 is
	 * out of coherency and in OFF mode.
	 * Update dev->last_state so that governor stats reflects right
	 * data.
	 */
	cpu1_state = pwrdm_read_pwrst(cpu1_pd);
	if (cpu1_state != PWRDM_POWER_OFF) {
		index = drv->safe_state_index;
		cx = cpuidle_get_statedata(&dev->states_usage[index]);
	}

	if (index > 0)
		clockevents_notify(CLOCK_EVT_NOTIFY_BROADCAST_ENTER, &cpu_id);

	/*
	 * Call idle CPU PM enter notifier chain so that
	 * VFP and per CPU interrupt context is saved.
	 */
	if (cx->cpu_state == PWRDM_POWER_OFF)
		cpu_pm_enter();

	pwrdm_set_logic_retst(mpu_pd, cx->mpu_logic_state);
	omap_set_pwrdm_state(mpu_pd, cx->mpu_state);

	/*
	 * Call idle CPU cluster PM enter notifier chain
	 * to save GIC and wakeupgen context.
	 */
	if ((cx->mpu_state == PWRDM_POWER_RET) &&
		(cx->mpu_logic_state == PWRDM_POWER_OFF))
			cpu_cluster_pm_enter();

	omap4_enter_lowpower(dev->cpu, cx->cpu_state);

	/*
	 * Call idle CPU PM exit notifier chain to restore
	 * VFP and per CPU IRQ context. Only CPU0 state is
	 * considered since CPU1 is managed by CPU hotplug.
	 */
	if (pwrdm_read_prev_pwrst(cpu0_pd) == PWRDM_POWER_OFF)
		cpu_pm_exit();

	/*
	 * Call idle CPU cluster PM exit notifier chain
	 * to restore GIC and wakeupgen context.
	 */
	if (omap4_mpuss_read_prev_context_state())
		cpu_cluster_pm_exit();

	if (index > 0)
		clockevents_notify(CLOCK_EVT_NOTIFY_BROADCAST_EXIT, &cpu_id);

	local_fiq_enable();

	return index;
}

DEFINE_PER_CPU(struct cpuidle_device, omap4_idle_dev);

struct cpuidle_driver omap4_idle_driver = {
	.name				= "omap4_idle",
	.owner				= THIS_MODULE,
	.en_core_tk_irqen		= 1,
};

static inline void _fill_cstate(struct cpuidle_driver *drv,
					int idx, const char *descr)
{
	struct cpuidle_state *state = &drv->states[idx];

	state->exit_latency	= cpuidle_params_table[idx].exit_latency;
	state->target_residency	= cpuidle_params_table[idx].target_residency;
	state->flags		= CPUIDLE_FLAG_TIME_VALID;
	state->enter		= omap4_enter_idle;
	sprintf(state->name, "C%d", idx + 1);
	strncpy(state->desc, descr, CPUIDLE_DESC_LEN);
}

static inline struct omap4_idle_statedata *_fill_cstate_usage(
					struct cpuidle_device *dev,
					int idx)
{
	struct omap4_idle_statedata *cx = &omap4_idle_data[idx];
	struct cpuidle_state_usage *state_usage = &dev->states_usage[idx];

	cx->valid		= cpuidle_params_table[idx].valid;
	cpuidle_set_statedata(state_usage, cx);

	return cx;
}



/**
 * omap4_idle_init - Init routine for OMAP4 idle
 *
 * Registers the OMAP4 specific cpuidle driver to the cpuidle
 * framework with the valid set of states.
 */
int __init omap4_idle_init(void)
{
	struct omap4_idle_statedata *cx;
	struct cpuidle_device *dev;
	struct cpuidle_driver *drv = &omap4_idle_driver;
	unsigned int cpu_id = 0;

	mpu_pd = pwrdm_lookup("mpu_pwrdm");
	cpu0_pd = pwrdm_lookup("cpu0_pwrdm");
	cpu1_pd = pwrdm_lookup("cpu1_pwrdm");
	if ((!mpu_pd) || (!cpu0_pd) || (!cpu1_pd))
		return -ENODEV;


	drv->safe_state_index = -1;
	dev = &per_cpu(omap4_idle_dev, cpu_id);
	dev->cpu = cpu_id;

	/* C1 - CPU0 ON + CPU1 ON + MPU ON */
	_fill_cstate(drv, 0, "MPUSS ON");
	drv->safe_state_index = 0;
	cx = _fill_cstate_usage(dev, 0);
	cx->valid = 1;	/* C1 is always valid */
	cx->cpu_state = PWRDM_POWER_ON;
	cx->mpu_state = PWRDM_POWER_ON;
	cx->mpu_logic_state = PWRDM_POWER_RET;

	/* C2 - CPU0 OFF + CPU1 OFF + MPU CSWR */
	_fill_cstate(drv, 1, "MPUSS CSWR");
	cx = _fill_cstate_usage(dev, 1);
	cx->cpu_state = PWRDM_POWER_OFF;
	cx->mpu_state = PWRDM_POWER_RET;
	cx->mpu_logic_state = PWRDM_POWER_RET;

	/* C3 - CPU0 OFF + CPU1 OFF + MPU OSWR */
	_fill_cstate(drv, 2, "MPUSS OSWR");
	cx = _fill_cstate_usage(dev, 2);
	cx->cpu_state = PWRDM_POWER_OFF;
	cx->mpu_state = PWRDM_POWER_RET;
	cx->mpu_logic_state = PWRDM_POWER_OFF;

	drv->state_count = OMAP4_NUM_STATES;
	cpuidle_register_driver(&omap4_idle_driver);

	dev->state_count = OMAP4_NUM_STATES;
	if (cpuidle_register_device(dev)) {
		pr_err("%s: CPUidle register device failed\n", __func__);
			return -EIO;
		}

	return 0;
}
#else
int __init omap4_idle_init(void)
{
	return 0;
}
#endif /* CONFIG_CPU_IDLE */<|MERGE_RESOLUTION|>--- conflicted
+++ resolved
@@ -63,10 +63,6 @@
 	struct omap4_idle_statedata *cx =
 			cpuidle_get_statedata(&dev->states_usage[index]);
 	u32 cpu1_state;
-<<<<<<< HEAD
-	int idle_time;
-=======
->>>>>>> e816b57a
 	int cpu_id = smp_processor_id();
 
 	local_fiq_disable();
