--- conflicted
+++ resolved
@@ -120,11 +120,7 @@
 	l = omap_ctrl_readl(OMAP2_CONTROL_DEVCONF0) | OMAP24XX_USBSTANDBYCTRL;
 	omap_ctrl_writel(l, OMAP2_CONTROL_DEVCONF0);
 
-<<<<<<< HEAD
-	omap2_gpio_prepare_for_idle(PWRDM_POWER_RET);
-=======
 	omap2_gpio_prepare_for_idle(0);
->>>>>>> 3cbea436
 
 	if (omap2_pm_debug) {
 		omap2_pm_dump(0, 0, 0);
@@ -194,11 +190,7 @@
 {
 	u32 l;
 
-<<<<<<< HEAD
-	l = cm_read_mod_reg(CORE_MOD, CM_FCLKEN1);
-=======
 	l = omap2_cm_read_mod_reg(CORE_MOD, CM_FCLKEN1);
->>>>>>> 3cbea436
 	return l & (OMAP2420_EN_I2C2_MASK | OMAP2420_EN_I2C1_MASK);
 }
 
@@ -209,21 +201,13 @@
 	u32 l;
 
 	/* Check for MMC, UART2, UART1, McSPI2, McSPI1 and DSS1. */
-<<<<<<< HEAD
-	l = cm_read_mod_reg(CORE_MOD, CM_FCLKEN1);
-=======
 	l = omap2_cm_read_mod_reg(CORE_MOD, CM_FCLKEN1);
->>>>>>> 3cbea436
 	if (l & (OMAP2420_EN_MMC_MASK | OMAP24XX_EN_UART2_MASK |
 		 OMAP24XX_EN_UART1_MASK | OMAP24XX_EN_MCSPI2_MASK |
 		 OMAP24XX_EN_MCSPI1_MASK | OMAP24XX_EN_DSS1_MASK))
 		return 0;
 	/* Check for UART3. */
-<<<<<<< HEAD
-	l = cm_read_mod_reg(CORE_MOD, OMAP24XX_CM_FCLKEN2);
-=======
 	l = omap2_cm_read_mod_reg(CORE_MOD, OMAP24XX_CM_FCLKEN2);
->>>>>>> 3cbea436
 	if (l & OMAP24XX_EN_UART3_MASK)
 		return 0;
 	if (sti_console_enabled)
@@ -251,21 +235,13 @@
 		omap2_prm_write_mod_reg(0xffffffff, WKUP_MOD, PM_WKST);
 
 		/* Try to enter MPU retention */
-<<<<<<< HEAD
-		prm_write_mod_reg((0x01 << OMAP_POWERSTATE_SHIFT) |
-=======
 		omap2_prm_write_mod_reg((0x01 << OMAP_POWERSTATE_SHIFT) |
->>>>>>> 3cbea436
 				  OMAP_LOGICRETSTATE_MASK,
 				  MPU_MOD, OMAP2_PM_PWSTCTRL);
 	} else {
 		/* Block MPU retention */
 
-<<<<<<< HEAD
-		prm_write_mod_reg(OMAP_LOGICRETSTATE_MASK, MPU_MOD,
-=======
 		omap2_prm_write_mod_reg(OMAP_LOGICRETSTATE_MASK, MPU_MOD,
->>>>>>> 3cbea436
 						 OMAP2_PM_PWSTCTRL);
 		only_idle = 1;
 	}
@@ -335,15 +311,9 @@
 {
 	u32 wken_wkup, mir1;
 
-<<<<<<< HEAD
-	wken_wkup = prm_read_mod_reg(WKUP_MOD, PM_WKEN);
-	wken_wkup &= ~OMAP24XX_EN_GPT1_MASK;
-	prm_write_mod_reg(wken_wkup, WKUP_MOD, PM_WKEN);
-=======
 	wken_wkup = omap2_prm_read_mod_reg(WKUP_MOD, PM_WKEN);
 	wken_wkup &= ~OMAP24XX_EN_GPT1_MASK;
 	omap2_prm_write_mod_reg(wken_wkup, WKUP_MOD, PM_WKEN);
->>>>>>> 3cbea436
 
 	/* Mask GPT1 */
 	mir1 = omap_readl(0x480fe0a4);
@@ -410,11 +380,7 @@
 	struct powerdomain *pwrdm;
 
 	/* Enable autoidle */
-<<<<<<< HEAD
-	prm_write_mod_reg(OMAP24XX_AUTOIDLE_MASK, OCP_MOD,
-=======
 	omap2_prm_write_mod_reg(OMAP24XX_AUTOIDLE_MASK, OCP_MOD,
->>>>>>> 3cbea436
 			  OMAP2_PRCM_SYSCONFIG_OFFSET);
 
 	/*
@@ -453,70 +419,6 @@
 	clkdm_add_wkdep(mpu_clkdm, wkup_clkdm);
 
 	/* Enable clock autoidle for all domains */
-<<<<<<< HEAD
-	cm_write_mod_reg(OMAP24XX_AUTO_CAM_MASK |
-			 OMAP24XX_AUTO_MAILBOXES_MASK |
-			 OMAP24XX_AUTO_WDT4_MASK |
-			 OMAP2420_AUTO_WDT3_MASK |
-			 OMAP24XX_AUTO_MSPRO_MASK |
-			 OMAP2420_AUTO_MMC_MASK |
-			 OMAP24XX_AUTO_FAC_MASK |
-			 OMAP2420_AUTO_EAC_MASK |
-			 OMAP24XX_AUTO_HDQ_MASK |
-			 OMAP24XX_AUTO_UART2_MASK |
-			 OMAP24XX_AUTO_UART1_MASK |
-			 OMAP24XX_AUTO_I2C2_MASK |
-			 OMAP24XX_AUTO_I2C1_MASK |
-			 OMAP24XX_AUTO_MCSPI2_MASK |
-			 OMAP24XX_AUTO_MCSPI1_MASK |
-			 OMAP24XX_AUTO_MCBSP2_MASK |
-			 OMAP24XX_AUTO_MCBSP1_MASK |
-			 OMAP24XX_AUTO_GPT12_MASK |
-			 OMAP24XX_AUTO_GPT11_MASK |
-			 OMAP24XX_AUTO_GPT10_MASK |
-			 OMAP24XX_AUTO_GPT9_MASK |
-			 OMAP24XX_AUTO_GPT8_MASK |
-			 OMAP24XX_AUTO_GPT7_MASK |
-			 OMAP24XX_AUTO_GPT6_MASK |
-			 OMAP24XX_AUTO_GPT5_MASK |
-			 OMAP24XX_AUTO_GPT4_MASK |
-			 OMAP24XX_AUTO_GPT3_MASK |
-			 OMAP24XX_AUTO_GPT2_MASK |
-			 OMAP2420_AUTO_VLYNQ_MASK |
-			 OMAP24XX_AUTO_DSS_MASK,
-			 CORE_MOD, CM_AUTOIDLE1);
-	cm_write_mod_reg(OMAP24XX_AUTO_UART3_MASK |
-			 OMAP24XX_AUTO_SSI_MASK |
-			 OMAP24XX_AUTO_USB_MASK,
-			 CORE_MOD, CM_AUTOIDLE2);
-	cm_write_mod_reg(OMAP24XX_AUTO_SDRC_MASK |
-			 OMAP24XX_AUTO_GPMC_MASK |
-			 OMAP24XX_AUTO_SDMA_MASK,
-			 CORE_MOD, CM_AUTOIDLE3);
-	cm_write_mod_reg(OMAP24XX_AUTO_PKA_MASK |
-			 OMAP24XX_AUTO_AES_MASK |
-			 OMAP24XX_AUTO_RNG_MASK |
-			 OMAP24XX_AUTO_SHA_MASK |
-			 OMAP24XX_AUTO_DES_MASK,
-			 CORE_MOD, OMAP24XX_CM_AUTOIDLE4);
-
-	cm_write_mod_reg(OMAP2420_AUTO_DSP_IPI_MASK, OMAP24XX_DSP_MOD,
-			 CM_AUTOIDLE);
-
-	/* Put DPLL and both APLLs into autoidle mode */
-	cm_write_mod_reg((0x03 << OMAP24XX_AUTO_DPLL_SHIFT) |
-			 (0x03 << OMAP24XX_AUTO_96M_SHIFT) |
-			 (0x03 << OMAP24XX_AUTO_54M_SHIFT),
-			 PLL_MOD, CM_AUTOIDLE);
-
-	cm_write_mod_reg(OMAP24XX_AUTO_OMAPCTRL_MASK |
-			 OMAP24XX_AUTO_WDT1_MASK |
-			 OMAP24XX_AUTO_MPU_WDT_MASK |
-			 OMAP24XX_AUTO_GPIOS_MASK |
-			 OMAP24XX_AUTO_32KSYNC_MASK |
-			 OMAP24XX_AUTO_GPT1_MASK,
-			 WKUP_MOD, CM_AUTOIDLE);
-=======
 	omap2_cm_write_mod_reg(OMAP24XX_AUTO_CAM_MASK |
 			       OMAP24XX_AUTO_MAILBOXES_MASK |
 			       OMAP24XX_AUTO_WDT4_MASK |
@@ -579,7 +481,6 @@
 			       OMAP24XX_AUTO_32KSYNC_MASK |
 			       OMAP24XX_AUTO_GPT1_MASK,
 			       WKUP_MOD, CM_AUTOIDLE);
->>>>>>> 3cbea436
 
 	/* REVISIT: Configure number of 32 kHz clock cycles for sys_clk
 	 * stabilisation */
@@ -587,20 +488,6 @@
 				OMAP2_PRCM_CLKSSETUP_OFFSET);
 
 	/* Configure automatic voltage transition */
-<<<<<<< HEAD
-	prm_write_mod_reg(2 << OMAP_SETUP_TIME_SHIFT, OMAP24XX_GR_MOD,
-			  OMAP2_PRCM_VOLTSETUP_OFFSET);
-	prm_write_mod_reg(OMAP24XX_AUTO_EXTVOLT_MASK |
-			  (0x1 << OMAP24XX_SETOFF_LEVEL_SHIFT) |
-			  OMAP24XX_MEMRETCTRL_MASK |
-			  (0x1 << OMAP24XX_SETRET_LEVEL_SHIFT) |
-			  (0x0 << OMAP24XX_VOLT_LEVEL_SHIFT),
-			  OMAP24XX_GR_MOD, OMAP2_PRCM_VOLTCTRL_OFFSET);
-
-	/* Enable wake-up events */
-	prm_write_mod_reg(OMAP24XX_EN_GPIOS_MASK | OMAP24XX_EN_GPT1_MASK,
-			  WKUP_MOD, PM_WKEN);
-=======
 	omap2_prm_write_mod_reg(2 << OMAP_SETUP_TIME_SHIFT, OMAP24XX_GR_MOD,
 				OMAP2_PRCM_VOLTSETUP_OFFSET);
 	omap2_prm_write_mod_reg(OMAP24XX_AUTO_EXTVOLT_MASK |
@@ -613,7 +500,6 @@
 	/* Enable wake-up events */
 	omap2_prm_write_mod_reg(OMAP24XX_EN_GPIOS_MASK | OMAP24XX_EN_GPT1_MASK,
 				WKUP_MOD, PM_WKEN);
->>>>>>> 3cbea436
 }
 
 static int __init omap2_pm_init(void)
