/*
 *  linux/arch/arm/mach-pxa/littleton.c
 *
 *  Support for the Marvell Littleton Development Platform.
 *
 *  Author:	Jason Chagas (largely modified code)
 *  Created:	Nov 20, 2006
 *  Copyright:	(C) Copyright 2006 Marvell International Ltd.
 *
 *  2007-11-22  modified to align with latest kernel
 *              eric miao <eric.miao@marvell.com>
 *
 *  This program is free software; you can redistribute it and/or modify
 *  it under the terms of the GNU General Public License version 2 as
 *  publishhed by the Free Software Foundation.
 */

#include <linux/init.h>
#include <linux/interrupt.h>
#include <linux/delay.h>
#include <linux/platform_device.h>
#include <linux/clk.h>
#include <linux/gpio.h>
#include <linux/spi/spi.h>
#include <linux/spi/pxa2xx_spi.h>
#include <linux/smc91x.h>
#include <linux/i2c.h>
#include <linux/leds.h>
#include <linux/mfd/da903x.h>
#include <linux/i2c/max732x.h>

#include <asm/types.h>
#include <asm/setup.h>
#include <asm/memory.h>
#include <asm/mach-types.h>
#include <mach/hardware.h>
#include <asm/irq.h>

#include <asm/mach/arch.h>
#include <asm/mach/map.h>
#include <asm/mach/irq.h>

#include <mach/pxa300.h>
#include <mach/pxafb.h>
#include <mach/mmc.h>
<<<<<<< HEAD
#include <mach/pxa2xx_spi.h>
=======
>>>>>>> 3cbea436
#include <plat/pxa27x_keypad.h>
#include <mach/littleton.h>
#include <plat/i2c.h>
#include <plat/pxa3xx_nand.h>

#include "generic.h"

#define GPIO_MMC1_CARD_DETECT	mfp_to_gpio(MFP_PIN_GPIO15)

/* Littleton MFP configurations */
static mfp_cfg_t littleton_mfp_cfg[] __initdata = {
	/* LCD */
	GPIO54_LCD_LDD_0,
	GPIO55_LCD_LDD_1,
	GPIO56_LCD_LDD_2,
	GPIO57_LCD_LDD_3,
	GPIO58_LCD_LDD_4,
	GPIO59_LCD_LDD_5,
	GPIO60_LCD_LDD_6,
	GPIO61_LCD_LDD_7,
	GPIO62_LCD_LDD_8,
	GPIO63_LCD_LDD_9,
	GPIO64_LCD_LDD_10,
	GPIO65_LCD_LDD_11,
	GPIO66_LCD_LDD_12,
	GPIO67_LCD_LDD_13,
	GPIO68_LCD_LDD_14,
	GPIO69_LCD_LDD_15,
	GPIO70_LCD_LDD_16,
	GPIO71_LCD_LDD_17,
	GPIO72_LCD_FCLK,
	GPIO73_LCD_LCLK,
	GPIO74_LCD_PCLK,
	GPIO75_LCD_BIAS,

	/* SSP2 */
	GPIO25_SSP2_SCLK,
	GPIO27_SSP2_TXD,
	GPIO17_GPIO,	/* SFRM as chip-select */

	/* Debug Ethernet */
	GPIO90_GPIO,

	/* Keypad */
	GPIO107_KP_DKIN_0,
	GPIO108_KP_DKIN_1,
	GPIO115_KP_MKIN_0,
	GPIO116_KP_MKIN_1,
	GPIO117_KP_MKIN_2,
	GPIO118_KP_MKIN_3,
	GPIO119_KP_MKIN_4,
	GPIO120_KP_MKIN_5,
	GPIO121_KP_MKOUT_0,
	GPIO122_KP_MKOUT_1,
	GPIO123_KP_MKOUT_2,
	GPIO124_KP_MKOUT_3,
	GPIO125_KP_MKOUT_4,

	/* MMC1 */
	GPIO3_MMC1_DAT0,
	GPIO4_MMC1_DAT1,
	GPIO5_MMC1_DAT2,
	GPIO6_MMC1_DAT3,
	GPIO7_MMC1_CLK,
	GPIO8_MMC1_CMD,
	GPIO15_GPIO, /* card detect */

	/* UART3 */
	GPIO107_UART3_CTS,
	GPIO108_UART3_RTS,
	GPIO109_UART3_TXD,
	GPIO110_UART3_RXD,
};

static struct resource smc91x_resources[] = {
	[0] = {
		.start	= (LITTLETON_ETH_PHYS + 0x300),
		.end	= (LITTLETON_ETH_PHYS + 0xfffff),
		.flags	= IORESOURCE_MEM,
	},
	[1] = {
		.start	= IRQ_GPIO(mfp_to_gpio(MFP_PIN_GPIO90)),
		.end	= IRQ_GPIO(mfp_to_gpio(MFP_PIN_GPIO90)),
		.flags	= IORESOURCE_IRQ | IORESOURCE_IRQ_LOWEDGE,
	}
};

static struct smc91x_platdata littleton_smc91x_info = {
	.flags	= SMC91X_USE_8BIT | SMC91X_USE_16BIT |
		  SMC91X_NOWAIT | SMC91X_USE_DMA,
};

static struct platform_device smc91x_device = {
	.name		= "smc91x",
	.id		= 0,
	.num_resources	= ARRAY_SIZE(smc91x_resources),
	.resource	= smc91x_resources,
	.dev		= {
		.platform_data = &littleton_smc91x_info,
	},
};

#if defined(CONFIG_FB_PXA) || defined(CONFIG_FB_PXA_MODULE)
static struct pxafb_mode_info tpo_tdo24mtea1_modes[] = {
	[0] = {
		/* VGA */
		.pixclock	= 38250,
		.xres		= 480,
		.yres		= 640,
		.bpp		= 16,
		.hsync_len	= 8,
		.left_margin	= 8,
		.right_margin	= 24,
		.vsync_len	= 2,
		.upper_margin	= 2,
		.lower_margin	= 4,
		.sync		= 0,
	},
	[1] = {
		/* QVGA */
		.pixclock	= 153000,
		.xres		= 240,
		.yres		= 320,
		.bpp		= 16,
		.hsync_len	= 8,
		.left_margin	= 8,
		.right_margin	= 88,
		.vsync_len	= 2,
		.upper_margin	= 2,
		.lower_margin	= 2,
		.sync		= 0,
	},
};

static struct pxafb_mach_info littleton_lcd_info = {
	.modes			= tpo_tdo24mtea1_modes,
	.num_modes		= 2,
	.lcd_conn		= LCD_COLOR_TFT_16BPP,
};

static void littleton_init_lcd(void)
{
	set_pxa_fb_info(&littleton_lcd_info);
}
#else
static inline void littleton_init_lcd(void) {};
#endif /* CONFIG_FB_PXA || CONFIG_FB_PXA_MODULE */

#if defined(CONFIG_SPI_PXA2XX) || defined(CONFIG_SPI_PXA2XX_MODULE)
static struct pxa2xx_spi_master littleton_spi_info = {
	.num_chipselect		= 1,
};

static struct pxa2xx_spi_chip littleton_tdo24m_chip = {
	.rx_threshold	= 1,
	.tx_threshold	= 1,
	.gpio_cs	= LITTLETON_GPIO_LCD_CS,
};

static struct spi_board_info littleton_spi_devices[] __initdata = {
	{
		.modalias	= "tdo24m",
		.max_speed_hz	= 1000000,
		.bus_num	= 2,
		.chip_select	= 0,
		.controller_data= &littleton_tdo24m_chip,
	},
};

static void __init littleton_init_spi(void)
{
	pxa2xx_set_spi_info(2, &littleton_spi_info);
	spi_register_board_info(ARRAY_AND_SIZE(littleton_spi_devices));
}
#else
static inline void littleton_init_spi(void) {}
#endif

#if defined(CONFIG_KEYBOARD_PXA27x) || defined(CONFIG_KEYBOARD_PXA27x_MODULE)
static unsigned int littleton_matrix_key_map[] = {
	/* KEY(row, col, key_code) */
	KEY(1, 3, KEY_0), KEY(0, 0, KEY_1), KEY(1, 0, KEY_2), KEY(2, 0, KEY_3),
	KEY(0, 1, KEY_4), KEY(1, 1, KEY_5), KEY(2, 1, KEY_6), KEY(0, 2, KEY_7),
	KEY(1, 2, KEY_8), KEY(2, 2, KEY_9),

	KEY(0, 3, KEY_KPASTERISK), 	/* * */
	KEY(2, 3, KEY_KPDOT), 		/* # */

	KEY(5, 4, KEY_ENTER),

	KEY(5, 0, KEY_UP),
	KEY(5, 1, KEY_DOWN),
	KEY(5, 2, KEY_LEFT),
	KEY(5, 3, KEY_RIGHT),
	KEY(3, 2, KEY_HOME),
	KEY(4, 1, KEY_END),
	KEY(3, 3, KEY_BACK),

	KEY(4, 0, KEY_SEND),
	KEY(4, 2, KEY_VOLUMEUP),
	KEY(4, 3, KEY_VOLUMEDOWN),

	KEY(3, 0, KEY_F22),	/* soft1 */
	KEY(3, 1, KEY_F23),	/* soft2 */
};

static struct pxa27x_keypad_platform_data littleton_keypad_info = {
	.matrix_key_rows	= 6,
	.matrix_key_cols	= 5,
	.matrix_key_map		= littleton_matrix_key_map,
	.matrix_key_map_size	= ARRAY_SIZE(littleton_matrix_key_map),

	.enable_rotary0		= 1,
	.rotary0_up_key		= KEY_UP,
	.rotary0_down_key	= KEY_DOWN,

	.debounce_interval	= 30,
};
static void __init littleton_init_keypad(void)
{
	pxa_set_keypad_info(&littleton_keypad_info);
}
#else
static inline void littleton_init_keypad(void) {}
#endif

#if defined(CONFIG_MMC_PXA) || defined(CONFIG_MMC_PXA_MODULE)
static struct pxamci_platform_data littleton_mci_platform_data = {
	.detect_delay_ms	= 200,
	.ocr_mask		= MMC_VDD_32_33 | MMC_VDD_33_34,
	.gpio_card_detect	= GPIO_MMC1_CARD_DETECT,
	.gpio_card_ro		= -1,
	.gpio_power		= -1,
};

static void __init littleton_init_mmc(void)
{
	pxa_set_mci_info(&littleton_mci_platform_data);
}
#else
static inline void littleton_init_mmc(void) {}
#endif

#if defined(CONFIG_MTD_NAND_PXA3xx) || defined(CONFIG_MTD_NAND_PXA3xx_MODULE)
static struct mtd_partition littleton_nand_partitions[] = {
	[0] = {
		.name        = "Bootloader",
		.offset      = 0,
		.size        = 0x060000,
		.mask_flags  = MTD_WRITEABLE, /* force read-only */
	},
	[1] = {
		.name        = "Kernel",
		.offset      = 0x060000,
		.size        = 0x200000,
		.mask_flags  = MTD_WRITEABLE, /* force read-only */
	},
	[2] = {
		.name        = "Filesystem",
		.offset      = 0x0260000,
		.size        = 0x3000000,     /* 48M - rootfs */
	},
	[3] = {
		.name        = "MassStorage",
		.offset      = 0x3260000,
		.size        = 0x3d40000,
	},
	[4] = {
		.name        = "BBT",
		.offset      = 0x6FA0000,
		.size        = 0x80000,
		.mask_flags  = MTD_WRITEABLE,  /* force read-only */
	},
	/* NOTE: we reserve some blocks at the end of the NAND flash for
	 * bad block management, and the max number of relocation blocks
	 * differs on different platforms. Please take care with it when
	 * defining the partition table.
	 */
};

static struct pxa3xx_nand_platform_data littleton_nand_info = {
	.enable_arbiter	= 1,
	.parts		= littleton_nand_partitions,
	.nr_parts	= ARRAY_SIZE(littleton_nand_partitions),
};

static void __init littleton_init_nand(void)
{
	pxa3xx_set_nand_info(&littleton_nand_info);
}
#else
static inline void littleton_init_nand(void) {}
#endif /* CONFIG_MTD_NAND_PXA3xx || CONFIG_MTD_NAND_PXA3xx_MODULE */

#if defined(CONFIG_I2C_PXA) || defined(CONFIG_I2C_PXA_MODULE)
static struct led_info littleton_da9034_leds[] = {
	[0] = {
		.name	= "littleton:keypad1",
		.flags	= DA9034_LED_RAMP,
	},
	[1] = {
		.name	= "littleton:keypad2",
		.flags	= DA9034_LED_RAMP,
	},
	[2] = {
		.name	= "littleton:vibra",
		.flags	= 0,
	},
};

static struct da9034_touch_pdata littleton_da9034_touch = {
	.x_inverted     = 1,
	.interval_ms    = 20,
};

static struct da903x_subdev_info littleton_da9034_subdevs[] = {
	{
		.name		= "da903x-led",
		.id		= DA9034_ID_LED_1,
		.platform_data	= &littleton_da9034_leds[0],
	}, {
		.name		= "da903x-led",
		.id		= DA9034_ID_LED_2,
		.platform_data	= &littleton_da9034_leds[1],
	}, {
		.name		= "da903x-led",
		.id		= DA9034_ID_VIBRA,
		.platform_data	= &littleton_da9034_leds[2],
	}, {
		.name		= "da903x-backlight",
		.id		= DA9034_ID_WLED,
	}, {
		.name		= "da9034-touch",
		.id		= DA9034_ID_TOUCH,
		.platform_data	= &littleton_da9034_touch,
	},
};

static struct da903x_platform_data littleton_da9034_info = {
	.num_subdevs	= ARRAY_SIZE(littleton_da9034_subdevs),
	.subdevs	= littleton_da9034_subdevs,
};

static struct max732x_platform_data littleton_max7320_info = {
	.gpio_base	= EXT0_GPIO_BASE,
};

static struct i2c_board_info littleton_i2c_info[] = {
	[0] = {
		.type		= "da9034",
		.addr		= 0x34,
		.platform_data	= &littleton_da9034_info,
		.irq		= gpio_to_irq(mfp_to_gpio(MFP_PIN_GPIO18)),
	},
	[1] = {
		.type		= "max7320",
		.addr		= 0x50,
		.platform_data	= &littleton_max7320_info,
	},
};

static void __init littleton_init_i2c(void)
{
	pxa_set_i2c_info(NULL);
	i2c_register_board_info(0, ARRAY_AND_SIZE(littleton_i2c_info));
}
#else
static inline void littleton_init_i2c(void) {}
#endif /* CONFIG_I2C_PXA || CONFIG_I2C_PXA_MODULE */

static void __init littleton_init(void)
{
	/* initialize MFP configurations */
	pxa3xx_mfp_config(ARRAY_AND_SIZE(littleton_mfp_cfg));

	pxa_set_ffuart_info(NULL);
	pxa_set_btuart_info(NULL);
	pxa_set_stuart_info(NULL);

	/*
	 * Note: we depend bootloader set the correct
	 * value to MSC register for SMC91x.
	 */
	platform_device_register(&smc91x_device);

	littleton_init_spi();
	littleton_init_i2c();
	littleton_init_mmc();
	littleton_init_lcd();
	littleton_init_keypad();
	littleton_init_nand();
}

MACHINE_START(LITTLETON, "Marvell Form Factor Development Platform (aka Littleton)")
	.boot_params	= 0xa0000100,
<<<<<<< HEAD
	.map_io		= pxa_map_io,
=======
	.map_io		= pxa3xx_map_io,
>>>>>>> 3cbea436
	.nr_irqs	= LITTLETON_NR_IRQS,
	.init_irq	= pxa3xx_init_irq,
	.timer		= &pxa_timer,
	.init_machine	= littleton_init,
MACHINE_END<|MERGE_RESOLUTION|>--- conflicted
+++ resolved
@@ -43,10 +43,6 @@
 #include <mach/pxa300.h>
 #include <mach/pxafb.h>
 #include <mach/mmc.h>
-<<<<<<< HEAD
-#include <mach/pxa2xx_spi.h>
-=======
->>>>>>> 3cbea436
 #include <plat/pxa27x_keypad.h>
 #include <mach/littleton.h>
 #include <plat/i2c.h>
@@ -442,11 +438,7 @@
 
 MACHINE_START(LITTLETON, "Marvell Form Factor Development Platform (aka Littleton)")
 	.boot_params	= 0xa0000100,
-<<<<<<< HEAD
-	.map_io		= pxa_map_io,
-=======
 	.map_io		= pxa3xx_map_io,
->>>>>>> 3cbea436
 	.nr_irqs	= LITTLETON_NR_IRQS,
 	.init_irq	= pxa3xx_init_irq,
 	.timer		= &pxa_timer,
