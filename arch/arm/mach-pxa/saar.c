--- conflicted
+++ resolved
@@ -597,11 +597,7 @@
 MACHINE_START(SAAR, "PXA930 Handheld Platform (aka SAAR)")
 	/* Maintainer: Eric Miao <eric.miao@marvell.com> */
 	.boot_params    = 0xa0000100,
-<<<<<<< HEAD
-	.map_io         = pxa_map_io,
-=======
 	.map_io         = pxa3xx_map_io,
->>>>>>> 3cbea436
 	.init_irq       = pxa3xx_init_irq,
 	.timer          = &pxa_timer,
 	.init_machine   = saar_init,
