/*
 * AP4EVB board support
 *
 * Copyright (C) 2010  Magnus Damm
 * Copyright (C) 2008  Yoshihiro Shimoda
 *
 * This program is free software; you can redistribute it and/or modify
 * it under the terms of the GNU General Public License as published by
 * the Free Software Foundation; version 2 of the License.
 *
 * This program is distributed in the hope that it will be useful,
 * but WITHOUT ANY WARRANTY; without even the implied warranty of
 * MERCHANTABILITY or FITNESS FOR A PARTICULAR PURPOSE.  See the
 * GNU General Public License for more details.
 *
 * You should have received a copy of the GNU General Public License
 * along with this program; if not, write to the Free Software
 * Foundation, Inc., 51 Franklin St, Fifth Floor, Boston, MA  02110-1301  USA
 */
#include <linux/clk.h>
#include <linux/kernel.h>
#include <linux/init.h>
#include <linux/interrupt.h>
#include <linux/irq.h>
#include <linux/platform_device.h>
#include <linux/delay.h>
#include <linux/mfd/sh_mobile_sdhi.h>
#include <linux/mfd/tmio.h>
#include <linux/mmc/host.h>
#include <linux/mtd/mtd.h>
#include <linux/mtd/partitions.h>
#include <linux/mtd/physmap.h>
<<<<<<< HEAD
#include <linux/mmc/host.h>
=======
>>>>>>> 45f53cc9
#include <linux/mmc/sh_mmcif.h>
#include <linux/i2c.h>
#include <linux/i2c/tsc2007.h>
#include <linux/io.h>
#include <linux/smsc911x.h>
#include <linux/sh_intc.h>
#include <linux/sh_clk.h>
#include <linux/gpio.h>
#include <linux/input.h>
#include <linux/leds.h>
#include <linux/input/sh_keysc.h>
#include <linux/usb/r8a66597.h>

<<<<<<< HEAD
=======
#include <media/sh_mobile_ceu.h>
#include <media/sh_mobile_csi2.h>
#include <media/soc_camera.h>

>>>>>>> 45f53cc9
#include <sound/sh_fsi.h>

#include <video/sh_mobile_hdmi.h>
#include <video/sh_mobile_lcdc.h>
#include <video/sh_mipi_dsi.h>

#include <mach/common.h>
#include <mach/irqs.h>
#include <mach/sh7372.h>

#include <asm/mach-types.h>
#include <asm/mach/arch.h>
#include <asm/mach/map.h>
#include <asm/mach/time.h>

/*
 * Address	Interface		BusWidth	note
 * ------------------------------------------------------------------
 * 0x0000_0000	NOR Flash ROM (MCP)	16bit		SW7 : bit1 = ON
 * 0x0800_0000	user area		-
 * 0x1000_0000	NOR Flash ROM (MCP)	16bit		SW7 : bit1 = OFF
 * 0x1400_0000	Ether (LAN9220)		16bit
 * 0x1600_0000	user area		-		cannot use with NAND
 * 0x1800_0000	user area		-
 * 0x1A00_0000	-
 * 0x4000_0000	LPDDR2-SDRAM (POP)	32bit
 */

/*
 * NOR Flash ROM
 *
 *  SW1  |     SW2    | SW7  | NOR Flash ROM
 *  bit1 | bit1  bit2 | bit1 | Memory allocation
 * ------+------------+------+------------------
 *  OFF  | ON     OFF | ON   |    Area 0
 *  OFF  | ON     OFF | OFF  |    Area 4
 */

/*
 * NAND Flash ROM
 *
 *  SW1  |     SW2    | SW7  | NAND Flash ROM
 *  bit1 | bit1  bit2 | bit2 | Memory allocation
 * ------+------------+------+------------------
 *  OFF  | ON     OFF | ON   |    FCE 0
 *  OFF  | ON     OFF | OFF  |    FCE 1
 */

/*
 * SMSC 9220
 *
 *  SW1		SMSC 9220
 * -----------------------
 *  ON		access disable
 *  OFF		access enable
 */

/*
 * LCD / IRQ / KEYSC / IrDA
 *
 * IRQ = IRQ26 (TS), IRQ27 (VIO), IRQ28 (QHD-TouchScreen)
 * LCD = 2nd LCDC (WVGA)
 *
 * 		|		SW43			|
 * SW3		|	ON		|	OFF	|
 * -------------+-----------------------+---------------+
 * ON		| KEY / IrDA		| LCD		|
 * OFF		| KEY / IrDA / IRQ	| IRQ		|
 *
 *
 * QHD / WVGA display
 *
 * You can choice display type on menuconfig.
 * Then, check above dip-switch.
 */

/*
 * USB
 *
 * J7 : 1-2  MAX3355E VBUS
 *      2-3  DC 5.0V
 *
 * S39: bit2: off
 */

/*
 * FSI/FSMI
<<<<<<< HEAD
 *
 * SW41	:  ON : SH-Mobile AP4 Audio Mode
 *	: OFF : Bluetooth Audio Mode
 */

/*
 * MMC0/SDHI1 (CN7)
 *
 * J22 : select card voltage
 *       1-2 pin : 1.8v
 *       2-3 pin : 3.3v
 *
=======
 *
 * SW41	:  ON : SH-Mobile AP4 Audio Mode
 *	: OFF : Bluetooth Audio Mode
 */

/*
 * MMC0/SDHI1 (CN7)
 *
 * J22 : select card voltage
 *       1-2 pin : 1.8v
 *       2-3 pin : 3.3v
 *
>>>>>>> 45f53cc9
 *        SW1  |             SW33
 *             | bit1 | bit2 | bit3 | bit4
 * ------------+------+------+------+-------
 * MMC0   OFF  |  OFF |  ON  |  ON  |  X
 * SDHI1  OFF  |  ON  |   X  |  OFF | ON
 *
 * voltage lebel
 * CN7 : 1.8v
 * CN12: 3.3v
 */

/* MTD */
static struct mtd_partition nor_flash_partitions[] = {
	{
		.name		= "loader",
		.offset		= 0x00000000,
		.size		= 512 * 1024,
	},
	{
		.name		= "bootenv",
		.offset		= MTDPART_OFS_APPEND,
		.size		= 512 * 1024,
	},
	{
		.name		= "kernel_ro",
		.offset		= MTDPART_OFS_APPEND,
		.size		= 8 * 1024 * 1024,
		.mask_flags	= MTD_WRITEABLE,
	},
	{
		.name		= "kernel",
		.offset		= MTDPART_OFS_APPEND,
		.size		= 8 * 1024 * 1024,
	},
	{
		.name		= "data",
		.offset		= MTDPART_OFS_APPEND,
		.size		= MTDPART_SIZ_FULL,
	},
};

static struct physmap_flash_data nor_flash_data = {
	.width		= 2,
	.parts		= nor_flash_partitions,
	.nr_parts	= ARRAY_SIZE(nor_flash_partitions),
};

static struct resource nor_flash_resources[] = {
	[0]	= {
		.start	= 0x00000000,
		.end	= 0x08000000 - 1,
		.flags	= IORESOURCE_MEM,
	}
};

static struct platform_device nor_flash_device = {
	.name		= "physmap-flash",
	.dev		= {
		.platform_data	= &nor_flash_data,
	},
	.num_resources	= ARRAY_SIZE(nor_flash_resources),
	.resource	= nor_flash_resources,
};

/* SMSC 9220 */
static struct resource smc911x_resources[] = {
	{
		.start	= 0x14000000,
		.end	= 0x16000000 - 1,
		.flags	= IORESOURCE_MEM,
	}, {
		.start	= evt2irq(0x02c0) /* IRQ6A */,
		.flags	= IORESOURCE_IRQ | IORESOURCE_IRQ_LOWLEVEL,
	},
};

static struct smsc911x_platform_config smsc911x_info = {
	.flags		= SMSC911X_USE_16BIT | SMSC911X_SAVE_MAC_ADDRESS,
	.irq_polarity   = SMSC911X_IRQ_POLARITY_ACTIVE_LOW,
	.irq_type       = SMSC911X_IRQ_TYPE_PUSH_PULL,
};

static struct platform_device smc911x_device = {
	.name           = "smsc911x",
	.id             = -1,
	.num_resources  = ARRAY_SIZE(smc911x_resources),
	.resource       = smc911x_resources,
	.dev            = {
		.platform_data = &smsc911x_info,
	},
};

<<<<<<< HEAD
/* SH_MMCIF */
static struct resource sh_mmcif_resources[] = {
	[0] = {
		.name	= "SH_MMCIF",
=======
/*
 * The card detect pin of the top SD/MMC slot (CN7) is active low and is
 * connected to GPIO A22 of SH7372 (GPIO_PORT41).
 */
static int slot_cn7_get_cd(struct platform_device *pdev)
{
	if (gpio_is_valid(GPIO_PORT41))
		return !gpio_get_value(GPIO_PORT41);
	else
		return -ENXIO;
}

/* SH_MMCIF */
static struct resource sh_mmcif_resources[] = {
	[0] = {
		.name	= "MMCIF",
>>>>>>> 45f53cc9
		.start	= 0xE6BD0000,
		.end	= 0xE6BD00FF,
		.flags	= IORESOURCE_MEM,
	},
	[1] = {
		/* MMC ERR */
		.start	= evt2irq(0x1ac0),
		.flags	= IORESOURCE_IRQ,
	},
	[2] = {
		/* MMC NOR */
		.start	= evt2irq(0x1ae0),
		.flags	= IORESOURCE_IRQ,
	},
};

static struct sh_mmcif_plat_data sh_mmcif_plat = {
	.sup_pclk	= 0,
	.ocr		= MMC_VDD_165_195 | MMC_VDD_32_33 | MMC_VDD_33_34,
	.caps		= MMC_CAP_4_BIT_DATA |
			  MMC_CAP_8_BIT_DATA |
			  MMC_CAP_NEEDS_POLL,
<<<<<<< HEAD
=======
	.get_cd		= slot_cn7_get_cd,
>>>>>>> 45f53cc9
};

static struct platform_device sh_mmcif_device = {
	.name		= "sh_mmcif",
	.id		= 0,
	.dev		= {
		.dma_mask		= NULL,
		.coherent_dma_mask	= 0xffffffff,
		.platform_data		= &sh_mmcif_plat,
	},
	.num_resources	= ARRAY_SIZE(sh_mmcif_resources),
	.resource	= sh_mmcif_resources,
};

/* SDHI0 */
static struct sh_mobile_sdhi_info sdhi0_info = {
	.dma_slave_tx	= SHDMA_SLAVE_SDHI0_TX,
	.dma_slave_rx	= SHDMA_SLAVE_SDHI0_RX,
};

static struct resource sdhi0_resources[] = {
	[0] = {
		.name	= "SDHI0",
		.start  = 0xe6850000,
		.end    = 0xe68501ff,
		.flags  = IORESOURCE_MEM,
	},
	[1] = {
		.start  = evt2irq(0x0e00) /* SDHI0 */,
		.flags  = IORESOURCE_IRQ,
	},
};

static struct platform_device sdhi0_device = {
	.name           = "sh_mobile_sdhi",
	.num_resources  = ARRAY_SIZE(sdhi0_resources),
	.resource       = sdhi0_resources,
	.id             = 0,
	.dev	= {
		.platform_data	= &sdhi0_info,
	},
};

/* SDHI1 */
static struct sh_mobile_sdhi_info sdhi1_info = {
	.dma_slave_tx	= SHDMA_SLAVE_SDHI1_TX,
	.dma_slave_rx	= SHDMA_SLAVE_SDHI1_RX,
	.tmio_ocr_mask	= MMC_VDD_165_195,
	.tmio_flags	= TMIO_MMC_WRPROTECT_DISABLE,
<<<<<<< HEAD
=======
	.tmio_caps	= MMC_CAP_NEEDS_POLL,
	.get_cd		= slot_cn7_get_cd,
>>>>>>> 45f53cc9
};

static struct resource sdhi1_resources[] = {
	[0] = {
		.name	= "SDHI1",
		.start  = 0xe6860000,
		.end    = 0xe68601ff,
		.flags  = IORESOURCE_MEM,
	},
	[1] = {
		.start  = evt2irq(0x0e80),
		.flags  = IORESOURCE_IRQ,
	},
};

static struct platform_device sdhi1_device = {
	.name           = "sh_mobile_sdhi",
	.num_resources  = ARRAY_SIZE(sdhi1_resources),
	.resource       = sdhi1_resources,
	.id             = 1,
	.dev	= {
		.platform_data	= &sdhi1_info,
	},
};

/* USB1 */
static void usb1_host_port_power(int port, int power)
{
	if (!power) /* only power-on supported for now */
		return;

	/* set VBOUT/PWEN and EXTLP1 in DVSTCTR */
	__raw_writew(__raw_readw(0xE68B0008) | 0x600, 0xE68B0008);
}

static struct r8a66597_platdata usb1_host_data = {
	.on_chip	= 1,
	.port_power	= usb1_host_port_power,
};

static struct resource usb1_host_resources[] = {
	[0] = {
		.name	= "USBHS",
		.start	= 0xE68B0000,
		.end	= 0xE68B00E6 - 1,
		.flags	= IORESOURCE_MEM,
	},
	[1] = {
		.start	= evt2irq(0x1ce0) /* USB1_USB1I0 */,
		.flags	= IORESOURCE_IRQ,
	},
};

static struct platform_device usb1_host_device = {
	.name	= "r8a66597_hcd",
	.id	= 1,
	.dev = {
		.dma_mask		= NULL,         /*  not use dma */
		.coherent_dma_mask	= 0xffffffff,
		.platform_data		= &usb1_host_data,
	},
	.num_resources	= ARRAY_SIZE(usb1_host_resources),
	.resource	= usb1_host_resources,
};

<<<<<<< HEAD
=======
const static struct fb_videomode ap4evb_lcdc_modes[] = {
	{
#ifdef CONFIG_AP4EVB_QHD
		.name		= "R63302(QHD)",
		.xres		= 544,
		.yres		= 961,
		.left_margin	= 72,
		.right_margin	= 600,
		.hsync_len	= 16,
		.upper_margin	= 8,
		.lower_margin	= 8,
		.vsync_len	= 2,
		.sync		= FB_SYNC_VERT_HIGH_ACT | FB_SYNC_HOR_HIGH_ACT,
#else
		.name		= "WVGA Panel",
		.xres		= 800,
		.yres		= 480,
		.left_margin	= 220,
		.right_margin	= 110,
		.hsync_len	= 70,
		.upper_margin	= 20,
		.lower_margin	= 5,
		.vsync_len	= 5,
		.sync		= 0,
#endif
	},
};

>>>>>>> 45f53cc9
static struct sh_mobile_lcdc_info lcdc_info = {
	.ch[0] = {
		.chan = LCDC_CHAN_MAINLCD,
		.bpp = 16,
<<<<<<< HEAD
=======
		.lcd_cfg = ap4evb_lcdc_modes,
		.num_cfg = ARRAY_SIZE(ap4evb_lcdc_modes),
>>>>>>> 45f53cc9
	}
};

static struct resource lcdc_resources[] = {
	[0] = {
		.name	= "LCDC",
		.start	= 0xfe940000, /* P4-only space */
		.end	= 0xfe943fff,
		.flags	= IORESOURCE_MEM,
	},
	[1] = {
		.start	= intcs_evt2irq(0x580),
		.flags	= IORESOURCE_IRQ,
	},
};

static struct platform_device lcdc_device = {
	.name		= "sh_mobile_lcdc_fb",
	.num_resources	= ARRAY_SIZE(lcdc_resources),
	.resource	= lcdc_resources,
	.dev	= {
		.platform_data	= &lcdc_info,
		.coherent_dma_mask = ~0,
	},
};

/*
 * QHD display
 */
#ifdef CONFIG_AP4EVB_QHD

/* KEYSC (Needs SW43 set to ON) */
static struct sh_keysc_info keysc_info = {
	.mode		= SH_KEYSC_MODE_1,
	.scan_timing	= 3,
	.delay		= 2500,
	.keycodes = {
		KEY_0, KEY_1, KEY_2, KEY_3, KEY_4,
		KEY_5, KEY_6, KEY_7, KEY_8, KEY_9,
		KEY_A, KEY_B, KEY_C, KEY_D, KEY_E,
		KEY_F, KEY_G, KEY_H, KEY_I, KEY_J,
		KEY_K, KEY_L, KEY_M, KEY_N, KEY_O,
	},
};

static struct resource keysc_resources[] = {
	[0] = {
		.name	= "KEYSC",
		.start  = 0xe61b0000,
		.end    = 0xe61b0063,
		.flags  = IORESOURCE_MEM,
	},
	[1] = {
		.start  = evt2irq(0x0be0), /* KEYSC_KEY */
		.flags  = IORESOURCE_IRQ,
	},
};

static struct platform_device keysc_device = {
	.name           = "sh_keysc",
	.id             = 0, /* "keysc0" clock */
	.num_resources  = ARRAY_SIZE(keysc_resources),
	.resource       = keysc_resources,
	.dev	= {
		.platform_data	= &keysc_info,
	},
};

/* MIPI-DSI */
static struct resource mipidsi0_resources[] = {
	[0] = {
		.start  = 0xffc60000,
		.end    = 0xffc68fff,
		.flags  = IORESOURCE_MEM,
	},
};

static struct sh_mipi_dsi_info mipidsi0_info = {
	.data_format	= MIPI_RGB888,
	.lcd_chan	= &lcdc_info.ch[0],
};

static struct platform_device mipidsi0_device = {
	.name           = "sh-mipi-dsi",
	.num_resources  = ARRAY_SIZE(mipidsi0_resources),
	.resource       = mipidsi0_resources,
	.id             = 0,
	.dev	= {
		.platform_data	= &mipidsi0_info,
	},
};

/* This function will disappear when we switch to (runtime) PM */
static int __init ap4evb_init_display_clk(void)
{
	struct clk *lcdc_clk;
	struct clk *dsitx_clk;
	int ret;

	lcdc_clk = clk_get(&lcdc_device.dev, "sh_mobile_lcdc_fb.0");
	if (IS_ERR(lcdc_clk))
		return PTR_ERR(lcdc_clk);

	dsitx_clk = clk_get(&mipidsi0_device.dev, "sh-mipi-dsi.0");
	if (IS_ERR(dsitx_clk)) {
		ret = PTR_ERR(dsitx_clk);
		goto eclkdsitxget;
	}

	ret = clk_enable(lcdc_clk);
	if (ret < 0)
		goto eclklcdcon;

	ret = clk_enable(dsitx_clk);
	if (ret < 0)
		goto eclkdsitxon;

	return 0;

eclkdsitxon:
	clk_disable(lcdc_clk);
eclklcdcon:
	clk_put(dsitx_clk);
eclkdsitxget:
	clk_put(lcdc_clk);

	return ret;
}
device_initcall(ap4evb_init_display_clk);

static struct platform_device *qhd_devices[] __initdata = {
	&mipidsi0_device,
	&keysc_device,
};
#endif /* CONFIG_AP4EVB_QHD */

/* FSI */
#define IRQ_FSI		evt2irq(0x1840)
<<<<<<< HEAD
#define FSIACKCR	0xE6150018
static void fsiackcr_init(struct clk *clk)
{
	u32 status = __raw_readl(clk->enable_reg);

	/* use external clock */
	status &= ~0x000000ff;
	status |= 0x00000080;
	__raw_writel(status, clk->enable_reg);
}

static struct clk_ops fsiackcr_clk_ops = {
	.init = fsiackcr_init,
};

static struct clk fsiackcr_clk = {
	.ops		= &fsiackcr_clk_ops,
	.enable_reg	= (void __iomem *)FSIACKCR,
	.rate		= 0, /* unknown */
};

=======
>>>>>>> 45f53cc9
static struct sh_fsi_platform_info fsi_info = {
	.porta_flags = SH_FSI_BRS_INV |
		       SH_FSI_OUT_SLAVE_MODE |
		       SH_FSI_IN_SLAVE_MODE |
		       SH_FSI_OFMT(PCM) |
		       SH_FSI_IFMT(PCM),
};

static struct resource fsi_resources[] = {
	[0] = {
		.name	= "FSI",
		.start	= 0xFE3C0000,
		.end	= 0xFE3C0400 - 1,
		.flags	= IORESOURCE_MEM,
	},
	[1] = {
		.start  = IRQ_FSI,
		.flags  = IORESOURCE_IRQ,
	},
};

static struct platform_device fsi_device = {
	.name		= "sh_fsi2",
	.id		= -1,
	.num_resources	= ARRAY_SIZE(fsi_resources),
	.resource	= fsi_resources,
	.dev	= {
		.platform_data	= &fsi_info,
	},
};

static struct sh_mobile_lcdc_info sh_mobile_lcdc1_info = {
	.clock_source = LCDC_CLK_EXTERNAL,
	.ch[0] = {
		.chan = LCDC_CHAN_MAINLCD,
		.bpp = 16,
		.interface_type = RGB24,
		.clock_divider = 1,
		.flags = LCDC_FLAGS_DWPOL,
<<<<<<< HEAD
		.lcd_cfg = {
			.name = "HDMI",
			/* So far only 720p is supported */
			.xres = 1280,
			.yres = 720,
			/*
			 * If left and right margins are not multiples of 8,
			 * LDHAJR will be adjusted accordingly by the LCDC
			 * driver. Until we start using EDID, these values
			 * might have to be adjusted for different monitors.
			 */
			.left_margin = 200,
			.right_margin = 88,
			.hsync_len = 48,
			.upper_margin = 20,
			.lower_margin = 5,
			.vsync_len = 5,
			.pixclock = 13468,
			.sync = FB_SYNC_VERT_HIGH_ACT | FB_SYNC_HOR_HIGH_ACT,
		},
=======
>>>>>>> 45f53cc9
	}
};

static struct resource lcdc1_resources[] = {
	[0] = {
		.name	= "LCDC1",
		.start	= 0xfe944000,
		.end	= 0xfe947fff,
		.flags	= IORESOURCE_MEM,
	},
	[1] = {
<<<<<<< HEAD
		.start	= intcs_evt2irq(0x17a0),
=======
		.start	= intcs_evt2irq(0x1780),
>>>>>>> 45f53cc9
		.flags	= IORESOURCE_IRQ,
	},
};

static struct platform_device lcdc1_device = {
	.name		= "sh_mobile_lcdc_fb",
	.num_resources	= ARRAY_SIZE(lcdc1_resources),
	.resource	= lcdc1_resources,
	.id             = 1,
	.dev	= {
		.platform_data	= &sh_mobile_lcdc1_info,
		.coherent_dma_mask = ~0,
	},
};

static struct sh_mobile_hdmi_info hdmi_info = {
	.lcd_chan = &sh_mobile_lcdc1_info.ch[0],
	.lcd_dev = &lcdc1_device.dev,
};

static struct resource hdmi_resources[] = {
	[0] = {
		.name	= "HDMI",
		.start	= 0xe6be0000,
		.end	= 0xe6be00ff,
		.flags	= IORESOURCE_MEM,
	},
	[1] = {
		/* There's also an HDMI interrupt on INTCS @ 0x18e0 */
		.start	= evt2irq(0x17e0),
		.flags	= IORESOURCE_IRQ,
	},
};

static struct platform_device hdmi_device = {
	.name		= "sh-mobile-hdmi",
	.num_resources	= ARRAY_SIZE(hdmi_resources),
	.resource	= hdmi_resources,
	.id             = -1,
	.dev	= {
		.platform_data	= &hdmi_info,
	},
};

static struct gpio_led ap4evb_leds[] = {
	{
		.name			= "led4",
		.gpio			= GPIO_PORT185,
		.default_state	= LEDS_GPIO_DEFSTATE_ON,
	},
	{
		.name			= "led2",
		.gpio			= GPIO_PORT186,
		.default_state	= LEDS_GPIO_DEFSTATE_ON,
	},
	{
		.name			= "led3",
		.gpio			= GPIO_PORT187,
		.default_state	= LEDS_GPIO_DEFSTATE_ON,
	},
	{
		.name			= "led1",
		.gpio			= GPIO_PORT188,
		.default_state	= LEDS_GPIO_DEFSTATE_ON,
	}
};

static struct gpio_led_platform_data ap4evb_leds_pdata = {
	.num_leds = ARRAY_SIZE(ap4evb_leds),
	.leds = ap4evb_leds,
};

static struct platform_device leds_device = {
	.name = "leds-gpio",
	.id = 0,
	.dev = {
		.platform_data  = &ap4evb_leds_pdata,
	},
<<<<<<< HEAD
=======
};

static struct i2c_board_info imx074_info = {
	I2C_BOARD_INFO("imx074", 0x1a),
};

struct soc_camera_link imx074_link = {
	.bus_id		= 0,
	.board_info	= &imx074_info,
	.i2c_adapter_id	= 0,
	.module_name	= "imx074",
};

static struct platform_device ap4evb_camera = {
	.name   = "soc-camera-pdrv",
	.id     = 0,
	.dev    = {
		.platform_data = &imx074_link,
	},
};

static struct sh_csi2_client_config csi2_clients[] = {
	{
		.phy		= SH_CSI2_PHY_MAIN,
		.lanes		= 3,
		.channel	= 0,
		.pdev		= &ap4evb_camera,
	},
};

static struct sh_csi2_pdata csi2_info = {
	.type		= SH_CSI2C,
	.clients	= csi2_clients,
	.num_clients	= ARRAY_SIZE(csi2_clients),
	.flags		= SH_CSI2_ECC | SH_CSI2_CRC,
};

static struct resource csi2_resources[] = {
	[0] = {
		.name	= "CSI2",
		.start	= 0xffc90000,
		.end	= 0xffc90fff,
		.flags	= IORESOURCE_MEM,
	},
	[1] = {
		.start	= intcs_evt2irq(0x17a0),
		.flags  = IORESOURCE_IRQ,
	},
};

static struct platform_device csi2_device = {
	.name   = "sh-mobile-csi2",
	.id     = 0,
	.num_resources	= ARRAY_SIZE(csi2_resources),
	.resource	= csi2_resources,
	.dev    = {
		.platform_data = &csi2_info,
	},
};

static struct sh_mobile_ceu_info sh_mobile_ceu_info = {
	.flags = SH_CEU_FLAG_USE_8BIT_BUS,
	.csi2_dev = &csi2_device.dev,
};

static struct resource ceu_resources[] = {
	[0] = {
		.name	= "CEU",
		.start	= 0xfe910000,
		.end	= 0xfe91009f,
		.flags	= IORESOURCE_MEM,
	},
	[1] = {
		.start	= intcs_evt2irq(0x880),
		.flags  = IORESOURCE_IRQ,
	},
	[2] = {
		/* place holder for contiguous memory */
	},
};

static struct platform_device ceu_device = {
	.name		= "sh_mobile_ceu",
	.id             = 0, /* "ceu0" clock */
	.num_resources	= ARRAY_SIZE(ceu_resources),
	.resource	= ceu_resources,
	.dev	= {
		.platform_data	= &sh_mobile_ceu_info,
	},
>>>>>>> 45f53cc9
};

static struct platform_device *ap4evb_devices[] __initdata = {
	&leds_device,
	&nor_flash_device,
	&smc911x_device,
	&sdhi0_device,
	&sdhi1_device,
	&usb1_host_device,
	&fsi_device,
	&sh_mmcif_device,
	&lcdc1_device,
	&lcdc_device,
	&hdmi_device,
<<<<<<< HEAD
=======
	&csi2_device,
	&ceu_device,
	&ap4evb_camera,
>>>>>>> 45f53cc9
};

static int __init hdmi_init_pm_clock(void)
{
	struct clk *hdmi_ick = clk_get(&hdmi_device.dev, "ick");
	int ret;
	long rate;

	if (IS_ERR(hdmi_ick)) {
		ret = PTR_ERR(hdmi_ick);
		pr_err("Cannot get HDMI ICK: %d\n", ret);
		goto out;
	}

<<<<<<< HEAD
	ret = clk_set_parent(&pllc2_clk, &dv_clki_div2_clk);
	if (ret < 0) {
		pr_err("Cannot set PLLC2 parent: %d, %d users\n", ret, pllc2_clk.usecount);
		goto out;
	}

	pr_debug("PLLC2 initial frequency %lu\n", clk_get_rate(&pllc2_clk));

	rate = clk_round_rate(&pllc2_clk, 594000000);
=======
	ret = clk_set_parent(&sh7372_pllc2_clk, &sh7372_dv_clki_div2_clk);
	if (ret < 0) {
		pr_err("Cannot set PLLC2 parent: %d, %d users\n", ret, sh7372_pllc2_clk.usecount);
		goto out;
	}

	pr_debug("PLLC2 initial frequency %lu\n", clk_get_rate(&sh7372_pllc2_clk));

	rate = clk_round_rate(&sh7372_pllc2_clk, 594000000);
>>>>>>> 45f53cc9
	if (rate < 0) {
		pr_err("Cannot get suitable rate: %ld\n", rate);
		ret = rate;
		goto out;
	}

<<<<<<< HEAD
	ret = clk_set_rate(&pllc2_clk, rate);
=======
	ret = clk_set_rate(&sh7372_pllc2_clk, rate);
>>>>>>> 45f53cc9
	if (ret < 0) {
		pr_err("Cannot set rate %ld: %d\n", rate, ret);
		goto out;
	}

	pr_debug("PLLC2 set frequency %lu\n", rate);

<<<<<<< HEAD
	ret = clk_set_parent(hdmi_ick, &pllc2_clk);
=======
	ret = clk_set_parent(hdmi_ick, &sh7372_pllc2_clk);
>>>>>>> 45f53cc9
	if (ret < 0) {
		pr_err("Cannot set HDMI parent: %d\n", ret);
		goto out;
	}

out:
	if (!IS_ERR(hdmi_ick))
		clk_put(hdmi_ick);
	return ret;
}

device_initcall(hdmi_init_pm_clock);

<<<<<<< HEAD
=======
#define FSIACK_DUMMY_RATE 48000
static int __init fsi_init_pm_clock(void)
{
	struct clk *fsia_ick;
	int ret;

	/*
	 * FSIACK is connected to AK4642,
	 * and the rate is depend on playing sound rate.
	 * So, set dummy rate (= 48k) here
	 */
	ret = clk_set_rate(&sh7372_fsiack_clk, FSIACK_DUMMY_RATE);
	if (ret < 0) {
		pr_err("Cannot set FSIACK dummy rate: %d\n", ret);
		return ret;
	}

	fsia_ick = clk_get(&fsi_device.dev, "icka");
	if (IS_ERR(fsia_ick)) {
		ret = PTR_ERR(fsia_ick);
		pr_err("Cannot get FSI ICK: %d\n", ret);
		return ret;
	}

	ret = clk_set_parent(fsia_ick, &sh7372_fsiack_clk);
	if (ret < 0) {
		pr_err("Cannot set FSI-A parent: %d\n", ret);
		goto out;
	}

	ret = clk_set_rate(fsia_ick, FSIACK_DUMMY_RATE);
	if (ret < 0)
		pr_err("Cannot set FSI-A rate: %d\n", ret);

out:
	clk_put(fsia_ick);

	return ret;
}
device_initcall(fsi_init_pm_clock);

>>>>>>> 45f53cc9
/*
 * FIXME !!
 *
 * gpio_no_direction
<<<<<<< HEAD
 * gpio_pull_up
=======
>>>>>>> 45f53cc9
 * are quick_hack.
 *
 * current gpio frame work doesn't have
 * the method to control only pull up/down/free.
 * this function should be replaced by correct gpio function
 */
static void __init gpio_no_direction(u32 addr)
{
	__raw_writeb(0x00, addr);
}

<<<<<<< HEAD
static void __init gpio_pull_up(u32 addr)
{
	u8 data = __raw_readb(addr);

	data &= 0x0F;
	data |= 0xC0;
	__raw_writeb(data, addr);
}

/* TouchScreen */
=======
/* TouchScreen */
#ifdef CONFIG_AP4EVB_QHD
# define GPIO_TSC_IRQ	GPIO_FN_IRQ28_123
# define GPIO_TSC_PORT	GPIO_PORT123
#else /* WVGA */
# define GPIO_TSC_IRQ	GPIO_FN_IRQ7_40
# define GPIO_TSC_PORT	GPIO_PORT40
#endif

>>>>>>> 45f53cc9
#define IRQ28	evt2irq(0x3380) /* IRQ28A */
#define IRQ7	evt2irq(0x02e0) /* IRQ7A */
static int ts_get_pendown_state(void)
{
<<<<<<< HEAD
	int val1, val2;

	gpio_free(GPIO_FN_IRQ28_123);
	gpio_free(GPIO_FN_IRQ7_40);

	gpio_request(GPIO_PORT123, NULL);
	gpio_request(GPIO_PORT40, NULL);

	gpio_direction_input(GPIO_PORT123);
	gpio_direction_input(GPIO_PORT40);

	val1 = gpio_get_value(GPIO_PORT123);
	val2 = gpio_get_value(GPIO_PORT40);

	gpio_request(GPIO_FN_IRQ28_123, NULL);	/* for QHD */
	gpio_request(GPIO_FN_IRQ7_40, NULL);	/* for WVGA */

	return val1 ^ val2;
}

#define PORT40CR	0xE6051028
#define PORT123CR	0xE605007B
static int ts_init(void)
{
	gpio_request(GPIO_FN_IRQ28_123, NULL);	/* for QHD */
	gpio_request(GPIO_FN_IRQ7_40, NULL);	/* for WVGA */

	gpio_pull_up(PORT40CR);
	gpio_pull_up(PORT123CR);
=======
	int val;

	gpio_free(GPIO_TSC_IRQ);

	gpio_request(GPIO_TSC_PORT, NULL);

	gpio_direction_input(GPIO_TSC_PORT);

	val = gpio_get_value(GPIO_TSC_PORT);

	gpio_request(GPIO_TSC_IRQ, NULL);

	return !val;
}

static int ts_init(void)
{
	gpio_request(GPIO_TSC_IRQ, NULL);
>>>>>>> 45f53cc9

	return 0;
}

static struct tsc2007_platform_data tsc2007_info = {
	.model			= 2007,
	.x_plate_ohms		= 180,
	.get_pendown_state	= ts_get_pendown_state,
	.init_platform_hw	= ts_init,
};

static struct i2c_board_info tsc_device = {
	I2C_BOARD_INFO("tsc2007", 0x48),
	.type		= "tsc2007",
	.platform_data	= &tsc2007_info,
	/*.irq is selected on ap4evb_init */
};

/* I2C */
static struct i2c_board_info i2c0_devices[] = {
	{
		I2C_BOARD_INFO("ak4643", 0x13),
	},
};

static struct i2c_board_info i2c1_devices[] = {
	{
		I2C_BOARD_INFO("r2025sd", 0x32),
	},
};

static struct map_desc ap4evb_io_desc[] __initdata = {
	/* create a 1:1 entity map for 0xe6xxxxxx
	 * used by CPGA, INTC and PFC.
	 */
	{
		.virtual	= 0xe6000000,
		.pfn		= __phys_to_pfn(0xe6000000),
		.length		= 256 << 20,
		.type		= MT_DEVICE_NONSHARED
	},
};

static void __init ap4evb_map_io(void)
{
	iotable_init(ap4evb_io_desc, ARRAY_SIZE(ap4evb_io_desc));

	/* setup early devices and console here as well */
	sh7372_add_early_devices();
	shmobile_setup_console();
}

#define GPIO_PORT9CR	0xE6051009
#define GPIO_PORT10CR	0xE605100A
static void __init ap4evb_init(void)
{
	u32 srcr4;
	struct clk *clk;

	sh7372_pinmux_init();

	/* enable SCIFA0 */
	gpio_request(GPIO_FN_SCIFA0_TXD, NULL);
	gpio_request(GPIO_FN_SCIFA0_RXD, NULL);

	/* enable SMSC911X */
	gpio_request(GPIO_FN_CS5A,	NULL);
	gpio_request(GPIO_FN_IRQ6_39,	NULL);

	/* enable Debug switch (S6) */
	gpio_request(GPIO_PORT32, NULL);
	gpio_request(GPIO_PORT33, NULL);
	gpio_request(GPIO_PORT34, NULL);
	gpio_request(GPIO_PORT35, NULL);
	gpio_direction_input(GPIO_PORT32);
	gpio_direction_input(GPIO_PORT33);
	gpio_direction_input(GPIO_PORT34);
	gpio_direction_input(GPIO_PORT35);
	gpio_export(GPIO_PORT32, 0);
	gpio_export(GPIO_PORT33, 0);
	gpio_export(GPIO_PORT34, 0);
	gpio_export(GPIO_PORT35, 0);

	/* SDHI0 */
	gpio_request(GPIO_FN_SDHICD0, NULL);
	gpio_request(GPIO_FN_SDHIWP0, NULL);
	gpio_request(GPIO_FN_SDHICMD0, NULL);
	gpio_request(GPIO_FN_SDHICLK0, NULL);
	gpio_request(GPIO_FN_SDHID0_3, NULL);
	gpio_request(GPIO_FN_SDHID0_2, NULL);
	gpio_request(GPIO_FN_SDHID0_1, NULL);
	gpio_request(GPIO_FN_SDHID0_0, NULL);

	/* SDHI1 */
	gpio_request(GPIO_FN_SDHICMD1, NULL);
	gpio_request(GPIO_FN_SDHICLK1, NULL);
	gpio_request(GPIO_FN_SDHID1_3, NULL);
	gpio_request(GPIO_FN_SDHID1_2, NULL);
	gpio_request(GPIO_FN_SDHID1_1, NULL);
	gpio_request(GPIO_FN_SDHID1_0, NULL);

	/* MMCIF */
	gpio_request(GPIO_FN_MMCD0_0, NULL);
	gpio_request(GPIO_FN_MMCD0_1, NULL);
	gpio_request(GPIO_FN_MMCD0_2, NULL);
	gpio_request(GPIO_FN_MMCD0_3, NULL);
	gpio_request(GPIO_FN_MMCD0_4, NULL);
	gpio_request(GPIO_FN_MMCD0_5, NULL);
	gpio_request(GPIO_FN_MMCD0_6, NULL);
	gpio_request(GPIO_FN_MMCD0_7, NULL);
	gpio_request(GPIO_FN_MMCCMD0, NULL);
	gpio_request(GPIO_FN_MMCCLK0, NULL);

	/* USB enable */
	gpio_request(GPIO_FN_VBUS0_1,    NULL);
	gpio_request(GPIO_FN_IDIN_1_18,  NULL);
	gpio_request(GPIO_FN_PWEN_1_115, NULL);
	gpio_request(GPIO_FN_OVCN_1_114, NULL);
	gpio_request(GPIO_FN_EXTLP_1,    NULL);
	gpio_request(GPIO_FN_OVCN2_1,    NULL);

	/* setup USB phy */
	__raw_writew(0x8a0a, 0xE6058130);	/* USBCR2 */

	/* enable FSI2 */
	gpio_request(GPIO_FN_FSIAIBT,	NULL);
	gpio_request(GPIO_FN_FSIAILR,	NULL);
	gpio_request(GPIO_FN_FSIAISLD,	NULL);
	gpio_request(GPIO_FN_FSIAOSLD,	NULL);
	gpio_request(GPIO_PORT161,	NULL);
	gpio_direction_output(GPIO_PORT161, 0); /* slave */

	gpio_request(GPIO_PORT9, NULL);
	gpio_request(GPIO_PORT10, NULL);
	gpio_no_direction(GPIO_PORT9CR);  /* FSIAOBT needs no direction */
	gpio_no_direction(GPIO_PORT10CR); /* FSIAOLR needs no direction */

<<<<<<< HEAD
=======
	/* card detect pin for MMC slot (CN7) */
	gpio_request(GPIO_PORT41, NULL);
	gpio_direction_input(GPIO_PORT41);

>>>>>>> 45f53cc9
	/* set SPU2 clock to 119.6 MHz */
	clk = clk_get(NULL, "spu_clk");
	if (!IS_ERR(clk)) {
		clk_set_rate(clk, clk_round_rate(clk, 119600000));
		clk_put(clk);
	}

<<<<<<< HEAD
	/* change parent of FSI A */
	clk = clk_get(NULL, "fsia_clk");
	if (!IS_ERR(clk)) {
		clk_register(&fsiackcr_clk);
		clk_set_parent(clk, &fsiackcr_clk);
		clk_put(clk);
	}

=======
>>>>>>> 45f53cc9
	/*
	 * set irq priority, to avoid sound chopping
	 * when NFS rootfs is used
	 *  FSI(3) > SMSC911X(2)
	 */
	intc_set_priority(IRQ_FSI, 3);

	i2c_register_board_info(0, i2c0_devices,
				ARRAY_SIZE(i2c0_devices));

	i2c_register_board_info(1, i2c1_devices,
				ARRAY_SIZE(i2c1_devices));

#ifdef CONFIG_AP4EVB_QHD
<<<<<<< HEAD
	/*
	 * QHD
=======

	/*
	 * For QHD Panel (MIPI-DSI, CONFIG_AP4EVB_QHD=y) and
	 * IRQ28 for Touch Panel, set dip switches S3, S43 as OFF, ON.
>>>>>>> 45f53cc9
	 */

	/* enable KEYSC */
	gpio_request(GPIO_FN_KEYOUT0, NULL);
	gpio_request(GPIO_FN_KEYOUT1, NULL);
	gpio_request(GPIO_FN_KEYOUT2, NULL);
	gpio_request(GPIO_FN_KEYOUT3, NULL);
	gpio_request(GPIO_FN_KEYOUT4, NULL);
	gpio_request(GPIO_FN_KEYIN0_136, NULL);
	gpio_request(GPIO_FN_KEYIN1_135, NULL);
	gpio_request(GPIO_FN_KEYIN2_134, NULL);
	gpio_request(GPIO_FN_KEYIN3_133, NULL);
	gpio_request(GPIO_FN_KEYIN4,     NULL);

	/* enable TouchScreen */
	set_irq_type(IRQ28, IRQ_TYPE_LEVEL_LOW);

	tsc_device.irq = IRQ28;
	i2c_register_board_info(1, &tsc_device, 1);

	/* LCDC0 */
	lcdc_info.clock_source			= LCDC_CLK_PERIPHERAL;
	lcdc_info.ch[0].interface_type		= RGB24;
	lcdc_info.ch[0].clock_divider		= 1;
	lcdc_info.ch[0].flags			= LCDC_FLAGS_DWPOL;
<<<<<<< HEAD
	lcdc_info.ch[0].lcd_cfg.name		= "R63302(QHD)";
	lcdc_info.ch[0].lcd_cfg.xres		= 544;
	lcdc_info.ch[0].lcd_cfg.yres		= 961;
	lcdc_info.ch[0].lcd_cfg.left_margin	= 72;
	lcdc_info.ch[0].lcd_cfg.right_margin	= 600;
	lcdc_info.ch[0].lcd_cfg.hsync_len	= 16;
	lcdc_info.ch[0].lcd_cfg.upper_margin	= 8;
	lcdc_info.ch[0].lcd_cfg.lower_margin	= 8;
	lcdc_info.ch[0].lcd_cfg.vsync_len	= 2;
	lcdc_info.ch[0].lcd_cfg.sync		= FB_SYNC_VERT_HIGH_ACT |
						  FB_SYNC_HOR_HIGH_ACT;
=======
>>>>>>> 45f53cc9
	lcdc_info.ch[0].lcd_size_cfg.width	= 44;
	lcdc_info.ch[0].lcd_size_cfg.height	= 79;

	platform_add_devices(qhd_devices, ARRAY_SIZE(qhd_devices));

#else
	/*
<<<<<<< HEAD
	 * WVGA
	 */
=======
	 * For WVGA Panel (18-bit RGB, CONFIG_AP4EVB_WVGA=y) and
	 * IRQ7 for Touch Panel, set dip switches S3, S43 to ON, OFF.
	 */

>>>>>>> 45f53cc9
	gpio_request(GPIO_FN_LCDD17,   NULL);
	gpio_request(GPIO_FN_LCDD16,   NULL);
	gpio_request(GPIO_FN_LCDD15,   NULL);
	gpio_request(GPIO_FN_LCDD14,   NULL);
	gpio_request(GPIO_FN_LCDD13,   NULL);
	gpio_request(GPIO_FN_LCDD12,   NULL);
	gpio_request(GPIO_FN_LCDD11,   NULL);
	gpio_request(GPIO_FN_LCDD10,   NULL);
	gpio_request(GPIO_FN_LCDD9,    NULL);
	gpio_request(GPIO_FN_LCDD8,    NULL);
	gpio_request(GPIO_FN_LCDD7,    NULL);
	gpio_request(GPIO_FN_LCDD6,    NULL);
	gpio_request(GPIO_FN_LCDD5,    NULL);
	gpio_request(GPIO_FN_LCDD4,    NULL);
	gpio_request(GPIO_FN_LCDD3,    NULL);
	gpio_request(GPIO_FN_LCDD2,    NULL);
	gpio_request(GPIO_FN_LCDD1,    NULL);
	gpio_request(GPIO_FN_LCDD0,    NULL);
	gpio_request(GPIO_FN_LCDDISP,  NULL);
	gpio_request(GPIO_FN_LCDDCK,   NULL);

	gpio_request(GPIO_PORT189, NULL); /* backlight */
	gpio_direction_output(GPIO_PORT189, 1);

	gpio_request(GPIO_PORT151, NULL); /* LCDDON */
	gpio_direction_output(GPIO_PORT151, 1);

	lcdc_info.clock_source			= LCDC_CLK_BUS;
	lcdc_info.ch[0].interface_type		= RGB18;
	lcdc_info.ch[0].clock_divider		= 2;
	lcdc_info.ch[0].flags			= 0;
<<<<<<< HEAD
	lcdc_info.ch[0].lcd_cfg.name		= "WVGA Panel";
	lcdc_info.ch[0].lcd_cfg.xres		= 800;
	lcdc_info.ch[0].lcd_cfg.yres		= 480;
	lcdc_info.ch[0].lcd_cfg.left_margin	= 220;
	lcdc_info.ch[0].lcd_cfg.right_margin	= 110;
	lcdc_info.ch[0].lcd_cfg.hsync_len	= 70;
	lcdc_info.ch[0].lcd_cfg.upper_margin	= 20;
	lcdc_info.ch[0].lcd_cfg.lower_margin	= 5;
	lcdc_info.ch[0].lcd_cfg.vsync_len	= 5;
	lcdc_info.ch[0].lcd_cfg.sync		= 0;
=======
>>>>>>> 45f53cc9
	lcdc_info.ch[0].lcd_size_cfg.width	= 152;
	lcdc_info.ch[0].lcd_size_cfg.height	= 91;

	/* enable TouchScreen */
	set_irq_type(IRQ7, IRQ_TYPE_LEVEL_LOW);

	tsc_device.irq = IRQ7;
	i2c_register_board_info(0, &tsc_device, 1);
#endif /* CONFIG_AP4EVB_QHD */
<<<<<<< HEAD
=======

	/* CEU */

	/*
	 * TODO: reserve memory for V4L2 DMA buffers, when a suitable API
	 * becomes available
	 */

	/* MIPI-CSI stuff */
	gpio_request(GPIO_FN_VIO_CKO, NULL);

	clk = clk_get(NULL, "vck1_clk");
	if (!IS_ERR(clk)) {
		clk_set_rate(clk, clk_round_rate(clk, 13000000));
		clk_enable(clk);
		clk_put(clk);
	}
>>>>>>> 45f53cc9

	sh7372_add_standard_devices();

	/* HDMI */
	gpio_request(GPIO_FN_HDMI_HPD, NULL);
	gpio_request(GPIO_FN_HDMI_CEC, NULL);

	/* Reset HDMI, must be held at least one EXTALR (32768Hz) period */
#define SRCR4 0xe61580bc
	srcr4 = __raw_readl(SRCR4);
	__raw_writel(srcr4 | (1 << 13), SRCR4);
	udelay(50);
	__raw_writel(srcr4 & ~(1 << 13), SRCR4);

	platform_add_devices(ap4evb_devices, ARRAY_SIZE(ap4evb_devices));
}

static void __init ap4evb_timer_init(void)
{
	sh7372_clock_init();
	shmobile_timer.init();

	/* External clock source */
<<<<<<< HEAD
	clk_set_rate(&dv_clki_clk, 27000000);
=======
	clk_set_rate(&sh7372_dv_clki_clk, 27000000);
>>>>>>> 45f53cc9
}

static struct sys_timer ap4evb_timer = {
	.init		= ap4evb_timer_init,
};

MACHINE_START(AP4EVB, "ap4evb")
	.map_io		= ap4evb_map_io,
	.init_irq	= sh7372_init_irq,
	.init_machine	= ap4evb_init,
	.timer		= &ap4evb_timer,
MACHINE_END<|MERGE_RESOLUTION|>--- conflicted
+++ resolved
@@ -30,10 +30,6 @@
 #include <linux/mtd/mtd.h>
 #include <linux/mtd/partitions.h>
 #include <linux/mtd/physmap.h>
-<<<<<<< HEAD
-#include <linux/mmc/host.h>
-=======
->>>>>>> 45f53cc9
 #include <linux/mmc/sh_mmcif.h>
 #include <linux/i2c.h>
 #include <linux/i2c/tsc2007.h>
@@ -47,13 +43,10 @@
 #include <linux/input/sh_keysc.h>
 #include <linux/usb/r8a66597.h>
 
-<<<<<<< HEAD
-=======
 #include <media/sh_mobile_ceu.h>
 #include <media/sh_mobile_csi2.h>
 #include <media/soc_camera.h>
 
->>>>>>> 45f53cc9
 #include <sound/sh_fsi.h>
 
 #include <video/sh_mobile_hdmi.h>
@@ -141,7 +134,6 @@
 
 /*
  * FSI/FSMI
-<<<<<<< HEAD
  *
  * SW41	:  ON : SH-Mobile AP4 Audio Mode
  *	: OFF : Bluetooth Audio Mode
@@ -154,20 +146,6 @@
  *       1-2 pin : 1.8v
  *       2-3 pin : 3.3v
  *
-=======
- *
- * SW41	:  ON : SH-Mobile AP4 Audio Mode
- *	: OFF : Bluetooth Audio Mode
- */
-
-/*
- * MMC0/SDHI1 (CN7)
- *
- * J22 : select card voltage
- *       1-2 pin : 1.8v
- *       2-3 pin : 3.3v
- *
->>>>>>> 45f53cc9
  *        SW1  |             SW33
  *             | bit1 | bit2 | bit3 | bit4
  * ------------+------+------+------+-------
@@ -260,12 +238,6 @@
 	},
 };
 
-<<<<<<< HEAD
-/* SH_MMCIF */
-static struct resource sh_mmcif_resources[] = {
-	[0] = {
-		.name	= "SH_MMCIF",
-=======
 /*
  * The card detect pin of the top SD/MMC slot (CN7) is active low and is
  * connected to GPIO A22 of SH7372 (GPIO_PORT41).
@@ -282,7 +254,6 @@
 static struct resource sh_mmcif_resources[] = {
 	[0] = {
 		.name	= "MMCIF",
->>>>>>> 45f53cc9
 		.start	= 0xE6BD0000,
 		.end	= 0xE6BD00FF,
 		.flags	= IORESOURCE_MEM,
@@ -305,10 +276,7 @@
 	.caps		= MMC_CAP_4_BIT_DATA |
 			  MMC_CAP_8_BIT_DATA |
 			  MMC_CAP_NEEDS_POLL,
-<<<<<<< HEAD
-=======
 	.get_cd		= slot_cn7_get_cd,
->>>>>>> 45f53cc9
 };
 
 static struct platform_device sh_mmcif_device = {
@@ -358,11 +326,8 @@
 	.dma_slave_rx	= SHDMA_SLAVE_SDHI1_RX,
 	.tmio_ocr_mask	= MMC_VDD_165_195,
 	.tmio_flags	= TMIO_MMC_WRPROTECT_DISABLE,
-<<<<<<< HEAD
-=======
 	.tmio_caps	= MMC_CAP_NEEDS_POLL,
 	.get_cd		= slot_cn7_get_cd,
->>>>>>> 45f53cc9
 };
 
 static struct resource sdhi1_resources[] = {
@@ -428,8 +393,6 @@
 	.resource	= usb1_host_resources,
 };
 
-<<<<<<< HEAD
-=======
 const static struct fb_videomode ap4evb_lcdc_modes[] = {
 	{
 #ifdef CONFIG_AP4EVB_QHD
@@ -458,16 +421,12 @@
 	},
 };
 
->>>>>>> 45f53cc9
 static struct sh_mobile_lcdc_info lcdc_info = {
 	.ch[0] = {
 		.chan = LCDC_CHAN_MAINLCD,
 		.bpp = 16,
-<<<<<<< HEAD
-=======
 		.lcd_cfg = ap4evb_lcdc_modes,
 		.num_cfg = ARRAY_SIZE(ap4evb_lcdc_modes),
->>>>>>> 45f53cc9
 	}
 };
 
@@ -606,30 +565,6 @@
 
 /* FSI */
 #define IRQ_FSI		evt2irq(0x1840)
-<<<<<<< HEAD
-#define FSIACKCR	0xE6150018
-static void fsiackcr_init(struct clk *clk)
-{
-	u32 status = __raw_readl(clk->enable_reg);
-
-	/* use external clock */
-	status &= ~0x000000ff;
-	status |= 0x00000080;
-	__raw_writel(status, clk->enable_reg);
-}
-
-static struct clk_ops fsiackcr_clk_ops = {
-	.init = fsiackcr_init,
-};
-
-static struct clk fsiackcr_clk = {
-	.ops		= &fsiackcr_clk_ops,
-	.enable_reg	= (void __iomem *)FSIACKCR,
-	.rate		= 0, /* unknown */
-};
-
-=======
->>>>>>> 45f53cc9
 static struct sh_fsi_platform_info fsi_info = {
 	.porta_flags = SH_FSI_BRS_INV |
 		       SH_FSI_OUT_SLAVE_MODE |
@@ -669,29 +604,6 @@
 		.interface_type = RGB24,
 		.clock_divider = 1,
 		.flags = LCDC_FLAGS_DWPOL,
-<<<<<<< HEAD
-		.lcd_cfg = {
-			.name = "HDMI",
-			/* So far only 720p is supported */
-			.xres = 1280,
-			.yres = 720,
-			/*
-			 * If left and right margins are not multiples of 8,
-			 * LDHAJR will be adjusted accordingly by the LCDC
-			 * driver. Until we start using EDID, these values
-			 * might have to be adjusted for different monitors.
-			 */
-			.left_margin = 200,
-			.right_margin = 88,
-			.hsync_len = 48,
-			.upper_margin = 20,
-			.lower_margin = 5,
-			.vsync_len = 5,
-			.pixclock = 13468,
-			.sync = FB_SYNC_VERT_HIGH_ACT | FB_SYNC_HOR_HIGH_ACT,
-		},
-=======
->>>>>>> 45f53cc9
 	}
 };
 
@@ -703,11 +615,7 @@
 		.flags	= IORESOURCE_MEM,
 	},
 	[1] = {
-<<<<<<< HEAD
-		.start	= intcs_evt2irq(0x17a0),
-=======
 		.start	= intcs_evt2irq(0x1780),
->>>>>>> 45f53cc9
 		.flags	= IORESOURCE_IRQ,
 	},
 };
@@ -786,8 +694,6 @@
 	.dev = {
 		.platform_data  = &ap4evb_leds_pdata,
 	},
-<<<<<<< HEAD
-=======
 };
 
 static struct i2c_board_info imx074_info = {
@@ -877,7 +783,6 @@
 	.dev	= {
 		.platform_data	= &sh_mobile_ceu_info,
 	},
->>>>>>> 45f53cc9
 };
 
 static struct platform_device *ap4evb_devices[] __initdata = {
@@ -892,12 +797,9 @@
 	&lcdc1_device,
 	&lcdc_device,
 	&hdmi_device,
-<<<<<<< HEAD
-=======
 	&csi2_device,
 	&ceu_device,
 	&ap4evb_camera,
->>>>>>> 45f53cc9
 };
 
 static int __init hdmi_init_pm_clock(void)
@@ -912,17 +814,6 @@
 		goto out;
 	}
 
-<<<<<<< HEAD
-	ret = clk_set_parent(&pllc2_clk, &dv_clki_div2_clk);
-	if (ret < 0) {
-		pr_err("Cannot set PLLC2 parent: %d, %d users\n", ret, pllc2_clk.usecount);
-		goto out;
-	}
-
-	pr_debug("PLLC2 initial frequency %lu\n", clk_get_rate(&pllc2_clk));
-
-	rate = clk_round_rate(&pllc2_clk, 594000000);
-=======
 	ret = clk_set_parent(&sh7372_pllc2_clk, &sh7372_dv_clki_div2_clk);
 	if (ret < 0) {
 		pr_err("Cannot set PLLC2 parent: %d, %d users\n", ret, sh7372_pllc2_clk.usecount);
@@ -932,18 +823,13 @@
 	pr_debug("PLLC2 initial frequency %lu\n", clk_get_rate(&sh7372_pllc2_clk));
 
 	rate = clk_round_rate(&sh7372_pllc2_clk, 594000000);
->>>>>>> 45f53cc9
 	if (rate < 0) {
 		pr_err("Cannot get suitable rate: %ld\n", rate);
 		ret = rate;
 		goto out;
 	}
 
-<<<<<<< HEAD
-	ret = clk_set_rate(&pllc2_clk, rate);
-=======
 	ret = clk_set_rate(&sh7372_pllc2_clk, rate);
->>>>>>> 45f53cc9
 	if (ret < 0) {
 		pr_err("Cannot set rate %ld: %d\n", rate, ret);
 		goto out;
@@ -951,11 +837,7 @@
 
 	pr_debug("PLLC2 set frequency %lu\n", rate);
 
-<<<<<<< HEAD
-	ret = clk_set_parent(hdmi_ick, &pllc2_clk);
-=======
 	ret = clk_set_parent(hdmi_ick, &sh7372_pllc2_clk);
->>>>>>> 45f53cc9
 	if (ret < 0) {
 		pr_err("Cannot set HDMI parent: %d\n", ret);
 		goto out;
@@ -969,8 +851,6 @@
 
 device_initcall(hdmi_init_pm_clock);
 
-<<<<<<< HEAD
-=======
 #define FSIACK_DUMMY_RATE 48000
 static int __init fsi_init_pm_clock(void)
 {
@@ -1012,15 +892,10 @@
 }
 device_initcall(fsi_init_pm_clock);
 
->>>>>>> 45f53cc9
 /*
  * FIXME !!
  *
  * gpio_no_direction
-<<<<<<< HEAD
- * gpio_pull_up
-=======
->>>>>>> 45f53cc9
  * are quick_hack.
  *
  * current gpio frame work doesn't have
@@ -1032,18 +907,6 @@
 	__raw_writeb(0x00, addr);
 }
 
-<<<<<<< HEAD
-static void __init gpio_pull_up(u32 addr)
-{
-	u8 data = __raw_readb(addr);
-
-	data &= 0x0F;
-	data |= 0xC0;
-	__raw_writeb(data, addr);
-}
-
-/* TouchScreen */
-=======
 /* TouchScreen */
 #ifdef CONFIG_AP4EVB_QHD
 # define GPIO_TSC_IRQ	GPIO_FN_IRQ28_123
@@ -1053,42 +916,10 @@
 # define GPIO_TSC_PORT	GPIO_PORT40
 #endif
 
->>>>>>> 45f53cc9
 #define IRQ28	evt2irq(0x3380) /* IRQ28A */
 #define IRQ7	evt2irq(0x02e0) /* IRQ7A */
 static int ts_get_pendown_state(void)
 {
-<<<<<<< HEAD
-	int val1, val2;
-
-	gpio_free(GPIO_FN_IRQ28_123);
-	gpio_free(GPIO_FN_IRQ7_40);
-
-	gpio_request(GPIO_PORT123, NULL);
-	gpio_request(GPIO_PORT40, NULL);
-
-	gpio_direction_input(GPIO_PORT123);
-	gpio_direction_input(GPIO_PORT40);
-
-	val1 = gpio_get_value(GPIO_PORT123);
-	val2 = gpio_get_value(GPIO_PORT40);
-
-	gpio_request(GPIO_FN_IRQ28_123, NULL);	/* for QHD */
-	gpio_request(GPIO_FN_IRQ7_40, NULL);	/* for WVGA */
-
-	return val1 ^ val2;
-}
-
-#define PORT40CR	0xE6051028
-#define PORT123CR	0xE605007B
-static int ts_init(void)
-{
-	gpio_request(GPIO_FN_IRQ28_123, NULL);	/* for QHD */
-	gpio_request(GPIO_FN_IRQ7_40, NULL);	/* for WVGA */
-
-	gpio_pull_up(PORT40CR);
-	gpio_pull_up(PORT123CR);
-=======
 	int val;
 
 	gpio_free(GPIO_TSC_IRQ);
@@ -1107,7 +938,6 @@
 static int ts_init(void)
 {
 	gpio_request(GPIO_TSC_IRQ, NULL);
->>>>>>> 45f53cc9
 
 	return 0;
 }
@@ -1245,13 +1075,10 @@
 	gpio_no_direction(GPIO_PORT9CR);  /* FSIAOBT needs no direction */
 	gpio_no_direction(GPIO_PORT10CR); /* FSIAOLR needs no direction */
 
-<<<<<<< HEAD
-=======
 	/* card detect pin for MMC slot (CN7) */
 	gpio_request(GPIO_PORT41, NULL);
 	gpio_direction_input(GPIO_PORT41);
 
->>>>>>> 45f53cc9
 	/* set SPU2 clock to 119.6 MHz */
 	clk = clk_get(NULL, "spu_clk");
 	if (!IS_ERR(clk)) {
@@ -1259,17 +1086,6 @@
 		clk_put(clk);
 	}
 
-<<<<<<< HEAD
-	/* change parent of FSI A */
-	clk = clk_get(NULL, "fsia_clk");
-	if (!IS_ERR(clk)) {
-		clk_register(&fsiackcr_clk);
-		clk_set_parent(clk, &fsiackcr_clk);
-		clk_put(clk);
-	}
-
-=======
->>>>>>> 45f53cc9
 	/*
 	 * set irq priority, to avoid sound chopping
 	 * when NFS rootfs is used
@@ -1284,15 +1100,10 @@
 				ARRAY_SIZE(i2c1_devices));
 
 #ifdef CONFIG_AP4EVB_QHD
-<<<<<<< HEAD
-	/*
-	 * QHD
-=======
 
 	/*
 	 * For QHD Panel (MIPI-DSI, CONFIG_AP4EVB_QHD=y) and
 	 * IRQ28 for Touch Panel, set dip switches S3, S43 as OFF, ON.
->>>>>>> 45f53cc9
 	 */
 
 	/* enable KEYSC */
@@ -1318,20 +1129,6 @@
 	lcdc_info.ch[0].interface_type		= RGB24;
 	lcdc_info.ch[0].clock_divider		= 1;
 	lcdc_info.ch[0].flags			= LCDC_FLAGS_DWPOL;
-<<<<<<< HEAD
-	lcdc_info.ch[0].lcd_cfg.name		= "R63302(QHD)";
-	lcdc_info.ch[0].lcd_cfg.xres		= 544;
-	lcdc_info.ch[0].lcd_cfg.yres		= 961;
-	lcdc_info.ch[0].lcd_cfg.left_margin	= 72;
-	lcdc_info.ch[0].lcd_cfg.right_margin	= 600;
-	lcdc_info.ch[0].lcd_cfg.hsync_len	= 16;
-	lcdc_info.ch[0].lcd_cfg.upper_margin	= 8;
-	lcdc_info.ch[0].lcd_cfg.lower_margin	= 8;
-	lcdc_info.ch[0].lcd_cfg.vsync_len	= 2;
-	lcdc_info.ch[0].lcd_cfg.sync		= FB_SYNC_VERT_HIGH_ACT |
-						  FB_SYNC_HOR_HIGH_ACT;
-=======
->>>>>>> 45f53cc9
 	lcdc_info.ch[0].lcd_size_cfg.width	= 44;
 	lcdc_info.ch[0].lcd_size_cfg.height	= 79;
 
@@ -1339,15 +1136,10 @@
 
 #else
 	/*
-<<<<<<< HEAD
-	 * WVGA
-	 */
-=======
 	 * For WVGA Panel (18-bit RGB, CONFIG_AP4EVB_WVGA=y) and
 	 * IRQ7 for Touch Panel, set dip switches S3, S43 to ON, OFF.
 	 */
 
->>>>>>> 45f53cc9
 	gpio_request(GPIO_FN_LCDD17,   NULL);
 	gpio_request(GPIO_FN_LCDD16,   NULL);
 	gpio_request(GPIO_FN_LCDD15,   NULL);
@@ -1379,19 +1171,6 @@
 	lcdc_info.ch[0].interface_type		= RGB18;
 	lcdc_info.ch[0].clock_divider		= 2;
 	lcdc_info.ch[0].flags			= 0;
-<<<<<<< HEAD
-	lcdc_info.ch[0].lcd_cfg.name		= "WVGA Panel";
-	lcdc_info.ch[0].lcd_cfg.xres		= 800;
-	lcdc_info.ch[0].lcd_cfg.yres		= 480;
-	lcdc_info.ch[0].lcd_cfg.left_margin	= 220;
-	lcdc_info.ch[0].lcd_cfg.right_margin	= 110;
-	lcdc_info.ch[0].lcd_cfg.hsync_len	= 70;
-	lcdc_info.ch[0].lcd_cfg.upper_margin	= 20;
-	lcdc_info.ch[0].lcd_cfg.lower_margin	= 5;
-	lcdc_info.ch[0].lcd_cfg.vsync_len	= 5;
-	lcdc_info.ch[0].lcd_cfg.sync		= 0;
-=======
->>>>>>> 45f53cc9
 	lcdc_info.ch[0].lcd_size_cfg.width	= 152;
 	lcdc_info.ch[0].lcd_size_cfg.height	= 91;
 
@@ -1401,8 +1180,6 @@
 	tsc_device.irq = IRQ7;
 	i2c_register_board_info(0, &tsc_device, 1);
 #endif /* CONFIG_AP4EVB_QHD */
-<<<<<<< HEAD
-=======
 
 	/* CEU */
 
@@ -1420,7 +1197,6 @@
 		clk_enable(clk);
 		clk_put(clk);
 	}
->>>>>>> 45f53cc9
 
 	sh7372_add_standard_devices();
 
@@ -1444,11 +1220,7 @@
 	shmobile_timer.init();
 
 	/* External clock source */
-<<<<<<< HEAD
-	clk_set_rate(&dv_clki_clk, 27000000);
-=======
 	clk_set_rate(&sh7372_dv_clki_clk, 27000000);
->>>>>>> 45f53cc9
 }
 
 static struct sys_timer ap4evb_timer = {
