--- conflicted
+++ resolved
@@ -457,11 +457,6 @@
 	SHDMA_SLAVE_SDHI2_TX,
 };
 
-<<<<<<< HEAD
-extern struct clk dv_clki_clk;
-extern struct clk dv_clki_div2_clk;
-extern struct clk pllc2_clk;
-=======
 extern struct clk sh7372_extal1_clk;
 extern struct clk sh7372_extal2_clk;
 extern struct clk sh7372_dv_clki_clk;
@@ -469,6 +464,5 @@
 extern struct clk sh7372_pllc2_clk;
 extern struct clk sh7372_fsiack_clk;
 extern struct clk sh7372_fsibck_clk;
->>>>>>> 45f53cc9
 
 #endif /* __ASM_SH7372_H__ */