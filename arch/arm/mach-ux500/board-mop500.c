
/*
 * Copyright (C) 2008-2009 ST-Ericsson
 *
 * Author: Srinidhi KASAGAR <srinidhi.kasagar@stericsson.com>
 *
 * This program is free software; you can redistribute it and/or modify
 * it under the terms of the GNU General Public License version 2, as
 * published by the Free Software Foundation.
 *
 */
#include <linux/kernel.h>
#include <linux/init.h>
#include <linux/interrupt.h>
#include <linux/platform_device.h>
#include <linux/io.h>
#include <linux/i2c.h>
#include <linux/gpio.h>
#include <linux/amba/bus.h>
#include <linux/amba/pl022.h>
#include <linux/amba/serial.h>
#include <linux/spi/spi.h>
#include <linux/mfd/abx500/ab8500.h>
#include <linux/regulator/ab8500.h>
#include <linux/mfd/tc3589x.h>
#include <linux/mfd/tps6105x.h>
#include <linux/mfd/abx500/ab8500-gpio.h>
#include <linux/leds-lp5521.h>
#include <linux/input.h>
#include <linux/smsc911x.h>
#include <linux/gpio_keys.h>
#include <linux/delay.h>
#include <linux/of.h>
#include <linux/of_platform.h>
#include <linux/leds.h>
#include <linux/pinctrl/consumer.h>

#include <asm/mach-types.h>
#include <asm/mach/arch.h>
#include <asm/hardware/gic.h>

#include <plat/i2c.h>
#include <plat/ste_dma40.h>
#include <plat/gpio-nomadik.h>

#include <mach/hardware.h>
#include <mach/setup.h>
#include <mach/devices.h>
#include <mach/irqs.h>
#include <mach/crypto-ux500.h>

#include "ste-dma40-db8500.h"
#include "devices-db8500.h"
#include "board-mop500.h"
#include "board-mop500-regulators.h"
#include "board-mop500-msp.h"

static struct gpio_led snowball_led_array[] = {
	{
		.name = "user_led",
		.default_trigger = "none",
		.gpio = 142,
	},
};

static struct gpio_led_platform_data snowball_led_data = {
	.leds = snowball_led_array,
	.num_leds = ARRAY_SIZE(snowball_led_array),
};

static struct platform_device snowball_led_dev = {
	.name = "leds-gpio",
	.dev = {
		.platform_data = &snowball_led_data,
	},
};

static struct ab8500_gpio_platform_data ab8500_gpio_pdata = {
	.gpio_base		= MOP500_AB8500_PIN_GPIO(1),
	.irq_base		= MOP500_AB8500_VIR_GPIO_IRQ_BASE,
	/* config_reg is the initial configuration of ab8500 pins.
	 * The pins can be configured as GPIO or alt functions based
	 * on value present in GpioSel1 to GpioSel6 and AlternatFunction
	 * register. This is the array of 7 configuration settings.
	 * One has to compile time decide these settings. Below is the
	 * explanation of these setting
	 * GpioSel1 = 0x00 => Pins GPIO1 to GPIO8 are not used as GPIO
	 * GpioSel2 = 0x1E => Pins GPIO10 to GPIO13 are configured as GPIO
	 * GpioSel3 = 0x80 => Pin GPIO24 is configured as GPIO
	 * GpioSel4 = 0x01 => Pin GPIo25 is configured as GPIO
	 * GpioSel5 = 0x7A => Pins GPIO34, GPIO36 to GPIO39 are conf as GPIO
	 * GpioSel6 = 0x00 => Pins GPIO41 & GPIo42 are not configured as GPIO
	 * AlternaFunction = 0x00 => If Pins GPIO10 to 13 are not configured
	 * as GPIO then this register selectes the alternate fucntions
	 */
	.config_reg		= {0x00, 0x1E, 0x80, 0x01,
					0x7A, 0x00, 0x00},
};

static struct gpio_keys_button snowball_key_array[] = {
	{
		.gpio           = 32,
		.type           = EV_KEY,
		.code           = KEY_1,
		.desc           = "userpb",
		.active_low     = 1,
		.debounce_interval = 50,
		.wakeup         = 1,
	},
	{
		.gpio           = 151,
		.type           = EV_KEY,
		.code           = KEY_2,
		.desc           = "extkb1",
		.active_low     = 1,
		.debounce_interval = 50,
		.wakeup         = 1,
	},
	{
		.gpio           = 152,
		.type           = EV_KEY,
		.code           = KEY_3,
		.desc           = "extkb2",
		.active_low     = 1,
		.debounce_interval = 50,
		.wakeup         = 1,
	},
	{
		.gpio           = 161,
		.type           = EV_KEY,
		.code           = KEY_4,
		.desc           = "extkb3",
		.active_low     = 1,
		.debounce_interval = 50,
		.wakeup         = 1,
	},
	{
		.gpio           = 162,
		.type           = EV_KEY,
		.code           = KEY_5,
		.desc           = "extkb4",
		.active_low     = 1,
		.debounce_interval = 50,
		.wakeup         = 1,
	},
};

static struct gpio_keys_platform_data snowball_key_data = {
	.buttons        = snowball_key_array,
	.nbuttons       = ARRAY_SIZE(snowball_key_array),
};

static struct platform_device snowball_key_dev = {
	.name           = "gpio-keys",
	.id             = -1,
	.dev            = {
		.platform_data  = &snowball_key_data,
	}
};

static struct smsc911x_platform_config snowball_sbnet_cfg = {
	.irq_polarity = SMSC911X_IRQ_POLARITY_ACTIVE_HIGH,
	.irq_type = SMSC911X_IRQ_TYPE_PUSH_PULL,
	.flags = SMSC911X_USE_16BIT | SMSC911X_FORCE_INTERNAL_PHY,
	.shift = 1,
};

static struct resource sbnet_res[] = {
	{
		.name = "smsc911x-memory",
		.start = (0x5000 << 16),
		.end  =  (0x5000 << 16) + 0xffff,
		.flags = IORESOURCE_MEM,
	},
	{
		.start = NOMADIK_GPIO_TO_IRQ(140),
		.end = NOMADIK_GPIO_TO_IRQ(140),
		.flags = IORESOURCE_IRQ | IORESOURCE_IRQ_HIGHEDGE,
	},
};

static struct platform_device snowball_sbnet_dev = {
	.name           = "smsc911x",
	.num_resources  = ARRAY_SIZE(sbnet_res),
	.resource       = sbnet_res,
	.dev            = {
		.platform_data = &snowball_sbnet_cfg,
	},
};

static struct ab8500_platform_data ab8500_platdata = {
	.irq_base	= MOP500_AB8500_IRQ_BASE,
	.regulator_reg_init = ab8500_regulator_reg_init,
	.num_regulator_reg_init	= ARRAY_SIZE(ab8500_regulator_reg_init),
	.regulator	= ab8500_regulators,
	.num_regulator	= ARRAY_SIZE(ab8500_regulators),
	.gpio		= &ab8500_gpio_pdata,
};

static struct resource ab8500_resources[] = {
	[0] = {
		.start	= IRQ_DB8500_AB8500,
		.end	= IRQ_DB8500_AB8500,
		.flags	= IORESOURCE_IRQ
	}
};

struct platform_device ab8500_device = {
	.name = "ab8500-core",
	.id = 0,
	.dev = {
		.platform_data = &ab8500_platdata,
	},
	.num_resources = 1,
	.resource = ab8500_resources,
};

/*
 * TPS61052
 */

static struct tps6105x_platform_data mop500_tps61052_data = {
	.mode = TPS6105X_MODE_VOLTAGE,
	.regulator_data = &tps61052_regulator,
};

/*
 * TC35892
 */

static void mop500_tc35892_init(struct tc3589x *tc3589x, unsigned int base)
{
	struct device *parent = NULL;
#if 0
	/* FIXME: Is the sdi actually part of tc3589x? */
	parent = tc3589x->dev;
#endif
	mop500_sdi_tc35892_init(parent);
}

static struct tc3589x_gpio_platform_data mop500_tc35892_gpio_data = {
	.gpio_base	= MOP500_EGPIO(0),
	.setup		= mop500_tc35892_init,
};

static struct tc3589x_platform_data mop500_tc35892_data = {
	.block		= TC3589x_BLOCK_GPIO,
	.gpio		= &mop500_tc35892_gpio_data,
	.irq_base	= MOP500_EGPIO_IRQ_BASE,
};

static struct lp5521_led_config lp5521_pri_led[] = {
       [0] = {
	       .chan_nr = 0,
	       .led_current = 0x2f,
	       .max_current = 0x5f,
       },
       [1] = {
	       .chan_nr = 1,
	       .led_current = 0x2f,
	       .max_current = 0x5f,
       },
       [2] = {
	       .chan_nr = 2,
	       .led_current = 0x2f,
	       .max_current = 0x5f,
       },
};

static struct lp5521_platform_data __initdata lp5521_pri_data = {
       .label = "lp5521_pri",
       .led_config     = &lp5521_pri_led[0],
       .num_channels   = 3,
       .clock_mode     = LP5521_CLOCK_EXT,
};

static struct lp5521_led_config lp5521_sec_led[] = {
       [0] = {
	       .chan_nr = 0,
	       .led_current = 0x2f,
	       .max_current = 0x5f,
       },
       [1] = {
	       .chan_nr = 1,
	       .led_current = 0x2f,
	       .max_current = 0x5f,
       },
       [2] = {
	       .chan_nr = 2,
	       .led_current = 0x2f,
	       .max_current = 0x5f,
       },
};

static struct lp5521_platform_data __initdata lp5521_sec_data = {
       .label = "lp5521_sec",
       .led_config     = &lp5521_sec_led[0],
       .num_channels   = 3,
       .clock_mode     = LP5521_CLOCK_EXT,
};

static struct i2c_board_info __initdata mop500_i2c0_devices[] = {
	{
		I2C_BOARD_INFO("tc3589x", 0x42),
		.irq		= NOMADIK_GPIO_TO_IRQ(217),
		.platform_data  = &mop500_tc35892_data,
	},
	/* I2C0 devices only available prior to HREFv60 */
	{
		I2C_BOARD_INFO("tps61052", 0x33),
		.platform_data  = &mop500_tps61052_data,
	},
};

#define NUM_PRE_V60_I2C0_DEVICES 1

static struct i2c_board_info __initdata mop500_i2c2_devices[] = {
	{
		/* lp5521 LED driver, 1st device */
		I2C_BOARD_INFO("lp5521", 0x33),
		.platform_data = &lp5521_pri_data,
	},
	{
		/* lp5521 LED driver, 2st device */
		I2C_BOARD_INFO("lp5521", 0x34),
		.platform_data = &lp5521_sec_data,
	},
	{
		/* Light sensor Rohm BH1780GLI */
		I2C_BOARD_INFO("bh1780", 0x29),
	},
};

#define U8500_I2C_CONTROLLER(id, _slsu, _tft, _rft, clk, t_out, _sm)	\
static struct nmk_i2c_controller u8500_i2c##id##_data = { \
	/*				\
	 * slave data setup time, which is	\
	 * 250 ns,100ns,10ns which is 14,6,2	\
	 * respectively for a 48 Mhz	\
	 * i2c clock			\
	 */				\
	.slsu		= _slsu,	\
	/* Tx FIFO threshold */		\
	.tft		= _tft,		\
	/* Rx FIFO threshold */		\
	.rft		= _rft,		\
	/* std. mode operation */	\
	.clk_freq	= clk,		\
	/* Slave response timeout(ms) */\
	.timeout	= t_out,	\
	.sm		= _sm,		\
}

/*
 * The board uses 4 i2c controllers, initialize all of
 * them with slave data setup time of 250 ns,
 * Tx & Rx FIFO threshold values as 8 and standard
 * mode of operation
 */
U8500_I2C_CONTROLLER(0, 0xe, 1, 8, 100000, 200, I2C_FREQ_MODE_FAST);
U8500_I2C_CONTROLLER(1, 0xe, 1, 8, 100000, 200, I2C_FREQ_MODE_FAST);
U8500_I2C_CONTROLLER(2,	0xe, 1, 8, 100000, 200, I2C_FREQ_MODE_FAST);
U8500_I2C_CONTROLLER(3,	0xe, 1, 8, 100000, 200, I2C_FREQ_MODE_FAST);

static void __init mop500_i2c_init(struct device *parent)
{
	db8500_add_i2c0(parent, &u8500_i2c0_data);
	db8500_add_i2c1(parent, &u8500_i2c1_data);
	db8500_add_i2c2(parent, &u8500_i2c2_data);
	db8500_add_i2c3(parent, &u8500_i2c3_data);
}

static struct gpio_keys_button mop500_gpio_keys[] = {
	{
		.desc			= "SFH7741 Proximity Sensor",
		.type			= EV_SW,
		.code			= SW_FRONT_PROXIMITY,
		.active_low		= 0,
		.can_disable		= 1,
	}
};

static struct regulator *prox_regulator;
static int mop500_prox_activate(struct device *dev);
static void mop500_prox_deactivate(struct device *dev);

static struct gpio_keys_platform_data mop500_gpio_keys_data = {
	.buttons	= mop500_gpio_keys,
	.nbuttons	= ARRAY_SIZE(mop500_gpio_keys),
	.enable		= mop500_prox_activate,
	.disable	= mop500_prox_deactivate,
};

static struct platform_device mop500_gpio_keys_device = {
	.name	= "gpio-keys",
	.id	= 0,
	.dev	= {
		.platform_data	= &mop500_gpio_keys_data,
	},
};

static int mop500_prox_activate(struct device *dev)
{
	prox_regulator = regulator_get(&mop500_gpio_keys_device.dev,
						"vcc");
	if (IS_ERR(prox_regulator)) {
		dev_err(&mop500_gpio_keys_device.dev,
			"no regulator\n");
		return PTR_ERR(prox_regulator);
	}
	regulator_enable(prox_regulator);
	return 0;
}

static void mop500_prox_deactivate(struct device *dev)
{
	regulator_disable(prox_regulator);
	regulator_put(prox_regulator);
}

static struct cryp_platform_data u8500_cryp1_platform_data = {
		.mem_to_engine = {
				.dir = STEDMA40_MEM_TO_PERIPH,
				.src_dev_type = STEDMA40_DEV_SRC_MEMORY,
				.dst_dev_type = DB8500_DMA_DEV48_CAC1_TX,
				.src_info.data_width = STEDMA40_WORD_WIDTH,
				.dst_info.data_width = STEDMA40_WORD_WIDTH,
				.mode = STEDMA40_MODE_LOGICAL,
				.src_info.psize = STEDMA40_PSIZE_LOG_4,
				.dst_info.psize = STEDMA40_PSIZE_LOG_4,
		},
		.engine_to_mem = {
				.dir = STEDMA40_PERIPH_TO_MEM,
				.src_dev_type = DB8500_DMA_DEV48_CAC1_RX,
				.dst_dev_type = STEDMA40_DEV_DST_MEMORY,
				.src_info.data_width = STEDMA40_WORD_WIDTH,
				.dst_info.data_width = STEDMA40_WORD_WIDTH,
				.mode = STEDMA40_MODE_LOGICAL,
				.src_info.psize = STEDMA40_PSIZE_LOG_4,
				.dst_info.psize = STEDMA40_PSIZE_LOG_4,
		}
};

static struct stedma40_chan_cfg u8500_hash_dma_cfg_tx = {
		.dir = STEDMA40_MEM_TO_PERIPH,
		.src_dev_type = STEDMA40_DEV_SRC_MEMORY,
		.dst_dev_type = DB8500_DMA_DEV50_HAC1_TX,
		.src_info.data_width = STEDMA40_WORD_WIDTH,
		.dst_info.data_width = STEDMA40_WORD_WIDTH,
		.mode = STEDMA40_MODE_LOGICAL,
		.src_info.psize = STEDMA40_PSIZE_LOG_16,
		.dst_info.psize = STEDMA40_PSIZE_LOG_16,
};

static struct hash_platform_data u8500_hash1_platform_data = {
		.mem_to_engine = &u8500_hash_dma_cfg_tx,
		.dma_filter = stedma40_filter,
};

/* add any platform devices here - TODO */
static struct platform_device *mop500_platform_devs[] __initdata = {
	&mop500_gpio_keys_device,
	&ab8500_device,
};

#ifdef CONFIG_STE_DMA40
static struct stedma40_chan_cfg ssp0_dma_cfg_rx = {
	.mode = STEDMA40_MODE_LOGICAL,
	.dir = STEDMA40_PERIPH_TO_MEM,
	.src_dev_type =  DB8500_DMA_DEV8_SSP0_RX,
	.dst_dev_type = STEDMA40_DEV_DST_MEMORY,
	.src_info.data_width = STEDMA40_BYTE_WIDTH,
	.dst_info.data_width = STEDMA40_BYTE_WIDTH,
};

static struct stedma40_chan_cfg ssp0_dma_cfg_tx = {
	.mode = STEDMA40_MODE_LOGICAL,
	.dir = STEDMA40_MEM_TO_PERIPH,
	.src_dev_type = STEDMA40_DEV_SRC_MEMORY,
	.dst_dev_type = DB8500_DMA_DEV8_SSP0_TX,
	.src_info.data_width = STEDMA40_BYTE_WIDTH,
	.dst_info.data_width = STEDMA40_BYTE_WIDTH,
};
#endif

static struct pl022_ssp_controller ssp0_plat = {
	.bus_id = 0,
#ifdef CONFIG_STE_DMA40
	.enable_dma = 1,
	.dma_filter = stedma40_filter,
	.dma_rx_param = &ssp0_dma_cfg_rx,
	.dma_tx_param = &ssp0_dma_cfg_tx,
#else
	.enable_dma = 0,
#endif
	/* on this platform, gpio 31,142,144,214 &
	 * 224 are connected as chip selects
	 */
	.num_chipselect = 5,
};

static void __init mop500_spi_init(struct device *parent)
{
	db8500_add_ssp0(parent, &ssp0_plat);
}

#ifdef CONFIG_STE_DMA40
static struct stedma40_chan_cfg uart0_dma_cfg_rx = {
	.mode = STEDMA40_MODE_LOGICAL,
	.dir = STEDMA40_PERIPH_TO_MEM,
	.src_dev_type =  DB8500_DMA_DEV13_UART0_RX,
	.dst_dev_type = STEDMA40_DEV_DST_MEMORY,
	.src_info.data_width = STEDMA40_BYTE_WIDTH,
	.dst_info.data_width = STEDMA40_BYTE_WIDTH,
};

static struct stedma40_chan_cfg uart0_dma_cfg_tx = {
	.mode = STEDMA40_MODE_LOGICAL,
	.dir = STEDMA40_MEM_TO_PERIPH,
	.src_dev_type = STEDMA40_DEV_SRC_MEMORY,
	.dst_dev_type = DB8500_DMA_DEV13_UART0_TX,
	.src_info.data_width = STEDMA40_BYTE_WIDTH,
	.dst_info.data_width = STEDMA40_BYTE_WIDTH,
};

static struct stedma40_chan_cfg uart1_dma_cfg_rx = {
	.mode = STEDMA40_MODE_LOGICAL,
	.dir = STEDMA40_PERIPH_TO_MEM,
	.src_dev_type =  DB8500_DMA_DEV12_UART1_RX,
	.dst_dev_type = STEDMA40_DEV_DST_MEMORY,
	.src_info.data_width = STEDMA40_BYTE_WIDTH,
	.dst_info.data_width = STEDMA40_BYTE_WIDTH,
};

static struct stedma40_chan_cfg uart1_dma_cfg_tx = {
	.mode = STEDMA40_MODE_LOGICAL,
	.dir = STEDMA40_MEM_TO_PERIPH,
	.src_dev_type = STEDMA40_DEV_SRC_MEMORY,
	.dst_dev_type = DB8500_DMA_DEV12_UART1_TX,
	.src_info.data_width = STEDMA40_BYTE_WIDTH,
	.dst_info.data_width = STEDMA40_BYTE_WIDTH,
};

static struct stedma40_chan_cfg uart2_dma_cfg_rx = {
	.mode = STEDMA40_MODE_LOGICAL,
	.dir = STEDMA40_PERIPH_TO_MEM,
	.src_dev_type =  DB8500_DMA_DEV11_UART2_RX,
	.dst_dev_type = STEDMA40_DEV_DST_MEMORY,
	.src_info.data_width = STEDMA40_BYTE_WIDTH,
	.dst_info.data_width = STEDMA40_BYTE_WIDTH,
};

static struct stedma40_chan_cfg uart2_dma_cfg_tx = {
	.mode = STEDMA40_MODE_LOGICAL,
	.dir = STEDMA40_MEM_TO_PERIPH,
	.src_dev_type = STEDMA40_DEV_SRC_MEMORY,
	.dst_dev_type = DB8500_DMA_DEV11_UART2_TX,
	.src_info.data_width = STEDMA40_BYTE_WIDTH,
	.dst_info.data_width = STEDMA40_BYTE_WIDTH,
};
#endif

#define PRCC_K_SOFTRST_SET      0x18
#define PRCC_K_SOFTRST_CLEAR    0x1C
static void ux500_uart0_reset(void)
{
	void __iomem *prcc_rst_set, *prcc_rst_clr;

	prcc_rst_set = (void __iomem *)IO_ADDRESS(U8500_CLKRST1_BASE +
			PRCC_K_SOFTRST_SET);
	prcc_rst_clr = (void __iomem *)IO_ADDRESS(U8500_CLKRST1_BASE +
			PRCC_K_SOFTRST_CLEAR);

	/* Activate soft reset PRCC_K_SOFTRST_CLEAR */
	writel((readl(prcc_rst_clr) | 0x1), prcc_rst_clr);
	udelay(1);

	/* Release soft reset PRCC_K_SOFTRST_SET */
	writel((readl(prcc_rst_set) | 0x1), prcc_rst_set);
	udelay(1);
}

/* This needs to be referenced by callbacks */
struct pinctrl *u0_p;
struct pinctrl_state *u0_def;
struct pinctrl_state *u0_sleep;

static void ux500_uart0_init(void)
{
	int ret;

	if (IS_ERR(u0_p) || IS_ERR(u0_def))
		return;

	ret = pinctrl_select_state(u0_p, u0_def);
	if (ret)
		pr_err("could not set UART0 defstate\n");
}

static void ux500_uart0_exit(void)
{
	int ret;

	if (IS_ERR(u0_p) || IS_ERR(u0_sleep))
		return;

	ret = pinctrl_select_state(u0_p, u0_sleep);
	if (ret)
		pr_err("could not set UART0 idlestate\n");
}

static struct amba_pl011_data uart0_plat = {
#ifdef CONFIG_STE_DMA40
	.dma_filter = stedma40_filter,
	.dma_rx_param = &uart0_dma_cfg_rx,
	.dma_tx_param = &uart0_dma_cfg_tx,
#endif
	.init = ux500_uart0_init,
	.exit = ux500_uart0_exit,
	.reset = ux500_uart0_reset,
};

static struct amba_pl011_data uart1_plat = {
#ifdef CONFIG_STE_DMA40
	.dma_filter = stedma40_filter,
	.dma_rx_param = &uart1_dma_cfg_rx,
	.dma_tx_param = &uart1_dma_cfg_tx,
#endif
};

static struct amba_pl011_data uart2_plat = {
#ifdef CONFIG_STE_DMA40
	.dma_filter = stedma40_filter,
	.dma_rx_param = &uart2_dma_cfg_rx,
	.dma_tx_param = &uart2_dma_cfg_tx,
#endif
};

static void __init mop500_uart_init(struct device *parent)
{
	struct amba_device *uart0_device;

	uart0_device = db8500_add_uart0(parent, &uart0_plat);
	if (uart0_device) {
		u0_p = pinctrl_get(&uart0_device->dev);
		if (IS_ERR(u0_p))
			dev_err(&uart0_device->dev,
				"could not get UART0 pinctrl\n");
		else {
			u0_def = pinctrl_lookup_state(u0_p,
						      PINCTRL_STATE_DEFAULT);
			if (IS_ERR(u0_def)) {
				dev_err(&uart0_device->dev,
					"could not get UART0 defstate\n");
			}
			u0_sleep = pinctrl_lookup_state(u0_p,
							PINCTRL_STATE_SLEEP);
			if (IS_ERR(u0_sleep))
				dev_err(&uart0_device->dev,
					"could not get UART0 idlestate\n");
		}
	}
	db8500_add_uart1(parent, &uart1_plat);
	db8500_add_uart2(parent, &uart2_plat);
}

static void __init u8500_cryp1_hash1_init(struct device *parent)
{
	db8500_add_cryp1(parent, &u8500_cryp1_platform_data);
	db8500_add_hash1(parent, &u8500_hash1_platform_data);
}

static struct platform_device *snowball_platform_devs[] __initdata = {
	&snowball_led_dev,
	&snowball_key_dev,
	&ab8500_device,
};

static struct platform_device *snowball_of_platform_devs[] __initdata = {
	&snowball_led_dev,
	&snowball_key_dev,
};

static void __init mop500_init_machine(void)
{
	struct device *parent = NULL;
	int i2c0_devs;
	int i;

	mop500_gpio_keys[0].gpio = GPIO_PROX_SENSOR;

	mop500_pinmaps_init();
	parent = u8500_init_devices();

	/* FIXME: parent of ab8500 should be prcmu */
	for (i = 0; i < ARRAY_SIZE(mop500_platform_devs); i++)
		mop500_platform_devs[i]->dev.parent = parent;

	platform_add_devices(mop500_platform_devs,
			ARRAY_SIZE(mop500_platform_devs));

	mop500_i2c_init(parent);
	mop500_sdi_init(parent);
	mop500_spi_init(parent);
	mop500_msp_init(parent);
	mop500_uart_init(parent);

	u8500_cryp1_hash1_init(parent);

	i2c0_devs = ARRAY_SIZE(mop500_i2c0_devices);

	i2c_register_board_info(0, mop500_i2c0_devices, i2c0_devs);
	i2c_register_board_info(2, mop500_i2c2_devices,
				ARRAY_SIZE(mop500_i2c2_devices));

	/* This board has full regulator constraints */
	regulator_has_full_constraints();

	mop500_uib_init();
}

static void __init snowball_init_machine(void)
{
	struct device *parent = NULL;
	int i;

	snowball_pinmaps_init();
	parent = u8500_init_devices();

	for (i = 0; i < ARRAY_SIZE(snowball_platform_devs); i++)
		snowball_platform_devs[i]->dev.parent = parent;

	platform_add_devices(snowball_platform_devs,
			ARRAY_SIZE(snowball_platform_devs));

	mop500_i2c_init(parent);
	snowball_sdi_init(parent);
	mop500_spi_init(parent);
	mop500_msp_init(parent);
	mop500_uart_init(parent);

	/* This board has full regulator constraints */
	regulator_has_full_constraints();
}

static void __init hrefv60_init_machine(void)
{
	struct device *parent = NULL;
	int i2c0_devs;
	int i;

	/*
	 * The HREFv60 board removed a GPIO expander and routed
	 * all these GPIO pins to the internal GPIO controller
	 * instead.
	 */
	mop500_gpio_keys[0].gpio = HREFV60_PROX_SENSE_GPIO;

	hrefv60_pinmaps_init();
	parent = u8500_init_devices();

	for (i = 0; i < ARRAY_SIZE(mop500_platform_devs); i++)
		mop500_platform_devs[i]->dev.parent = parent;

	platform_add_devices(mop500_platform_devs,
			ARRAY_SIZE(mop500_platform_devs));

	mop500_i2c_init(parent);
	hrefv60_sdi_init(parent);
	mop500_spi_init(parent);
	mop500_msp_init(parent);
	mop500_uart_init(parent);

	i2c0_devs = ARRAY_SIZE(mop500_i2c0_devices);

	i2c0_devs -= NUM_PRE_V60_I2C0_DEVICES;

	i2c_register_board_info(0, mop500_i2c0_devices, i2c0_devs);
	i2c_register_board_info(2, mop500_i2c2_devices,
				ARRAY_SIZE(mop500_i2c2_devices));

	/* This board has full regulator constraints */
	regulator_has_full_constraints();

	mop500_uib_init();
}

MACHINE_START(U8500, "ST-Ericsson MOP500 platform")
	/* Maintainer: Srinidhi Kasagar <srinidhi.kasagar@stericsson.com> */
	.atag_offset	= 0x100,
	.map_io		= u8500_map_io,
	.init_irq	= ux500_init_irq,
	/* we re-use nomadik timer here */
	.timer		= &ux500_timer,
	.handle_irq	= gic_handle_irq,
	.init_machine	= mop500_init_machine,
	.init_late	= ux500_init_late,
MACHINE_END

MACHINE_START(HREFV60, "ST-Ericsson U8500 Platform HREFv60+")
	.atag_offset	= 0x100,
	.map_io		= u8500_map_io,
	.init_irq	= ux500_init_irq,
	.timer		= &ux500_timer,
	.handle_irq	= gic_handle_irq,
	.init_machine	= hrefv60_init_machine,
	.init_late	= ux500_init_late,
MACHINE_END

MACHINE_START(SNOWBALL, "Calao Systems Snowball platform")
	.atag_offset	= 0x100,
	.map_io		= u8500_map_io,
	.init_irq	= ux500_init_irq,
	/* we re-use nomadik timer here */
	.timer		= &ux500_timer,
	.handle_irq	= gic_handle_irq,
	.init_machine	= snowball_init_machine,
	.init_late	= ux500_init_late,
MACHINE_END

#ifdef CONFIG_MACH_UX500_DT

struct of_dev_auxdata u8500_auxdata_lookup[] __initdata = {
	/* Requires DMA and call-back bindings. */
	OF_DEV_AUXDATA("arm,pl011", 0x80120000, "uart0", &uart0_plat),
	OF_DEV_AUXDATA("arm,pl011", 0x80121000, "uart1", &uart1_plat),
	OF_DEV_AUXDATA("arm,pl011", 0x80007000, "uart2", &uart2_plat),
	/* Requires DMA bindings. */
	OF_DEV_AUXDATA("arm,pl022", 0x80002000, "ssp0",  &ssp0_plat),
	/* Requires clock name bindings. */
	OF_DEV_AUXDATA("st,nomadik-gpio", 0x8012e000, "gpio.0", NULL),
	OF_DEV_AUXDATA("st,nomadik-gpio", 0x8012e080, "gpio.1", NULL),
	OF_DEV_AUXDATA("st,nomadik-gpio", 0x8000e000, "gpio.2", NULL),
	OF_DEV_AUXDATA("st,nomadik-gpio", 0x8000e080, "gpio.3", NULL),
	OF_DEV_AUXDATA("st,nomadik-gpio", 0x8000e100, "gpio.4", NULL),
	OF_DEV_AUXDATA("st,nomadik-gpio", 0x8000e180, "gpio.5", NULL),
	OF_DEV_AUXDATA("st,nomadik-gpio", 0x8011e000, "gpio.6", NULL),
	OF_DEV_AUXDATA("st,nomadik-gpio", 0x8011e080, "gpio.7", NULL),
	OF_DEV_AUXDATA("st,nomadik-gpio", 0xa03fe000, "gpio.8", NULL),
	{},
};

static const struct of_device_id u8500_local_bus_nodes[] = {
	/* only create devices below soc node */
	{ .compatible = "stericsson,db8500", },
<<<<<<< HEAD
=======
	{ .compatible = "stericsson,db8500-prcmu", },
	{ .compatible = "stericsson,db8500-prcmu-regulator", },
	{ .compatible = "stericsson,ab8500", },
	{ .compatible = "stericsson,ab8500-regulator", },
>>>>>>> f8f5701b
	{ .compatible = "simple-bus"},
	{ },
};

static void __init u8500_init_machine(void)
{
	struct device *parent = NULL;
	int i2c0_devs;
	int i;

	/* Pinmaps must be in place before devices register */
	if (of_machine_is_compatible("st-ericsson,mop500"))
		mop500_pinmaps_init();
	else if (of_machine_is_compatible("calaosystems,snowball-a9500"))
		snowball_pinmaps_init();
	else if (of_machine_is_compatible("st-ericsson,hrefv60+"))
		hrefv60_pinmaps_init();

<<<<<<< HEAD
	parent = u8500_init_devices();
=======
	parent = u8500_of_init_devices();
>>>>>>> f8f5701b

	for (i = 0; i < ARRAY_SIZE(mop500_platform_devs); i++)
		mop500_platform_devs[i]->dev.parent = parent;
	for (i = 0; i < ARRAY_SIZE(snowball_platform_devs); i++)
		snowball_platform_devs[i]->dev.parent = parent;

	/* automatically probe child nodes of db8500 device */
	of_platform_populate(NULL, u8500_local_bus_nodes, u8500_auxdata_lookup, parent);

	if (of_machine_is_compatible("st-ericsson,mop500")) {
		mop500_gpio_keys[0].gpio = GPIO_PROX_SENSOR;

		platform_add_devices(mop500_platform_devs,
				ARRAY_SIZE(mop500_platform_devs));

		mop500_sdi_init(parent);
<<<<<<< HEAD

=======
>>>>>>> f8f5701b
		i2c0_devs = ARRAY_SIZE(mop500_i2c0_devices);
		i2c_register_board_info(0, mop500_i2c0_devices, i2c0_devs);
		i2c_register_board_info(2, mop500_i2c2_devices,
					ARRAY_SIZE(mop500_i2c2_devices));

<<<<<<< HEAD
	} else if (of_machine_is_compatible("calaosystems,snowball-a9500")) {
		platform_add_devices(snowball_platform_devs,
				ARRAY_SIZE(snowball_platform_devs));
=======
		mop500_uib_init();

	} else if (of_machine_is_compatible("calaosystems,snowball-a9500")) {
		/*
		 * Devices to be DT:ed:
		 *   snowball_led_dev   = todo
		 *   snowball_key_dev   = todo
		 *   snowball_sbnet_dev = done
		 *   ab8500_device      = done
		 */
		platform_add_devices(snowball_of_platform_devs,
				ARRAY_SIZE(snowball_of_platform_devs));
>>>>>>> f8f5701b

		snowball_sdi_init(parent);
	} else if (of_machine_is_compatible("st-ericsson,hrefv60+")) {
		/*
		 * The HREFv60 board removed a GPIO expander and routed
		 * all these GPIO pins to the internal GPIO controller
		 * instead.
		 */
		mop500_gpio_keys[0].gpio = HREFV60_PROX_SENSE_GPIO;
		platform_add_devices(mop500_platform_devs,
				ARRAY_SIZE(mop500_platform_devs));

		hrefv60_sdi_init(parent);

		i2c0_devs = ARRAY_SIZE(mop500_i2c0_devices);
		i2c0_devs -= NUM_PRE_V60_I2C0_DEVICES;

		i2c_register_board_info(0, mop500_i2c0_devices, i2c0_devs);
		i2c_register_board_info(2, mop500_i2c2_devices,
					ARRAY_SIZE(mop500_i2c2_devices));
<<<<<<< HEAD
=======

		mop500_uib_init();
>>>>>>> f8f5701b
	}
	mop500_i2c_init(parent);

	/* This board has full regulator constraints */
	regulator_has_full_constraints();
}

static const char * u8500_dt_board_compat[] = {
	"calaosystems,snowball-a9500",
	"st-ericsson,hrefv60+",
	"st-ericsson,u8500",
	"st-ericsson,mop500",
	NULL,
};


DT_MACHINE_START(U8500_DT, "ST-Ericsson U8500 platform (Device Tree Support)")
	.map_io		= u8500_map_io,
	.init_irq	= ux500_init_irq,
	/* we re-use nomadik timer here */
	.timer		= &ux500_timer,
	.handle_irq	= gic_handle_irq,
	.init_machine	= u8500_init_machine,
	.init_late	= ux500_init_late,
	.dt_compat      = u8500_dt_board_compat,
MACHINE_END
#endif<|MERGE_RESOLUTION|>--- conflicted
+++ resolved
@@ -673,6 +673,7 @@
 static struct platform_device *snowball_platform_devs[] __initdata = {
 	&snowball_led_dev,
 	&snowball_key_dev,
+	&snowball_sbnet_dev,
 	&ab8500_device,
 };
 
@@ -843,13 +844,10 @@
 static const struct of_device_id u8500_local_bus_nodes[] = {
 	/* only create devices below soc node */
 	{ .compatible = "stericsson,db8500", },
-<<<<<<< HEAD
-=======
 	{ .compatible = "stericsson,db8500-prcmu", },
 	{ .compatible = "stericsson,db8500-prcmu-regulator", },
 	{ .compatible = "stericsson,ab8500", },
 	{ .compatible = "stericsson,ab8500-regulator", },
->>>>>>> f8f5701b
 	{ .compatible = "simple-bus"},
 	{ },
 };
@@ -868,11 +866,7 @@
 	else if (of_machine_is_compatible("st-ericsson,hrefv60+"))
 		hrefv60_pinmaps_init();
 
-<<<<<<< HEAD
-	parent = u8500_init_devices();
-=======
 	parent = u8500_of_init_devices();
->>>>>>> f8f5701b
 
 	for (i = 0; i < ARRAY_SIZE(mop500_platform_devs); i++)
 		mop500_platform_devs[i]->dev.parent = parent;
@@ -889,20 +883,11 @@
 				ARRAY_SIZE(mop500_platform_devs));
 
 		mop500_sdi_init(parent);
-<<<<<<< HEAD
-
-=======
->>>>>>> f8f5701b
 		i2c0_devs = ARRAY_SIZE(mop500_i2c0_devices);
 		i2c_register_board_info(0, mop500_i2c0_devices, i2c0_devs);
 		i2c_register_board_info(2, mop500_i2c2_devices,
 					ARRAY_SIZE(mop500_i2c2_devices));
 
-<<<<<<< HEAD
-	} else if (of_machine_is_compatible("calaosystems,snowball-a9500")) {
-		platform_add_devices(snowball_platform_devs,
-				ARRAY_SIZE(snowball_platform_devs));
-=======
 		mop500_uib_init();
 
 	} else if (of_machine_is_compatible("calaosystems,snowball-a9500")) {
@@ -915,7 +900,6 @@
 		 */
 		platform_add_devices(snowball_of_platform_devs,
 				ARRAY_SIZE(snowball_of_platform_devs));
->>>>>>> f8f5701b
 
 		snowball_sdi_init(parent);
 	} else if (of_machine_is_compatible("st-ericsson,hrefv60+")) {
@@ -936,11 +920,8 @@
 		i2c_register_board_info(0, mop500_i2c0_devices, i2c0_devs);
 		i2c_register_board_info(2, mop500_i2c2_devices,
 					ARRAY_SIZE(mop500_i2c2_devices));
-<<<<<<< HEAD
-=======
 
 		mop500_uib_init();
->>>>>>> f8f5701b
 	}
 	mop500_i2c_init(parent);
 
