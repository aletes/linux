/*
 * Copyright 2004-2007, 2010 Freescale Semiconductor, Inc. All Rights Reserved.
 * Copyright (C) 2008 Juergen Beisert (kernel@pengutronix.de)
 *
 * This program is free software; you can redistribute it and/or
 * modify it under the terms of the GNU General Public License
 * as published by the Free Software Foundation; either version 2
 * of the License, or (at your option) any later version.
 * This program is distributed in the hope that it will be useful,
 * but WITHOUT ANY WARRANTY; without even the implied warranty of
 * MERCHANTABILITY or FITNESS FOR A PARTICULAR PURPOSE.  See the
 * GNU General Public License for more details.
 *
 * You should have received a copy of the GNU General Public License
 * along with this program; if not, write to the Free Software
 * Foundation, Inc., 51 Franklin Street, Fifth Floor, Boston,
 * MA 02110-1301, USA.
 */

#ifndef __ASM_ARCH_MXC_H__
#define __ASM_ARCH_MXC_H__

#include <linux/types.h>

#ifndef __ASM_ARCH_MXC_HARDWARE_H__
#error "Do not include directly."
#endif

#define MXC_CPU_MX1		1
#define MXC_CPU_MX21		21
#define MXC_CPU_MX25		25
#define MXC_CPU_MX27		27
#define MXC_CPU_MX31		31
#define MXC_CPU_MX35		35
<<<<<<< HEAD
#define MXC_CPU_MX51		51
=======
#define MXC_CPU_MX50		50
#define MXC_CPU_MX51		51
#define MXC_CPU_MX53		53
>>>>>>> 3cbea436
#define MXC_CPU_MXC91231	91231

#define IMX_CHIP_REVISION_1_0		0x10
#define IMX_CHIP_REVISION_1_1		0x11
#define IMX_CHIP_REVISION_1_2		0x12
#define IMX_CHIP_REVISION_1_3		0x13
#define IMX_CHIP_REVISION_2_0		0x20
#define IMX_CHIP_REVISION_2_1		0x21
#define IMX_CHIP_REVISION_2_2		0x22
#define IMX_CHIP_REVISION_2_3		0x23
#define IMX_CHIP_REVISION_3_0		0x30
#define IMX_CHIP_REVISION_3_1		0x31
#define IMX_CHIP_REVISION_3_2		0x32
#define IMX_CHIP_REVISION_3_3		0x33
#define IMX_CHIP_REVISION_UNKNOWN	0xff

#ifndef __ASSEMBLY__
extern unsigned int __mxc_cpu_type;
#endif

#ifdef CONFIG_ARCH_MX1
# ifdef mxc_cpu_type
#  undef mxc_cpu_type
#  define mxc_cpu_type __mxc_cpu_type
# else
#  define mxc_cpu_type MXC_CPU_MX1
# endif
# define cpu_is_mx1()		(mxc_cpu_type == MXC_CPU_MX1)
#else
# define cpu_is_mx1()		(0)
#endif

#ifdef CONFIG_MACH_MX21
# ifdef mxc_cpu_type
#  undef mxc_cpu_type
#  define mxc_cpu_type __mxc_cpu_type
# else
#  define mxc_cpu_type MXC_CPU_MX21
# endif
# define cpu_is_mx21()		(mxc_cpu_type == MXC_CPU_MX21)
#else
# define cpu_is_mx21()		(0)
#endif

#ifdef CONFIG_ARCH_MX25
# ifdef mxc_cpu_type
#  undef mxc_cpu_type
#  define mxc_cpu_type __mxc_cpu_type
# else
#  define mxc_cpu_type MXC_CPU_MX25
# endif
# define cpu_is_mx25()		(mxc_cpu_type == MXC_CPU_MX25)
#else
# define cpu_is_mx25()		(0)
#endif

#ifdef CONFIG_MACH_MX27
# ifdef mxc_cpu_type
#  undef mxc_cpu_type
#  define mxc_cpu_type __mxc_cpu_type
# else
#  define mxc_cpu_type MXC_CPU_MX27
# endif
# define cpu_is_mx27()		(mxc_cpu_type == MXC_CPU_MX27)
#else
# define cpu_is_mx27()		(0)
#endif

#ifdef CONFIG_ARCH_MX31
# ifdef mxc_cpu_type
#  undef mxc_cpu_type
#  define mxc_cpu_type __mxc_cpu_type
# else
#  define mxc_cpu_type MXC_CPU_MX31
# endif
# define cpu_is_mx31()		(mxc_cpu_type == MXC_CPU_MX31)
#else
# define cpu_is_mx31()		(0)
#endif

#ifdef CONFIG_ARCH_MX35
# ifdef mxc_cpu_type
#  undef mxc_cpu_type
#  define mxc_cpu_type __mxc_cpu_type
# else
#  define mxc_cpu_type MXC_CPU_MX35
# endif
# define cpu_is_mx35()		(mxc_cpu_type == MXC_CPU_MX35)
#else
# define cpu_is_mx35()		(0)
#endif

<<<<<<< HEAD
#ifdef CONFIG_ARCH_MX5
=======
#ifdef CONFIG_ARCH_MX50
# ifdef mxc_cpu_type
#  undef mxc_cpu_type
#  define mxc_cpu_type __mxc_cpu_type
# else
#  define mxc_cpu_type MXC_CPU_MX50
# endif
# define cpu_is_mx50()		(mxc_cpu_type == MXC_CPU_MX50)
#else
# define cpu_is_mx50()		(0)
#endif

#ifdef CONFIG_ARCH_MX51
>>>>>>> 3cbea436
# ifdef mxc_cpu_type
#  undef mxc_cpu_type
#  define mxc_cpu_type __mxc_cpu_type
# else
#  define mxc_cpu_type MXC_CPU_MX51
# endif
# define cpu_is_mx51()		(mxc_cpu_type == MXC_CPU_MX51)
#else
# define cpu_is_mx51()		(0)
#endif

<<<<<<< HEAD
=======
#ifdef CONFIG_ARCH_MX53
# ifdef mxc_cpu_type
#  undef mxc_cpu_type
#  define mxc_cpu_type __mxc_cpu_type
# else
#  define mxc_cpu_type MXC_CPU_MX53
# endif
# define cpu_is_mx53()		(mxc_cpu_type == MXC_CPU_MX53)
#else
# define cpu_is_mx53()		(0)
#endif

>>>>>>> 3cbea436
#ifdef CONFIG_ARCH_MXC91231
# ifdef mxc_cpu_type
#  undef mxc_cpu_type
#  define mxc_cpu_type __mxc_cpu_type
# else
#  define mxc_cpu_type MXC_CPU_MXC91231
# endif
# define cpu_is_mxc91231()	(mxc_cpu_type == MXC_CPU_MXC91231)
#else
# define cpu_is_mxc91231()	(0)
#endif

#ifndef __ASSEMBLY__

struct cpu_op {
	u32 cpu_rate;
};

extern struct cpu_op *(*get_cpu_op)(int *op);
#endif

#if defined(CONFIG_ARCH_MX3) || defined(CONFIG_ARCH_MX2)
/* These are deprecated, use mx[23][157]_setup_weimcs instead. */
#define CSCR_U(n) (IO_ADDRESS(WEIM_BASE_ADDR + n * 0x10))
#define CSCR_L(n) (IO_ADDRESS(WEIM_BASE_ADDR + n * 0x10 + 0x4))
#define CSCR_A(n) (IO_ADDRESS(WEIM_BASE_ADDR + n * 0x10 + 0x8))
#endif

#define cpu_is_mx3()	(cpu_is_mx31() || cpu_is_mx35() || cpu_is_mxc91231())
#define cpu_is_mx2()	(cpu_is_mx21() || cpu_is_mx27())

#endif /*  __ASM_ARCH_MXC_H__ */<|MERGE_RESOLUTION|>--- conflicted
+++ resolved
@@ -32,13 +32,9 @@
 #define MXC_CPU_MX27		27
 #define MXC_CPU_MX31		31
 #define MXC_CPU_MX35		35
-<<<<<<< HEAD
-#define MXC_CPU_MX51		51
-=======
 #define MXC_CPU_MX50		50
 #define MXC_CPU_MX51		51
 #define MXC_CPU_MX53		53
->>>>>>> 3cbea436
 #define MXC_CPU_MXC91231	91231
 
 #define IMX_CHIP_REVISION_1_0		0x10
@@ -131,9 +127,6 @@
 # define cpu_is_mx35()		(0)
 #endif
 
-<<<<<<< HEAD
-#ifdef CONFIG_ARCH_MX5
-=======
 #ifdef CONFIG_ARCH_MX50
 # ifdef mxc_cpu_type
 #  undef mxc_cpu_type
@@ -147,7 +140,6 @@
 #endif
 
 #ifdef CONFIG_ARCH_MX51
->>>>>>> 3cbea436
 # ifdef mxc_cpu_type
 #  undef mxc_cpu_type
 #  define mxc_cpu_type __mxc_cpu_type
@@ -159,8 +151,6 @@
 # define cpu_is_mx51()		(0)
 #endif
 
-<<<<<<< HEAD
-=======
 #ifdef CONFIG_ARCH_MX53
 # ifdef mxc_cpu_type
 #  undef mxc_cpu_type
@@ -173,7 +163,6 @@
 # define cpu_is_mx53()		(0)
 #endif
 
->>>>>>> 3cbea436
 #ifdef CONFIG_ARCH_MXC91231
 # ifdef mxc_cpu_type
 #  undef mxc_cpu_type
