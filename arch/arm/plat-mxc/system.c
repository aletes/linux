/*
 * Copyright (C) 1999 ARM Limited
 * Copyright (C) 2000 Deep Blue Solutions Ltd
 * Copyright 2006-2007 Freescale Semiconductor, Inc. All Rights Reserved.
 * Copyright 2008 Juergen Beisert, kernel@pengutronix.de
 * Copyright 2009 Ilya Yanok, Emcraft Systems Ltd, yanok@emcraft.com
 *
 * This program is free software; you can redistribute it and/or modify
 * it under the terms of the GNU General Public License as published by
 * the Free Software Foundation; either version 2 of the License, or
 * (at your option) any later version.
 *
 * This program is distributed in the hope that it will be useful,
 * but WITHOUT ANY WARRANTY; without even the implied warranty of
 * MERCHANTABILITY or FITNESS FOR A PARTICULAR PURPOSE.  See the
 * GNU General Public License for more details.
 */

#include <linux/kernel.h>
#include <linux/clk.h>
#include <linux/io.h>
#include <linux/err.h>
#include <linux/delay.h>
#include <linux/module.h>

#include <mach/hardware.h>
#include <mach/common.h>
#include <asm/proc-fns.h>
#include <asm/system.h>
#include <asm/mach-types.h>

<<<<<<< HEAD
void (*imx_idle)(void) = NULL;
void __iomem *(*imx_ioremap)(unsigned long, size_t, unsigned int) = NULL;
=======
void __iomem *(*imx_ioremap)(unsigned long, size_t, unsigned int) = NULL;
EXPORT_SYMBOL_GPL(imx_ioremap);
>>>>>>> dcd6c922

static void __iomem *wdog_base;

/*
 * Reset the system. It is called by machine_restart().
 */
void mxc_restart(char mode, const char *cmd)
{
	unsigned int wcr_enable;

	if (cpu_is_mx1()) {
		wcr_enable = (1 << 0);
	} else {
		struct clk *clk;

		clk = clk_get_sys("imx2-wdt.0", NULL);
		if (!IS_ERR(clk))
			clk_enable(clk);
		wcr_enable = (1 << 2);
	}

	/* Assert SRS signal */
	__raw_writew(wcr_enable, wdog_base);

	/* wait for reset to assert... */
	mdelay(500);

	printk(KERN_ERR "Watchdog reset failed to assert reset\n");

	/* delay to allow the serial port to show the message */
	mdelay(50);

	/* we'll take a jump through zero as a poor second */
	soft_restart(0);
}

void mxc_arch_reset_init(void __iomem *base)
{
	wdog_base = base;
}<|MERGE_RESOLUTION|>--- conflicted
+++ resolved
@@ -29,13 +29,8 @@
 #include <asm/system.h>
 #include <asm/mach-types.h>
 
-<<<<<<< HEAD
-void (*imx_idle)(void) = NULL;
-void __iomem *(*imx_ioremap)(unsigned long, size_t, unsigned int) = NULL;
-=======
 void __iomem *(*imx_ioremap)(unsigned long, size_t, unsigned int) = NULL;
 EXPORT_SYMBOL_GPL(imx_ioremap);
->>>>>>> dcd6c922
 
 static void __iomem *wdog_base;
 
