--- conflicted
+++ resolved
@@ -33,11 +33,8 @@
 
 #include "sram.h"
 #include "fb.h"
-<<<<<<< HEAD
-=======
 
 /* XXX These "sideways" includes are a sign that something is wrong */
->>>>>>> 3cbea436
 #if defined(CONFIG_ARCH_OMAP2) || defined(CONFIG_ARCH_OMAP3)
 # include "../mach-omap2/prm2xxx_3xxx.h"
 # include "../mach-omap2/sdrc.h"
