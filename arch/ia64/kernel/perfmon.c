--- conflicted
+++ resolved
@@ -623,12 +623,8 @@
 static struct dentry *
 pfmfs_mount(struct file_system_type *fs_type, int flags, const char *dev_name, void *data)
 {
-<<<<<<< HEAD
-	return mount_pseudo(fs_type, "pfm:", NULL, PFMFS_MAGIC);
-=======
 	return mount_pseudo(fs_type, "pfm:", NULL, &pfmfs_dentry_operations,
 			PFMFS_MAGIC);
->>>>>>> 3cbea436
 }
 
 static struct file_system_type pfm_fs_type = {
