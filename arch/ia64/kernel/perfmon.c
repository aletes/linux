--- conflicted
+++ resolved
@@ -604,15 +604,6 @@
 	spin_unlock(&(x)->ctx_lock);
 }
 
-<<<<<<< HEAD
-static inline unsigned long 
-pfm_get_unmapped_area(struct file *file, unsigned long addr, unsigned long len, unsigned long pgoff, unsigned long flags, unsigned long exec)
-{
-	return get_unmapped_area(file, addr, len, pgoff, flags);
-}
-
-=======
->>>>>>> cfaf0251
 /* forward declaration */
 static const struct dentry_operations pfmfs_dentry_operations;
 
