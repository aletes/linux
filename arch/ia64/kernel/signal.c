/*
 * Architecture-specific signal handling support.
 *
 * Copyright (C) 1999-2004 Hewlett-Packard Co
 *	David Mosberger-Tang <davidm@hpl.hp.com>
 *
 * Derived from i386 and Alpha versions.
 */

#include <linux/errno.h>
#include <linux/kernel.h>
#include <linux/mm.h>
#include <linux/ptrace.h>
#include <linux/tracehook.h>
#include <linux/sched.h>
#include <linux/signal.h>
#include <linux/smp.h>
#include <linux/stddef.h>
#include <linux/tty.h>
#include <linux/binfmts.h>
#include <linux/unistd.h>
#include <linux/wait.h>

#include <asm/intrinsics.h>
#include <asm/uaccess.h>
#include <asm/rse.h>
#include <asm/sigcontext.h>

#include "sigframe.h"

#define DEBUG_SIG	0
#define STACK_ALIGN	16		/* minimal alignment for stack pointer */

#if _NSIG_WORDS > 1
# define PUT_SIGSET(k,u)	__copy_to_user((u)->sig, (k)->sig, sizeof(sigset_t))
# define GET_SIGSET(k,u)	__copy_from_user((k)->sig, (u)->sig, sizeof(sigset_t))
#else
# define PUT_SIGSET(k,u)	__put_user((k)->sig[0], &(u)->sig[0])
# define GET_SIGSET(k,u)	__get_user((k)->sig[0], &(u)->sig[0])
#endif

asmlinkage long
sys_sigaltstack (const stack_t __user *uss, stack_t __user *uoss, long arg2,
		 long arg3, long arg4, long arg5, long arg6, long arg7,
		 struct pt_regs regs)
{
	return do_sigaltstack(uss, uoss, regs.r12);
}

static long
restore_sigcontext (struct sigcontext __user *sc, struct sigscratch *scr)
{
	unsigned long ip, flags, nat, um, cfm, rsc;
	long err;

	/* Always make any pending restarted system calls return -EINTR */
	current_thread_info()->restart_block.fn = do_no_restart_syscall;

	/* restore scratch that always needs gets updated during signal delivery: */
	err  = __get_user(flags, &sc->sc_flags);
	err |= __get_user(nat, &sc->sc_nat);
	err |= __get_user(ip, &sc->sc_ip);			/* instruction pointer */
	err |= __get_user(cfm, &sc->sc_cfm);
	err |= __get_user(um, &sc->sc_um);			/* user mask */
	err |= __get_user(rsc, &sc->sc_ar_rsc);
	err |= __get_user(scr->pt.ar_unat, &sc->sc_ar_unat);
	err |= __get_user(scr->pt.ar_fpsr, &sc->sc_ar_fpsr);
	err |= __get_user(scr->pt.ar_pfs, &sc->sc_ar_pfs);
	err |= __get_user(scr->pt.pr, &sc->sc_pr);		/* predicates */
	err |= __get_user(scr->pt.b0, &sc->sc_br[0]);		/* b0 (rp) */
	err |= __get_user(scr->pt.b6, &sc->sc_br[6]);		/* b6 */
	err |= __copy_from_user(&scr->pt.r1, &sc->sc_gr[1], 8);	/* r1 */
	err |= __copy_from_user(&scr->pt.r8, &sc->sc_gr[8], 4*8);	/* r8-r11 */
	err |= __copy_from_user(&scr->pt.r12, &sc->sc_gr[12], 2*8);	/* r12-r13 */
	err |= __copy_from_user(&scr->pt.r15, &sc->sc_gr[15], 8);	/* r15 */

	scr->pt.cr_ifs = cfm | (1UL << 63);
	scr->pt.ar_rsc = rsc | (3 << 2); /* force PL3 */

	/* establish new instruction pointer: */
	scr->pt.cr_iip = ip & ~0x3UL;
	ia64_psr(&scr->pt)->ri = ip & 0x3;
	scr->pt.cr_ipsr = (scr->pt.cr_ipsr & ~IA64_PSR_UM) | (um & IA64_PSR_UM);

	scr->scratch_unat = ia64_put_scratch_nat_bits(&scr->pt, nat);

	if (!(flags & IA64_SC_FLAG_IN_SYSCALL)) {
		/* Restore most scratch-state only when not in syscall. */
		err |= __get_user(scr->pt.ar_ccv, &sc->sc_ar_ccv);		/* ar.ccv */
		err |= __get_user(scr->pt.b7, &sc->sc_br[7]);			/* b7 */
		err |= __get_user(scr->pt.r14, &sc->sc_gr[14]);			/* r14 */
		err |= __copy_from_user(&scr->pt.ar_csd, &sc->sc_ar25, 2*8); /* ar.csd & ar.ssd */
		err |= __copy_from_user(&scr->pt.r2, &sc->sc_gr[2], 2*8);	/* r2-r3 */
		err |= __copy_from_user(&scr->pt.r16, &sc->sc_gr[16], 16*8);	/* r16-r31 */
	}

	if ((flags & IA64_SC_FLAG_FPH_VALID) != 0) {
		struct ia64_psr *psr = ia64_psr(&scr->pt);

		err |= __copy_from_user(current->thread.fph, &sc->sc_fr[32], 96*16);
		psr->mfh = 0;	/* drop signal handler's fph contents... */
		preempt_disable();
		if (psr->dfh)
			ia64_drop_fpu(current);
		else {
			/* We already own the local fph, otherwise psr->dfh wouldn't be 0.  */
			__ia64_load_fpu(current->thread.fph);
			ia64_set_local_fpu_owner(current);
		}
		preempt_enable();
	}
	return err;
}

int
copy_siginfo_to_user (siginfo_t __user *to, siginfo_t *from)
{
	if (!access_ok(VERIFY_WRITE, to, sizeof(siginfo_t)))
		return -EFAULT;
	if (from->si_code < 0) {
		if (__copy_to_user(to, from, sizeof(siginfo_t)))
			return -EFAULT;
		return 0;
	} else {
		int err;

		/*
		 * If you change siginfo_t structure, please be sure this code is fixed
		 * accordingly.  It should never copy any pad contained in the structure
		 * to avoid security leaks, but must copy the generic 3 ints plus the
		 * relevant union member.
		 */
		err = __put_user(from->si_signo, &to->si_signo);
		err |= __put_user(from->si_errno, &to->si_errno);
		err |= __put_user((short)from->si_code, &to->si_code);
		switch (from->si_code >> 16) {
		      case __SI_FAULT >> 16:
			err |= __put_user(from->si_flags, &to->si_flags);
			err |= __put_user(from->si_isr, &to->si_isr);
		      case __SI_POLL >> 16:
			err |= __put_user(from->si_addr, &to->si_addr);
			err |= __put_user(from->si_imm, &to->si_imm);
			break;
		      case __SI_TIMER >> 16:
			err |= __put_user(from->si_tid, &to->si_tid);
			err |= __put_user(from->si_overrun, &to->si_overrun);
			err |= __put_user(from->si_ptr, &to->si_ptr);
			break;
		      case __SI_RT >> 16:	/* Not generated by the kernel as of now.  */
		      case __SI_MESGQ >> 16:
			err |= __put_user(from->si_uid, &to->si_uid);
			err |= __put_user(from->si_pid, &to->si_pid);
			err |= __put_user(from->si_ptr, &to->si_ptr);
			break;
		      case __SI_CHLD >> 16:
			err |= __put_user(from->si_utime, &to->si_utime);
			err |= __put_user(from->si_stime, &to->si_stime);
			err |= __put_user(from->si_status, &to->si_status);
		      default:
			err |= __put_user(from->si_uid, &to->si_uid);
			err |= __put_user(from->si_pid, &to->si_pid);
			break;
		}
		return err;
	}
}

long
ia64_rt_sigreturn (struct sigscratch *scr)
{
	extern char ia64_strace_leave_kernel, ia64_leave_kernel;
	struct sigcontext __user *sc;
	struct siginfo si;
	sigset_t set;
	long retval;

	sc = &((struct sigframe __user *) (scr->pt.r12 + 16))->sc;

	/*
	 * When we return to the previously executing context, r8 and r10 have already
	 * been setup the way we want them.  Indeed, if the signal wasn't delivered while
	 * in a system call, we must not touch r8 or r10 as otherwise user-level state
	 * could be corrupted.
	 */
	retval = (long) &ia64_leave_kernel;
	if (test_thread_flag(TIF_SYSCALL_TRACE)
	    || test_thread_flag(TIF_SYSCALL_AUDIT))
		/*
		 * strace expects to be notified after sigreturn returns even though the
		 * context to which we return may not be in the middle of a syscall.
		 * Thus, the return-value that strace displays for sigreturn is
		 * meaningless.
		 */
		retval = (long) &ia64_strace_leave_kernel;

	if (!access_ok(VERIFY_READ, sc, sizeof(*sc)))
		goto give_sigsegv;

	if (GET_SIGSET(&set, &sc->sc_mask))
		goto give_sigsegv;

<<<<<<< HEAD
	sigdelsetmask(&set, ~_BLOCKABLE);
=======
>>>>>>> f8f5701b
	set_current_blocked(&set);

	if (restore_sigcontext(sc, scr))
		goto give_sigsegv;

#if DEBUG_SIG
	printk("SIG return (%s:%d): sp=%lx ip=%lx\n",
	       current->comm, current->pid, scr->pt.r12, scr->pt.cr_iip);
#endif
	/*
	 * It is more difficult to avoid calling this function than to
	 * call it and ignore errors.
	 */
	do_sigaltstack(&sc->sc_stack, NULL, scr->pt.r12);
	return retval;

  give_sigsegv:
	si.si_signo = SIGSEGV;
	si.si_errno = 0;
	si.si_code = SI_KERNEL;
	si.si_pid = task_pid_vnr(current);
	si.si_uid = current_uid();
	si.si_addr = sc;
	force_sig_info(SIGSEGV, &si, current);
	return retval;
}

/*
 * This does just the minimum required setup of sigcontext.
 * Specifically, it only installs data that is either not knowable at
 * the user-level or that gets modified before execution in the
 * trampoline starts.  Everything else is done at the user-level.
 */
static long
setup_sigcontext (struct sigcontext __user *sc, sigset_t *mask, struct sigscratch *scr)
{
	unsigned long flags = 0, ifs, cfm, nat;
	long err = 0;

	ifs = scr->pt.cr_ifs;

	if (on_sig_stack((unsigned long) sc))
		flags |= IA64_SC_FLAG_ONSTACK;
	if ((ifs & (1UL << 63)) == 0)
		/* if cr_ifs doesn't have the valid bit set, we got here through a syscall */
		flags |= IA64_SC_FLAG_IN_SYSCALL;
	cfm = ifs & ((1UL << 38) - 1);
	ia64_flush_fph(current);
	if ((current->thread.flags & IA64_THREAD_FPH_VALID)) {
		flags |= IA64_SC_FLAG_FPH_VALID;
		err = __copy_to_user(&sc->sc_fr[32], current->thread.fph, 96*16);
	}

	nat = ia64_get_scratch_nat_bits(&scr->pt, scr->scratch_unat);

	err |= __put_user(flags, &sc->sc_flags);
	err |= __put_user(nat, &sc->sc_nat);
	err |= PUT_SIGSET(mask, &sc->sc_mask);
	err |= __put_user(cfm, &sc->sc_cfm);
	err |= __put_user(scr->pt.cr_ipsr & IA64_PSR_UM, &sc->sc_um);
	err |= __put_user(scr->pt.ar_rsc, &sc->sc_ar_rsc);
	err |= __put_user(scr->pt.ar_unat, &sc->sc_ar_unat);		/* ar.unat */
	err |= __put_user(scr->pt.ar_fpsr, &sc->sc_ar_fpsr);		/* ar.fpsr */
	err |= __put_user(scr->pt.ar_pfs, &sc->sc_ar_pfs);
	err |= __put_user(scr->pt.pr, &sc->sc_pr);			/* predicates */
	err |= __put_user(scr->pt.b0, &sc->sc_br[0]);			/* b0 (rp) */
	err |= __put_user(scr->pt.b6, &sc->sc_br[6]);			/* b6 */
	err |= __copy_to_user(&sc->sc_gr[1], &scr->pt.r1, 8);		/* r1 */
	err |= __copy_to_user(&sc->sc_gr[8], &scr->pt.r8, 4*8);		/* r8-r11 */
	err |= __copy_to_user(&sc->sc_gr[12], &scr->pt.r12, 2*8);	/* r12-r13 */
	err |= __copy_to_user(&sc->sc_gr[15], &scr->pt.r15, 8);		/* r15 */
	err |= __put_user(scr->pt.cr_iip + ia64_psr(&scr->pt)->ri, &sc->sc_ip);

	if (!(flags & IA64_SC_FLAG_IN_SYSCALL)) {
		/* Copy scratch regs to sigcontext if the signal didn't interrupt a syscall. */
		err |= __put_user(scr->pt.ar_ccv, &sc->sc_ar_ccv);		/* ar.ccv */
		err |= __put_user(scr->pt.b7, &sc->sc_br[7]);			/* b7 */
		err |= __put_user(scr->pt.r14, &sc->sc_gr[14]);			/* r14 */
		err |= __copy_to_user(&sc->sc_ar25, &scr->pt.ar_csd, 2*8); /* ar.csd & ar.ssd */
		err |= __copy_to_user(&sc->sc_gr[2], &scr->pt.r2, 2*8);		/* r2-r3 */
		err |= __copy_to_user(&sc->sc_gr[16], &scr->pt.r16, 16*8);	/* r16-r31 */
	}
	return err;
}

/*
 * Check whether the register-backing store is already on the signal stack.
 */
static inline int
rbs_on_sig_stack (unsigned long bsp)
{
	return (bsp - current->sas_ss_sp < current->sas_ss_size);
}

static long
force_sigsegv_info (int sig, void __user *addr)
{
	unsigned long flags;
	struct siginfo si;

	if (sig == SIGSEGV) {
		/*
		 * Acquiring siglock around the sa_handler-update is almost
		 * certainly overkill, but this isn't a
		 * performance-critical path and I'd rather play it safe
		 * here than having to debug a nasty race if and when
		 * something changes in kernel/signal.c that would make it
		 * no longer safe to modify sa_handler without holding the
		 * lock.
		 */
		spin_lock_irqsave(&current->sighand->siglock, flags);
		current->sighand->action[sig - 1].sa.sa_handler = SIG_DFL;
		spin_unlock_irqrestore(&current->sighand->siglock, flags);
	}
	si.si_signo = SIGSEGV;
	si.si_errno = 0;
	si.si_code = SI_KERNEL;
	si.si_pid = task_pid_vnr(current);
	si.si_uid = current_uid();
	si.si_addr = addr;
	force_sig_info(SIGSEGV, &si, current);
	return 0;
}

static long
setup_frame (int sig, struct k_sigaction *ka, siginfo_t *info, sigset_t *set,
	     struct sigscratch *scr)
{
	extern char __kernel_sigtramp[];
	unsigned long tramp_addr, new_rbs = 0, new_sp;
	struct sigframe __user *frame;
	long err;

	new_sp = scr->pt.r12;
	tramp_addr = (unsigned long) __kernel_sigtramp;
	if (ka->sa.sa_flags & SA_ONSTACK) {
		int onstack = sas_ss_flags(new_sp);

		if (onstack == 0) {
			new_sp = current->sas_ss_sp + current->sas_ss_size;
			/*
			 * We need to check for the register stack being on the
			 * signal stack separately, because it's switched
			 * separately (memory stack is switched in the kernel,
			 * register stack is switched in the signal trampoline).
			 */
			if (!rbs_on_sig_stack(scr->pt.ar_bspstore))
				new_rbs = ALIGN(current->sas_ss_sp,
						sizeof(long));
		} else if (onstack == SS_ONSTACK) {
			unsigned long check_sp;

			/*
			 * If we are on the alternate signal stack and would
			 * overflow it, don't. Return an always-bogus address
			 * instead so we will die with SIGSEGV.
			 */
			check_sp = (new_sp - sizeof(*frame)) & -STACK_ALIGN;
			if (!likely(on_sig_stack(check_sp)))
				return force_sigsegv_info(sig, (void __user *)
							  check_sp);
		}
	}
	frame = (void __user *) ((new_sp - sizeof(*frame)) & -STACK_ALIGN);

	if (!access_ok(VERIFY_WRITE, frame, sizeof(*frame)))
		return force_sigsegv_info(sig, frame);

	err  = __put_user(sig, &frame->arg0);
	err |= __put_user(&frame->info, &frame->arg1);
	err |= __put_user(&frame->sc, &frame->arg2);
	err |= __put_user(new_rbs, &frame->sc.sc_rbs_base);
	err |= __put_user(0, &frame->sc.sc_loadrs);	/* initialize to zero */
	err |= __put_user(ka->sa.sa_handler, &frame->handler);

	err |= copy_siginfo_to_user(&frame->info, info);

	err |= __put_user(current->sas_ss_sp, &frame->sc.sc_stack.ss_sp);
	err |= __put_user(current->sas_ss_size, &frame->sc.sc_stack.ss_size);
	err |= __put_user(sas_ss_flags(scr->pt.r12), &frame->sc.sc_stack.ss_flags);
	err |= setup_sigcontext(&frame->sc, set, scr);

	if (unlikely(err))
		return force_sigsegv_info(sig, frame);

	scr->pt.r12 = (unsigned long) frame - 16;	/* new stack pointer */
	scr->pt.ar_fpsr = FPSR_DEFAULT;			/* reset fpsr for signal handler */
	scr->pt.cr_iip = tramp_addr;
	ia64_psr(&scr->pt)->ri = 0;			/* start executing in first slot */
	ia64_psr(&scr->pt)->be = 0;			/* force little-endian byte-order */
	/*
	 * Force the interruption function mask to zero.  This has no effect when a
	 * system-call got interrupted by a signal (since, in that case, scr->pt_cr_ifs is
	 * ignored), but it has the desirable effect of making it possible to deliver a
	 * signal with an incomplete register frame (which happens when a mandatory RSE
	 * load faults).  Furthermore, it has no negative effect on the getting the user's
	 * dirty partition preserved, because that's governed by scr->pt.loadrs.
	 */
	scr->pt.cr_ifs = (1UL << 63);

	/*
	 * Note: this affects only the NaT bits of the scratch regs (the ones saved in
	 * pt_regs), which is exactly what we want.
	 */
	scr->scratch_unat = 0; /* ensure NaT bits of r12 is clear */

#if DEBUG_SIG
	printk("SIG deliver (%s:%d): sig=%d sp=%lx ip=%lx handler=%p\n",
	       current->comm, current->pid, sig, scr->pt.r12, frame->sc.sc_ip, frame->handler);
#endif
	return 1;
}

static long
handle_signal (unsigned long sig, struct k_sigaction *ka, siginfo_t *info,
	       struct sigscratch *scr)
{
	if (!setup_frame(sig, ka, info, sigmask_to_save(), scr))
		return 0;

<<<<<<< HEAD
	block_sigmask(ka, sig);

	/*
	 * Let tracing know that we've done the handler setup.
	 */
	tracehook_signal_handler(sig, info, ka, &scr->pt,
=======
	signal_delivered(sig, info, ka, &scr->pt,
>>>>>>> f8f5701b
				 test_thread_flag(TIF_SINGLESTEP));

	return 1;
}

/*
 * Note that `init' is a special process: it doesn't get signals it doesn't want to
 * handle.  Thus you cannot kill init even with a SIGKILL even by mistake.
 */
void
ia64_do_signal (struct sigscratch *scr, long in_syscall)
{
	struct k_sigaction ka;
	siginfo_t info;
	long restart = in_syscall;
	long errno = scr->pt.r8;

	/*
	 * In the ia64_leave_kernel code path, we want the common case to go fast, which
	 * is why we may in certain cases get here from kernel mode. Just return without
	 * doing anything if so.
	 */
	if (!user_mode(&scr->pt))
		return;

	/*
	 * This only loops in the rare cases of handle_signal() failing, in which case we
	 * need to push through a forced SIGSEGV.
	 */
	while (1) {
		int signr = get_signal_to_deliver(&info, &ka, &scr->pt, NULL);

		/*
		 * get_signal_to_deliver() may have run a debugger (via notify_parent())
		 * and the debugger may have modified the state (e.g., to arrange for an
		 * inferior call), thus it's important to check for restarting _after_
		 * get_signal_to_deliver().
		 */
		if ((long) scr->pt.r10 != -1)
			/*
			 * A system calls has to be restarted only if one of the error codes
			 * ERESTARTNOHAND, ERESTARTSYS, or ERESTARTNOINTR is returned.  If r10
			 * isn't -1 then r8 doesn't hold an error code and we don't need to
			 * restart the syscall, so we can clear the "restart" flag here.
			 */
			restart = 0;

		if (signr <= 0)
			break;

		if (unlikely(restart)) {
			switch (errno) {
			      case ERESTART_RESTARTBLOCK:
			      case ERESTARTNOHAND:
				scr->pt.r8 = EINTR;
				/* note: scr->pt.r10 is already -1 */
				break;

			      case ERESTARTSYS:
				if ((ka.sa.sa_flags & SA_RESTART) == 0) {
					scr->pt.r8 = EINTR;
					/* note: scr->pt.r10 is already -1 */
					break;
				}
			      case ERESTARTNOINTR:
				ia64_decrement_ip(&scr->pt);
				restart = 0; /* don't restart twice if handle_signal() fails... */
			}
		}

		/*
		 * Whee!  Actually deliver the signal.  If the delivery failed, we need to
		 * continue to iterate in this loop so we can deliver the SIGSEGV...
		 */
		if (handle_signal(signr, &ka, &info, scr))
			return;
	}

	/* Did we come from a system call? */
	if (restart) {
		/* Restart the system call - no handlers present */
		if (errno == ERESTARTNOHAND || errno == ERESTARTSYS || errno == ERESTARTNOINTR
		    || errno == ERESTART_RESTARTBLOCK)
		{
			/*
			 * Note: the syscall number is in r15 which is saved in
			 * pt_regs so all we need to do here is adjust ip so that
			 * the "break" instruction gets re-executed.
			 */
			ia64_decrement_ip(&scr->pt);
			if (errno == ERESTART_RESTARTBLOCK)
				scr->pt.r15 = __NR_restart_syscall;
		}
	}

	/* if there's no signal to deliver, we just put the saved sigmask
	 * back */
	restore_saved_sigmask();
}<|MERGE_RESOLUTION|>--- conflicted
+++ resolved
@@ -199,10 +199,6 @@
 	if (GET_SIGSET(&set, &sc->sc_mask))
 		goto give_sigsegv;
 
-<<<<<<< HEAD
-	sigdelsetmask(&set, ~_BLOCKABLE);
-=======
->>>>>>> f8f5701b
 	set_current_blocked(&set);
 
 	if (restore_sigcontext(sc, scr))
@@ -423,16 +419,7 @@
 	if (!setup_frame(sig, ka, info, sigmask_to_save(), scr))
 		return 0;
 
-<<<<<<< HEAD
-	block_sigmask(ka, sig);
-
-	/*
-	 * Let tracing know that we've done the handler setup.
-	 */
-	tracehook_signal_handler(sig, info, ka, &scr->pt,
-=======
 	signal_delivered(sig, info, ka, &scr->pt,
->>>>>>> f8f5701b
 				 test_thread_flag(TIF_SINGLESTEP));
 
 	return 1;
