/*
 *  linux/arch/m32r/kernel/signal.c
 *
 *  Copyright (c) 2003  Hitoshi Yamamoto
 *
 *  Taken from i386 version.
 *  Copyright (C) 1991, 1992  Linus Torvalds
 *
 *  1997-11-28  Modified for POSIX.1b signals by Richard Henderson
 *  2000-06-20  Pentium III FXSR, SSE support by Gareth Hughes
 */

#include <linux/sched.h>
#include <linux/mm.h>
#include <linux/smp.h>
#include <linux/kernel.h>
#include <linux/signal.h>
#include <linux/errno.h>
#include <linux/wait.h>
#include <linux/unistd.h>
#include <linux/stddef.h>
#include <linux/personality.h>
#include <linux/freezer.h>
#include <linux/tracehook.h>
#include <asm/cacheflush.h>
#include <asm/ucontext.h>
#include <asm/uaccess.h>

#define DEBUG_SIG 0

asmlinkage int
sys_sigaltstack(const stack_t __user *uss, stack_t __user *uoss,
		unsigned long r2, unsigned long r3, unsigned long r4,
		unsigned long r5, unsigned long r6, struct pt_regs *regs)
{
	return do_sigaltstack(uss, uoss, regs->spu);
}


/*
 * Do a signal return; undo the signal stack.
 */

struct rt_sigframe
{
	int sig;
	struct siginfo __user *pinfo;
	void __user *puc;
	struct siginfo info;
	struct ucontext uc;
//	struct _fpstate fpstate;
};

static int
restore_sigcontext(struct pt_regs *regs, struct sigcontext __user *sc,
		   int *r0_p)
{
	unsigned int err = 0;

	/* Always make any pending restarted system calls return -EINTR */
	current_thread_info()->restart_block.fn = do_no_restart_syscall;

#define COPY(x)		err |= __get_user(regs->x, &sc->sc_##x)
	COPY(r4);
	COPY(r5);
	COPY(r6);
	COPY(pt_regs);
	/* COPY(r0); Skip r0 */
	COPY(r1);
	COPY(r2);
	COPY(r3);
	COPY(r7);
	COPY(r8);
	COPY(r9);
	COPY(r10);
	COPY(r11);
	COPY(r12);
	COPY(acc0h);
	COPY(acc0l);
	COPY(acc1h);		/* ISA_DSP_LEVEL2 only */
	COPY(acc1l);		/* ISA_DSP_LEVEL2 only */
	COPY(psw);
	COPY(bpc);
	COPY(bbpsw);
	COPY(bbpc);
	COPY(spu);
	COPY(fp);
	COPY(lr);
	COPY(spi);
#undef COPY

	regs->syscall_nr = -1;	/* disable syscall checks */
	err |= __get_user(*r0_p, &sc->sc_r0);

	return err;
}

asmlinkage int
sys_rt_sigreturn(unsigned long r0, unsigned long r1,
		 unsigned long r2, unsigned long r3, unsigned long r4,
		 unsigned long r5, unsigned long r6, struct pt_regs *regs)
{
	struct rt_sigframe __user *frame = (struct rt_sigframe __user *)regs->spu;
	sigset_t set;
	int result;

	if (!access_ok(VERIFY_READ, frame, sizeof(*frame)))
		goto badframe;
	if (__copy_from_user(&set, &frame->uc.uc_sigmask, sizeof(set)))
		goto badframe;

<<<<<<< HEAD
	sigdelsetmask(&set, ~_BLOCKABLE);
=======
>>>>>>> f8f5701b
	set_current_blocked(&set);

	if (restore_sigcontext(regs, &frame->uc.uc_mcontext, &result))
		goto badframe;

	if (do_sigaltstack(&frame->uc.uc_stack, NULL, regs->spu) == -EFAULT)
		goto badframe;

	return result;

badframe:
	force_sig(SIGSEGV, current);
	return 0;
}

/*
 * Set up a signal frame.
 */

static int
setup_sigcontext(struct sigcontext __user *sc, struct pt_regs *regs,
	         unsigned long mask)
{
	int err = 0;

#define COPY(x)	err |= __put_user(regs->x, &sc->sc_##x)
	COPY(r4);
	COPY(r5);
	COPY(r6);
	COPY(pt_regs);
	COPY(r0);
	COPY(r1);
	COPY(r2);
	COPY(r3);
	COPY(r7);
	COPY(r8);
	COPY(r9);
	COPY(r10);
	COPY(r11);
	COPY(r12);
	COPY(acc0h);
	COPY(acc0l);
	COPY(acc1h);		/* ISA_DSP_LEVEL2 only */
	COPY(acc1l);		/* ISA_DSP_LEVEL2 only */
	COPY(psw);
	COPY(bpc);
	COPY(bbpsw);
	COPY(bbpc);
	COPY(spu);
	COPY(fp);
	COPY(lr);
	COPY(spi);
#undef COPY

	err |= __put_user(mask, &sc->oldmask);

	return err;
}

/*
 * Determine which stack to use..
 */
static inline void __user *
get_sigframe(struct k_sigaction *ka, unsigned long sp, size_t frame_size)
{
	/* This is the X/Open sanctioned signal stack switching.  */
	if (ka->sa.sa_flags & SA_ONSTACK) {
		if (sas_ss_flags(sp) == 0)
			sp = current->sas_ss_sp + current->sas_ss_size;
	}

	return (void __user *)((sp - frame_size) & -8ul);
}

static int setup_rt_frame(int sig, struct k_sigaction *ka, siginfo_t *info,
			   sigset_t *set, struct pt_regs *regs)
{
	struct rt_sigframe __user *frame;
	int err = 0;
	int signal;

	frame = get_sigframe(ka, regs->spu, sizeof(*frame));

	if (!access_ok(VERIFY_WRITE, frame, sizeof(*frame)))
		goto give_sigsegv;

	signal = current_thread_info()->exec_domain
		&& current_thread_info()->exec_domain->signal_invmap
		&& sig < 32
		? current_thread_info()->exec_domain->signal_invmap[sig]
		: sig;

	err |= __put_user(signal, &frame->sig);
	if (err)
		goto give_sigsegv;

	err |= __put_user(&frame->info, &frame->pinfo);
	err |= __put_user(&frame->uc, &frame->puc);
	err |= copy_siginfo_to_user(&frame->info, info);
	if (err)
		goto give_sigsegv;

	/* Create the ucontext.  */
	err |= __put_user(0, &frame->uc.uc_flags);
	err |= __put_user(0, &frame->uc.uc_link);
	err |= __put_user(current->sas_ss_sp, &frame->uc.uc_stack.ss_sp);
	err |= __put_user(sas_ss_flags(regs->spu),
			  &frame->uc.uc_stack.ss_flags);
	err |= __put_user(current->sas_ss_size, &frame->uc.uc_stack.ss_size);
	err |= setup_sigcontext(&frame->uc.uc_mcontext, regs, set->sig[0]);
	err |= __copy_to_user(&frame->uc.uc_sigmask, set, sizeof(*set));
	if (err)
		goto give_sigsegv;

	/* Set up to return from userspace.  */
	regs->lr = (unsigned long)ka->sa.sa_restorer;

	/* Set up registers for signal handler */
	regs->spu = (unsigned long)frame;
	regs->r0 = signal;	/* Arg for signal handler */
	regs->r1 = (unsigned long)&frame->info;
	regs->r2 = (unsigned long)&frame->uc;
	regs->bpc = (unsigned long)ka->sa.sa_handler;

	set_fs(USER_DS);

#if DEBUG_SIG
	printk("SIG deliver (%s:%d): sp=%p pc=%p\n",
		current->comm, current->pid, frame, regs->pc);
#endif

	return 0;

give_sigsegv:
	force_sigsegv(sig, current);
	return -EFAULT;
}

static int prev_insn(struct pt_regs *regs)
{
	u16 inst;
	if (get_user(inst, (u16 __user *)(regs->bpc - 2)))
		return -EFAULT;
	if ((inst & 0xfff0) == 0x10f0)	/* trap ? */
		regs->bpc -= 2;
	else
		regs->bpc -= 4;
	regs->syscall_nr = -1;
	return 0;
}

/*
 * OK, we're invoking a handler
 */

static void
handle_signal(unsigned long sig, struct k_sigaction *ka, siginfo_t *info,
	      struct pt_regs *regs)
{
	/* Are we from a system call? */
	if (regs->syscall_nr >= 0) {
		/* If so, check system call restarting.. */
		switch (regs->r0) {
		        case -ERESTART_RESTARTBLOCK:
			case -ERESTARTNOHAND:
				regs->r0 = -EINTR;
				break;

			case -ERESTARTSYS:
				if (!(ka->sa.sa_flags & SA_RESTART)) {
					regs->r0 = -EINTR;
					break;
				}
			/* fallthrough */
			case -ERESTARTNOINTR:
				regs->r0 = regs->orig_r0;
				if (prev_insn(regs) < 0)
					return -EFAULT;
		}
	}

	/* Set up the stack frame */
	if (setup_rt_frame(sig, ka, info, sigmask_to_save(), regs))
		return;

<<<<<<< HEAD
	block_sigmask(ka, sig);
	return 0;
=======
	signal_delivered(sig, info, ka, regs, 0);
>>>>>>> f8f5701b
}

/*
 * Note that 'init' is a special process: it doesn't get signals it doesn't
 * want to handle. Thus you cannot kill init even with a SIGKILL even by
 * mistake.
 */
static void do_signal(struct pt_regs *regs)
{
	siginfo_t info;
	int signr;
	struct k_sigaction ka;

	/*
	 * We want the common case to go fast, which
	 * is why we may in certain cases get here from
	 * kernel mode. Just return without doing anything
	 * if so.
	 */
	if (!user_mode(regs))
		return;

	signr = get_signal_to_deliver(&info, &ka, regs, NULL);
	if (signr > 0) {
		/* Re-enable any watchpoints before delivering the
		 * signal to user space. The processor register will
		 * have been cleared if the watchpoint triggered
		 * inside the kernel.
		 */

		/* Whee!  Actually deliver the signal.  */
		handle_signal(signr, &ka, &info, regs);

		return;
	}

	/* Did we come from a system call? */
	if (regs->syscall_nr >= 0) {
		/* Restart the system call - no handlers present */
		if (regs->r0 == -ERESTARTNOHAND ||
		    regs->r0 == -ERESTARTSYS ||
		    regs->r0 == -ERESTARTNOINTR) {
			regs->r0 = regs->orig_r0;
			prev_insn(regs);
		} else if (regs->r0 == -ERESTART_RESTARTBLOCK){
			regs->r0 = regs->orig_r0;
			regs->r7 = __NR_restart_syscall;
			prev_insn(regs);
		}
	}
	restore_saved_sigmask();
}

/*
 * notification of userspace execution resumption
 * - triggered by current->work.notify_resume
 */
void do_notify_resume(struct pt_regs *regs, __u32 thread_info_flags)
{
	/* Pending single-step? */
	if (thread_info_flags & _TIF_SINGLESTEP)
		clear_thread_flag(TIF_SINGLESTEP);

	/* deal with pending signal delivery */
	if (thread_info_flags & _TIF_SIGPENDING)
		do_signal(regs);

	if (thread_info_flags & _TIF_NOTIFY_RESUME) {
		clear_thread_flag(TIF_NOTIFY_RESUME);
		tracehook_notify_resume(regs);
	}

	clear_thread_flag(TIF_IRET);
}<|MERGE_RESOLUTION|>--- conflicted
+++ resolved
@@ -109,10 +109,6 @@
 	if (__copy_from_user(&set, &frame->uc.uc_sigmask, sizeof(set)))
 		goto badframe;
 
-<<<<<<< HEAD
-	sigdelsetmask(&set, ~_BLOCKABLE);
-=======
->>>>>>> f8f5701b
 	set_current_blocked(&set);
 
 	if (restore_sigcontext(regs, &frame->uc.uc_mcontext, &result))
@@ -298,12 +294,7 @@
 	if (setup_rt_frame(sig, ka, info, sigmask_to_save(), regs))
 		return;
 
-<<<<<<< HEAD
-	block_sigmask(ka, sig);
-	return 0;
-=======
 	signal_delivered(sig, info, ka, regs, 0);
->>>>>>> f8f5701b
 }
 
 /*
