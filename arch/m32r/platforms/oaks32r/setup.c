--- conflicted
+++ resolved
@@ -74,63 +74,39 @@
 
 #ifdef CONFIG_NE2000
 	/* INT3 : LAN controller (RTL8019AS) */
-<<<<<<< HEAD
-	set_irq_chip_and_handler(M32R_IRQ_INT3, &oaks32r_irq_type,
-=======
 	irq_set_chip_and_handler(M32R_IRQ_INT3, &oaks32r_irq_type,
->>>>>>> 0ce790e7
 				 handle_level_irq);
 	icu_data[M32R_IRQ_INT3].icucr = M32R_ICUCR_IEN|M32R_ICUCR_ISMOD10;
 	disable_oaks32r_irq(M32R_IRQ_INT3);
 #endif /* CONFIG_M32R_NE2000 */
 
 	/* MFT2 : system timer */
-<<<<<<< HEAD
-	set_irq_chip_and_handler(M32R_IRQ_MFT2, &oaks32r_irq_type,
-=======
 	irq_set_chip_and_handler(M32R_IRQ_MFT2, &oaks32r_irq_type,
->>>>>>> 0ce790e7
 				 handle_level_irq);
 	icu_data[M32R_IRQ_MFT2].icucr = M32R_ICUCR_IEN;
 	disable_oaks32r_irq(M32R_IRQ_MFT2);
 
 #ifdef CONFIG_SERIAL_M32R_SIO
 	/* SIO0_R : uart receive data */
-<<<<<<< HEAD
-	set_irq_chip_and_handler(M32R_IRQ_SIO0_R, &oaks32r_irq_type,
-=======
 	irq_set_chip_and_handler(M32R_IRQ_SIO0_R, &oaks32r_irq_type,
->>>>>>> 0ce790e7
 				 handle_level_irq);
 	icu_data[M32R_IRQ_SIO0_R].icucr = 0;
 	disable_oaks32r_irq(M32R_IRQ_SIO0_R);
 
 	/* SIO0_S : uart send data */
-<<<<<<< HEAD
-	set_irq_chip_and_handler(M32R_IRQ_SIO0_S, &oaks32r_irq_type,
-=======
 	irq_set_chip_and_handler(M32R_IRQ_SIO0_S, &oaks32r_irq_type,
->>>>>>> 0ce790e7
 				 handle_level_irq);
 	icu_data[M32R_IRQ_SIO0_S].icucr = 0;
 	disable_oaks32r_irq(M32R_IRQ_SIO0_S);
 
 	/* SIO1_R : uart receive data */
-<<<<<<< HEAD
-	set_irq_chip_and_handler(M32R_IRQ_SIO1_R, &oaks32r_irq_type,
-=======
 	irq_set_chip_and_handler(M32R_IRQ_SIO1_R, &oaks32r_irq_type,
->>>>>>> 0ce790e7
 				 handle_level_irq);
 	icu_data[M32R_IRQ_SIO1_R].icucr = 0;
 	disable_oaks32r_irq(M32R_IRQ_SIO1_R);
 
 	/* SIO1_S : uart send data */
-<<<<<<< HEAD
-	set_irq_chip_and_handler(M32R_IRQ_SIO1_S, &oaks32r_irq_type,
-=======
 	irq_set_chip_and_handler(M32R_IRQ_SIO1_S, &oaks32r_irq_type,
->>>>>>> 0ce790e7
 				 handle_level_irq);
 	icu_data[M32R_IRQ_SIO1_S].icucr = 0;
 	disable_oaks32r_irq(M32R_IRQ_SIO1_S);
