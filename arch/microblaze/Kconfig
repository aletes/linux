config MICROBLAZE
	def_bool y
	select HAVE_MEMBLOCK
	select HAVE_FUNCTION_TRACER
	select HAVE_FUNCTION_TRACE_MCOUNT_TEST
	select HAVE_FUNCTION_GRAPH_TRACER
	select HAVE_DYNAMIC_FTRACE
	select HAVE_FTRACE_MCOUNT_RECORD
	select USB_ARCH_HAS_EHCI
	select ARCH_WANT_OPTIONAL_GPIOLIB
	select HAVE_OPROFILE
	select HAVE_ARCH_KGDB
	select HAVE_DMA_ATTRS
	select HAVE_DMA_API_DEBUG
	select TRACING_SUPPORT
	select OF
	select OF_FLATTREE

config SWAP
	def_bool n

config RWSEM_GENERIC_SPINLOCK
	def_bool y

config RWSEM_XCHGADD_ALGORITHM
	bool

config ARCH_HAS_ILOG2_U32
	def_bool n

config ARCH_HAS_ILOG2_U64
	def_bool n

config GENERIC_FIND_NEXT_BIT
	def_bool y

config GENERIC_HWEIGHT
	def_bool y

config GENERIC_HARDIRQS
	def_bool y

config GENERIC_IRQ_PROBE
	def_bool y

config GENERIC_CALIBRATE_DELAY
	def_bool y

config GENERIC_TIME_VSYSCALL
	def_bool n

config GENERIC_CLOCKEVENTS
	def_bool y

config GENERIC_HARDIRQS_NO__DO_IRQ
	def_bool y

config GENERIC_GPIO
	def_bool y

config GENERIC_CSUM
	def_bool y

config STACKTRACE_SUPPORT
	def_bool y

config LOCKDEP_SUPPORT
	def_bool y

config HAVE_LATENCYTOP_SUPPORT
	def_bool y

source "init/Kconfig"

source "kernel/Kconfig.freezer"

source "arch/microblaze/platform/Kconfig.platform"

menu "Processor type and features"

source "kernel/time/Kconfig"

source "kernel/Kconfig.preempt"

source "kernel/Kconfig.hz"

config MMU
	bool "MMU support"
	default n

config NO_MMU
	bool
	depends on !MMU
	default y

comment "Boot options"

config CMDLINE_BOOL
	bool "Default bootloader kernel arguments"

config CMDLINE
	string "Default kernel command string"
	depends on CMDLINE_BOOL
	default "console=ttyUL0,115200"
	help
	  On some architectures there is currently no way for the boot loader
	  to pass arguments to the kernel. For these architectures, you should
	  supply some command-line options at build time by entering them
	  here.

config CMDLINE_FORCE
	bool "Force default kernel command string"
	depends on CMDLINE_BOOL
	default n
	help
	  Set this to have arguments from the default kernel command string
	  override those passed by the boot loader.

<<<<<<< HEAD
=======
config SECCOMP
	bool "Enable seccomp to safely compute untrusted bytecode"
	depends on PROC_FS
	default y
	help
	  This kernel feature is useful for number crunching applications
	  that may need to compute untrusted bytecode during their
	  execution. By using pipes or other transports made available to
	  the process as file descriptors supporting the read/write
	  syscalls, it's possible to isolate those applications in
	  their own address space using seccomp. Once seccomp is
	  enabled via /proc/<pid>/seccomp, it cannot be disabled
	  and the task is only allowed to execute a few safe syscalls
	  defined by each seccomp mode.

	  If unsure, say Y. Only embedded should say N here.

>>>>>>> 45f53cc9
endmenu

menu "Advanced setup"

config ADVANCED_OPTIONS
	bool "Prompt for advanced kernel configuration options"
	help
	  This option will enable prompting for a variety of advanced kernel
	  configuration options.  These options can cause the kernel to not
	  work if they are set incorrectly, but can be used to optimize certain
	  aspects of kernel memory management.

	  Unless you know what you are doing, say N here.

comment "Default settings for advanced configuration options are used"
	depends on !ADVANCED_OPTIONS

config XILINX_UNCACHED_SHADOW
	bool "Are you using uncached shadow for RAM ?"
	depends on ADVANCED_OPTIONS && !MMU
	default n
	help
	  This is needed to be able to allocate uncachable memory regions.
	  The feature requires the design to define the RAM memory controller
	  window to be twice as large as the actual physical memory.

config HIGHMEM_START_BOOL
	bool "Set high memory pool address"
	depends on ADVANCED_OPTIONS && HIGHMEM
	help
	  This option allows you to set the base address of the kernel virtual
	  area used to map high memory pages.  This can be useful in
	  optimizing the layout of kernel virtual memory.

	  Say N here unless you know what you are doing.

config HIGHMEM_START
	hex "Virtual start address of high memory pool" if HIGHMEM_START_BOOL
	depends on MMU
	default "0xfe000000"

config LOWMEM_SIZE_BOOL
	bool "Set maximum low memory"
	depends on ADVANCED_OPTIONS && MMU
	help
	  This option allows you to set the maximum amount of memory which
	  will be used as "low memory", that is, memory which the kernel can
	  access directly, without having to set up a kernel virtual mapping.
	  This can be useful in optimizing the layout of kernel virtual
	  memory.

	  Say N here unless you know what you are doing.

config LOWMEM_SIZE
	hex "Maximum low memory size (in bytes)" if LOWMEM_SIZE_BOOL
	default "0x30000000"

config KERNEL_START_BOOL
	bool "Set custom kernel base address"
	depends on ADVANCED_OPTIONS
	help
	  This option allows you to set the kernel virtual address at which
	  the kernel will map low memory (the kernel image will be linked at
	  this address).  This can be useful in optimizing the virtual memory
	  layout of the system.

	  Say N here unless you know what you are doing.

config KERNEL_START
	hex "Virtual address of kernel base" if KERNEL_START_BOOL
	default "0xc0000000" if MMU
	default KERNEL_BASE_ADDR if !MMU

config TASK_SIZE_BOOL
	bool "Set custom user task size"
	depends on ADVANCED_OPTIONS && MMU
	help
	  This option allows you to set the amount of virtual address space
	  allocated to user tasks.  This can be useful in optimizing the
	  virtual memory layout of the system.

	  Say N here unless you know what you are doing.

config TASK_SIZE
	hex "Size of user task space" if TASK_SIZE_BOOL
	default "0x80000000"

choice
	prompt "Page size"
	default MICROBLAZE_4K_PAGES
	depends on ADVANCED_OPTIONS && !MMU
	help
	  Select the kernel logical page size. Increasing the page size
	  will reduce software overhead at each page boundary, allow
	  hardware prefetch mechanisms to be more effective, and allow
	  larger dma transfers increasing IO efficiency and reducing
	  overhead. However the utilization of memory will increase.
	  For example, each cached file will using a multiple of the
	  page size to hold its contents and the difference between the
	  end of file and the end of page is wasted.

	  If unsure, choose 4K_PAGES.

config MICROBLAZE_4K_PAGES
	bool "4k page size"

config MICROBLAZE_8K_PAGES
	bool "8k page size"

config MICROBLAZE_16K_PAGES
	bool "16k page size"

config MICROBLAZE_32K_PAGES
	bool "32k page size"

endchoice

endmenu

source "mm/Kconfig"

menu "Exectuable file formats"

source "fs/Kconfig.binfmt"

endmenu

menu "Bus Options"

config PCI
	bool "PCI support"

config PCI_DOMAINS
	def_bool PCI

config PCI_SYSCALL
	def_bool PCI

config PCI_XILINX
	bool "Xilinx PCI host bridge support"
	depends on PCI

source "drivers/pci/Kconfig"

endmenu

source "net/Kconfig"

source "drivers/Kconfig"

source "fs/Kconfig"

source "arch/microblaze/Kconfig.debug"

source "security/Kconfig"

source "crypto/Kconfig"

source "lib/Kconfig"<|MERGE_RESOLUTION|>--- conflicted
+++ resolved
@@ -116,8 +116,6 @@
 	  Set this to have arguments from the default kernel command string
 	  override those passed by the boot loader.
 
-<<<<<<< HEAD
-=======
 config SECCOMP
 	bool "Enable seccomp to safely compute untrusted bytecode"
 	depends on PROC_FS
@@ -135,7 +133,6 @@
 
 	  If unsure, say Y. Only embedded should say N here.
 
->>>>>>> 45f53cc9
 endmenu
 
 menu "Advanced setup"
