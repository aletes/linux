/*
 * HW exception handling
 *
 * Copyright (C) 2008-2009 Michal Simek <monstr@monstr.eu>
 * Copyright (C) 2008 PetaLogix
 *
 * This file is subject to the terms and conditions of the GNU General
 * Public License.  See the file COPYING in the main directory of this
 * archive for more details.
 */

/*
 * This file handles the architecture-dependent parts of hardware exceptions
 */

#include <linux/kernel.h>
#include <linux/signal.h>
#include <linux/sched.h>
#include <linux/kallsyms.h>
#include <linux/module.h>

#include <asm/exceptions.h>
#include <asm/entry.h>		/* For KM CPU var */
#include <linux/uaccess.h>
#include <linux/errno.h>
#include <linux/ptrace.h>
#include <asm/current.h>

#define MICROBLAZE_ILL_OPCODE_EXCEPTION	0x02
#define MICROBLAZE_IBUS_EXCEPTION	0x03
#define MICROBLAZE_DBUS_EXCEPTION	0x04
#define MICROBLAZE_DIV_ZERO_EXCEPTION	0x05
#define MICROBLAZE_FPU_EXCEPTION	0x06
#define MICROBLAZE_PRIVILEGED_EXCEPTION	0x07

static DEFINE_SPINLOCK(die_lock);

void die(const char *str, struct pt_regs *fp, long err)
{
	console_verbose();
	spin_lock_irq(&die_lock);
	printk(KERN_WARNING "Oops: %s, sig: %ld\n", str, err);
	show_regs(fp);
	spin_unlock_irq(&die_lock);
	/* do_exit() should take care of panic'ing from an interrupt
	 * context so we don't handle it here
	 */
	do_exit(err);
}

/* for user application debugging */
void sw_exception(struct pt_regs *regs)
{
	_exception(SIGTRAP, regs, TRAP_BRKPT, regs->r16);
}

void _exception(int signr, struct pt_regs *regs, int code, unsigned long addr)
{
	siginfo_t info;

	if (kernel_mode(regs)) {
		die("Exception in kernel mode", regs, signr);
	}
	info.si_signo = signr;
	info.si_errno = 0;
	info.si_code = code;
	info.si_addr = (void __user *) addr;
	force_sig_info(signr, &info, current);
}

asmlinkage void full_exception(struct pt_regs *regs, unsigned int type,
							int fsr, int addr)
{
#ifdef CONFIG_MMU
	addr = regs->pc;
#endif

#if 0
	printk(KERN_WARNING "Exception %02x in %s mode, FSR=%08x PC=%08x " \
							"ESR=%08x\n",
			type, user_mode(regs) ? "user" : "kernel", fsr,
			(unsigned int) regs->pc, (unsigned int) regs->esr);
#endif

	switch (type & 0x1F) {
	case MICROBLAZE_ILL_OPCODE_EXCEPTION:
		if (user_mode(regs)) {
			pr_debug("Illegal opcode exception in user mode\n");
			_exception(SIGILL, regs, ILL_ILLOPC, addr);
			return;
		}
		printk(KERN_WARNING "Illegal opcode exception " \
							"in kernel mode.\n");
		die("opcode exception", regs, SIGBUS);
		break;
	case MICROBLAZE_IBUS_EXCEPTION:
		if (user_mode(regs)) {
			pr_debug("Instruction bus error exception in user mode\n");
			_exception(SIGBUS, regs, BUS_ADRERR, addr);
			return;
		}
		printk(KERN_WARNING "Instruction bus error exception " \
							"in kernel mode.\n");
		die("bus exception", regs, SIGBUS);
		break;
	case MICROBLAZE_DBUS_EXCEPTION:
		if (user_mode(regs)) {
			pr_debug("Data bus error exception in user mode\n");
			_exception(SIGBUS, regs, BUS_ADRERR, addr);
			return;
		}
		printk(KERN_WARNING "Data bus error exception " \
							"in kernel mode.\n");
		die("bus exception", regs, SIGBUS);
		break;
	case MICROBLAZE_DIV_ZERO_EXCEPTION:
		if (user_mode(regs)) {
			pr_debug("Divide by zero exception in user mode\n");
			_exception(SIGILL, regs, FPE_INTDIV, addr);
			return;
		}
		printk(KERN_WARNING "Divide by zero exception " \
							"in kernel mode.\n");
		die("Divide by zero exception", regs, SIGBUS);
		break;
	case MICROBLAZE_FPU_EXCEPTION:
		pr_debug("FPU exception\n");
		/* IEEE FP exception */
		/* I removed fsr variable and use code var for storing fsr */
		if (fsr & FSR_IO)
			fsr = FPE_FLTINV;
		else if (fsr & FSR_OF)
			fsr = FPE_FLTOVF;
		else if (fsr & FSR_UF)
			fsr = FPE_FLTUND;
		else if (fsr & FSR_DZ)
			fsr = FPE_FLTDIV;
		else if (fsr & FSR_DO)
			fsr = FPE_FLTRES;
		_exception(SIGFPE, regs, fsr, addr);
		break;

#ifdef CONFIG_MMU
	case MICROBLAZE_PRIVILEGED_EXCEPTION:
<<<<<<< HEAD
		pr_debug(KERN_WARNING "Privileged exception\n");
		/* "brk r0,r0" - used as debug breakpoint - old toolchain */
		if (get_user(code, (unsigned long *)regs->pc) == 0
			&& code == 0x980c0000) {
			_exception(SIGTRAP, regs, TRAP_BRKPT, addr);
		} else {
			_exception(SIGILL, regs, ILL_PRVOPC, addr);
		}
=======
		pr_debug("Privileged exception\n");
		_exception(SIGILL, regs, ILL_PRVOPC, addr);
>>>>>>> 45f53cc9
		break;
#endif
	default:
	/* FIXME what to do in unexpected exception */
		printk(KERN_WARNING "Unexpected exception %02x "
			"PC=%08x in %s mode\n", type, (unsigned int) addr,
			kernel_mode(regs) ? "kernel" : "user");
	}
	return;
}<|MERGE_RESOLUTION|>--- conflicted
+++ resolved
@@ -142,19 +142,8 @@
 
 #ifdef CONFIG_MMU
 	case MICROBLAZE_PRIVILEGED_EXCEPTION:
-<<<<<<< HEAD
-		pr_debug(KERN_WARNING "Privileged exception\n");
-		/* "brk r0,r0" - used as debug breakpoint - old toolchain */
-		if (get_user(code, (unsigned long *)regs->pc) == 0
-			&& code == 0x980c0000) {
-			_exception(SIGTRAP, regs, TRAP_BRKPT, addr);
-		} else {
-			_exception(SIGILL, regs, ILL_PRVOPC, addr);
-		}
-=======
 		pr_debug("Privileged exception\n");
 		_exception(SIGILL, regs, ILL_PRVOPC, addr);
->>>>>>> 45f53cc9
 		break;
 #endif
 	default:
