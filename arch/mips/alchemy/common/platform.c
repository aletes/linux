--- conflicted
+++ resolved
@@ -441,16 +441,6 @@
 	for (i = 0; au1x00_uart_data[i].flags; i++)
 		au1x00_uart_data[i].uartclk = uartclk;
 
-<<<<<<< HEAD
-#ifndef CONFIG_SOC_AU1100
-	/* Register second MAC if enabled in pinfunc */
-	if (!(au_readl(SYS_PINFUNC) & (u32)SYS_PF_NI2))
-		platform_device_register(&au1xxx_eth1_device);
-#endif
-
-	return platform_add_devices(au1xxx_platform_devices,
-				    ARRAY_SIZE(au1xxx_platform_devices));
-=======
 	err = platform_add_devices(au1xxx_platform_devices,
 				   ARRAY_SIZE(au1xxx_platform_devices));
 #ifndef CONFIG_SOC_AU1100
@@ -460,7 +450,6 @@
 #endif
 
 	return err;
->>>>>>> 772320e8
 }
 
 arch_initcall(au1xxx_platform_init);