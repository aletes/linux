--- conflicted
+++ resolved
@@ -182,8 +182,6 @@
 #define AU1200_DSCR_CMD0_PSC0_SYNC	24
 #define AU1200_DSCR_CMD0_PSC1_SYNC	25
 #define AU1200_DSCR_CMD0_CIM_SYNC	26
-<<<<<<< HEAD
-=======
 
 #define AU1300_DSCR_CMD0_UART0_TX      0
 #define AU1300_DSCR_CMD0_UART0_RX      1
@@ -215,7 +213,6 @@
 #define AU1300_DSCR_CMD0_UDMA          27
 #define AU1300_DSCR_CMD0_DMA_REQ0      28
 #define AU1300_DSCR_CMD0_DMA_REQ1      29
->>>>>>> dcd6c922
 
 #define DSCR_CMD0_THROTTLE	30
 #define DSCR_CMD0_ALWAYS	31
