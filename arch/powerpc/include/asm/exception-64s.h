--- conflicted
+++ resolved
@@ -288,16 +288,6 @@
 /* Exception addition: Hard disable interrupts */
 #define DISABLE_INTS	SOFT_DISABLE_INTS(r10,r11)
 
-<<<<<<< HEAD
-/* Exception addition: Keep interrupt state */
-#define ENABLE_INTS				\
-	ld	r11,PACAKMSR(r13);		\
-	ld	r12,_MSR(r1);			\
-	rlwimi	r11,r12,0,MSR_EE;		\
-	mtmsrd	r11,1
-
-=======
->>>>>>> 711e1bfb
 #define ADD_NVGPRS				\
 	bl	.save_nvgprs
 
