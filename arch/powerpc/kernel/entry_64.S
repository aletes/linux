/*
 *  PowerPC version 
 *    Copyright (C) 1995-1996 Gary Thomas (gdt@linuxppc.org)
 *  Rewritten by Cort Dougan (cort@cs.nmt.edu) for PReP
 *    Copyright (C) 1996 Cort Dougan <cort@cs.nmt.edu>
 *  Adapted for Power Macintosh by Paul Mackerras.
 *  Low-level exception handlers and MMU support
 *  rewritten by Paul Mackerras.
 *    Copyright (C) 1996 Paul Mackerras.
 *  MPC8xx modifications Copyright (C) 1997 Dan Malek (dmalek@jlc.net).
 *
 *  This file contains the system call entry code, context switch
 *  code, and exception/interrupt return code for PowerPC.
 *
 *  This program is free software; you can redistribute it and/or
 *  modify it under the terms of the GNU General Public License
 *  as published by the Free Software Foundation; either version
 *  2 of the License, or (at your option) any later version.
 */

#include <linux/errno.h>
#include <asm/unistd.h>
#include <asm/processor.h>
#include <asm/page.h>
#include <asm/mmu.h>
#include <asm/thread_info.h>
#include <asm/ppc_asm.h>
#include <asm/asm-offsets.h>
#include <asm/cputable.h>
#include <asm/firmware.h>
#include <asm/bug.h>
#include <asm/ptrace.h>
#include <asm/irqflags.h>
#include <asm/ftrace.h>
#include <asm/hw_irq.h>

/*
 * System calls.
 */
	.section	".toc","aw"
.SYS_CALL_TABLE:
	.tc .sys_call_table[TC],.sys_call_table

/* This value is used to mark exception frames on the stack. */
exception_marker:
	.tc	ID_EXC_MARKER[TC],STACK_FRAME_REGS_MARKER

	.section	".text"
	.align 7

#undef SHOW_SYSCALLS

	.globl system_call_common
system_call_common:
	andi.	r10,r12,MSR_PR
	mr	r10,r1
	addi	r1,r1,-INT_FRAME_SIZE
	beq-	1f
	ld	r1,PACAKSAVE(r13)
1:	std	r10,0(r1)
	std	r11,_NIP(r1)
	std	r12,_MSR(r1)
	std	r0,GPR0(r1)
	std	r10,GPR1(r1)
	ACCOUNT_CPU_USER_ENTRY(r10, r11)
	/*
	 * This "crclr so" clears CR0.SO, which is the error indication on
	 * return from this system call.  There must be no cmp instruction
	 * between it and the "mfcr r9" below, otherwise if XER.SO is set,
	 * CR0.SO will get set, causing all system calls to appear to fail.
	 */
	crclr	so
	std	r2,GPR2(r1)
	std	r3,GPR3(r1)
	std	r4,GPR4(r1)
	std	r5,GPR5(r1)
	std	r6,GPR6(r1)
	std	r7,GPR7(r1)
	std	r8,GPR8(r1)
	li	r11,0
	std	r11,GPR9(r1)
	std	r11,GPR10(r1)
	std	r11,GPR11(r1)
	std	r11,GPR12(r1)
	std	r9,GPR13(r1)
	mfcr	r9
	mflr	r10
	li	r11,0xc01
	std	r9,_CCR(r1)
	std	r10,_LINK(r1)
	std	r11,_TRAP(r1)
	mfxer	r9
	mfctr	r10
	std	r9,_XER(r1)
	std	r10,_CTR(r1)
	std	r3,ORIG_GPR3(r1)
	ld	r2,PACATOC(r13)
	addi	r9,r1,STACK_FRAME_OVERHEAD
	ld	r11,exception_marker@toc(r2)
	std	r11,-16(r9)		/* "regshere" marker */
#if defined(CONFIG_VIRT_CPU_ACCOUNTING) && defined(CONFIG_PPC_SPLPAR)
BEGIN_FW_FTR_SECTION
	beq	33f
	/* if from user, see if there are any DTL entries to process */
	ld	r10,PACALPPACAPTR(r13)	/* get ptr to VPA */
	ld	r11,PACA_DTL_RIDX(r13)	/* get log read index */
	ld	r10,LPPACA_DTLIDX(r10)	/* get log write index */
	cmpd	cr1,r11,r10
	beq+	cr1,33f
	bl	.accumulate_stolen_time
	REST_GPR(0,r1)
	REST_4GPRS(3,r1)
	REST_2GPRS(7,r1)
	addi	r9,r1,STACK_FRAME_OVERHEAD
33:
END_FW_FTR_SECTION_IFSET(FW_FEATURE_SPLPAR)
#endif /* CONFIG_VIRT_CPU_ACCOUNTING && CONFIG_PPC_SPLPAR */

	/*
	 * A syscall should always be called with interrupts enabled
	 * so we just unconditionally hard-enable here. When some kind
	 * of irq tracing is used, we additionally check that condition
	 * is correct
	 */
#if defined(CONFIG_TRACE_IRQFLAGS) && defined(CONFIG_BUG)
	lbz	r10,PACASOFTIRQEN(r13)
	xori	r10,r10,1
1:	tdnei	r10,0
	EMIT_BUG_ENTRY 1b,__FILE__,__LINE__,BUGFLAG_WARNING
#endif

#ifdef CONFIG_PPC_BOOK3E
	wrteei	1
#else
	ld	r11,PACAKMSR(r13)
	ori	r11,r11,MSR_EE
	mtmsrd	r11,1
#endif /* CONFIG_PPC_BOOK3E */

	/* We do need to set SOFTE in the stack frame or the return
	 * from interrupt will be painful
	 */
	li	r10,1
	std	r10,SOFTE(r1)

#ifdef SHOW_SYSCALLS
	bl	.do_show_syscall
	REST_GPR(0,r1)
	REST_4GPRS(3,r1)
	REST_2GPRS(7,r1)
	addi	r9,r1,STACK_FRAME_OVERHEAD
#endif
	clrrdi	r11,r1,THREAD_SHIFT
	ld	r10,TI_FLAGS(r11)
	andi.	r11,r10,_TIF_SYSCALL_T_OR_A
	bne-	syscall_dotrace
syscall_dotrace_cont:
	cmpldi	0,r0,NR_syscalls
	bge-	syscall_enosys

system_call:			/* label this so stack traces look sane */
/*
 * Need to vector to 32 Bit or default sys_call_table here,
 * based on caller's run-mode / personality.
 */
	ld	r11,.SYS_CALL_TABLE@toc(2)
	andi.	r10,r10,_TIF_32BIT
	beq	15f
	addi	r11,r11,8	/* use 32-bit syscall entries */
	clrldi	r3,r3,32
	clrldi	r4,r4,32
	clrldi	r5,r5,32
	clrldi	r6,r6,32
	clrldi	r7,r7,32
	clrldi	r8,r8,32
15:
	slwi	r0,r0,4
	ldx	r10,r11,r0	/* Fetch system call handler [ptr] */
	mtctr   r10
	bctrl			/* Call handler */

syscall_exit:
	std	r3,RESULT(r1)
#ifdef SHOW_SYSCALLS
	bl	.do_show_syscall_exit
	ld	r3,RESULT(r1)
#endif
	clrrdi	r12,r1,THREAD_SHIFT

	ld	r8,_MSR(r1)
#ifdef CONFIG_PPC_BOOK3S
	/* No MSR:RI on BookE */
	andi.	r10,r8,MSR_RI
	beq-	unrecov_restore
#endif
	/*
	 * Disable interrupts so current_thread_info()->flags can't change,
	 * and so that we don't get interrupted after loading SRR0/1.
	 */
#ifdef CONFIG_PPC_BOOK3E
	wrteei	0
#else
	ld	r10,PACAKMSR(r13)
	mtmsrd	r10,1
#endif /* CONFIG_PPC_BOOK3E */

	ld	r9,TI_FLAGS(r12)
	li	r11,-_LAST_ERRNO
	andi.	r0,r9,(_TIF_SYSCALL_T_OR_A|_TIF_SINGLESTEP|_TIF_USER_WORK_MASK|_TIF_PERSYSCALL_MASK)
	bne-	syscall_exit_work
	cmpld	r3,r11
	ld	r5,_CCR(r1)
	bge-	syscall_error
syscall_error_cont:
	ld	r7,_NIP(r1)
BEGIN_FTR_SECTION
	stdcx.	r0,0,r1			/* to clear the reservation */
END_FTR_SECTION_IFCLR(CPU_FTR_STCX_CHECKS_ADDRESS)
	andi.	r6,r8,MSR_PR
	ld	r4,_LINK(r1)
	/*
	 * Clear RI before restoring r13.  If we are returning to
	 * userspace and we take an exception after restoring r13,
	 * we end up corrupting the userspace r13 value.
	 */
#ifdef CONFIG_PPC_BOOK3S
	/* No MSR:RI on BookE */
	li	r12,MSR_RI
	andc	r11,r10,r12
	mtmsrd	r11,1			/* clear MSR.RI */
#endif /* CONFIG_PPC_BOOK3S */

	beq-	1f
	ACCOUNT_CPU_USER_EXIT(r11, r12)
	ld	r13,GPR13(r1)	/* only restore r13 if returning to usermode */
1:	ld	r2,GPR2(r1)
	ld	r1,GPR1(r1)
	mtlr	r4
	mtcr	r5
	mtspr	SPRN_SRR0,r7
	mtspr	SPRN_SRR1,r8
	RFI
	b	.	/* prevent speculative execution */

syscall_error:	
	oris	r5,r5,0x1000	/* Set SO bit in CR */
	neg	r3,r3
	std	r5,_CCR(r1)
	b	syscall_error_cont
	
/* Traced system call support */
syscall_dotrace:
	bl	.save_nvgprs
	addi	r3,r1,STACK_FRAME_OVERHEAD
	bl	.do_syscall_trace_enter
	/*
	 * Restore argument registers possibly just changed.
	 * We use the return value of do_syscall_trace_enter
	 * for the call number to look up in the table (r0).
	 */
	mr	r0,r3
	ld	r3,GPR3(r1)
	ld	r4,GPR4(r1)
	ld	r5,GPR5(r1)
	ld	r6,GPR6(r1)
	ld	r7,GPR7(r1)
	ld	r8,GPR8(r1)
	addi	r9,r1,STACK_FRAME_OVERHEAD
	clrrdi	r10,r1,THREAD_SHIFT
	ld	r10,TI_FLAGS(r10)
	b	syscall_dotrace_cont

syscall_enosys:
	li	r3,-ENOSYS
	b	syscall_exit
	
syscall_exit_work:
	/* If TIF_RESTOREALL is set, don't scribble on either r3 or ccr.
	 If TIF_NOERROR is set, just save r3 as it is. */

	andi.	r0,r9,_TIF_RESTOREALL
	beq+	0f
	REST_NVGPRS(r1)
	b	2f
0:	cmpld	r3,r11		/* r10 is -LAST_ERRNO */
	blt+	1f
	andi.	r0,r9,_TIF_NOERROR
	bne-	1f
	ld	r5,_CCR(r1)
	neg	r3,r3
	oris	r5,r5,0x1000	/* Set SO bit in CR */
	std	r5,_CCR(r1)
1:	std	r3,GPR3(r1)
2:	andi.	r0,r9,(_TIF_PERSYSCALL_MASK)
	beq	4f

	/* Clear per-syscall TIF flags if any are set.  */

	li	r11,_TIF_PERSYSCALL_MASK
	addi	r12,r12,TI_FLAGS
3:	ldarx	r10,0,r12
	andc	r10,r10,r11
	stdcx.	r10,0,r12
	bne-	3b
	subi	r12,r12,TI_FLAGS

4:	/* Anything else left to do? */
	andi.	r0,r9,(_TIF_SYSCALL_T_OR_A|_TIF_SINGLESTEP)
	beq	.ret_from_except_lite

	/* Re-enable interrupts */
#ifdef CONFIG_PPC_BOOK3E
	wrteei	1
#else
	ld	r10,PACAKMSR(r13)
	ori	r10,r10,MSR_EE
	mtmsrd	r10,1
#endif /* CONFIG_PPC_BOOK3E */

	bl	.save_nvgprs
	addi	r3,r1,STACK_FRAME_OVERHEAD
	bl	.do_syscall_trace_leave
	b	.ret_from_except

/* Save non-volatile GPRs, if not already saved. */
_GLOBAL(save_nvgprs)
	ld	r11,_TRAP(r1)
	andi.	r0,r11,1
	beqlr-
	SAVE_NVGPRS(r1)
	clrrdi	r0,r11,1
	std	r0,_TRAP(r1)
	blr

	
/*
 * The sigsuspend and rt_sigsuspend system calls can call do_signal
 * and thus put the process into the stopped state where we might
 * want to examine its user state with ptrace.  Therefore we need
 * to save all the nonvolatile registers (r14 - r31) before calling
 * the C code.  Similarly, fork, vfork and clone need the full
 * register state on the stack so that it can be copied to the child.
 */

_GLOBAL(ppc_fork)
	bl	.save_nvgprs
	bl	.sys_fork
	b	syscall_exit

_GLOBAL(ppc_vfork)
	bl	.save_nvgprs
	bl	.sys_vfork
	b	syscall_exit

_GLOBAL(ppc_clone)
	bl	.save_nvgprs
	bl	.sys_clone
	b	syscall_exit

_GLOBAL(ppc32_swapcontext)
	bl	.save_nvgprs
	bl	.compat_sys_swapcontext
	b	syscall_exit

_GLOBAL(ppc64_swapcontext)
	bl	.save_nvgprs
	bl	.sys_swapcontext
	b	syscall_exit

_GLOBAL(ret_from_fork)
	bl	.schedule_tail
	REST_NVGPRS(r1)
	li	r3,0
	b	syscall_exit

/*
 * This routine switches between two different tasks.  The process
 * state of one is saved on its kernel stack.  Then the state
 * of the other is restored from its kernel stack.  The memory
 * management hardware is updated to the second process's state.
 * Finally, we can return to the second process, via ret_from_except.
 * On entry, r3 points to the THREAD for the current task, r4
 * points to the THREAD for the new task.
 *
 * Note: there are two ways to get to the "going out" portion
 * of this code; either by coming in via the entry (_switch)
 * or via "fork" which must set up an environment equivalent
 * to the "_switch" path.  If you change this you'll have to change
 * the fork code also.
 *
 * The code which creates the new task context is in 'copy_thread'
 * in arch/powerpc/kernel/process.c 
 */
	.align	7
_GLOBAL(_switch)
	mflr	r0
	std	r0,16(r1)
	stdu	r1,-SWITCH_FRAME_SIZE(r1)
	/* r3-r13 are caller saved -- Cort */
	SAVE_8GPRS(14, r1)
	SAVE_10GPRS(22, r1)
	mflr	r20		/* Return to switch caller */
	mfmsr	r22
	li	r0, MSR_FP
#ifdef CONFIG_VSX
BEGIN_FTR_SECTION
	oris	r0,r0,MSR_VSX@h	/* Disable VSX */
END_FTR_SECTION_IFSET(CPU_FTR_VSX)
#endif /* CONFIG_VSX */
#ifdef CONFIG_ALTIVEC
BEGIN_FTR_SECTION
	oris	r0,r0,MSR_VEC@h	/* Disable altivec */
	mfspr	r24,SPRN_VRSAVE	/* save vrsave register value */
	std	r24,THREAD_VRSAVE(r3)
END_FTR_SECTION_IFSET(CPU_FTR_ALTIVEC)
#endif /* CONFIG_ALTIVEC */
#ifdef CONFIG_PPC64
BEGIN_FTR_SECTION
	mfspr	r25,SPRN_DSCR
	std	r25,THREAD_DSCR(r3)
END_FTR_SECTION_IFSET(CPU_FTR_DSCR)
#endif
	and.	r0,r0,r22
	beq+	1f
	andc	r22,r22,r0
	MTMSRD(r22)
	isync
1:	std	r20,_NIP(r1)
	mfcr	r23
	std	r23,_CCR(r1)
	std	r1,KSP(r3)	/* Set old stack pointer */

#ifdef CONFIG_SMP
	/* We need a sync somewhere here to make sure that if the
	 * previous task gets rescheduled on another CPU, it sees all
	 * stores it has performed on this one.
	 */
	sync
#endif /* CONFIG_SMP */

	/*
	 * If we optimise away the clear of the reservation in system
	 * calls because we know the CPU tracks the address of the
	 * reservation, then we need to clear it here to cover the
	 * case that the kernel context switch path has no larx
	 * instructions.
	 */
BEGIN_FTR_SECTION
	ldarx	r6,0,r1
END_FTR_SECTION_IFSET(CPU_FTR_STCX_CHECKS_ADDRESS)

	addi	r6,r4,-THREAD	/* Convert THREAD to 'current' */
	std	r6,PACACURRENT(r13)	/* Set new 'current' */

	ld	r8,KSP(r4)	/* new stack pointer */
#ifdef CONFIG_PPC_BOOK3S
BEGIN_FTR_SECTION
  BEGIN_FTR_SECTION_NESTED(95)
	clrrdi	r6,r8,28	/* get its ESID */
	clrrdi	r9,r1,28	/* get current sp ESID */
  FTR_SECTION_ELSE_NESTED(95)
	clrrdi	r6,r8,40	/* get its 1T ESID */
	clrrdi	r9,r1,40	/* get current sp 1T ESID */
  ALT_MMU_FTR_SECTION_END_NESTED_IFCLR(MMU_FTR_1T_SEGMENT, 95)
FTR_SECTION_ELSE
	b	2f
ALT_MMU_FTR_SECTION_END_IFSET(MMU_FTR_SLB)
	clrldi.	r0,r6,2		/* is new ESID c00000000? */
	cmpd	cr1,r6,r9	/* or is new ESID the same as current ESID? */
	cror	eq,4*cr1+eq,eq
	beq	2f		/* if yes, don't slbie it */

	/* Bolt in the new stack SLB entry */
	ld	r7,KSP_VSID(r4)	/* Get new stack's VSID */
	oris	r0,r6,(SLB_ESID_V)@h
	ori	r0,r0,(SLB_NUM_BOLTED-1)@l
BEGIN_FTR_SECTION
	li	r9,MMU_SEGSIZE_1T	/* insert B field */
	oris	r6,r6,(MMU_SEGSIZE_1T << SLBIE_SSIZE_SHIFT)@h
	rldimi	r7,r9,SLB_VSID_SSIZE_SHIFT,0
END_MMU_FTR_SECTION_IFSET(MMU_FTR_1T_SEGMENT)

	/* Update the last bolted SLB.  No write barriers are needed
	 * here, provided we only update the current CPU's SLB shadow
	 * buffer.
	 */
	ld	r9,PACA_SLBSHADOWPTR(r13)
	li	r12,0
	std	r12,SLBSHADOW_STACKESID(r9) /* Clear ESID */
	std	r7,SLBSHADOW_STACKVSID(r9)  /* Save VSID */
	std	r0,SLBSHADOW_STACKESID(r9)  /* Save ESID */

	/* No need to check for MMU_FTR_NO_SLBIE_B here, since when
	 * we have 1TB segments, the only CPUs known to have the errata
	 * only support less than 1TB of system memory and we'll never
	 * actually hit this code path.
	 */

	slbie	r6
	slbie	r6		/* Workaround POWER5 < DD2.1 issue */
	slbmte	r7,r0
	isync
2:
#endif /* !CONFIG_PPC_BOOK3S */

	clrrdi	r7,r8,THREAD_SHIFT	/* base of new stack */
	/* Note: this uses SWITCH_FRAME_SIZE rather than INT_FRAME_SIZE
	   because we don't need to leave the 288-byte ABI gap at the
	   top of the kernel stack. */
	addi	r7,r7,THREAD_SIZE-SWITCH_FRAME_SIZE

	mr	r1,r8		/* start using new stack pointer */
	std	r7,PACAKSAVE(r13)

	ld	r6,_CCR(r1)
	mtcrf	0xFF,r6

#ifdef CONFIG_ALTIVEC
BEGIN_FTR_SECTION
	ld	r0,THREAD_VRSAVE(r4)
	mtspr	SPRN_VRSAVE,r0		/* if G4, restore VRSAVE reg */
END_FTR_SECTION_IFSET(CPU_FTR_ALTIVEC)
#endif /* CONFIG_ALTIVEC */
#ifdef CONFIG_PPC64
BEGIN_FTR_SECTION
	ld	r0,THREAD_DSCR(r4)
	cmpd	r0,r25
	beq	1f
	mtspr	SPRN_DSCR,r0
1:	
END_FTR_SECTION_IFSET(CPU_FTR_DSCR)
#endif

	/* r3-r13 are destroyed -- Cort */
	REST_8GPRS(14, r1)
	REST_10GPRS(22, r1)

	/* convert old thread to its task_struct for return value */
	addi	r3,r3,-THREAD
	ld	r7,_NIP(r1)	/* Return to _switch caller in new task */
	mtlr	r7
	addi	r1,r1,SWITCH_FRAME_SIZE
	blr

	.align	7
_GLOBAL(ret_from_except)
	ld	r11,_TRAP(r1)
	andi.	r0,r11,1
	bne	.ret_from_except_lite
	REST_NVGPRS(r1)

_GLOBAL(ret_from_except_lite)
	/*
	 * Disable interrupts so that current_thread_info()->flags
	 * can't change between when we test it and when we return
	 * from the interrupt.
	 */
#ifdef CONFIG_PPC_BOOK3E
	wrteei	0
#else
	ld	r10,PACAKMSR(r13) /* Get kernel MSR without EE */
	mtmsrd	r10,1		  /* Update machine state */
#endif /* CONFIG_PPC_BOOK3E */

#ifdef CONFIG_PREEMPT
	clrrdi	r9,r1,THREAD_SHIFT	/* current_thread_info() */
	li	r0,_TIF_NEED_RESCHED	/* bits to check */
	ld	r3,_MSR(r1)
	ld	r4,TI_FLAGS(r9)
	/* Move MSR_PR bit in r3 to _TIF_SIGPENDING position in r0 */
	rlwimi	r0,r3,32+TIF_SIGPENDING-MSR_PR_LG,_TIF_SIGPENDING
	and.	r0,r4,r0	/* check NEED_RESCHED and maybe SIGPENDING */
	bne	do_work

#else /* !CONFIG_PREEMPT */
	ld	r3,_MSR(r1)	/* Returning to user mode? */
	andi.	r3,r3,MSR_PR
	beq	restore		/* if not, just restore regs and return */

	/* Check current_thread_info()->flags */
	clrrdi	r9,r1,THREAD_SHIFT
	ld	r4,TI_FLAGS(r9)
	andi.	r0,r4,_TIF_USER_WORK_MASK
	bne	do_work
#endif /* !CONFIG_PREEMPT */

	.globl	fast_exc_return_irq
fast_exc_return_irq:
restore:
	/*
<<<<<<< HEAD
	 * This is the main kernel exit path, we first check if we
	 * have to change our interrupt state.
	 */
	ld	r5,SOFTE(r1)
	lbz	r6,PACASOFTIRQEN(r13)
	cmpwi	cr1,r5,0
	cmpw	cr0,r5,r6
	beq	cr0,4f

	/* We do, handle disable first, which is easy */
	bne	cr1,3f;
 	li	r0,0
	stb	r0,PACASOFTIRQEN(r13);
	TRACE_DISABLE_INTS
	b	4f

3:	/*
=======
	 * This is the main kernel exit path. First we check if we
	 * are about to re-enable interrupts
	 */
	ld	r5,SOFTE(r1)
	lbz	r6,PACASOFTIRQEN(r13)
	cmpwi	cr0,r5,0
	beq	restore_irq_off

	/* We are enabling, were we already enabled ? Yes, just return */
	cmpwi	cr0,r6,1
	beq	cr0,do_restore

	/*
>>>>>>> 711e1bfb
	 * We are about to soft-enable interrupts (we are hard disabled
	 * at this point). We check if there's anything that needs to
	 * be replayed first.
	 */
	lbz	r0,PACAIRQHAPPENED(r13)
	cmpwi	cr0,r0,0
	bne-	restore_check_irq_replay

	/*
	 * Get here when nothing happened while soft-disabled, just
	 * soft-enable and move-on. We will hard-enable as a side
	 * effect of rfi
	 */
restore_no_replay:
	TRACE_ENABLE_INTS
	li	r0,1
	stb	r0,PACASOFTIRQEN(r13);

	/*
	 * Final return path. BookE is handled in a different file
	 */
<<<<<<< HEAD
4:
=======
do_restore:
>>>>>>> 711e1bfb
#ifdef CONFIG_PPC_BOOK3E
	b	.exception_return_book3e
#else
	/*
	 * Clear the reservation. If we know the CPU tracks the address of
	 * the reservation then we can potentially save some cycles and use
	 * a larx. On POWER6 and POWER7 this is significantly faster.
	 */
BEGIN_FTR_SECTION
	stdcx.	r0,0,r1		/* to clear the reservation */
FTR_SECTION_ELSE
	ldarx	r4,0,r1
ALT_FTR_SECTION_END_IFCLR(CPU_FTR_STCX_CHECKS_ADDRESS)

	/*
	 * Some code path such as load_up_fpu or altivec return directly
	 * here. They run entirely hard disabled and do not alter the
	 * interrupt state. They also don't use lwarx/stwcx. and thus
	 * are known not to leave dangling reservations.
	 */
	.globl	fast_exception_return
fast_exception_return:
	ld	r3,_MSR(r1)
	ld	r4,_CTR(r1)
	ld	r0,_LINK(r1)
	mtctr	r4
	mtlr	r0
	ld	r4,_XER(r1)
	mtspr	SPRN_XER,r4

	REST_8GPRS(5, r1)

	andi.	r0,r3,MSR_RI
	beq-	unrecov_restore

	/*
	 * Clear RI before restoring r13.  If we are returning to
	 * userspace and we take an exception after restoring r13,
	 * we end up corrupting the userspace r13 value.
	 */
	ld	r4,PACAKMSR(r13) /* Get kernel MSR without EE */
	andc	r4,r4,r0	 /* r0 contains MSR_RI here */
	mtmsrd	r4,1

	/*
	 * r13 is our per cpu area, only restore it if we are returning to
	 * userspace the value stored in the stack frame may belong to
	 * another CPU.
	 */
	andi.	r0,r3,MSR_PR
	beq	1f
	ACCOUNT_CPU_USER_EXIT(r2, r4)
	REST_GPR(13, r1)
1:
	mtspr	SPRN_SRR1,r3

	ld	r2,_CCR(r1)
	mtcrf	0xFF,r2
	ld	r2,_NIP(r1)
	mtspr	SPRN_SRR0,r2

	ld	r0,GPR0(r1)
	ld	r2,GPR2(r1)
	ld	r3,GPR3(r1)
	ld	r4,GPR4(r1)
	ld	r1,GPR1(r1)

	rfid
	b	.	/* prevent speculative execution */

#endif /* CONFIG_PPC_BOOK3E */

	/*
<<<<<<< HEAD
=======
	 * We are returning to a context with interrupts soft disabled.
	 *
	 * However, we may also about to hard enable, so we need to
	 * make sure that in this case, we also clear PACA_IRQ_HARD_DIS
	 * or that bit can get out of sync and bad things will happen
	 */
restore_irq_off:
	ld	r3,_MSR(r1)
	lbz	r7,PACAIRQHAPPENED(r13)
	andi.	r0,r3,MSR_EE
	beq	1f
	rlwinm	r7,r7,0,~PACA_IRQ_HARD_DIS
	stb	r7,PACAIRQHAPPENED(r13)
1:	li	r0,0
	stb	r0,PACASOFTIRQEN(r13);
	TRACE_DISABLE_INTS
	b	do_restore

	/*
>>>>>>> 711e1bfb
	 * Something did happen, check if a re-emit is needed
	 * (this also clears paca->irq_happened)
	 */
restore_check_irq_replay:
	/* XXX: We could implement a fast path here where we check
	 * for irq_happened being just 0x01, in which case we can
	 * clear it and return. That means that we would potentially
	 * miss a decrementer having wrapped all the way around.
	 *
	 * Still, this might be useful for things like hash_page
	 */
	bl	.__check_irq_replay
	cmpwi	cr0,r3,0
 	beq	restore_no_replay
 
	/*
	 * We need to re-emit an interrupt. We do so by re-using our
	 * existing exception frame. We first change the trap value,
	 * but we need to ensure we preserve the low nibble of it
	 */
	ld	r4,_TRAP(r1)
	clrldi	r4,r4,60
	or	r4,r4,r3
	std	r4,_TRAP(r1)

	/*
	 * Then find the right handler and call it. Interrupts are
	 * still soft-disabled and we keep them that way.
	*/
	cmpwi	cr0,r3,0x500
	bne	1f
	addi	r3,r1,STACK_FRAME_OVERHEAD;
 	bl	.do_IRQ
	b	.ret_from_except
1:	cmpwi	cr0,r3,0x900
	bne	1f
	addi	r3,r1,STACK_FRAME_OVERHEAD;
	bl	.timer_interrupt
	b	.ret_from_except
#ifdef CONFIG_PPC_BOOK3E
1:	cmpwi	cr0,r3,0x280
	bne	1f
	addi	r3,r1,STACK_FRAME_OVERHEAD;
	bl	.doorbell_exception
	b	.ret_from_except
#endif /* CONFIG_PPC_BOOK3E */
1:	b	.ret_from_except /* What else to do here ? */
 
<<<<<<< HEAD
=======


3:
>>>>>>> 711e1bfb
do_work:
#ifdef CONFIG_PREEMPT
	andi.	r0,r3,MSR_PR	/* Returning to user mode? */
	bne	user_work
	/* Check that preempt_count() == 0 and interrupts are enabled */
	lwz	r8,TI_PREEMPT(r9)
	cmpwi	cr1,r8,0
	ld	r0,SOFTE(r1)
	cmpdi	r0,0
	crandc	eq,cr1*4+eq,eq
	bne	restore

	/*
	 * Here we are preempting the current task. We want to make
	 * sure we are soft-disabled first
	 */
	SOFT_DISABLE_INTS(r3,r4)
1:	bl	.preempt_schedule_irq

<<<<<<< HEAD
	/* Hard-disable interrupts again (and update PACA) */
#ifdef CONFIG_PPC_BOOK3E
	wrteei	0
#else
	ld	r10,PACAKMSR(r13) /* Get kernel MSR without EE */
	mtmsrd	r10,1
#endif /* CONFIG_PPC_BOOK3E */
	li	r0,PACA_IRQ_HARD_DIS
	stb	r0,PACAIRQHAPPENED(r13)

=======
>>>>>>> 711e1bfb
	/* Re-test flags and eventually loop */
	clrrdi	r9,r1,THREAD_SHIFT
	ld	r4,TI_FLAGS(r9)
	andi.	r0,r4,_TIF_NEED_RESCHED
	bne	1b
	b	restore

user_work:
#endif /* CONFIG_PREEMPT */

	andi.	r0,r4,_TIF_NEED_RESCHED
	beq	1f
	bl	.restore_interrupts
	bl	.schedule
	b	.ret_from_except_lite

1:	bl	.save_nvgprs
	bl	.restore_interrupts
	addi	r3,r1,STACK_FRAME_OVERHEAD
	bl	.do_notify_resume
	b	.ret_from_except

unrecov_restore:
	addi	r3,r1,STACK_FRAME_OVERHEAD
	bl	.unrecoverable_exception
	b	unrecov_restore

#ifdef CONFIG_PPC_RTAS
/*
 * On CHRP, the Run-Time Abstraction Services (RTAS) have to be
 * called with the MMU off.
 *
 * In addition, we need to be in 32b mode, at least for now.
 * 
 * Note: r3 is an input parameter to rtas, so don't trash it...
 */
_GLOBAL(enter_rtas)
	mflr	r0
	std	r0,16(r1)
        stdu	r1,-RTAS_FRAME_SIZE(r1)	/* Save SP and create stack space. */

	/* Because RTAS is running in 32b mode, it clobbers the high order half
	 * of all registers that it saves.  We therefore save those registers
	 * RTAS might touch to the stack.  (r0, r3-r13 are caller saved)
   	 */
	SAVE_GPR(2, r1)			/* Save the TOC */
	SAVE_GPR(13, r1)		/* Save paca */
	SAVE_8GPRS(14, r1)		/* Save the non-volatiles */
	SAVE_10GPRS(22, r1)		/* ditto */

	mfcr	r4
	std	r4,_CCR(r1)
	mfctr	r5
	std	r5,_CTR(r1)
	mfspr	r6,SPRN_XER
	std	r6,_XER(r1)
	mfdar	r7
	std	r7,_DAR(r1)
	mfdsisr	r8
	std	r8,_DSISR(r1)

	/* Temporary workaround to clear CR until RTAS can be modified to
	 * ignore all bits.
	 */
	li	r0,0
	mtcr	r0

#ifdef CONFIG_BUG	
	/* There is no way it is acceptable to get here with interrupts enabled,
	 * check it with the asm equivalent of WARN_ON
	 */
	lbz	r0,PACASOFTIRQEN(r13)
1:	tdnei	r0,0
	EMIT_BUG_ENTRY 1b,__FILE__,__LINE__,BUGFLAG_WARNING
#endif
	
	/* Hard-disable interrupts */
	mfmsr	r6
	rldicl	r7,r6,48,1
	rotldi	r7,r7,16
	mtmsrd	r7,1

	/* Unfortunately, the stack pointer and the MSR are also clobbered,
	 * so they are saved in the PACA which allows us to restore
	 * our original state after RTAS returns.
         */
	std	r1,PACAR1(r13)
        std	r6,PACASAVEDMSR(r13)

	/* Setup our real return addr */	
	LOAD_REG_ADDR(r4,.rtas_return_loc)
	clrldi	r4,r4,2			/* convert to realmode address */
       	mtlr	r4

	li	r0,0
	ori	r0,r0,MSR_EE|MSR_SE|MSR_BE|MSR_RI
	andc	r0,r6,r0
	
        li      r9,1
        rldicr  r9,r9,MSR_SF_LG,(63-MSR_SF_LG)
	ori	r9,r9,MSR_IR|MSR_DR|MSR_FE0|MSR_FE1|MSR_FP|MSR_RI
	andc	r6,r0,r9
	sync				/* disable interrupts so SRR0/1 */
	mtmsrd	r0			/* don't get trashed */

	LOAD_REG_ADDR(r4, rtas)
	ld	r5,RTASENTRY(r4)	/* get the rtas->entry value */
	ld	r4,RTASBASE(r4)		/* get the rtas->base value */
	
	mtspr	SPRN_SRR0,r5
	mtspr	SPRN_SRR1,r6
	rfid
	b	.	/* prevent speculative execution */

_STATIC(rtas_return_loc)
	/* relocation is off at this point */
	GET_PACA(r4)
	clrldi	r4,r4,2			/* convert to realmode address */

	bcl	20,31,$+4
0:	mflr	r3
	ld	r3,(1f-0b)(r3)		/* get &.rtas_restore_regs */

	mfmsr   r6
	li	r0,MSR_RI
	andc	r6,r6,r0
	sync	
	mtmsrd  r6
        
        ld	r1,PACAR1(r4)           /* Restore our SP */
        ld	r4,PACASAVEDMSR(r4)     /* Restore our MSR */

	mtspr	SPRN_SRR0,r3
	mtspr	SPRN_SRR1,r4
	rfid
	b	.	/* prevent speculative execution */

	.align	3
1:	.llong	.rtas_restore_regs

_STATIC(rtas_restore_regs)
	/* relocation is on at this point */
	REST_GPR(2, r1)			/* Restore the TOC */
	REST_GPR(13, r1)		/* Restore paca */
	REST_8GPRS(14, r1)		/* Restore the non-volatiles */
	REST_10GPRS(22, r1)		/* ditto */

	GET_PACA(r13)

	ld	r4,_CCR(r1)
	mtcr	r4
	ld	r5,_CTR(r1)
	mtctr	r5
	ld	r6,_XER(r1)
	mtspr	SPRN_XER,r6
	ld	r7,_DAR(r1)
	mtdar	r7
	ld	r8,_DSISR(r1)
	mtdsisr	r8

        addi	r1,r1,RTAS_FRAME_SIZE	/* Unstack our frame */
	ld	r0,16(r1)		/* get return address */

	mtlr    r0
        blr				/* return to caller */

#endif /* CONFIG_PPC_RTAS */

_GLOBAL(enter_prom)
	mflr	r0
	std	r0,16(r1)
        stdu	r1,-PROM_FRAME_SIZE(r1)	/* Save SP and create stack space */

	/* Because PROM is running in 32b mode, it clobbers the high order half
	 * of all registers that it saves.  We therefore save those registers
	 * PROM might touch to the stack.  (r0, r3-r13 are caller saved)
   	 */
	SAVE_GPR(2, r1)
	SAVE_GPR(13, r1)
	SAVE_8GPRS(14, r1)
	SAVE_10GPRS(22, r1)
	mfcr	r10
	mfmsr	r11
	std	r10,_CCR(r1)
	std	r11,_MSR(r1)

	/* Get the PROM entrypoint */
	mtlr	r4

	/* Switch MSR to 32 bits mode
	 */
#ifdef CONFIG_PPC_BOOK3E
	rlwinm	r11,r11,0,1,31
	mtmsr	r11
#else /* CONFIG_PPC_BOOK3E */
        mfmsr   r11
        li      r12,1
        rldicr  r12,r12,MSR_SF_LG,(63-MSR_SF_LG)
        andc    r11,r11,r12
        li      r12,1
        rldicr  r12,r12,MSR_ISF_LG,(63-MSR_ISF_LG)
        andc    r11,r11,r12
        mtmsrd  r11
#endif /* CONFIG_PPC_BOOK3E */
        isync

	/* Enter PROM here... */
	blrl

	/* Just make sure that r1 top 32 bits didn't get
	 * corrupt by OF
	 */
	rldicl	r1,r1,0,32

	/* Restore the MSR (back to 64 bits) */
	ld	r0,_MSR(r1)
	MTMSRD(r0)
        isync

	/* Restore other registers */
	REST_GPR(2, r1)
	REST_GPR(13, r1)
	REST_8GPRS(14, r1)
	REST_10GPRS(22, r1)
	ld	r4,_CCR(r1)
	mtcr	r4
	
        addi	r1,r1,PROM_FRAME_SIZE
	ld	r0,16(r1)
	mtlr    r0
        blr

#ifdef CONFIG_FUNCTION_TRACER
#ifdef CONFIG_DYNAMIC_FTRACE
_GLOBAL(mcount)
_GLOBAL(_mcount)
	blr

_GLOBAL(ftrace_caller)
	/* Taken from output of objdump from lib64/glibc */
	mflr	r3
	ld	r11, 0(r1)
	stdu	r1, -112(r1)
	std	r3, 128(r1)
	ld	r4, 16(r11)
	subi	r3, r3, MCOUNT_INSN_SIZE
.globl ftrace_call
ftrace_call:
	bl	ftrace_stub
	nop
#ifdef CONFIG_FUNCTION_GRAPH_TRACER
.globl ftrace_graph_call
ftrace_graph_call:
	b	ftrace_graph_stub
_GLOBAL(ftrace_graph_stub)
#endif
	ld	r0, 128(r1)
	mtlr	r0
	addi	r1, r1, 112
_GLOBAL(ftrace_stub)
	blr
#else
_GLOBAL(mcount)
	blr

_GLOBAL(_mcount)
	/* Taken from output of objdump from lib64/glibc */
	mflr	r3
	ld	r11, 0(r1)
	stdu	r1, -112(r1)
	std	r3, 128(r1)
	ld	r4, 16(r11)

	subi	r3, r3, MCOUNT_INSN_SIZE
	LOAD_REG_ADDR(r5,ftrace_trace_function)
	ld	r5,0(r5)
	ld	r5,0(r5)
	mtctr	r5
	bctrl
	nop


#ifdef CONFIG_FUNCTION_GRAPH_TRACER
	b	ftrace_graph_caller
#endif
	ld	r0, 128(r1)
	mtlr	r0
	addi	r1, r1, 112
_GLOBAL(ftrace_stub)
	blr

#endif /* CONFIG_DYNAMIC_FTRACE */

#ifdef CONFIG_FUNCTION_GRAPH_TRACER
_GLOBAL(ftrace_graph_caller)
	/* load r4 with local address */
	ld	r4, 128(r1)
	subi	r4, r4, MCOUNT_INSN_SIZE

	/* get the parent address */
	ld	r11, 112(r1)
	addi	r3, r11, 16

	bl	.prepare_ftrace_return
	nop

	ld	r0, 128(r1)
	mtlr	r0
	addi	r1, r1, 112
	blr

_GLOBAL(return_to_handler)
	/* need to save return values */
	std	r4,  -24(r1)
	std	r3,  -16(r1)
	std	r31, -8(r1)
	mr	r31, r1
	stdu	r1, -112(r1)

	bl	.ftrace_return_to_handler
	nop

	/* return value has real return address */
	mtlr	r3

	ld	r1, 0(r1)
	ld	r4,  -24(r1)
	ld	r3,  -16(r1)
	ld	r31, -8(r1)

	/* Jump back to real return address */
	blr

_GLOBAL(mod_return_to_handler)
	/* need to save return values */
	std	r4,  -32(r1)
	std	r3,  -24(r1)
	/* save TOC */
	std	r2,  -16(r1)
	std	r31, -8(r1)
	mr	r31, r1
	stdu	r1, -112(r1)

	/*
	 * We are in a module using the module's TOC.
	 * Switch to our TOC to run inside the core kernel.
	 */
	ld	r2, PACATOC(r13)

	bl	.ftrace_return_to_handler
	nop

	/* return value has real return address */
	mtlr	r3

	ld	r1, 0(r1)
	ld	r4,  -32(r1)
	ld	r3,  -24(r1)
	ld	r2,  -16(r1)
	ld	r31, -8(r1)

	/* Jump back to real return address */
	blr
#endif /* CONFIG_FUNCTION_GRAPH_TRACER */
#endif /* CONFIG_FUNCTION_TRACER */<|MERGE_RESOLUTION|>--- conflicted
+++ resolved
@@ -588,25 +588,6 @@
 fast_exc_return_irq:
 restore:
 	/*
-<<<<<<< HEAD
-	 * This is the main kernel exit path, we first check if we
-	 * have to change our interrupt state.
-	 */
-	ld	r5,SOFTE(r1)
-	lbz	r6,PACASOFTIRQEN(r13)
-	cmpwi	cr1,r5,0
-	cmpw	cr0,r5,r6
-	beq	cr0,4f
-
-	/* We do, handle disable first, which is easy */
-	bne	cr1,3f;
- 	li	r0,0
-	stb	r0,PACASOFTIRQEN(r13);
-	TRACE_DISABLE_INTS
-	b	4f
-
-3:	/*
-=======
 	 * This is the main kernel exit path. First we check if we
 	 * are about to re-enable interrupts
 	 */
@@ -620,7 +601,6 @@
 	beq	cr0,do_restore
 
 	/*
->>>>>>> 711e1bfb
 	 * We are about to soft-enable interrupts (we are hard disabled
 	 * at this point). We check if there's anything that needs to
 	 * be replayed first.
@@ -642,11 +622,7 @@
 	/*
 	 * Final return path. BookE is handled in a different file
 	 */
-<<<<<<< HEAD
-4:
-=======
 do_restore:
->>>>>>> 711e1bfb
 #ifdef CONFIG_PPC_BOOK3E
 	b	.exception_return_book3e
 #else
@@ -720,8 +696,6 @@
 #endif /* CONFIG_PPC_BOOK3E */
 
 	/*
-<<<<<<< HEAD
-=======
 	 * We are returning to a context with interrupts soft disabled.
 	 *
 	 * However, we may also about to hard enable, so we need to
@@ -741,7 +715,6 @@
 	b	do_restore
 
 	/*
->>>>>>> 711e1bfb
 	 * Something did happen, check if a re-emit is needed
 	 * (this also clears paca->irq_happened)
 	 */
@@ -790,12 +763,9 @@
 #endif /* CONFIG_PPC_BOOK3E */
 1:	b	.ret_from_except /* What else to do here ? */
  
-<<<<<<< HEAD
-=======
 
 
 3:
->>>>>>> 711e1bfb
 do_work:
 #ifdef CONFIG_PREEMPT
 	andi.	r0,r3,MSR_PR	/* Returning to user mode? */
@@ -815,19 +785,6 @@
 	SOFT_DISABLE_INTS(r3,r4)
 1:	bl	.preempt_schedule_irq
 
-<<<<<<< HEAD
-	/* Hard-disable interrupts again (and update PACA) */
-#ifdef CONFIG_PPC_BOOK3E
-	wrteei	0
-#else
-	ld	r10,PACAKMSR(r13) /* Get kernel MSR without EE */
-	mtmsrd	r10,1
-#endif /* CONFIG_PPC_BOOK3E */
-	li	r0,PACA_IRQ_HARD_DIS
-	stb	r0,PACAIRQHAPPENED(r13)
-
-=======
->>>>>>> 711e1bfb
 	/* Re-test flags and eventually loop */
 	clrrdi	r9,r1,THREAD_SHIFT
 	ld	r4,TI_FLAGS(r9)
