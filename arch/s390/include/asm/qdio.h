--- conflicted
+++ resolved
@@ -352,11 +352,7 @@
  * @no_output_qs: number of output queues
  * @input_handler: handler to be called for input queues
  * @output_handler: handler to be called for output queues
-<<<<<<< HEAD
- * @queue_start_poll: polling handlers (one per input queue or NULL)
-=======
  * @queue_start_poll_array: polling handlers (one per input queue or NULL)
->>>>>>> dcd6c922
  * @int_parm: interruption parameter
  * @input_sbal_addr_array:  address of no_input_qs * 128 pointers
  * @output_sbal_addr_array: address of no_output_qs * 128 pointers
@@ -376,12 +372,8 @@
 	unsigned int no_output_qs;
 	qdio_handler_t *input_handler;
 	qdio_handler_t *output_handler;
-<<<<<<< HEAD
-	void (**queue_start_poll) (struct ccw_device *, int, unsigned long);
-=======
 	void (**queue_start_poll_array) (struct ccw_device *, int,
 					  unsigned long);
->>>>>>> dcd6c922
 	int scan_threshold;
 	unsigned long int_parm;
 	void **input_sbal_addr_array;
