#ifndef _PTRACE32_H
#define _PTRACE32_H

#include <asm/ptrace.h>    /* needed for NUM_CR_WORDS */
#include "compat_linux.h"  /* needed for psw_compat_t */

struct compat_per_struct_kernel {
	__u32 cr9;		/* PER control bits */
	__u32 cr10;		/* PER starting address */
	__u32 cr11;		/* PER ending address */
	__u32 bits;		/* Obsolete software bits */
	__u32 starting_addr;	/* User specified start address */
	__u32 ending_addr;	/* User specified end address */
	__u16 perc_atmid;	/* PER trap ATMID */
	__u32 address;		/* PER trap instruction address */
	__u8  access_id;	/* PER trap access identification */
};

struct compat_user_regs_struct
{
	psw_compat_t psw;
	u32 gprs[NUM_GPRS];
	u32 acrs[NUM_ACRS];
	u32 orig_gpr2;
	/* nb: there's a 4-byte hole here */
	s390_fp_regs fp_regs;
	/*
	 * These per registers are in here so that gdb can modify them
	 * itself as there is no "official" ptrace interface for hardware
	 * watchpoints. This is the way intel does it.
	 */
<<<<<<< HEAD
	per_struct32 per_info;
=======
	struct compat_per_struct_kernel per_info;
>>>>>>> 3cbea436
	u32  ieee_instruction_pointer;	/* obsolete, always 0 */
};

struct compat_user {
	/* We start with the registers, to mimic the way that "memory"
	   is returned from the ptrace(3,...) function.  */
	struct compat_user_regs_struct regs;
	/* The rest of this junk is to help gdb figure out what goes where */
	u32 u_tsize;		/* Text segment size (pages). */
	u32 u_dsize;	        /* Data segment size (pages). */
	u32 u_ssize;	        /* Stack segment size (pages). */
	u32 start_code;         /* Starting virtual address of text. */
	u32 start_stack;	/* Starting virtual address of stack area.
				   This is actually the bottom of the stack,
				   the top of the stack is always found in the
				   esp register.  */
	s32 signal;     	 /* Signal that caused the core dump. */
	u32 u_ar0;               /* Used by gdb to help find the values for */
	                         /* the registers. */
	u32 magic;		 /* To uniquely identify a core file */
	char u_comm[32];	 /* User command that was responsible */
};

typedef struct
{
	__u32   len;
	__u32   kernel_addr;
	__u32   process_addr;
} compat_ptrace_area;

#endif /* _PTRACE32_H */<|MERGE_RESOLUTION|>--- conflicted
+++ resolved
@@ -29,11 +29,7 @@
 	 * itself as there is no "official" ptrace interface for hardware
 	 * watchpoints. This is the way intel does it.
 	 */
-<<<<<<< HEAD
-	per_struct32 per_info;
-=======
 	struct compat_per_struct_kernel per_info;
->>>>>>> 3cbea436
 	u32  ieee_instruction_pointer;	/* obsolete, always 0 */
 };
 
