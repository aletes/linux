--- conflicted
+++ resolved
@@ -13,10 +13,7 @@
 	bool
 	default y
 	select OF
-<<<<<<< HEAD
-=======
 	select OF_PROMTREE
->>>>>>> 45f53cc9
 	select HAVE_IDE
 	select HAVE_OPROFILE
 	select HAVE_ARCH_KGDB if !SMP || SPARC64
