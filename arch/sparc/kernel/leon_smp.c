/* leon_smp.c: Sparc-Leon SMP support.
 *
 * based on sun4m_smp.c
 * Copyright (C) 1996 David S. Miller (davem@caip.rutgers.edu)
 * Copyright (C) 2009 Daniel Hellstrom (daniel@gaisler.com) Aeroflex Gaisler AB
 * Copyright (C) 2009 Konrad Eisele (konrad@gaisler.com) Aeroflex Gaisler AB
 */

#include <asm/head.h>

#include <linux/kernel.h>
#include <linux/sched.h>
#include <linux/threads.h>
#include <linux/smp.h>
#include <linux/interrupt.h>
#include <linux/kernel_stat.h>
#include <linux/of.h>
#include <linux/init.h>
#include <linux/spinlock.h>
#include <linux/mm.h>
#include <linux/swap.h>
#include <linux/profile.h>
#include <linux/pm.h>
#include <linux/delay.h>
#include <linux/gfp.h>
#include <linux/cpu.h>
#include <linux/clockchips.h>

#include <asm/cacheflush.h>
#include <asm/tlbflush.h>

#include <asm/ptrace.h>
#include <linux/atomic.h>
#include <asm/irq_regs.h>
#include <asm/traps.h>

#include <asm/delay.h>
#include <asm/irq.h>
#include <asm/page.h>
#include <asm/pgalloc.h>
#include <asm/pgtable.h>
#include <asm/oplib.h>
#include <asm/cpudata.h>
#include <asm/asi.h>
#include <asm/leon.h>
#include <asm/leon_amba.h>
#include <asm/timer.h>

#include "kernel.h"

#include "irq.h"

extern ctxd_t *srmmu_ctx_table_phys;
static int smp_processors_ready;
extern volatile unsigned long cpu_callin_map[NR_CPUS];
extern cpumask_t smp_commenced_mask;
void __cpuinit leon_configure_cache_smp(void);
static void leon_ipi_init(void);

/* IRQ number of LEON IPIs */
int leon_ipi_irq = LEON3_IRQ_IPI_DEFAULT;

static inline unsigned long do_swap(volatile unsigned long *ptr,
				    unsigned long val)
{
	__asm__ __volatile__("swapa [%2] %3, %0\n\t" : "=&r"(val)
			     : "0"(val), "r"(ptr), "i"(ASI_LEON_DCACHE_MISS)
			     : "memory");
	return val;
}

void __cpuinit leon_callin(void)
{
	int cpuid = hard_smp_processor_id();

	local_ops->cache_all();
	local_ops->tlb_all();
	leon_configure_cache_smp();

	notify_cpu_starting(cpuid);

	/* Get our local ticker going. */
	register_percpu_ce(cpuid);

	calibrate_delay();
	smp_store_cpu_info(cpuid);

	local_ops->cache_all();
	local_ops->tlb_all();

	/*
	 * Unblock the master CPU _only_ when the scheduler state
	 * of all secondary CPUs will be up-to-date, so after
	 * the SMP initialization the master will be just allowed
	 * to call the scheduler code.
	 * Allow master to continue.
	 */
	do_swap(&cpu_callin_map[cpuid], 1);

	local_ops->cache_all();
	local_ops->tlb_all();

	/* Fix idle thread fields. */
	__asm__ __volatile__("ld [%0], %%g6\n\t" : : "r"(&current_set[cpuid])
			     : "memory" /* paranoid */);

	/* Attach to the address space of init_task. */
	atomic_inc(&init_mm.mm_count);
	current->active_mm = &init_mm;

	while (!cpumask_test_cpu(cpuid, &smp_commenced_mask))
		mb();

	local_irq_enable();
	set_cpu_online(cpuid, true);
}

/*
 *	Cycle through the processors asking the PROM to start each one.
 */

extern struct linux_prom_registers smp_penguin_ctable;

void __cpuinit leon_configure_cache_smp(void)
{
	unsigned long cfg = sparc_leon3_get_dcachecfg();
	int me = smp_processor_id();

	if (ASI_LEON3_SYSCTRL_CFG_SSIZE(cfg) > 4) {
		printk(KERN_INFO "Note: SMP with snooping only works on 4k cache, found %dk(0x%x) on cpu %d, disabling caches\n",
		     (unsigned int)ASI_LEON3_SYSCTRL_CFG_SSIZE(cfg),
		     (unsigned int)cfg, (unsigned int)me);
		sparc_leon3_disable_cache();
	} else {
		if (cfg & ASI_LEON3_SYSCTRL_CFG_SNOOPING) {
			sparc_leon3_enable_snooping();
		} else {
			printk(KERN_INFO "Note: You have to enable snooping in the vhdl model cpu %d, disabling caches\n",
			     me);
			sparc_leon3_disable_cache();
		}
	}

	local_ops->cache_all();
	local_ops->tlb_all();
}

void leon_smp_setbroadcast(unsigned int mask)
{
	int broadcast =
	    ((LEON3_BYPASS_LOAD_PA(&(leon3_irqctrl_regs->mpstatus)) >>
	      LEON3_IRQMPSTATUS_BROADCAST) & 1);
	if (!broadcast) {
		prom_printf("######## !!!! The irqmp-ctrl must have broadcast enabled, smp wont work !!!!! ####### nr cpus: %d\n",
		     leon_smp_nrcpus());
		if (leon_smp_nrcpus() > 1) {
			BUG();
		} else {
			prom_printf("continue anyway\n");
			return;
		}
	}
	LEON_BYPASS_STORE_PA(&(leon3_irqctrl_regs->mpbroadcast), mask);
}

unsigned int leon_smp_getbroadcast(void)
{
	unsigned int mask;
	mask = LEON_BYPASS_LOAD_PA(&(leon3_irqctrl_regs->mpbroadcast));
	return mask;
}

int leon_smp_nrcpus(void)
{
	int nrcpu =
	    ((LEON3_BYPASS_LOAD_PA(&(leon3_irqctrl_regs->mpstatus)) >>
	      LEON3_IRQMPSTATUS_CPUNR) & 0xf) + 1;
	return nrcpu;
}

void __init leon_boot_cpus(void)
{
	int nrcpu = leon_smp_nrcpus();
	int me = smp_processor_id();

	/* Setup IPI */
	leon_ipi_init();

	printk(KERN_INFO "%d:(%d:%d) cpus mpirq at 0x%x\n", (unsigned int)me,
	       (unsigned int)nrcpu, (unsigned int)NR_CPUS,
	       (unsigned int)&(leon3_irqctrl_regs->mpstatus));

	leon_enable_irq_cpu(LEON3_IRQ_CROSS_CALL, me);
	leon_enable_irq_cpu(LEON3_IRQ_TICKER, me);
	leon_enable_irq_cpu(leon_ipi_irq, me);

	leon_smp_setbroadcast(1 << LEON3_IRQ_TICKER);

	leon_configure_cache_smp();
	local_ops->cache_all();

}

int __cpuinit leon_boot_one_cpu(int i, struct task_struct *idle)
{
	int timeout;

	current_set[i] = task_thread_info(idle);

	/* See trampoline.S:leon_smp_cpu_startup for details...
	 * Initialize the contexts table
	 * Since the call to prom_startcpu() trashes the structure,
	 * we need to re-initialize it for each cpu
	 */
	smp_penguin_ctable.which_io = 0;
	smp_penguin_ctable.phys_addr = (unsigned int)srmmu_ctx_table_phys;
	smp_penguin_ctable.reg_size = 0;

	/* whirrr, whirrr, whirrrrrrrrr... */
	printk(KERN_INFO "Starting CPU %d : (irqmp: 0x%x)\n", (unsigned int)i,
	       (unsigned int)&leon3_irqctrl_regs->mpstatus);
	local_ops->cache_all();

	/* Make sure all IRQs are of from the start for this new CPU */
	LEON_BYPASS_STORE_PA(&leon3_irqctrl_regs->mask[i], 0);

	/* Wake one CPU */
	LEON_BYPASS_STORE_PA(&(leon3_irqctrl_regs->mpstatus), 1 << i);

	/* wheee... it's going... */
	for (timeout = 0; timeout < 10000; timeout++) {
		if (cpu_callin_map[i])
			break;
		udelay(200);
	}
	printk(KERN_INFO "Started CPU %d\n", (unsigned int)i);

	if (!(cpu_callin_map[i])) {
		printk(KERN_ERR "Processor %d is stuck.\n", i);
		return -ENODEV;
	} else {
		leon_enable_irq_cpu(LEON3_IRQ_CROSS_CALL, i);
		leon_enable_irq_cpu(LEON3_IRQ_TICKER, i);
		leon_enable_irq_cpu(leon_ipi_irq, i);
	}

	local_ops->cache_all();
	return 0;
}

void __init leon_smp_done(void)
{

	int i, first;
	int *prev;

	/* setup cpu list for irq rotation */
	first = 0;
	prev = &first;
	for (i = 0; i < NR_CPUS; i++) {
		if (cpu_online(i)) {
			*prev = i;
			prev = &cpu_data(i).next;
		}
	}
	*prev = first;
	local_ops->cache_all();

	/* Free unneeded trap tables */
	if (!cpu_present(1)) {
		ClearPageReserved(virt_to_page(&trapbase_cpu1));
		init_page_count(virt_to_page(&trapbase_cpu1));
		free_page((unsigned long)&trapbase_cpu1);
		totalram_pages++;
		num_physpages++;
	}
	if (!cpu_present(2)) {
		ClearPageReserved(virt_to_page(&trapbase_cpu2));
		init_page_count(virt_to_page(&trapbase_cpu2));
		free_page((unsigned long)&trapbase_cpu2);
		totalram_pages++;
		num_physpages++;
	}
	if (!cpu_present(3)) {
		ClearPageReserved(virt_to_page(&trapbase_cpu3));
		init_page_count(virt_to_page(&trapbase_cpu3));
		free_page((unsigned long)&trapbase_cpu3);
		totalram_pages++;
		num_physpages++;
	}
	/* Ok, they are spinning and ready to go. */
	smp_processors_ready = 1;

}

void leon_irq_rotate(int cpu)
{
}

struct leon_ipi_work {
	int single;
	int msk;
	int resched;
};

static DEFINE_PER_CPU_SHARED_ALIGNED(struct leon_ipi_work, leon_ipi_work);

/* Initialize IPIs on the LEON, in order to save IRQ resources only one IRQ
 * is used for all three types of IPIs.
 */
static void __init leon_ipi_init(void)
{
	int cpu, len;
	struct leon_ipi_work *work;
	struct property *pp;
	struct device_node *rootnp;
	struct tt_entry *trap_table;
	unsigned long flags;

	/* Find IPI IRQ or stick with default value */
	rootnp = of_find_node_by_path("/ambapp0");
	if (rootnp) {
		pp = of_find_property(rootnp, "ipi_num", &len);
		if (pp && (*(int *)pp->value))
			leon_ipi_irq = *(int *)pp->value;
	}
	printk(KERN_INFO "leon: SMP IPIs at IRQ %d\n", leon_ipi_irq);

	/* Adjust so that we jump directly to smpleon_ipi */
	local_irq_save(flags);
	trap_table = &sparc_ttable[SP_TRAP_IRQ1 + (leon_ipi_irq - 1)];
	trap_table->inst_three += smpleon_ipi - real_irq_entry;
	local_ops->cache_all();
	local_irq_restore(flags);

	for_each_possible_cpu(cpu) {
		work = &per_cpu(leon_ipi_work, cpu);
		work->single = work->msk = work->resched = 0;
	}
}

static void leon_send_ipi(int cpu, int level)
{
	unsigned long mask;
	mask = leon_get_irqmask(level);
	LEON3_BYPASS_STORE_PA(&leon3_irqctrl_regs->force[cpu], mask);
}

static void leon_ipi_single(int cpu)
{
	struct leon_ipi_work *work = &per_cpu(leon_ipi_work, cpu);

	/* Mark work */
	work->single = 1;

	/* Generate IRQ on the CPU */
	leon_send_ipi(cpu, leon_ipi_irq);
}

static void leon_ipi_mask_one(int cpu)
{
	struct leon_ipi_work *work = &per_cpu(leon_ipi_work, cpu);

	/* Mark work */
	work->msk = 1;

	/* Generate IRQ on the CPU */
	leon_send_ipi(cpu, leon_ipi_irq);
}

static void leon_ipi_resched(int cpu)
{
	struct leon_ipi_work *work = &per_cpu(leon_ipi_work, cpu);

	/* Mark work */
	work->resched = 1;

	/* Generate IRQ on the CPU (any IRQ will cause resched) */
	leon_send_ipi(cpu, leon_ipi_irq);
}

void leonsmp_ipi_interrupt(void)
{
	struct leon_ipi_work *work = &__get_cpu_var(leon_ipi_work);

	if (work->single) {
		work->single = 0;
		smp_call_function_single_interrupt();
	}
	if (work->msk) {
		work->msk = 0;
		smp_call_function_interrupt();
	}
	if (work->resched) {
		work->resched = 0;
		smp_resched_interrupt();
	}
}

static struct smp_funcall {
	smpfunc_t func;
	unsigned long arg1;
	unsigned long arg2;
	unsigned long arg3;
	unsigned long arg4;
	unsigned long arg5;
	unsigned long processors_in[NR_CPUS];	/* Set when ipi entered. */
	unsigned long processors_out[NR_CPUS];	/* Set when ipi exited. */
} ccall_info;

static DEFINE_SPINLOCK(cross_call_lock);

/* Cross calls must be serialized, at least currently. */
static void leon_cross_call(smpfunc_t func, cpumask_t mask, unsigned long arg1,
			    unsigned long arg2, unsigned long arg3,
			    unsigned long arg4)
{
	if (smp_processors_ready) {
		register int high = NR_CPUS - 1;
		unsigned long flags;

		spin_lock_irqsave(&cross_call_lock, flags);

		{
			/* If you make changes here, make sure gcc generates proper code... */
			register smpfunc_t f asm("i0") = func;
			register unsigned long a1 asm("i1") = arg1;
			register unsigned long a2 asm("i2") = arg2;
			register unsigned long a3 asm("i3") = arg3;
			register unsigned long a4 asm("i4") = arg4;
			register unsigned long a5 asm("i5") = 0;

			__asm__ __volatile__("std %0, [%6]\n\t"
					     "std %2, [%6 + 8]\n\t"
					     "std %4, [%6 + 16]\n\t" : :
					     "r"(f), "r"(a1), "r"(a2), "r"(a3),
					     "r"(a4), "r"(a5),
					     "r"(&ccall_info.func));
		}

		/* Init receive/complete mapping, plus fire the IPI's off. */
		{
			register int i;

			cpumask_clear_cpu(smp_processor_id(), &mask);
			cpumask_and(&mask, cpu_online_mask, &mask);
			for (i = 0; i <= high; i++) {
				if (cpumask_test_cpu(i, &mask)) {
					ccall_info.processors_in[i] = 0;
					ccall_info.processors_out[i] = 0;
					leon_send_ipi(i, LEON3_IRQ_CROSS_CALL);

				}
			}
		}

		{
			register int i;

			i = 0;
			do {
				if (!cpumask_test_cpu(i, &mask))
					continue;

				while (!ccall_info.processors_in[i])
					barrier();
			} while (++i <= high);

			i = 0;
			do {
				if (!cpumask_test_cpu(i, &mask))
					continue;

				while (!ccall_info.processors_out[i])
					barrier();
			} while (++i <= high);
		}

		spin_unlock_irqrestore(&cross_call_lock, flags);
	}
}

/* Running cross calls. */
void leon_cross_call_irq(void)
{
	int i = smp_processor_id();

	ccall_info.processors_in[i] = 1;
	ccall_info.func(ccall_info.arg1, ccall_info.arg2, ccall_info.arg3,
			ccall_info.arg4, ccall_info.arg5);
	ccall_info.processors_out[i] = 1;
}

static const struct sparc32_ipi_ops leon_ipi_ops = {
	.cross_call = leon_cross_call,
	.resched    = leon_ipi_resched,
	.single     = leon_ipi_single,
	.mask_one   = leon_ipi_mask_one,
};

void __init leon_init_smp(void)
{
	/* Patch ipi15 trap table */
	t_nmi[1] = t_nmi[1] + (linux_trap_ipi15_leon - linux_trap_ipi15_sun4m);

	sparc32_ipi_ops = &leon_ipi_ops;
<<<<<<< HEAD
}

#endif /* CONFIG_SPARC_LEON */
=======
}
>>>>>>> f8f5701b
<|MERGE_RESOLUTION|>--- conflicted
+++ resolved
@@ -504,10 +504,4 @@
 	t_nmi[1] = t_nmi[1] + (linux_trap_ipi15_leon - linux_trap_ipi15_sun4m);
 
 	sparc32_ipi_ops = &leon_ipi_ops;
-<<<<<<< HEAD
-}
-
-#endif /* CONFIG_SPARC_LEON */
-=======
-}
->>>>>>> f8f5701b
+}