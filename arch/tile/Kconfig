--- conflicted
+++ resolved
@@ -11,19 +11,6 @@
 	select HAVE_GENERIC_HARDIRQS
 	select GENERIC_IRQ_PROBE
 	select GENERIC_PENDING_IRQ if SMP
-<<<<<<< HEAD
-
-# FIXME: investigate whether we need/want these options.
-#	select HAVE_IOREMAP_PROT
-#       select HAVE_OPTPROBES
-#       select HAVE_REGS_AND_STACK_ACCESS_API
-#       select HAVE_HW_BREAKPOINT
-#       select PERF_EVENTS
-#       select HAVE_USER_RETURN_NOTIFIER
-#       config NO_BOOTMEM
-#       config ARCH_SUPPORTS_DEBUG_PAGEALLOC
-#       config HUGETLB_PAGE_SIZE_VARIABLE
-=======
 	select GENERIC_HARDIRQS_NO_DEPRECATED
 	select GENERIC_IRQ_SHOW
 
@@ -37,7 +24,6 @@
 #	config NO_BOOTMEM
 #	config ARCH_SUPPORTS_DEBUG_PAGEALLOC
 #	config HUGETLB_PAGE_SIZE_VARIABLE
->>>>>>> 0ce790e7
 
 config MMU
 	def_bool y
