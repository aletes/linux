--- conflicted
+++ resolved
@@ -33,11 +33,7 @@
 #include "linux/mm.h"
 #include "linux/slab.h"
 #include "linux/vmalloc.h"
-<<<<<<< HEAD
-#include "linux/smp_lock.h"
-=======
 #include "linux/mutex.h"
->>>>>>> 45f53cc9
 #include "linux/blkpg.h"
 #include "linux/genhd.h"
 #include "linux/spinlock.h"
@@ -1106,11 +1102,7 @@
 	struct ubd *ubd_dev = disk->private_data;
 	int err = 0;
 
-<<<<<<< HEAD
-	lock_kernel();
-=======
 	mutex_lock(&ubd_mutex);
->>>>>>> 45f53cc9
 	if(ubd_dev->count == 0){
 		err = ubd_open_dev(ubd_dev);
 		if(err){
@@ -1129,11 +1121,7 @@
 	        err = -EROFS;
 	}*/
 out:
-<<<<<<< HEAD
-	unlock_kernel();
-=======
 	mutex_unlock(&ubd_mutex);
->>>>>>> 45f53cc9
 	return err;
 }
 
@@ -1141,17 +1129,10 @@
 {
 	struct ubd *ubd_dev = disk->private_data;
 
-<<<<<<< HEAD
-	lock_kernel();
-	if(--ubd_dev->count == 0)
-		ubd_close_dev(ubd_dev);
-	unlock_kernel();
-=======
 	mutex_lock(&ubd_mutex);
 	if(--ubd_dev->count == 0)
 		ubd_close_dev(ubd_dev);
 	mutex_unlock(&ubd_mutex);
->>>>>>> 45f53cc9
 	return 0;
 }
 
