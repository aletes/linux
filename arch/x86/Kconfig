--- conflicted
+++ resolved
@@ -93,11 +93,8 @@
 	select GENERIC_CLOCKEVENTS_BROADCAST if X86_64 || (X86_32 && X86_LOCAL_APIC)
 	select GENERIC_TIME_VSYSCALL if X86_64
 	select KTIME_SCALAR if X86_32
-<<<<<<< HEAD
-=======
 	select GENERIC_STRNCPY_FROM_USER
 	select GENERIC_STRNLEN_USER
->>>>>>> f8f5701b
 
 config INSTRUCTION_DECODER
 	def_bool (KPROBES || PERF_EVENTS || UPROBES)
