/*
 * Copyright (C) 1994 Linus Torvalds
 *
 * Pentium III FXSR, SSE support
 * General FPU state handling cleanups
 *	Gareth Hughes <gareth@valinux.com>, May 2000
 * x86-64 work by Andi Kleen 2002
 */

#ifndef _ASM_X86_I387_H
#define _ASM_X86_I387_H

#ifndef __ASSEMBLY__

#include <linux/sched.h>
#include <linux/kernel_stat.h>
#include <linux/regset.h>
#include <linux/hardirq.h>
#include <linux/slab.h>
#include <asm/asm.h>
#include <asm/cpufeature.h>
#include <asm/processor.h>
#include <asm/sigcontext.h>
#include <asm/user.h>
#include <asm/uaccess.h>
#include <asm/xsave.h>

extern unsigned int sig_xstate_size;
extern void fpu_init(void);
extern void mxcsr_feature_mask_init(void);
extern int init_fpu(struct task_struct *child);
extern asmlinkage void math_state_restore(void);
extern void __math_state_restore(void);
extern int dump_fpu(struct pt_regs *, struct user_i387_struct *);

extern user_regset_active_fn fpregs_active, xfpregs_active;
extern user_regset_get_fn fpregs_get, xfpregs_get, fpregs_soft_get,
				xstateregs_get;
extern user_regset_set_fn fpregs_set, xfpregs_set, fpregs_soft_set,
				 xstateregs_set;

/*
 * xstateregs_active == fpregs_active. Please refer to the comment
 * at the definition of fpregs_active.
 */
#define xstateregs_active	fpregs_active

extern struct _fpx_sw_bytes fx_sw_reserved;
#ifdef CONFIG_IA32_EMULATION
extern unsigned int sig_xstate_ia32_size;
extern struct _fpx_sw_bytes fx_sw_reserved_ia32;
struct _fpstate_ia32;
struct _xstate_ia32;
extern int save_i387_xstate_ia32(void __user *buf);
extern int restore_i387_xstate_ia32(void __user *buf);
#endif

#ifdef CONFIG_MATH_EMULATION
extern void finit_soft_fpu(struct i387_soft_struct *soft);
#else
static inline void finit_soft_fpu(struct i387_soft_struct *soft) {}
#endif

#define X87_FSW_ES (1 << 7)	/* Exception Summary */

static __always_inline __pure bool use_xsaveopt(void)
{
	return static_cpu_has(X86_FEATURE_XSAVEOPT);
}

static __always_inline __pure bool use_xsave(void)
{
	return static_cpu_has(X86_FEATURE_XSAVE);
}

<<<<<<< HEAD
extern void __sanitize_i387_state(struct task_struct *);

static inline void sanitize_i387_state(struct task_struct *tsk)
{
	if (!use_xsaveopt())
		return;
	__sanitize_i387_state(tsk);
}

#ifdef CONFIG_X86_64
=======
static __always_inline __pure bool use_fxsr(void)
{
        return static_cpu_has(X86_FEATURE_FXSR);
}

extern void __sanitize_i387_state(struct task_struct *);
>>>>>>> 45f53cc9

static inline void sanitize_i387_state(struct task_struct *tsk)
{
	if (!use_xsaveopt())
		return;
	__sanitize_i387_state(tsk);
}

#ifdef CONFIG_X86_64
static inline int fxrstor_checking(struct i387_fxsave_struct *fx)
{
	int err;

	/* See comment in fxsave() below. */
	asm volatile("1:  rex64/fxrstor (%[fx])\n\t"
		     "2:\n"
		     ".section .fixup,\"ax\"\n"
		     "3:  movl $-1,%[err]\n"
		     "    jmp  2b\n"
		     ".previous\n"
		     _ASM_EXTABLE(1b, 3b)
		     : [err] "=r" (err)
		     : [fx] "R" (fx), "m" (*fx), "0" (0));
	return err;
}

static inline int fxsave_user(struct i387_fxsave_struct __user *fx)
{
	int err;

	/*
	 * Clear the bytes not touched by the fxsave and reserved
	 * for the SW usage.
	 */
	err = __clear_user(&fx->sw_reserved,
			   sizeof(struct _fpx_sw_bytes));
	if (unlikely(err))
		return -EFAULT;

<<<<<<< HEAD
	/*
	 * Clear the bytes not touched by the fxsave and reserved
	 * for the SW usage.
	 */
	err = __clear_user(&fx->sw_reserved,
			   sizeof(struct _fpx_sw_bytes));
	if (unlikely(err))
		return -EFAULT;

=======
	/* See comment in fxsave() below. */
>>>>>>> 45f53cc9
	asm volatile("1:  rex64/fxsave (%[fx])\n\t"
		     "2:\n"
		     ".section .fixup,\"ax\"\n"
		     "3:  movl $-1,%[err]\n"
		     "    jmp  2b\n"
		     ".previous\n"
		     _ASM_EXTABLE(1b, 3b)
		     : [err] "=r" (err), "=m" (*fx)
		     : [fx] "R" (fx), "0" (0));
	if (unlikely(err) &&
	    __clear_user(fx, sizeof(struct i387_fxsave_struct)))
		err = -EFAULT;
	/* No need to clear here because the caller clears USED_MATH */
	return err;
}

static inline void fpu_fxsave(struct fpu *fpu)
{
	/* Using "rex64; fxsave %0" is broken because, if the memory operand
	   uses any extended registers for addressing, a second REX prefix
	   will be generated (to the assembler, rex64 followed by semicolon
	   is a separate instruction), and hence the 64-bitness is lost. */

#ifdef CONFIG_AS_FXSAVEQ
	/* Using "fxsaveq %0" would be the ideal choice, but is only supported
	   starting with gas 2.16. */
	__asm__ __volatile__("fxsaveq %0"
			     : "=m" (fpu->state->fxsave));
#else
	/* Using, as a workaround, the properly prefixed form below isn't
	   accepted by any binutils version so far released, complaining that
	   the same type of prefix is used twice if an extended register is
	   needed for addressing (fix submitted to mainline 2005-11-21).
	asm volatile("rex64/fxsave %0"
		     : "=m" (fpu->state->fxsave));
	   This, however, we can work around by forcing the compiler to select
	   an addressing mode that doesn't require extended registers. */
	asm volatile("rex64/fxsave (%[fx])"
		     : "=m" (fpu->state->fxsave)
		     : [fx] "R" (&fpu->state->fxsave));
#endif
}

#else  /* CONFIG_X86_32 */

/* perform fxrstor iff the processor has extended states, otherwise frstor */
static inline int fxrstor_checking(struct i387_fxsave_struct *fx)
{
	/*
	 * The "nop" is needed to make the instructions the same
	 * length.
	 */
	alternative_input(
		"nop ; frstor %1",
		"fxrstor %1",
		X86_FEATURE_FXSR,
		"m" (*fx));

	return 0;
}

static inline void fpu_fxsave(struct fpu *fpu)
{
	asm volatile("fxsave %[fx]"
		     : [fx] "=m" (fpu->state->fxsave));
}

#endif	/* CONFIG_X86_64 */

/* We need a safe address that is cheap to find and that is already
   in L1 during context switch. The best choices are unfortunately
   different for UP and SMP */
#ifdef CONFIG_SMP
#define safe_address (__per_cpu_offset[0])
#else
#define safe_address (kstat_cpu(0).cpustat.user)
#endif

/*
 * These must be called with preempt disabled
 */
static inline void fpu_save_init(struct fpu *fpu)
{
	if (use_xsave()) {
		fpu_xsave(fpu);

		/*
		 * xsave header may indicate the init state of the FP.
		 */
		if (!(fpu->state->xsave.xsave_hdr.xstate_bv & XSTATE_FP))
			return;
	} else if (use_fxsr()) {
		fpu_fxsave(fpu);
	} else {
		asm volatile("fsave %[fx]; fwait"
			     : [fx] "=m" (fpu->state->fsave));
		return;
	}

	if (unlikely(fpu->state->fxsave.swd & X87_FSW_ES))
		asm volatile("fnclex");

	/* AMD K7/K8 CPUs don't save/restore FDP/FIP/FOP unless an exception
	   is pending.  Clear the x87 state here by setting it to fixed
	   values. safe_address is a random variable that should be in L1 */
	alternative_input(
		ASM_NOP8 ASM_NOP2,
		"emms\n\t"	  	/* clear stack tags */
		"fildl %P[addr]",	/* set F?P to defined value */
		X86_FEATURE_FXSAVE_LEAK,
		[addr] "m" (safe_address));
}

static inline void __save_init_fpu(struct task_struct *tsk)
{
	fpu_save_init(&tsk->thread.fpu);
	task_thread_info(tsk)->status &= ~TS_USEDFPU;
}

static inline int fpu_fxrstor_checking(struct fpu *fpu)
{
	return fxrstor_checking(&fpu->state->fxsave);
}

static inline int fpu_restore_checking(struct fpu *fpu)
{
	if (use_xsave())
		return fpu_xrstor_checking(fpu);
	else
		return fpu_fxrstor_checking(fpu);
}

static inline int restore_fpu_checking(struct task_struct *tsk)
{
	return fpu_restore_checking(&tsk->thread.fpu);
}

/*
 * Signal frame handlers...
 */
extern int save_i387_xstate(void __user *buf);
extern int restore_i387_xstate(void __user *buf);

static inline void __unlazy_fpu(struct task_struct *tsk)
{
	if (task_thread_info(tsk)->status & TS_USEDFPU) {
		__save_init_fpu(tsk);
		stts();
	} else
		tsk->fpu_counter = 0;
}

static inline void __clear_fpu(struct task_struct *tsk)
{
	if (task_thread_info(tsk)->status & TS_USEDFPU) {
		/* Ignore delayed exceptions from user space */
		asm volatile("1: fwait\n"
			     "2:\n"
			     _ASM_EXTABLE(1b, 2b));
		task_thread_info(tsk)->status &= ~TS_USEDFPU;
		stts();
	}
}

static inline void kernel_fpu_begin(void)
{
	struct thread_info *me = current_thread_info();
	preempt_disable();
	if (me->status & TS_USEDFPU)
		__save_init_fpu(me->task);
	else
		clts();
}

static inline void kernel_fpu_end(void)
{
	stts();
	preempt_enable();
}

static inline bool irq_fpu_usable(void)
{
	struct pt_regs *regs;

	return !in_interrupt() || !(regs = get_irq_regs()) || \
		user_mode(regs) || (read_cr0() & X86_CR0_TS);
}

/*
 * Some instructions like VIA's padlock instructions generate a spurious
 * DNA fault but don't modify SSE registers. And these instructions
 * get used from interrupt context as well. To prevent these kernel instructions
 * in interrupt context interacting wrongly with other user/kernel fpu usage, we
 * should use them only in the context of irq_ts_save/restore()
 */
static inline int irq_ts_save(void)
{
	/*
	 * If in process context and not atomic, we can take a spurious DNA fault.
	 * Otherwise, doing clts() in process context requires disabling preemption
	 * or some heavy lifting like kernel_fpu_begin()
	 */
	if (!in_atomic())
		return 0;

	if (read_cr0() & X86_CR0_TS) {
		clts();
		return 1;
	}

	return 0;
}

static inline void irq_ts_restore(int TS_state)
{
	if (TS_state)
		stts();
}

/*
 * These disable preemption on their own and are safe
 */
static inline void save_init_fpu(struct task_struct *tsk)
{
	preempt_disable();
	__save_init_fpu(tsk);
	stts();
	preempt_enable();
}

static inline void unlazy_fpu(struct task_struct *tsk)
{
	preempt_disable();
	__unlazy_fpu(tsk);
	preempt_enable();
}

static inline void clear_fpu(struct task_struct *tsk)
{
	preempt_disable();
	__clear_fpu(tsk);
	preempt_enable();
}

/*
 * i387 state interaction
 */
static inline unsigned short get_fpu_cwd(struct task_struct *tsk)
{
	if (cpu_has_fxsr) {
		return tsk->thread.fpu.state->fxsave.cwd;
	} else {
		return (unsigned short)tsk->thread.fpu.state->fsave.cwd;
	}
}

static inline unsigned short get_fpu_swd(struct task_struct *tsk)
{
	if (cpu_has_fxsr) {
		return tsk->thread.fpu.state->fxsave.swd;
	} else {
		return (unsigned short)tsk->thread.fpu.state->fsave.swd;
	}
}

static inline unsigned short get_fpu_mxcsr(struct task_struct *tsk)
{
	if (cpu_has_xmm) {
		return tsk->thread.fpu.state->fxsave.mxcsr;
	} else {
		return MXCSR_DEFAULT;
	}
}

static bool fpu_allocated(struct fpu *fpu)
{
	return fpu->state != NULL;
}

static inline int fpu_alloc(struct fpu *fpu)
{
	if (fpu_allocated(fpu))
		return 0;
	fpu->state = kmem_cache_alloc(task_xstate_cachep, GFP_KERNEL);
	if (!fpu->state)
		return -ENOMEM;
	WARN_ON((unsigned long)fpu->state & 15);
	return 0;
}

static inline void fpu_free(struct fpu *fpu)
{
	if (fpu->state) {
		kmem_cache_free(task_xstate_cachep, fpu->state);
		fpu->state = NULL;
	}
}

static inline void fpu_copy(struct fpu *dst, struct fpu *src)
{
	memcpy(dst->state, src->state, xstate_size);
}

extern void fpu_finit(struct fpu *fpu);
<<<<<<< HEAD

#endif /* __ASSEMBLY__ */
=======
>>>>>>> 45f53cc9

#endif /* __ASSEMBLY__ */

#endif /* _ASM_X86_I387_H */<|MERGE_RESOLUTION|>--- conflicted
+++ resolved
@@ -73,25 +73,12 @@
 	return static_cpu_has(X86_FEATURE_XSAVE);
 }
 
-<<<<<<< HEAD
+static __always_inline __pure bool use_fxsr(void)
+{
+        return static_cpu_has(X86_FEATURE_FXSR);
+}
+
 extern void __sanitize_i387_state(struct task_struct *);
-
-static inline void sanitize_i387_state(struct task_struct *tsk)
-{
-	if (!use_xsaveopt())
-		return;
-	__sanitize_i387_state(tsk);
-}
-
-#ifdef CONFIG_X86_64
-=======
-static __always_inline __pure bool use_fxsr(void)
-{
-        return static_cpu_has(X86_FEATURE_FXSR);
-}
-
-extern void __sanitize_i387_state(struct task_struct *);
->>>>>>> 45f53cc9
 
 static inline void sanitize_i387_state(struct task_struct *tsk)
 {
@@ -131,19 +118,7 @@
 	if (unlikely(err))
 		return -EFAULT;
 
-<<<<<<< HEAD
-	/*
-	 * Clear the bytes not touched by the fxsave and reserved
-	 * for the SW usage.
-	 */
-	err = __clear_user(&fx->sw_reserved,
-			   sizeof(struct _fpx_sw_bytes));
-	if (unlikely(err))
-		return -EFAULT;
-
-=======
 	/* See comment in fxsave() below. */
->>>>>>> 45f53cc9
 	asm volatile("1:  rex64/fxsave (%[fx])\n\t"
 		     "2:\n"
 		     ".section .fixup,\"ax\"\n"
@@ -448,12 +423,7 @@
 }
 
 extern void fpu_finit(struct fpu *fpu);
-<<<<<<< HEAD
 
 #endif /* __ASSEMBLY__ */
-=======
->>>>>>> 45f53cc9
-
-#endif /* __ASSEMBLY__ */
 
 #endif /* _ASM_X86_I387_H */