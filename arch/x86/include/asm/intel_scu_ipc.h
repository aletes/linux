#ifndef _ASM_X86_INTEL_SCU_IPC_H_
#define  _ASM_X86_INTEL_SCU_IPC_H_

#include <linux/notifier.h>
<<<<<<< HEAD

#define IPCMSG_VRTC	0xFA	 /* Set vRTC device */
=======
>>>>>>> dcd6c922

#define IPCMSG_WARM_RESET	0xF0
#define IPCMSG_COLD_RESET	0xF1
#define IPCMSG_SOFT_RESET	0xF2
#define IPCMSG_COLD_BOOT	0xF3

#define IPCMSG_VRTC		0xFA	 /* Set vRTC device */
	/* Command id associated with message IPCMSG_VRTC */
	#define IPC_CMD_VRTC_SETTIME      1 /* Set time */
	#define IPC_CMD_VRTC_SETALARM     2 /* Set alarm */

/* Read single register */
int intel_scu_ipc_ioread8(u16 addr, u8 *data);

/* Read two sequential registers */
int intel_scu_ipc_ioread16(u16 addr, u16 *data);

/* Read four sequential registers */
int intel_scu_ipc_ioread32(u16 addr, u32 *data);

/* Read a vector */
int intel_scu_ipc_readv(u16 *addr, u8 *data, int len);

/* Write single register */
int intel_scu_ipc_iowrite8(u16 addr, u8 data);

/* Write two sequential registers */
int intel_scu_ipc_iowrite16(u16 addr, u16 data);

/* Write four sequential registers */
int intel_scu_ipc_iowrite32(u16 addr, u32 data);

/* Write a vector */
int intel_scu_ipc_writev(u16 *addr, u8 *data, int len);

/* Update single register based on the mask */
int intel_scu_ipc_update_register(u16 addr, u8 data, u8 mask);

/* Issue commands to the SCU with or without data */
int intel_scu_ipc_simple_command(int cmd, int sub);
int intel_scu_ipc_command(int cmd, int sub, u32 *in, int inlen,
							u32 *out, int outlen);
/* I2C control api */
int intel_scu_ipc_i2c_cntrl(u32 addr, u32 *data);

/* Update FW version */
int intel_scu_ipc_fw_update(u8 *buffer, u32 length);

extern struct blocking_notifier_head intel_scu_notifier;

static inline void intel_scu_notifier_add(struct notifier_block *nb)
{
	blocking_notifier_chain_register(&intel_scu_notifier, nb);
}

static inline void intel_scu_notifier_remove(struct notifier_block *nb)
{
	blocking_notifier_chain_unregister(&intel_scu_notifier, nb);
}

static inline int intel_scu_notifier_post(unsigned long v, void *p)
{
	return blocking_notifier_call_chain(&intel_scu_notifier, v, p);
}

#define		SCU_AVAILABLE		1
#define		SCU_DOWN		2

#endif<|MERGE_RESOLUTION|>--- conflicted
+++ resolved
@@ -2,11 +2,6 @@
 #define  _ASM_X86_INTEL_SCU_IPC_H_
 
 #include <linux/notifier.h>
-<<<<<<< HEAD
-
-#define IPCMSG_VRTC	0xFA	 /* Set vRTC device */
-=======
->>>>>>> dcd6c922
 
 #define IPCMSG_WARM_RESET	0xF0
 #define IPCMSG_COLD_RESET	0xF1
