/*
 * Access to user system call parameters and results
 *
 * Copyright (C) 2008-2009 Red Hat, Inc.  All rights reserved.
 *
 * This copyrighted material is made available to anyone wishing to use,
 * modify, copy, or redistribute it subject to the terms and conditions
 * of the GNU General Public License v.2.
 *
 * See asm-generic/syscall.h for descriptions of what we must do here.
 */

#ifndef _ASM_X86_SYSCALL_H
#define _ASM_X86_SYSCALL_H

#include <linux/sched.h>
#include <linux/err.h>
#include <asm/asm-offsets.h>	/* For NR_syscalls */
<<<<<<< HEAD
=======
#include <asm/unistd.h>
>>>>>>> e816b57a

extern const unsigned long sys_call_table[];

/*
 * Only the low 32 bits of orig_ax are meaningful, so we return int.
 * This importantly ignores the high bits on 64-bit, so comparisons
 * sign-extend the low 32 bits.
 */
static inline int syscall_get_nr(struct task_struct *task, struct pt_regs *regs)
{
	return regs->orig_ax & __SYSCALL_MASK;
}

static inline void syscall_rollback(struct task_struct *task,
				    struct pt_regs *regs)
{
	regs->ax = regs->orig_ax & __SYSCALL_MASK;
}

static inline long syscall_get_error(struct task_struct *task,
				     struct pt_regs *regs)
{
	unsigned long error = regs->ax;
#ifdef CONFIG_IA32_EMULATION
	/*
	 * TS_COMPAT is set for 32-bit syscall entries and then
	 * remains set until we return to user mode.
	 */
	if (task_thread_info(task)->status & TS_COMPAT)
		/*
		 * Sign-extend the value so (int)-EFOO becomes (long)-EFOO
		 * and will match correctly in comparisons.
		 */
		error = (long) (int) error;
#endif
	return IS_ERR_VALUE(error) ? error : 0;
}

static inline long syscall_get_return_value(struct task_struct *task,
					    struct pt_regs *regs)
{
	return regs->ax;
}

static inline void syscall_set_return_value(struct task_struct *task,
					    struct pt_regs *regs,
					    int error, long val)
{
	regs->ax = (long) error ?: val;
}

#ifdef CONFIG_X86_32

static inline void syscall_get_arguments(struct task_struct *task,
					 struct pt_regs *regs,
					 unsigned int i, unsigned int n,
					 unsigned long *args)
{
	BUG_ON(i + n > 6);
	memcpy(args, &regs->bx + i, n * sizeof(args[0]));
}

static inline void syscall_set_arguments(struct task_struct *task,
					 struct pt_regs *regs,
					 unsigned int i, unsigned int n,
					 const unsigned long *args)
{
	BUG_ON(i + n > 6);
	memcpy(&regs->bx + i, args, n * sizeof(args[0]));
}

#else	 /* CONFIG_X86_64 */

static inline void syscall_get_arguments(struct task_struct *task,
					 struct pt_regs *regs,
					 unsigned int i, unsigned int n,
					 unsigned long *args)
{
# ifdef CONFIG_IA32_EMULATION
	if (task_thread_info(task)->status & TS_COMPAT)
		switch (i) {
		case 0:
			if (!n--) break;
			*args++ = regs->bx;
		case 1:
			if (!n--) break;
			*args++ = regs->cx;
		case 2:
			if (!n--) break;
			*args++ = regs->dx;
		case 3:
			if (!n--) break;
			*args++ = regs->si;
		case 4:
			if (!n--) break;
			*args++ = regs->di;
		case 5:
			if (!n--) break;
			*args++ = regs->bp;
		case 6:
			if (!n--) break;
		default:
			BUG();
			break;
		}
	else
# endif
		switch (i) {
		case 0:
			if (!n--) break;
			*args++ = regs->di;
		case 1:
			if (!n--) break;
			*args++ = regs->si;
		case 2:
			if (!n--) break;
			*args++ = regs->dx;
		case 3:
			if (!n--) break;
			*args++ = regs->r10;
		case 4:
			if (!n--) break;
			*args++ = regs->r8;
		case 5:
			if (!n--) break;
			*args++ = regs->r9;
		case 6:
			if (!n--) break;
		default:
			BUG();
			break;
		}
}

static inline void syscall_set_arguments(struct task_struct *task,
					 struct pt_regs *regs,
					 unsigned int i, unsigned int n,
					 const unsigned long *args)
{
# ifdef CONFIG_IA32_EMULATION
	if (task_thread_info(task)->status & TS_COMPAT)
		switch (i) {
		case 0:
			if (!n--) break;
			regs->bx = *args++;
		case 1:
			if (!n--) break;
			regs->cx = *args++;
		case 2:
			if (!n--) break;
			regs->dx = *args++;
		case 3:
			if (!n--) break;
			regs->si = *args++;
		case 4:
			if (!n--) break;
			regs->di = *args++;
		case 5:
			if (!n--) break;
			regs->bp = *args++;
		case 6:
			if (!n--) break;
		default:
			BUG();
			break;
		}
	else
# endif
		switch (i) {
		case 0:
			if (!n--) break;
			regs->di = *args++;
		case 1:
			if (!n--) break;
			regs->si = *args++;
		case 2:
			if (!n--) break;
			regs->dx = *args++;
		case 3:
			if (!n--) break;
			regs->r10 = *args++;
		case 4:
			if (!n--) break;
			regs->r8 = *args++;
		case 5:
			if (!n--) break;
			regs->r9 = *args++;
		case 6:
			if (!n--) break;
		default:
			BUG();
			break;
		}
}

#endif	/* CONFIG_X86_32 */

#endif	/* _ASM_X86_SYSCALL_H */<|MERGE_RESOLUTION|>--- conflicted
+++ resolved
@@ -16,10 +16,7 @@
 #include <linux/sched.h>
 #include <linux/err.h>
 #include <asm/asm-offsets.h>	/* For NR_syscalls */
-<<<<<<< HEAD
-=======
 #include <asm/unistd.h>
->>>>>>> e816b57a
 
 extern const unsigned long sys_call_table[];
 
