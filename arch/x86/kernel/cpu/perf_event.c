--- conflicted
+++ resolved
@@ -484,8 +484,6 @@
 	return event->pmu == &pmu;
 }
 
-<<<<<<< HEAD
-=======
 /*
  * Event scheduler state:
  *
@@ -661,7 +659,6 @@
 	return sched.state.unassigned;
 }
 
->>>>>>> dcd6c922
 int x86_schedule_events(struct cpu_hw_events *cpuc, int n, int *assign)
 {
 	struct event_constraint *c, *constraints[X86_PMC_IDX_MAX];
