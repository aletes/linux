--- conflicted
+++ resolved
@@ -1541,19 +1541,13 @@
 	x86_pmu.pebs_constraints = NULL;
 }
 
-<<<<<<< HEAD
-static void intel_sandybridge_quirks(void)
-=======
 static __init void intel_sandybridge_quirk(void)
->>>>>>> dcd6c922
 {
 	printk(KERN_WARNING "PEBS disabled due to CPU errata.\n");
 	x86_pmu.pebs = 0;
 	x86_pmu.pebs_constraints = NULL;
 }
 
-<<<<<<< HEAD
-=======
 static const struct { int id; char *name; } intel_arch_events_map[] __initconst = {
 	{ PERF_COUNT_HW_CPU_CYCLES, "cpu cycles" },
 	{ PERF_COUNT_HW_INSTRUCTIONS, "instructions" },
@@ -1595,7 +1589,6 @@
 	}
 }
 
->>>>>>> dcd6c922
 __init int intel_pmu_init(void)
 {
 	union cpuid10_edx edx;
@@ -1741,11 +1734,7 @@
 		break;
 
 	case 42: /* SandyBridge */
-<<<<<<< HEAD
-		x86_pmu.quirks = intel_sandybridge_quirks;
-=======
 		x86_add_quirk(intel_sandybridge_quirk);
->>>>>>> dcd6c922
 	case 45: /* SandyBridge, "Romely-EP" */
 		memcpy(hw_cache_event_ids, snb_hw_cache_event_ids,
 		       sizeof(hw_cache_event_ids));
