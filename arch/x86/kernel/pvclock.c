--- conflicted
+++ resolved
@@ -83,14 +83,11 @@
 
 static atomic64_t last_value = ATOMIC64_INIT(0);
 
-<<<<<<< HEAD
-=======
 void pvclock_resume(void)
 {
 	atomic64_set(&last_value, 0);
 }
 
->>>>>>> 3cbea436
 cycle_t pvclock_clocksource_read(struct pvclock_vcpu_time_info *src)
 {
 	struct pvclock_shadow_time shadow;
