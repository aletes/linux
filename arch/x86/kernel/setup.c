/*
 *  Copyright (C) 1995  Linus Torvalds
 *
 *  Support of BIGMEM added by Gerhard Wichert, Siemens AG, July 1999
 *
 *  Memory region support
 *	David Parsons <orc@pell.chi.il.us>, July-August 1999
 *
 *  Added E820 sanitization routine (removes overlapping memory regions);
 *  Brian Moyle <bmoyle@mvista.com>, February 2001
 *
 * Moved CPU detection code to cpu/${cpu}.c
 *    Patrick Mochel <mochel@osdl.org>, March 2002
 *
 *  Provisions for empty E820 memory regions (reported by certain BIOSes).
 *  Alex Achenbach <xela@slit.de>, December 2002.
 *
 */

/*
 * This file handles the architecture-dependent parts of initialization
 */

#include <linux/sched.h>
#include <linux/mm.h>
#include <linux/mmzone.h>
#include <linux/screen_info.h>
#include <linux/ioport.h>
#include <linux/acpi.h>
#include <linux/sfi.h>
#include <linux/apm_bios.h>
#include <linux/initrd.h>
#include <linux/bootmem.h>
#include <linux/memblock.h>
#include <linux/seq_file.h>
#include <linux/console.h>
#include <linux/mca.h>
#include <linux/root_dev.h>
#include <linux/highmem.h>
#include <linux/module.h>
#include <linux/efi.h>
#include <linux/init.h>
#include <linux/edd.h>
#include <linux/iscsi_ibft.h>
#include <linux/nodemask.h>
#include <linux/kexec.h>
#include <linux/dmi.h>
#include <linux/pfn.h>
#include <linux/pci.h>
#include <asm/pci-direct.h>
#include <linux/init_ohci1394_dma.h>
#include <linux/kvm_para.h>

#include <linux/errno.h>
#include <linux/kernel.h>
#include <linux/stddef.h>
#include <linux/unistd.h>
#include <linux/ptrace.h>
#include <linux/user.h>
#include <linux/delay.h>

#include <linux/kallsyms.h>
#include <linux/cpufreq.h>
#include <linux/dma-mapping.h>
#include <linux/ctype.h>
#include <linux/uaccess.h>

#include <linux/percpu.h>
#include <linux/crash_dump.h>
#include <linux/tboot.h>

#include <video/edid.h>

#include <asm/mtrr.h>
#include <asm/apic.h>
#include <asm/trampoline.h>
#include <asm/e820.h>
#include <asm/mpspec.h>
#include <asm/setup.h>
#include <asm/efi.h>
#include <asm/timer.h>
#include <asm/i8259.h>
#include <asm/sections.h>
#include <asm/dmi.h>
#include <asm/io_apic.h>
#include <asm/ist.h>
#include <asm/setup_arch.h>
#include <asm/bios_ebda.h>
#include <asm/cacheflush.h>
#include <asm/processor.h>
#include <asm/bugs.h>

#include <asm/system.h>
#include <asm/vsyscall.h>
#include <asm/cpu.h>
#include <asm/desc.h>
#include <asm/dma.h>
#include <asm/iommu.h>
#include <asm/gart.h>
#include <asm/mmu_context.h>
#include <asm/proto.h>

#include <asm/paravirt.h>
#include <asm/hypervisor.h>
#include <asm/olpc_ofw.h>

#include <asm/percpu.h>
#include <asm/topology.h>
#include <asm/apicdef.h>
#include <asm/amd_nb.h>
#ifdef CONFIG_X86_64
#include <asm/numa_64.h>
#endif
#include <asm/mce.h>
#include <asm/alternative.h>

/*
 * end_pfn only includes RAM, while max_pfn_mapped includes all e820 entries.
 * The direct mapping extends to max_pfn_mapped, so that we can directly access
 * apertures, ACPI and other tables without having to play with fixmaps.
 */
unsigned long max_low_pfn_mapped;
unsigned long max_pfn_mapped;

#ifdef CONFIG_DMI
RESERVE_BRK(dmi_alloc, 65536);
#endif


static __initdata unsigned long _brk_start = (unsigned long)__brk_base;
unsigned long _brk_end = (unsigned long)__brk_base;

#ifdef CONFIG_X86_64
int default_cpu_present_to_apicid(int mps_cpu)
{
	return __default_cpu_present_to_apicid(mps_cpu);
}

int default_check_phys_apicid_present(int phys_apicid)
{
	return __default_check_phys_apicid_present(phys_apicid);
}
#endif

#ifndef CONFIG_DEBUG_BOOT_PARAMS
struct boot_params __initdata boot_params;
#else
struct boot_params boot_params;
#endif

/*
 * Machine setup..
 */
static struct resource data_resource = {
	.name	= "Kernel data",
	.start	= 0,
	.end	= 0,
	.flags	= IORESOURCE_BUSY | IORESOURCE_MEM
};

static struct resource code_resource = {
	.name	= "Kernel code",
	.start	= 0,
	.end	= 0,
	.flags	= IORESOURCE_BUSY | IORESOURCE_MEM
};

static struct resource bss_resource = {
	.name	= "Kernel bss",
	.start	= 0,
	.end	= 0,
	.flags	= IORESOURCE_BUSY | IORESOURCE_MEM
};


#ifdef CONFIG_X86_32
/* cpu data as detected by the assembly code in head.S */
struct cpuinfo_x86 new_cpu_data __cpuinitdata = {0, 0, 0, 0, -1, 1, 0, 0, -1};
/* common cpu data for all cpus */
struct cpuinfo_x86 boot_cpu_data __read_mostly = {0, 0, 0, 0, -1, 1, 0, 0, -1};
EXPORT_SYMBOL(boot_cpu_data);
static void set_mca_bus(int x)
{
#ifdef CONFIG_MCA
	MCA_bus = x;
#endif
}

unsigned int def_to_bigsmp;

/* for MCA, but anyone else can use it if they want */
unsigned int machine_id;
unsigned int machine_submodel_id;
unsigned int BIOS_revision;

struct apm_info apm_info;
EXPORT_SYMBOL(apm_info);

#if defined(CONFIG_X86_SPEEDSTEP_SMI) || \
	defined(CONFIG_X86_SPEEDSTEP_SMI_MODULE)
struct ist_info ist_info;
EXPORT_SYMBOL(ist_info);
#else
struct ist_info ist_info;
#endif

#else
struct cpuinfo_x86 boot_cpu_data __read_mostly = {
	.x86_phys_bits = MAX_PHYSMEM_BITS,
};
EXPORT_SYMBOL(boot_cpu_data);
#endif


#if !defined(CONFIG_X86_PAE) || defined(CONFIG_X86_64)
unsigned long mmu_cr4_features;
#else
unsigned long mmu_cr4_features = X86_CR4_PAE;
#endif

/* Boot loader ID and version as integers, for the benefit of proc_dointvec */
int bootloader_type, bootloader_version;

/*
 * Setup options
 */
struct screen_info screen_info;
EXPORT_SYMBOL(screen_info);
struct edid_info edid_info;
EXPORT_SYMBOL_GPL(edid_info);

extern int root_mountflags;

unsigned long saved_video_mode;

#define RAMDISK_IMAGE_START_MASK	0x07FF
#define RAMDISK_PROMPT_FLAG		0x8000
#define RAMDISK_LOAD_FLAG		0x4000

static char __initdata command_line[COMMAND_LINE_SIZE];
#ifdef CONFIG_CMDLINE_BOOL
static char __initdata builtin_cmdline[COMMAND_LINE_SIZE] = CONFIG_CMDLINE;
#endif

#if defined(CONFIG_EDD) || defined(CONFIG_EDD_MODULE)
struct edd edd;
#ifdef CONFIG_EDD_MODULE
EXPORT_SYMBOL(edd);
#endif
/**
 * copy_edd() - Copy the BIOS EDD information
 *              from boot_params into a safe place.
 *
 */
static inline void __init copy_edd(void)
{
     memcpy(edd.mbr_signature, boot_params.edd_mbr_sig_buffer,
	    sizeof(edd.mbr_signature));
     memcpy(edd.edd_info, boot_params.eddbuf, sizeof(edd.edd_info));
     edd.mbr_signature_nr = boot_params.edd_mbr_sig_buf_entries;
     edd.edd_info_nr = boot_params.eddbuf_entries;
}
#else
static inline void __init copy_edd(void)
{
}
#endif

void * __init extend_brk(size_t size, size_t align)
{
	size_t mask = align - 1;
	void *ret;

	BUG_ON(_brk_start == 0);
	BUG_ON(align & mask);

	_brk_end = (_brk_end + mask) & ~mask;
	BUG_ON((char *)(_brk_end + size) > __brk_limit);

	ret = (void *)_brk_end;
	_brk_end += size;

	memset(ret, 0, size);

	return ret;
}

#ifdef CONFIG_X86_64
static void __init init_gbpages(void)
{
	if (direct_gbpages && cpu_has_gbpages)
		printk(KERN_INFO "Using GB pages for direct mapping\n");
	else
		direct_gbpages = 0;
}
#else
static inline void init_gbpages(void)
{
}
#endif

static void __init reserve_brk(void)
{
	if (_brk_end > _brk_start)
		memblock_x86_reserve_range(__pa(_brk_start), __pa(_brk_end), "BRK");

	/* Mark brk area as locked down and no longer taking any
	   new allocations */
	_brk_start = 0;
}

#ifdef CONFIG_BLK_DEV_INITRD

#define MAX_MAP_CHUNK	(NR_FIX_BTMAPS << PAGE_SHIFT)
static void __init relocate_initrd(void)
{
	/* Assume only end is not page aligned */
	u64 ramdisk_image = boot_params.hdr.ramdisk_image;
	u64 ramdisk_size  = boot_params.hdr.ramdisk_size;
	u64 area_size     = PAGE_ALIGN(ramdisk_size);
	u64 end_of_lowmem = max_low_pfn_mapped << PAGE_SHIFT;
	u64 ramdisk_here;
	unsigned long slop, clen, mapaddr;
	char *p, *q;

	/* We need to move the initrd down into lowmem */
	ramdisk_here = memblock_find_in_range(0, end_of_lowmem, area_size,
					 PAGE_SIZE);

	if (ramdisk_here == MEMBLOCK_ERROR)
		panic("Cannot find place for new RAMDISK of size %lld\n",
			 ramdisk_size);

	/* Note: this includes all the lowmem currently occupied by
	   the initrd, we rely on that fact to keep the data intact. */
	memblock_x86_reserve_range(ramdisk_here, ramdisk_here + area_size, "NEW RAMDISK");
	initrd_start = ramdisk_here + PAGE_OFFSET;
	initrd_end   = initrd_start + ramdisk_size;
	printk(KERN_INFO "Allocated new RAMDISK: %08llx - %08llx\n",
			 ramdisk_here, ramdisk_here + ramdisk_size);

	q = (char *)initrd_start;

	/* Copy any lowmem portion of the initrd */
	if (ramdisk_image < end_of_lowmem) {
		clen = end_of_lowmem - ramdisk_image;
		p = (char *)__va(ramdisk_image);
		memcpy(q, p, clen);
		q += clen;
		ramdisk_image += clen;
		ramdisk_size  -= clen;
	}

	/* Copy the highmem portion of the initrd */
	while (ramdisk_size) {
		slop = ramdisk_image & ~PAGE_MASK;
		clen = ramdisk_size;
		if (clen > MAX_MAP_CHUNK-slop)
			clen = MAX_MAP_CHUNK-slop;
		mapaddr = ramdisk_image & PAGE_MASK;
		p = early_memremap(mapaddr, clen+slop);
		memcpy(q, p+slop, clen);
		early_iounmap(p, clen+slop);
		q += clen;
		ramdisk_image += clen;
		ramdisk_size  -= clen;
	}
	/* high pages is not converted by early_res_to_bootmem */
	ramdisk_image = boot_params.hdr.ramdisk_image;
	ramdisk_size  = boot_params.hdr.ramdisk_size;
	printk(KERN_INFO "Move RAMDISK from %016llx - %016llx to"
		" %08llx - %08llx\n",
		ramdisk_image, ramdisk_image + ramdisk_size - 1,
		ramdisk_here, ramdisk_here + ramdisk_size - 1);
}

static void __init reserve_initrd(void)
{
	/* Assume only end is not page aligned */
	u64 ramdisk_image = boot_params.hdr.ramdisk_image;
	u64 ramdisk_size  = boot_params.hdr.ramdisk_size;
	u64 ramdisk_end   = PAGE_ALIGN(ramdisk_image + ramdisk_size);
	u64 end_of_lowmem = max_low_pfn_mapped << PAGE_SHIFT;

	if (!boot_params.hdr.type_of_loader ||
	    !ramdisk_image || !ramdisk_size)
		return;		/* No initrd provided by bootloader */

	initrd_start = 0;

	if (ramdisk_size >= (end_of_lowmem>>1)) {
		memblock_x86_free_range(ramdisk_image, ramdisk_end);
		printk(KERN_ERR "initrd too large to handle, "
		       "disabling initrd\n");
		return;
	}

	printk(KERN_INFO "RAMDISK: %08llx - %08llx\n", ramdisk_image,
			ramdisk_end);


	if (ramdisk_end <= end_of_lowmem) {
		/* All in lowmem, easy case */
		/*
		 * don't need to reserve again, already reserved early
		 * in i386_start_kernel
		 */
		initrd_start = ramdisk_image + PAGE_OFFSET;
		initrd_end = initrd_start + ramdisk_size;
		return;
	}

	relocate_initrd();

	memblock_x86_free_range(ramdisk_image, ramdisk_end);
}
#else
static void __init reserve_initrd(void)
{
}
#endif /* CONFIG_BLK_DEV_INITRD */

static void __init parse_setup_data(void)
{
	struct setup_data *data;
	u64 pa_data;

	if (boot_params.hdr.version < 0x0209)
		return;
	pa_data = boot_params.hdr.setup_data;
	while (pa_data) {
		data = early_memremap(pa_data, PAGE_SIZE);
		switch (data->type) {
		case SETUP_E820_EXT:
			parse_e820_ext(data, pa_data);
			break;
		default:
			break;
		}
		pa_data = data->next;
		early_iounmap(data, PAGE_SIZE);
	}
}

static void __init e820_reserve_setup_data(void)
{
	struct setup_data *data;
	u64 pa_data;
	int found = 0;

	if (boot_params.hdr.version < 0x0209)
		return;
	pa_data = boot_params.hdr.setup_data;
	while (pa_data) {
		data = early_memremap(pa_data, sizeof(*data));
		e820_update_range(pa_data, sizeof(*data)+data->len,
			 E820_RAM, E820_RESERVED_KERN);
		found = 1;
		pa_data = data->next;
		early_iounmap(data, sizeof(*data));
	}
	if (!found)
		return;

	sanitize_e820_map(e820.map, ARRAY_SIZE(e820.map), &e820.nr_map);
	memcpy(&e820_saved, &e820, sizeof(struct e820map));
	printk(KERN_INFO "extended physical RAM map:\n");
	e820_print_map("reserve setup_data");
}

static void __init memblock_x86_reserve_range_setup_data(void)
{
	struct setup_data *data;
	u64 pa_data;
	char buf[32];

	if (boot_params.hdr.version < 0x0209)
		return;
	pa_data = boot_params.hdr.setup_data;
	while (pa_data) {
		data = early_memremap(pa_data, sizeof(*data));
		sprintf(buf, "setup data %x", data->type);
		memblock_x86_reserve_range(pa_data, pa_data+sizeof(*data)+data->len, buf);
		pa_data = data->next;
		early_iounmap(data, sizeof(*data));
	}
}

/*
 * --------- Crashkernel reservation ------------------------------
 */

#ifdef CONFIG_KEXEC

static inline unsigned long long get_total_mem(void)
{
	unsigned long long total;

	total = max_pfn - min_low_pfn;

	return total << PAGE_SHIFT;
}

<<<<<<< HEAD
#define DEFAULT_BZIMAGE_ADDR_MAX 0x37FFFFFF
=======
/*
 * Keep the crash kernel below this limit.  On 32 bits earlier kernels
 * would limit the kernel to the low 512 MiB due to mapping restrictions.
 * On 64 bits, kexec-tools currently limits us to 896 MiB; increase this
 * limit once kexec-tools are fixed.
 */
#ifdef CONFIG_X86_32
# define CRASH_KERNEL_ADDR_MAX	(512 << 20)
#else
# define CRASH_KERNEL_ADDR_MAX	(896 << 20)
#endif

>>>>>>> 3cbea436
static void __init reserve_crashkernel(void)
{
	unsigned long long total_mem;
	unsigned long long crash_size, crash_base;
	int ret;

	total_mem = get_total_mem();

	ret = parse_crashkernel(boot_command_line, total_mem,
			&crash_size, &crash_base);
	if (ret != 0 || crash_size <= 0)
		return;

	/* 0 means: find the address automatically */
	if (crash_base <= 0) {
		const unsigned long long alignment = 16<<20;	/* 16M */

		/*
<<<<<<< HEAD
		 *  kexec want bzImage is below DEFAULT_BZIMAGE_ADDR_MAX
		 */
		crash_base = memblock_find_in_range(alignment,
			       DEFAULT_BZIMAGE_ADDR_MAX, crash_size, alignment);
=======
		 *  kexec want bzImage is below CRASH_KERNEL_ADDR_MAX
		 */
		crash_base = memblock_find_in_range(alignment,
			       CRASH_KERNEL_ADDR_MAX, crash_size, alignment);
>>>>>>> 3cbea436

		if (crash_base == MEMBLOCK_ERROR) {
			pr_info("crashkernel reservation failed - No suitable area found.\n");
			return;
		}
	} else {
		unsigned long long start;

		start = memblock_find_in_range(crash_base,
				 crash_base + crash_size, crash_size, 1<<20);
		if (start != crash_base) {
			pr_info("crashkernel reservation failed - memory is in use.\n");
			return;
		}
	}
	memblock_x86_reserve_range(crash_base, crash_base + crash_size, "CRASH KERNEL");

	printk(KERN_INFO "Reserving %ldMB of memory at %ldMB "
			"for crashkernel (System RAM: %ldMB)\n",
			(unsigned long)(crash_size >> 20),
			(unsigned long)(crash_base >> 20),
			(unsigned long)(total_mem >> 20));

	crashk_res.start = crash_base;
	crashk_res.end   = crash_base + crash_size - 1;
	insert_resource(&iomem_resource, &crashk_res);
}
#else
static void __init reserve_crashkernel(void)
{
}
#endif

static struct resource standard_io_resources[] = {
	{ .name = "dma1", .start = 0x00, .end = 0x1f,
		.flags = IORESOURCE_BUSY | IORESOURCE_IO },
	{ .name = "pic1", .start = 0x20, .end = 0x21,
		.flags = IORESOURCE_BUSY | IORESOURCE_IO },
	{ .name = "timer0", .start = 0x40, .end = 0x43,
		.flags = IORESOURCE_BUSY | IORESOURCE_IO },
	{ .name = "timer1", .start = 0x50, .end = 0x53,
		.flags = IORESOURCE_BUSY | IORESOURCE_IO },
	{ .name = "keyboard", .start = 0x60, .end = 0x60,
		.flags = IORESOURCE_BUSY | IORESOURCE_IO },
	{ .name = "keyboard", .start = 0x64, .end = 0x64,
		.flags = IORESOURCE_BUSY | IORESOURCE_IO },
	{ .name = "dma page reg", .start = 0x80, .end = 0x8f,
		.flags = IORESOURCE_BUSY | IORESOURCE_IO },
	{ .name = "pic2", .start = 0xa0, .end = 0xa1,
		.flags = IORESOURCE_BUSY | IORESOURCE_IO },
	{ .name = "dma2", .start = 0xc0, .end = 0xdf,
		.flags = IORESOURCE_BUSY | IORESOURCE_IO },
	{ .name = "fpu", .start = 0xf0, .end = 0xff,
		.flags = IORESOURCE_BUSY | IORESOURCE_IO }
};

void __init reserve_standard_io_resources(void)
{
	int i;

	/* request I/O space for devices used on all i[345]86 PCs */
	for (i = 0; i < ARRAY_SIZE(standard_io_resources); i++)
		request_resource(&ioport_resource, &standard_io_resources[i]);

}

/*
 * Note: elfcorehdr_addr is not just limited to vmcore. It is also used by
 * is_kdump_kernel() to determine if we are booting after a panic. Hence
 * ifdef it under CONFIG_CRASH_DUMP and not CONFIG_PROC_VMCORE.
 */

#ifdef CONFIG_CRASH_DUMP
/* elfcorehdr= specifies the location of elf core header
 * stored by the crashed kernel. This option will be passed
 * by kexec loader to the capture kernel.
 */
static int __init setup_elfcorehdr(char *arg)
{
	char *end;
	if (!arg)
		return -EINVAL;
	elfcorehdr_addr = memparse(arg, &end);
	return end > arg ? 0 : -EINVAL;
}
early_param("elfcorehdr", setup_elfcorehdr);
#endif

static __init void reserve_ibft_region(void)
{
	unsigned long addr, size = 0;

	addr = find_ibft_region(&size);

	if (size)
		memblock_x86_reserve_range(addr, addr + size, "* ibft");
}

static unsigned reserve_low = CONFIG_X86_RESERVE_LOW << 10;

static void __init trim_bios_range(void)
{
<<<<<<< HEAD
	/*
	 * A special case is the first 4Kb of memory;
	 * This is a BIOS owned area, not kernel ram, but generally
	 * not listed as such in the E820 table.
	 *
	 * This typically reserves additional memory (64KiB by default)
	 * since some BIOSes are known to corrupt low memory.  See the
	 * Kconfig help text for X86_RESERVE_LOW.
	 */
	e820_update_range(0, ALIGN(reserve_low, PAGE_SIZE),
			  E820_RAM, E820_RESERVED);

	/*
	 * special case: Some BIOSen report the PC BIOS
	 * area (640->1Mb) as ram even though it is not.
	 * take them out.
	 */
=======
	/*
	 * A special case is the first 4Kb of memory;
	 * This is a BIOS owned area, not kernel ram, but generally
	 * not listed as such in the E820 table.
	 *
	 * This typically reserves additional memory (64KiB by default)
	 * since some BIOSes are known to corrupt low memory.  See the
	 * Kconfig help text for X86_RESERVE_LOW.
	 */
	e820_update_range(0, ALIGN(reserve_low, PAGE_SIZE),
			  E820_RAM, E820_RESERVED);

	/*
	 * special case: Some BIOSen report the PC BIOS
	 * area (640->1Mb) as ram even though it is not.
	 * take them out.
	 */
>>>>>>> 3cbea436
	e820_remove_range(BIOS_BEGIN, BIOS_END - BIOS_BEGIN, E820_RAM, 1);
	sanitize_e820_map(e820.map, ARRAY_SIZE(e820.map), &e820.nr_map);
}

static int __init parse_reservelow(char *p)
{
	unsigned long long size;

	if (!p)
		return -EINVAL;

	size = memparse(p, &p);

	if (size < 4096)
		size = 4096;

	if (size > 640*1024)
		size = 640*1024;

	reserve_low = size;

	return 0;
}

early_param("reservelow", parse_reservelow);

static u64 __init get_max_mapped(void)
{
	u64 end = max_pfn_mapped;

	end <<= PAGE_SHIFT;

	return end;
}

/*
 * Determine if we were loaded by an EFI loader.  If so, then we have also been
 * passed the efi memmap, systab, etc., so we should use these data structures
 * for initialization.  Note, the efi init code path is determined by the
 * global efi_enabled. This allows the same kernel image to be used on existing
 * systems (with a traditional BIOS) as well as on EFI systems.
 */
/*
 * setup_arch - architecture-specific boot-time initializations
 *
 * Note: On x86_64, fixmaps are ready for use even before this is called.
 */

void __init setup_arch(char **cmdline_p)
{
	int acpi = 0;
<<<<<<< HEAD
	int k8 = 0;
=======
	int amd = 0;
>>>>>>> 3cbea436
	unsigned long flags;

#ifdef CONFIG_X86_32
	memcpy(&boot_cpu_data, &new_cpu_data, sizeof(new_cpu_data));
	visws_early_detect();

	/*
	 * copy kernel address range established so far and switch
	 * to the proper swapper page table
	 */
	clone_pgd_range(swapper_pg_dir     + KERNEL_PGD_BOUNDARY,
			initial_page_table + KERNEL_PGD_BOUNDARY,
			KERNEL_PGD_PTRS);

	load_cr3(swapper_pg_dir);
	__flush_tlb_all();
#else
	printk(KERN_INFO "Command line: %s\n", boot_command_line);
#endif

	/*
	 * If we have OLPC OFW, we might end up relocating the fixmap due to
	 * reserve_top(), so do this before touching the ioremap area.
	 */
	olpc_ofw_detect();

	early_trap_init();
	early_cpu_init();
	early_ioremap_init();

	setup_olpc_ofw_pgd();

	ROOT_DEV = old_decode_dev(boot_params.hdr.root_dev);
	screen_info = boot_params.screen_info;
	edid_info = boot_params.edid_info;
#ifdef CONFIG_X86_32
	apm_info.bios = boot_params.apm_bios_info;
	ist_info = boot_params.ist_info;
	if (boot_params.sys_desc_table.length != 0) {
		set_mca_bus(boot_params.sys_desc_table.table[3] & 0x2);
		machine_id = boot_params.sys_desc_table.table[0];
		machine_submodel_id = boot_params.sys_desc_table.table[1];
		BIOS_revision = boot_params.sys_desc_table.table[2];
	}
#endif
	saved_video_mode = boot_params.hdr.vid_mode;
	bootloader_type = boot_params.hdr.type_of_loader;
	if ((bootloader_type >> 4) == 0xe) {
		bootloader_type &= 0xf;
		bootloader_type |= (boot_params.hdr.ext_loader_type+0x10) << 4;
	}
	bootloader_version  = bootloader_type & 0xf;
	bootloader_version |= boot_params.hdr.ext_loader_ver << 4;

#ifdef CONFIG_BLK_DEV_RAM
	rd_image_start = boot_params.hdr.ram_size & RAMDISK_IMAGE_START_MASK;
	rd_prompt = ((boot_params.hdr.ram_size & RAMDISK_PROMPT_FLAG) != 0);
	rd_doload = ((boot_params.hdr.ram_size & RAMDISK_LOAD_FLAG) != 0);
#endif
#ifdef CONFIG_EFI
	if (!strncmp((char *)&boot_params.efi_info.efi_loader_signature,
#ifdef CONFIG_X86_32
		     "EL32",
#else
		     "EL64",
#endif
	 4)) {
		efi_enabled = 1;
		efi_memblock_x86_reserve_range();
	}
#endif

	x86_init.oem.arch_setup();

<<<<<<< HEAD
	resource_alloc_from_bottom = 0;
=======
>>>>>>> 3cbea436
	iomem_resource.end = (1ULL << boot_cpu_data.x86_phys_bits) - 1;
	setup_memory_map();
	parse_setup_data();
	/* update the e820_saved too */
	e820_reserve_setup_data();

	copy_edd();

	if (!boot_params.hdr.root_flags)
		root_mountflags &= ~MS_RDONLY;
	init_mm.start_code = (unsigned long) _text;
	init_mm.end_code = (unsigned long) _etext;
	init_mm.end_data = (unsigned long) _edata;
	init_mm.brk = _brk_end;

	code_resource.start = virt_to_phys(_text);
	code_resource.end = virt_to_phys(_etext)-1;
	data_resource.start = virt_to_phys(_etext);
	data_resource.end = virt_to_phys(_edata)-1;
	bss_resource.start = virt_to_phys(&__bss_start);
	bss_resource.end = virt_to_phys(&__bss_stop)-1;

#ifdef CONFIG_CMDLINE_BOOL
#ifdef CONFIG_CMDLINE_OVERRIDE
	strlcpy(boot_command_line, builtin_cmdline, COMMAND_LINE_SIZE);
#else
	if (builtin_cmdline[0]) {
		/* append boot loader cmdline to builtin */
		strlcat(builtin_cmdline, " ", COMMAND_LINE_SIZE);
		strlcat(builtin_cmdline, boot_command_line, COMMAND_LINE_SIZE);
		strlcpy(boot_command_line, builtin_cmdline, COMMAND_LINE_SIZE);
	}
#endif
#endif

	strlcpy(command_line, boot_command_line, COMMAND_LINE_SIZE);
	*cmdline_p = command_line;

	/*
	 * x86_configure_nx() is called before parse_early_param() to detect
	 * whether hardware doesn't support NX (so that the early EHCI debug
	 * console setup can safely call set_fixmap()). It may then be called
	 * again from within noexec_setup() during parsing early parameters
	 * to honor the respective command line option.
	 */
	x86_configure_nx();

	parse_early_param();

	x86_report_nx();

	/* after early param, so could get panic from serial */
	memblock_x86_reserve_range_setup_data();

	if (acpi_mps_check()) {
#ifdef CONFIG_X86_LOCAL_APIC
		disable_apic = 1;
#endif
		setup_clear_cpu_cap(X86_FEATURE_APIC);
	}

#ifdef CONFIG_PCI
	if (pci_early_dump_regs)
		early_dump_pci_devices();
#endif

	finish_e820_parsing();

	if (efi_enabled)
		efi_init();

	dmi_scan_machine();

	/*
	 * VMware detection requires dmi to be available, so this
	 * needs to be done after dmi_scan_machine, for the BP.
	 */
	init_hypervisor_platform();

	x86_init.resources.probe_roms();

	/* after parse_early_param, so could debug it */
	insert_resource(&iomem_resource, &code_resource);
	insert_resource(&iomem_resource, &data_resource);
	insert_resource(&iomem_resource, &bss_resource);

	trim_bios_range();
#ifdef CONFIG_X86_32
	if (ppro_with_ram_bug()) {
		e820_update_range(0x70000000ULL, 0x40000ULL, E820_RAM,
				  E820_RESERVED);
		sanitize_e820_map(e820.map, ARRAY_SIZE(e820.map), &e820.nr_map);
		printk(KERN_INFO "fixed physical RAM map:\n");
		e820_print_map("bad_ppro");
	}
#else
	early_gart_iommu_check();
#endif

	/*
	 * partially used pages are not usable - thus
	 * we are rounding upwards:
	 */
	max_pfn = e820_end_of_ram_pfn();

	/* update e820 for memory not covered by WB MTRRs */
	mtrr_bp_init();
	if (mtrr_trim_uncached_memory(max_pfn))
		max_pfn = e820_end_of_ram_pfn();

#ifdef CONFIG_X86_32
	/* max_low_pfn get updated here */
	find_low_pfn_range();
#else
	num_physpages = max_pfn;

	check_x2apic();

	/* How many end-of-memory variables you have, grandma! */
	/* need this before calling reserve_initrd */
	if (max_pfn > (1UL<<(32 - PAGE_SHIFT)))
		max_low_pfn = e820_end_of_low_ram_pfn();
	else
		max_low_pfn = max_pfn;

	high_memory = (void *)__va(max_pfn * PAGE_SIZE - 1) + 1;
#endif

	/*
	 * Find and reserve possible boot-time SMP configuration:
	 */
	find_smp_config();

	reserve_ibft_region();

	/*
	 * Need to conclude brk, before memblock_x86_fill()
	 *  it could use memblock_find_in_range, could overlap with
	 *  brk area.
	 */
	reserve_brk();

	memblock.current_limit = get_max_mapped();
	memblock_x86_fill();

	/* preallocate 4k for mptable mpc */
	early_reserve_e820_mpc_new();

#ifdef CONFIG_X86_CHECK_BIOS_CORRUPTION
	setup_bios_corruption_check();
#endif

	printk(KERN_DEBUG "initial memory mapped : 0 - %08lx\n",
			max_pfn_mapped<<PAGE_SHIFT);

	reserve_trampoline_memory();

#ifdef CONFIG_ACPI_SLEEP
	/*
	 * Reserve low memory region for sleep support.
	 * even before init_memory_mapping
	 */
	acpi_reserve_wakeup_memory();
#endif
	init_gbpages();

	/* max_pfn_mapped is updated here */
	max_low_pfn_mapped = init_memory_mapping(0, max_low_pfn<<PAGE_SHIFT);
	max_pfn_mapped = max_low_pfn_mapped;

#ifdef CONFIG_X86_64
	if (max_pfn > max_low_pfn) {
		max_pfn_mapped = init_memory_mapping(1UL<<32,
						     max_pfn<<PAGE_SHIFT);
		/* can we preseve max_low_pfn ?*/
		max_low_pfn = max_pfn;
	}
#endif
	memblock.current_limit = get_max_mapped();

	/*
	 * NOTE: On x86-32, only from this point on, fixmaps are ready for use.
	 */

#ifdef CONFIG_PROVIDE_OHCI1394_DMA_INIT
	if (init_ohci1394_dma_early)
		init_ohci1394_dma_on_all_controllers();
#endif

	reserve_initrd();

	reserve_crashkernel();

	vsmp_init();

	io_delay_init();

	/*
	 * Parse the ACPI tables for possible boot-time SMP configuration.
	 */
	acpi_boot_table_init();

	early_acpi_boot_init();

#ifdef CONFIG_ACPI_NUMA
	/*
	 * Parse SRAT to discover nodes.
	 */
	acpi = acpi_numa_init();
#endif

#ifdef CONFIG_AMD_NUMA
	if (!acpi)
		amd = !amd_numa_init(0, max_pfn);
#endif

<<<<<<< HEAD
	initmem_init(0, max_pfn, acpi, k8);
=======
	initmem_init(0, max_pfn, acpi, amd);
>>>>>>> 3cbea436
	memblock_find_dma_reserve();
	dma32_reserve_bootmem();

#ifdef CONFIG_KVM_CLOCK
	kvmclock_init();
#endif

	x86_init.paging.pagetable_setup_start(swapper_pg_dir);
	paging_init();
	x86_init.paging.pagetable_setup_done(swapper_pg_dir);

#ifdef CONFIG_X86_32
	/* sync back kernel address range */
	clone_pgd_range(initial_page_table + KERNEL_PGD_BOUNDARY,
			swapper_pg_dir     + KERNEL_PGD_BOUNDARY,
			KERNEL_PGD_PTRS);
#endif

	tboot_probe();

#ifdef CONFIG_X86_64
	map_vsyscall();
#endif

	generic_apic_probe();

	early_quirks();

	/*
	 * Read APIC and some other early information from ACPI tables.
	 */
	acpi_boot_init();

	sfi_init();

	/*
	 * get boot-time SMP configuration:
	 */
	if (smp_found_config)
		get_smp_config();

	prefill_possible_map();

#ifdef CONFIG_X86_64
	init_cpu_to_node();
#endif

	init_apic_mappings();
	ioapic_and_gsi_init();

	kvm_guest_init();

	e820_reserve_resources();
	e820_mark_nosave_regions(max_low_pfn);

	x86_init.resources.reserve_resources();

	e820_setup_gap();

#ifdef CONFIG_VT
#if defined(CONFIG_VGA_CONSOLE)
	if (!efi_enabled || (efi_mem_type(0xa0000) != EFI_CONVENTIONAL_MEMORY))
		conswitchp = &vga_con;
#elif defined(CONFIG_DUMMY_CONSOLE)
	conswitchp = &dummy_con;
#endif
#endif
	x86_init.oem.banner();

	mcheck_init();

	local_irq_save(flags);
	arch_init_ideal_nop5();
	local_irq_restore(flags);
}

#ifdef CONFIG_X86_32

static struct resource video_ram_resource = {
	.name	= "Video RAM area",
	.start	= 0xa0000,
	.end	= 0xbffff,
	.flags	= IORESOURCE_BUSY | IORESOURCE_MEM
};

void __init i386_reserve_resources(void)
{
	request_resource(&iomem_resource, &video_ram_resource);
	reserve_standard_io_resources();
}

#endif /* CONFIG_X86_32 */<|MERGE_RESOLUTION|>--- conflicted
+++ resolved
@@ -501,9 +501,6 @@
 	return total << PAGE_SHIFT;
 }
 
-<<<<<<< HEAD
-#define DEFAULT_BZIMAGE_ADDR_MAX 0x37FFFFFF
-=======
 /*
  * Keep the crash kernel below this limit.  On 32 bits earlier kernels
  * would limit the kernel to the low 512 MiB due to mapping restrictions.
@@ -516,7 +513,6 @@
 # define CRASH_KERNEL_ADDR_MAX	(896 << 20)
 #endif
 
->>>>>>> 3cbea436
 static void __init reserve_crashkernel(void)
 {
 	unsigned long long total_mem;
@@ -535,17 +531,10 @@
 		const unsigned long long alignment = 16<<20;	/* 16M */
 
 		/*
-<<<<<<< HEAD
-		 *  kexec want bzImage is below DEFAULT_BZIMAGE_ADDR_MAX
-		 */
-		crash_base = memblock_find_in_range(alignment,
-			       DEFAULT_BZIMAGE_ADDR_MAX, crash_size, alignment);
-=======
 		 *  kexec want bzImage is below CRASH_KERNEL_ADDR_MAX
 		 */
 		crash_base = memblock_find_in_range(alignment,
 			       CRASH_KERNEL_ADDR_MAX, crash_size, alignment);
->>>>>>> 3cbea436
 
 		if (crash_base == MEMBLOCK_ERROR) {
 			pr_info("crashkernel reservation failed - No suitable area found.\n");
@@ -648,7 +637,6 @@
 
 static void __init trim_bios_range(void)
 {
-<<<<<<< HEAD
 	/*
 	 * A special case is the first 4Kb of memory;
 	 * This is a BIOS owned area, not kernel ram, but generally
@@ -666,25 +654,6 @@
 	 * area (640->1Mb) as ram even though it is not.
 	 * take them out.
 	 */
-=======
-	/*
-	 * A special case is the first 4Kb of memory;
-	 * This is a BIOS owned area, not kernel ram, but generally
-	 * not listed as such in the E820 table.
-	 *
-	 * This typically reserves additional memory (64KiB by default)
-	 * since some BIOSes are known to corrupt low memory.  See the
-	 * Kconfig help text for X86_RESERVE_LOW.
-	 */
-	e820_update_range(0, ALIGN(reserve_low, PAGE_SIZE),
-			  E820_RAM, E820_RESERVED);
-
-	/*
-	 * special case: Some BIOSen report the PC BIOS
-	 * area (640->1Mb) as ram even though it is not.
-	 * take them out.
-	 */
->>>>>>> 3cbea436
 	e820_remove_range(BIOS_BEGIN, BIOS_END - BIOS_BEGIN, E820_RAM, 1);
 	sanitize_e820_map(e820.map, ARRAY_SIZE(e820.map), &e820.nr_map);
 }
@@ -736,11 +705,7 @@
 void __init setup_arch(char **cmdline_p)
 {
 	int acpi = 0;
-<<<<<<< HEAD
-	int k8 = 0;
-=======
 	int amd = 0;
->>>>>>> 3cbea436
 	unsigned long flags;
 
 #ifdef CONFIG_X86_32
@@ -815,10 +780,6 @@
 
 	x86_init.oem.arch_setup();
 
-<<<<<<< HEAD
-	resource_alloc_from_bottom = 0;
-=======
->>>>>>> 3cbea436
 	iomem_resource.end = (1ULL << boot_cpu_data.x86_phys_bits) - 1;
 	setup_memory_map();
 	parse_setup_data();
@@ -1035,11 +996,7 @@
 		amd = !amd_numa_init(0, max_pfn);
 #endif
 
-<<<<<<< HEAD
-	initmem_init(0, max_pfn, acpi, k8);
-=======
 	initmem_init(0, max_pfn, acpi, amd);
->>>>>>> 3cbea436
 	memblock_find_dma_reserve();
 	dma32_reserve_bootmem();
 
