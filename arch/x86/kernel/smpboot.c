/*
 *	x86 SMP booting functions
 *
 *	(c) 1995 Alan Cox, Building #3 <alan@lxorguk.ukuu.org.uk>
 *	(c) 1998, 1999, 2000, 2009 Ingo Molnar <mingo@redhat.com>
 *	Copyright 2001 Andi Kleen, SuSE Labs.
 *
 *	Much of the core SMP work is based on previous work by Thomas Radke, to
 *	whom a great many thanks are extended.
 *
 *	Thanks to Intel for making available several different Pentium,
 *	Pentium Pro and Pentium-II/Xeon MP machines.
 *	Original development of Linux SMP code supported by Caldera.
 *
 *	This code is released under the GNU General Public License version 2 or
 *	later.
 *
 *	Fixes
 *		Felix Koop	:	NR_CPUS used properly
 *		Jose Renau	:	Handle single CPU case.
 *		Alan Cox	:	By repeated request 8) - Total BogoMIPS report.
 *		Greg Wright	:	Fix for kernel stacks panic.
 *		Erich Boleyn	:	MP v1.4 and additional changes.
 *	Matthias Sattler	:	Changes for 2.1 kernel map.
 *	Michel Lespinasse	:	Changes for 2.1 kernel map.
 *	Michael Chastain	:	Change trampoline.S to gnu as.
 *		Alan Cox	:	Dumb bug: 'B' step PPro's are fine
 *		Ingo Molnar	:	Added APIC timers, based on code
 *					from Jose Renau
 *		Ingo Molnar	:	various cleanups and rewrites
 *		Tigran Aivazian	:	fixed "0.00 in /proc/uptime on SMP" bug.
 *	Maciej W. Rozycki	:	Bits for genuine 82489DX APICs
 *	Andi Kleen		:	Changed for SMP boot into long mode.
 *		Martin J. Bligh	: 	Added support for multi-quad systems
 *		Dave Jones	:	Report invalid combinations of Athlon CPUs.
 *		Rusty Russell	:	Hacked into shape for new "hotplug" boot process.
 *      Andi Kleen              :       Converted to new state machine.
 *	Ashok Raj		: 	CPU hotplug support
 *	Glauber Costa		:	i386 and x86_64 integration
 */

#include <linux/init.h>
#include <linux/smp.h>
#include <linux/module.h>
#include <linux/sched.h>
#include <linux/percpu.h>
#include <linux/bootmem.h>
#include <linux/err.h>
#include <linux/nmi.h>
#include <linux/tboot.h>
#include <linux/stackprotector.h>
#include <linux/gfp.h>
#include <linux/cpuidle.h>

#include <asm/acpi.h>
#include <asm/desc.h>
#include <asm/nmi.h>
#include <asm/irq.h>
#include <asm/idle.h>
#include <asm/realmode.h>
#include <asm/cpu.h>
#include <asm/numa.h>
#include <asm/pgtable.h>
#include <asm/tlbflush.h>
#include <asm/mtrr.h>
#include <asm/mwait.h>
#include <asm/apic.h>
#include <asm/io_apic.h>
#include <asm/setup.h>
#include <asm/uv/uv.h>
#include <linux/mc146818rtc.h>

#include <asm/smpboot_hooks.h>
#include <asm/i8259.h>

#include <asm/realmode.h>

/* State of each CPU */
DEFINE_PER_CPU(int, cpu_state) = { 0 };

#ifdef CONFIG_HOTPLUG_CPU
/*
 * We need this for trampoline_base protection from concurrent accesses when
 * off- and onlining cores wildly.
 */
static DEFINE_MUTEX(x86_cpu_hotplug_driver_mutex);

void cpu_hotplug_driver_lock(void)
{
	mutex_lock(&x86_cpu_hotplug_driver_mutex);
}

void cpu_hotplug_driver_unlock(void)
{
	mutex_unlock(&x86_cpu_hotplug_driver_mutex);
}

ssize_t arch_cpu_probe(const char *buf, size_t count) { return -1; }
ssize_t arch_cpu_release(const char *buf, size_t count) { return -1; }
#endif

/* Number of siblings per CPU package */
int smp_num_siblings = 1;
EXPORT_SYMBOL(smp_num_siblings);

/* Last level cache ID of each logical CPU */
DEFINE_PER_CPU(u16, cpu_llc_id) = BAD_APICID;

/* representing HT siblings of each logical CPU */
DEFINE_PER_CPU(cpumask_var_t, cpu_sibling_map);
EXPORT_PER_CPU_SYMBOL(cpu_sibling_map);

/* representing HT and core siblings of each logical CPU */
DEFINE_PER_CPU(cpumask_var_t, cpu_core_map);
EXPORT_PER_CPU_SYMBOL(cpu_core_map);

DEFINE_PER_CPU(cpumask_var_t, cpu_llc_shared_map);

/* Per CPU bogomips and other parameters */
DEFINE_PER_CPU_SHARED_ALIGNED(struct cpuinfo_x86, cpu_info);
EXPORT_PER_CPU_SYMBOL(cpu_info);

atomic_t init_deasserted;

/*
 * Report back to the Boot Processor.
 * Running on AP.
 */
static void __cpuinit smp_callin(void)
{
	int cpuid, phys_id;
	unsigned long timeout;

	/*
	 * If waken up by an INIT in an 82489DX configuration
	 * we may get here before an INIT-deassert IPI reaches
	 * our local APIC.  We have to wait for the IPI or we'll
	 * lock up on an APIC access.
	 */
	if (apic->wait_for_init_deassert)
		apic->wait_for_init_deassert(&init_deasserted);

	/*
	 * (This works even if the APIC is not enabled.)
	 */
	phys_id = read_apic_id();
	cpuid = smp_processor_id();
	if (cpumask_test_cpu(cpuid, cpu_callin_mask)) {
		panic("%s: phys CPU#%d, CPU#%d already present??\n", __func__,
					phys_id, cpuid);
	}
	pr_debug("CPU#%d (phys ID: %d) waiting for CALLOUT\n", cpuid, phys_id);

	/*
	 * STARTUP IPIs are fragile beasts as they might sometimes
	 * trigger some glue motherboard logic. Complete APIC bus
	 * silence for 1 second, this overestimates the time the
	 * boot CPU is spending to send the up to 2 STARTUP IPIs
	 * by a factor of two. This should be enough.
	 */

	/*
	 * Waiting 2s total for startup (udelay is not yet working)
	 */
	timeout = jiffies + 2*HZ;
	while (time_before(jiffies, timeout)) {
		/*
		 * Has the boot CPU finished it's STARTUP sequence?
		 */
		if (cpumask_test_cpu(cpuid, cpu_callout_mask))
			break;
		cpu_relax();
	}

	if (!time_before(jiffies, timeout)) {
		panic("%s: CPU%d started up but did not get a callout!\n",
		      __func__, cpuid);
	}

	/*
	 * the boot CPU has finished the init stage and is spinning
	 * on callin_map until we finish. We are free to set up this
	 * CPU, first the APIC. (this is probably redundant on most
	 * boards)
	 */

	pr_debug("CALLIN, before setup_local_APIC().\n");
	if (apic->smp_callin_clear_local_apic)
		apic->smp_callin_clear_local_apic();
	setup_local_APIC();
	end_local_APIC_setup();

	/*
	 * Need to setup vector mappings before we enable interrupts.
	 */
	setup_vector_irq(smp_processor_id());

	/*
	 * Save our processor parameters. Note: this information
	 * is needed for clock calibration.
	 */
	smp_store_cpu_info(cpuid);

	/*
	 * Get our bogomips.
	 * Update loops_per_jiffy in cpu_data. Previous call to
	 * smp_store_cpu_info() stored a value that is close but not as
	 * accurate as the value just calculated.
	 */
	calibrate_delay();
	cpu_data(cpuid).loops_per_jiffy = loops_per_jiffy;
	pr_debug("Stack at about %p\n", &cpuid);

	/*
	 * This must be done before setting cpu_online_mask
	 * or calling notify_cpu_starting.
	 */
	set_cpu_sibling_map(raw_smp_processor_id());
	wmb();

	notify_cpu_starting(cpuid);

	/*
	 * Allow the master to continue.
	 */
	cpumask_set_cpu(cpuid, cpu_callin_mask);
}

/*
 * Activate a secondary processor.
 */
notrace static void __cpuinit start_secondary(void *unused)
{
	/*
	 * Don't put *anything* before cpu_init(), SMP booting is too
	 * fragile that we want to limit the things done here to the
	 * most necessary things.
	 */
	cpu_init();
	x86_cpuinit.early_percpu_clock_init();
	preempt_disable();
	smp_callin();

#ifdef CONFIG_X86_32
	/* switch away from the initial page table */
	load_cr3(swapper_pg_dir);
	__flush_tlb_all();
#endif

	/* otherwise gcc will move up smp_processor_id before the cpu_init */
	barrier();
	/*
	 * Check TSC synchronization with the BP:
	 */
	check_tsc_sync_target();

	/*
	 * We need to hold call_lock, so there is no inconsistency
	 * between the time smp_call_function() determines number of
	 * IPI recipients, and the time when the determination is made
	 * for which cpus receive the IPI. Holding this
	 * lock helps us to not include this cpu in a currently in progress
	 * smp_call_function().
	 *
	 * We need to hold vector_lock so there the set of online cpus
	 * does not change while we are assigning vectors to cpus.  Holding
	 * this lock ensures we don't half assign or remove an irq from a cpu.
	 */
	ipi_call_lock();
	lock_vector_lock();
	set_cpu_online(smp_processor_id(), true);
	unlock_vector_lock();
	ipi_call_unlock();
	per_cpu(cpu_state, smp_processor_id()) = CPU_ONLINE;
	x86_platform.nmi_init();

	/* enable local interrupts */
	local_irq_enable();

	/* to prevent fake stack check failure in clock setup */
	boot_init_stack_canary();

	x86_cpuinit.setup_percpu_clockev();

	wmb();
	cpu_idle();
}

/*
 * The bootstrap kernel entry code has set these up. Save them for
 * a given CPU
 */

void __cpuinit smp_store_cpu_info(int id)
{
	struct cpuinfo_x86 *c = &cpu_data(id);

	*c = boot_cpu_data;
	c->cpu_index = id;
	if (id != 0)
		identify_secondary_cpu(c);
}

static bool __cpuinit
topology_sane(struct cpuinfo_x86 *c, struct cpuinfo_x86 *o, const char *name)
{
	int cpu1 = c->cpu_index, cpu2 = o->cpu_index;

	return !WARN_ONCE(cpu_to_node(cpu1) != cpu_to_node(cpu2),
		"sched: CPU #%d's %s-sibling CPU #%d is not on the same node! "
		"[node: %d != %d]. Ignoring dependency.\n",
		cpu1, name, cpu2, cpu_to_node(cpu1), cpu_to_node(cpu2));
}

#define link_mask(_m, c1, c2)						\
do {									\
	cpumask_set_cpu((c1), cpu_##_m##_mask(c2));			\
	cpumask_set_cpu((c2), cpu_##_m##_mask(c1));			\
} while (0)

static bool __cpuinit match_smt(struct cpuinfo_x86 *c, struct cpuinfo_x86 *o)
{
	if (cpu_has(c, X86_FEATURE_TOPOEXT)) {
		int cpu1 = c->cpu_index, cpu2 = o->cpu_index;

		if (c->phys_proc_id == o->phys_proc_id &&
		    per_cpu(cpu_llc_id, cpu1) == per_cpu(cpu_llc_id, cpu2) &&
		    c->compute_unit_id == o->compute_unit_id)
			return topology_sane(c, o, "smt");

	} else if (c->phys_proc_id == o->phys_proc_id &&
		   c->cpu_core_id == o->cpu_core_id) {
		return topology_sane(c, o, "smt");
	}

	return false;
}

static bool __cpuinit match_llc(struct cpuinfo_x86 *c, struct cpuinfo_x86 *o)
{
	int cpu1 = c->cpu_index, cpu2 = o->cpu_index;

	if (per_cpu(cpu_llc_id, cpu1) != BAD_APICID &&
	    per_cpu(cpu_llc_id, cpu1) == per_cpu(cpu_llc_id, cpu2))
		return topology_sane(c, o, "llc");

	return false;
}

static bool __cpuinit match_mc(struct cpuinfo_x86 *c, struct cpuinfo_x86 *o)
{
	if (c->phys_proc_id == o->phys_proc_id)
		return topology_sane(c, o, "mc");

	return false;
}

void __cpuinit set_cpu_sibling_map(int cpu)
{
	bool has_mc = boot_cpu_data.x86_max_cores > 1;
	bool has_smt = smp_num_siblings > 1;
	struct cpuinfo_x86 *c = &cpu_data(cpu);
	struct cpuinfo_x86 *o;
	int i;

	cpumask_set_cpu(cpu, cpu_sibling_setup_mask);

	if (!has_smt && !has_mc) {
		cpumask_set_cpu(cpu, cpu_sibling_mask(cpu));
		cpumask_set_cpu(cpu, cpu_llc_shared_mask(cpu));
		cpumask_set_cpu(cpu, cpu_core_mask(cpu));
		c->booted_cores = 1;
		return;
	}

	for_each_cpu(i, cpu_sibling_setup_mask) {
		o = &cpu_data(i);

		if ((i == cpu) || (has_smt && match_smt(c, o)))
			link_mask(sibling, cpu, i);

		if ((i == cpu) || (has_mc && match_llc(c, o)))
			link_mask(llc_shared, cpu, i);

		if ((i == cpu) || (has_mc && match_mc(c, o))) {
			link_mask(core, cpu, i);

			/*
			 *  Does this new cpu bringup a new core?
			 */
			if (cpumask_weight(cpu_sibling_mask(cpu)) == 1) {
				/*
				 * for each core in package, increment
				 * the booted_cores for this new cpu
				 */
				if (cpumask_first(cpu_sibling_mask(i)) == i)
					c->booted_cores++;
				/*
				 * increment the core count for all
				 * the other cpus in this package
				 */
				if (i != cpu)
					cpu_data(i).booted_cores++;
			} else if (i != cpu && !c->booted_cores)
				c->booted_cores = cpu_data(i).booted_cores;
		}
	}
}

/* maps the cpu to the sched domain representing multi-core */
const struct cpumask *cpu_coregroup_mask(int cpu)
{
	struct cpuinfo_x86 *c = &cpu_data(cpu);
	/*
	 * For perf, we return last level cache shared map.
	 * And for power savings, we return cpu_core_map
	 */
	if (!(cpu_has(c, X86_FEATURE_AMD_DCM)))
		return cpu_core_mask(cpu);
	else
		return cpu_llc_shared_mask(cpu);
}

static void impress_friends(void)
{
	int cpu;
	unsigned long bogosum = 0;
	/*
	 * Allow the user to impress friends.
	 */
	pr_debug("Before bogomips.\n");
	for_each_possible_cpu(cpu)
		if (cpumask_test_cpu(cpu, cpu_callout_mask))
			bogosum += cpu_data(cpu).loops_per_jiffy;
	printk(KERN_INFO
		"Total of %d processors activated (%lu.%02lu BogoMIPS).\n",
		num_online_cpus(),
		bogosum/(500000/HZ),
		(bogosum/(5000/HZ))%100);

	pr_debug("Before bogocount - setting activated=1.\n");
}

void __inquire_remote_apic(int apicid)
{
	unsigned i, regs[] = { APIC_ID >> 4, APIC_LVR >> 4, APIC_SPIV >> 4 };
	const char * const names[] = { "ID", "VERSION", "SPIV" };
	int timeout;
	u32 status;

	printk(KERN_INFO "Inquiring remote APIC 0x%x...\n", apicid);

	for (i = 0; i < ARRAY_SIZE(regs); i++) {
		printk(KERN_INFO "... APIC 0x%x %s: ", apicid, names[i]);

		/*
		 * Wait for idle.
		 */
		status = safe_apic_wait_icr_idle();
		if (status)
			printk(KERN_CONT
			       "a previous APIC delivery may have failed\n");

		apic_icr_write(APIC_DM_REMRD | regs[i], apicid);

		timeout = 0;
		do {
			udelay(100);
			status = apic_read(APIC_ICR) & APIC_ICR_RR_MASK;
		} while (status == APIC_ICR_RR_INPROG && timeout++ < 1000);

		switch (status) {
		case APIC_ICR_RR_VALID:
			status = apic_read(APIC_RRR);
			printk(KERN_CONT "%08x\n", status);
			break;
		default:
			printk(KERN_CONT "failed\n");
		}
	}
}

/*
 * Poke the other CPU in the eye via NMI to wake it up. Remember that the normal
 * INIT, INIT, STARTUP sequence will reset the chip hard for us, and this
 * won't ... remember to clear down the APIC, etc later.
 */
int __cpuinit
wakeup_secondary_cpu_via_nmi(int logical_apicid, unsigned long start_eip)
{
	unsigned long send_status, accept_status = 0;
	int maxlvt;

	/* Target chip */
	/* Boot on the stack */
	/* Kick the second */
	apic_icr_write(APIC_DM_NMI | apic->dest_logical, logical_apicid);

	pr_debug("Waiting for send to finish...\n");
	send_status = safe_apic_wait_icr_idle();

	/*
	 * Give the other CPU some time to accept the IPI.
	 */
	udelay(200);
	if (APIC_INTEGRATED(apic_version[boot_cpu_physical_apicid])) {
		maxlvt = lapic_get_maxlvt();
		if (maxlvt > 3)			/* Due to the Pentium erratum 3AP.  */
			apic_write(APIC_ESR, 0);
		accept_status = (apic_read(APIC_ESR) & 0xEF);
	}
	pr_debug("NMI sent.\n");

	if (send_status)
		printk(KERN_ERR "APIC never delivered???\n");
	if (accept_status)
		printk(KERN_ERR "APIC delivery error (%lx).\n", accept_status);

	return (send_status | accept_status);
}

static int __cpuinit
wakeup_secondary_cpu_via_init(int phys_apicid, unsigned long start_eip)
{
	unsigned long send_status, accept_status = 0;
	int maxlvt, num_starts, j;

	maxlvt = lapic_get_maxlvt();

	/*
	 * Be paranoid about clearing APIC errors.
	 */
	if (APIC_INTEGRATED(apic_version[phys_apicid])) {
		if (maxlvt > 3)		/* Due to the Pentium erratum 3AP.  */
			apic_write(APIC_ESR, 0);
		apic_read(APIC_ESR);
	}

	pr_debug("Asserting INIT.\n");

	/*
	 * Turn INIT on target chip
	 */
	/*
	 * Send IPI
	 */
	apic_icr_write(APIC_INT_LEVELTRIG | APIC_INT_ASSERT | APIC_DM_INIT,
		       phys_apicid);

	pr_debug("Waiting for send to finish...\n");
	send_status = safe_apic_wait_icr_idle();

	mdelay(10);

	pr_debug("Deasserting INIT.\n");

	/* Target chip */
	/* Send IPI */
	apic_icr_write(APIC_INT_LEVELTRIG | APIC_DM_INIT, phys_apicid);

	pr_debug("Waiting for send to finish...\n");
	send_status = safe_apic_wait_icr_idle();

	mb();
	atomic_set(&init_deasserted, 1);

	/*
	 * Should we send STARTUP IPIs ?
	 *
	 * Determine this based on the APIC version.
	 * If we don't have an integrated APIC, don't send the STARTUP IPIs.
	 */
	if (APIC_INTEGRATED(apic_version[phys_apicid]))
		num_starts = 2;
	else
		num_starts = 0;

	/*
	 * Paravirt / VMI wants a startup IPI hook here to set up the
	 * target processor state.
	 */
	startup_ipi_hook(phys_apicid, (unsigned long) start_secondary,
			 stack_start);

	/*
	 * Run STARTUP IPI loop.
	 */
	pr_debug("#startup loops: %d.\n", num_starts);

	for (j = 1; j <= num_starts; j++) {
		pr_debug("Sending STARTUP #%d.\n", j);
		if (maxlvt > 3)		/* Due to the Pentium erratum 3AP.  */
			apic_write(APIC_ESR, 0);
		apic_read(APIC_ESR);
		pr_debug("After apic_write.\n");

		/*
		 * STARTUP IPI
		 */

		/* Target chip */
		/* Boot on the stack */
		/* Kick the second */
		apic_icr_write(APIC_DM_STARTUP | (start_eip >> 12),
			       phys_apicid);

		/*
		 * Give the other CPU some time to accept the IPI.
		 */
		udelay(300);

		pr_debug("Startup point 1.\n");

		pr_debug("Waiting for send to finish...\n");
		send_status = safe_apic_wait_icr_idle();

		/*
		 * Give the other CPU some time to accept the IPI.
		 */
		udelay(200);
		if (maxlvt > 3)		/* Due to the Pentium erratum 3AP.  */
			apic_write(APIC_ESR, 0);
		accept_status = (apic_read(APIC_ESR) & 0xEF);
		if (send_status || accept_status)
			break;
	}
	pr_debug("After Startup.\n");

	if (send_status)
		printk(KERN_ERR "APIC never delivered???\n");
	if (accept_status)
		printk(KERN_ERR "APIC delivery error (%lx).\n", accept_status);

	return (send_status | accept_status);
}

/* reduce the number of lines printed when booting a large cpu count system */
static void __cpuinit announce_cpu(int cpu, int apicid)
{
	static int current_node = -1;
	int node = early_cpu_to_node(cpu);

	if (system_state == SYSTEM_BOOTING) {
		if (node != current_node) {
			if (current_node > (-1))
				pr_cont(" Ok.\n");
			current_node = node;
			pr_info("Booting Node %3d, Processors ", node);
		}
		pr_cont(" #%d%s", cpu, cpu == (nr_cpu_ids - 1) ? " Ok.\n" : "");
		return;
	} else
		pr_info("Booting Node %d Processor %d APIC 0x%x\n",
			node, cpu, apicid);
}

/*
 * NOTE - on most systems this is a PHYSICAL apic ID, but on multiquad
 * (ie clustered apic addressing mode), this is a LOGICAL apic ID.
 * Returns zero if CPU booted OK, else error code from
 * ->wakeup_secondary_cpu.
 */
static int __cpuinit do_boot_cpu(int apicid, int cpu, struct task_struct *idle)
{
	volatile u32 *trampoline_status =
		(volatile u32 *) __va(real_mode_header->trampoline_status);
	/* start_ip had better be page-aligned! */
	unsigned long start_ip = real_mode_header->trampoline_start;

	unsigned long boot_error = 0;
	int timeout;

	alternatives_smp_switch(1);

	idle->thread.sp = (unsigned long) (((struct pt_regs *)
			  (THREAD_SIZE +  task_stack_page(idle))) - 1);
	per_cpu(current_task, cpu) = idle;

#ifdef CONFIG_X86_32
	/* Stack for startup_32 can be just as for start_secondary onwards */
	irq_ctx_init(cpu);
#else
	clear_tsk_thread_flag(idle, TIF_FORK);
	initial_gs = per_cpu_offset(cpu);
	per_cpu(kernel_stack, cpu) =
		(unsigned long)task_stack_page(idle) -
		KERNEL_STACK_OFFSET + THREAD_SIZE;
#endif
	early_gdt_descr.address = (unsigned long)get_cpu_gdt_table(cpu);
	initial_code = (unsigned long)start_secondary;
	stack_start  = idle->thread.sp;
<<<<<<< HEAD

	/* start_ip had better be page-aligned! */
	start_ip = trampoline_address();
=======
>>>>>>> f8f5701b

	/* So we see what's up */
	announce_cpu(cpu, apicid);

	/*
	 * This grunge runs the startup process for
	 * the targeted processor.
	 */

	atomic_set(&init_deasserted, 0);

	if (get_uv_system_type() != UV_NON_UNIQUE_APIC) {

		pr_debug("Setting warm reset code and vector.\n");

		smpboot_setup_warm_reset_vector(start_ip);
		/*
		 * Be paranoid about clearing APIC errors.
		*/
		if (APIC_INTEGRATED(apic_version[boot_cpu_physical_apicid])) {
			apic_write(APIC_ESR, 0);
			apic_read(APIC_ESR);
		}
	}

	/*
	 * Kick the secondary CPU. Use the method in the APIC driver
	 * if it's defined - or use an INIT boot APIC message otherwise:
	 */
	if (apic->wakeup_secondary_cpu)
		boot_error = apic->wakeup_secondary_cpu(apicid, start_ip);
	else
		boot_error = wakeup_secondary_cpu_via_init(apicid, start_ip);

	if (!boot_error) {
		/*
		 * allow APs to start initializing.
		 */
		pr_debug("Before Callout %d.\n", cpu);
		cpumask_set_cpu(cpu, cpu_callout_mask);
		pr_debug("After Callout %d.\n", cpu);

		/*
		 * Wait 5s total for a response
		 */
		for (timeout = 0; timeout < 50000; timeout++) {
			if (cpumask_test_cpu(cpu, cpu_callin_mask))
				break;	/* It has booted */
			udelay(100);
			/*
			 * Allow other tasks to run while we wait for the
			 * AP to come online. This also gives a chance
			 * for the MTRR work(triggered by the AP coming online)
			 * to be completed in the stop machine context.
			 */
			schedule();
		}

		if (cpumask_test_cpu(cpu, cpu_callin_mask)) {
			print_cpu_msr(&cpu_data(cpu));
			pr_debug("CPU%d: has booted.\n", cpu);
		} else {
			boot_error = 1;
			if (*trampoline_status == 0xA5A5A5A5)
				/* trampoline started but...? */
				pr_err("CPU%d: Stuck ??\n", cpu);
			else
				/* trampoline code not run */
				pr_err("CPU%d: Not responding.\n", cpu);
			if (apic->inquire_remote_apic)
				apic->inquire_remote_apic(apicid);
		}
	}

	if (boot_error) {
		/* Try to put things back the way they were before ... */
		numa_remove_cpu(cpu); /* was set by numa_add_cpu */

		/* was set by do_boot_cpu() */
		cpumask_clear_cpu(cpu, cpu_callout_mask);

		/* was set by cpu_init() */
		cpumask_clear_cpu(cpu, cpu_initialized_mask);

		set_cpu_present(cpu, false);
		per_cpu(x86_cpu_to_apicid, cpu) = BAD_APICID;
	}

	/* mark "stuck" area as not stuck */
	*trampoline_status = 0;

	if (get_uv_system_type() != UV_NON_UNIQUE_APIC) {
		/*
		 * Cleanup possible dangling ends...
		 */
		smpboot_restore_warm_reset_vector();
	}
	return boot_error;
}

int __cpuinit native_cpu_up(unsigned int cpu, struct task_struct *tidle)
{
	int apicid = apic->cpu_present_to_apicid(cpu);
	unsigned long flags;
	int err;

	WARN_ON(irqs_disabled());

	pr_debug("++++++++++++++++++++=_---CPU UP  %u\n", cpu);

	if (apicid == BAD_APICID || apicid == boot_cpu_physical_apicid ||
	    !physid_isset(apicid, phys_cpu_present_map) ||
	    !apic->apic_id_valid(apicid)) {
		printk(KERN_ERR "%s: bad cpu %d\n", __func__, cpu);
		return -EINVAL;
	}

	/*
	 * Already booted CPU?
	 */
	if (cpumask_test_cpu(cpu, cpu_callin_mask)) {
		pr_debug("do_boot_cpu %d Already started\n", cpu);
		return -ENOSYS;
	}

	/*
	 * Save current MTRR state in case it was changed since early boot
	 * (e.g. by the ACPI SMI) to initialize new CPUs with MTRRs in sync:
	 */
	mtrr_save_state();

	per_cpu(cpu_state, cpu) = CPU_UP_PREPARE;

	err = do_boot_cpu(apicid, cpu, tidle);
	if (err) {
		pr_debug("do_boot_cpu failed %d\n", err);
		return -EIO;
	}

	/*
	 * Check TSC synchronization with the AP (keep irqs disabled
	 * while doing so):
	 */
	local_irq_save(flags);
	check_tsc_sync_source(cpu);
	local_irq_restore(flags);

	while (!cpu_online(cpu)) {
		cpu_relax();
		touch_nmi_watchdog();
	}

	return 0;
}

/**
 * arch_disable_smp_support() - disables SMP support for x86 at runtime
 */
void arch_disable_smp_support(void)
{
	disable_ioapic_support();
}

/*
 * Fall back to non SMP mode after errors.
 *
 * RED-PEN audit/test this more. I bet there is more state messed up here.
 */
static __init void disable_smp(void)
{
	init_cpu_present(cpumask_of(0));
	init_cpu_possible(cpumask_of(0));
	smpboot_clear_io_apic_irqs();

	if (smp_found_config)
		physid_set_mask_of_physid(boot_cpu_physical_apicid, &phys_cpu_present_map);
	else
		physid_set_mask_of_physid(0, &phys_cpu_present_map);
	cpumask_set_cpu(0, cpu_sibling_mask(0));
	cpumask_set_cpu(0, cpu_core_mask(0));
}

/*
 * Various sanity checks.
 */
static int __init smp_sanity_check(unsigned max_cpus)
{
	preempt_disable();

#if !defined(CONFIG_X86_BIGSMP) && defined(CONFIG_X86_32)
	if (def_to_bigsmp && nr_cpu_ids > 8) {
		unsigned int cpu;
		unsigned nr;

		printk(KERN_WARNING
		       "More than 8 CPUs detected - skipping them.\n"
		       "Use CONFIG_X86_BIGSMP.\n");

		nr = 0;
		for_each_present_cpu(cpu) {
			if (nr >= 8)
				set_cpu_present(cpu, false);
			nr++;
		}

		nr = 0;
		for_each_possible_cpu(cpu) {
			if (nr >= 8)
				set_cpu_possible(cpu, false);
			nr++;
		}

		nr_cpu_ids = 8;
	}
#endif

	if (!physid_isset(hard_smp_processor_id(), phys_cpu_present_map)) {
		printk(KERN_WARNING
			"weird, boot CPU (#%d) not listed by the BIOS.\n",
			hard_smp_processor_id());

		physid_set(hard_smp_processor_id(), phys_cpu_present_map);
	}

	/*
	 * If we couldn't find an SMP configuration at boot time,
	 * get out of here now!
	 */
	if (!smp_found_config && !acpi_lapic) {
		preempt_enable();
		printk(KERN_NOTICE "SMP motherboard not detected.\n");
		disable_smp();
		if (APIC_init_uniprocessor())
			printk(KERN_NOTICE "Local APIC not detected."
					   " Using dummy APIC emulation.\n");
		return -1;
	}

	/*
	 * Should not be necessary because the MP table should list the boot
	 * CPU too, but we do it for the sake of robustness anyway.
	 */
	if (!apic->check_phys_apicid_present(boot_cpu_physical_apicid)) {
		printk(KERN_NOTICE
			"weird, boot CPU (#%d) not listed by the BIOS.\n",
			boot_cpu_physical_apicid);
		physid_set(hard_smp_processor_id(), phys_cpu_present_map);
	}
	preempt_enable();

	/*
	 * If we couldn't find a local APIC, then get out of here now!
	 */
	if (APIC_INTEGRATED(apic_version[boot_cpu_physical_apicid]) &&
	    !cpu_has_apic) {
		if (!disable_apic) {
			pr_err("BIOS bug, local APIC #%d not detected!...\n",
				boot_cpu_physical_apicid);
			pr_err("... forcing use of dummy APIC emulation."
				"(tell your hw vendor)\n");
		}
		smpboot_clear_io_apic();
		disable_ioapic_support();
		return -1;
	}

	verify_local_APIC();

	/*
	 * If SMP should be disabled, then really disable it!
	 */
	if (!max_cpus) {
		printk(KERN_INFO "SMP mode deactivated.\n");
		smpboot_clear_io_apic();

		connect_bsp_APIC();
		setup_local_APIC();
		bsp_end_local_APIC_setup();
		return -1;
	}

	return 0;
}

static void __init smp_cpu_index_default(void)
{
	int i;
	struct cpuinfo_x86 *c;

	for_each_possible_cpu(i) {
		c = &cpu_data(i);
		/* mark all to hotplug */
		c->cpu_index = nr_cpu_ids;
	}
}

/*
 * Prepare for SMP bootup.  The MP table or ACPI has been read
 * earlier.  Just do some sanity checking here and enable APIC mode.
 */
void __init native_smp_prepare_cpus(unsigned int max_cpus)
{
	unsigned int i;

	preempt_disable();
	smp_cpu_index_default();

	/*
	 * Setup boot CPU information
	 */
	smp_store_cpu_info(0); /* Final full version of the data */
	cpumask_copy(cpu_callin_mask, cpumask_of(0));
	mb();

	current_thread_info()->cpu = 0;  /* needed? */
	for_each_possible_cpu(i) {
		zalloc_cpumask_var(&per_cpu(cpu_sibling_map, i), GFP_KERNEL);
		zalloc_cpumask_var(&per_cpu(cpu_core_map, i), GFP_KERNEL);
		zalloc_cpumask_var(&per_cpu(cpu_llc_shared_map, i), GFP_KERNEL);
	}
	set_cpu_sibling_map(0);


	if (smp_sanity_check(max_cpus) < 0) {
		printk(KERN_INFO "SMP disabled\n");
		disable_smp();
		goto out;
	}

	default_setup_apic_routing();

	preempt_disable();
	if (read_apic_id() != boot_cpu_physical_apicid) {
		panic("Boot APIC ID in local APIC unexpected (%d vs %d)",
		     read_apic_id(), boot_cpu_physical_apicid);
		/* Or can we switch back to PIC here? */
	}
	preempt_enable();

	connect_bsp_APIC();

	/*
	 * Switch from PIC to APIC mode.
	 */
	setup_local_APIC();

	/*
	 * Enable IO APIC before setting up error vector
	 */
	if (!skip_ioapic_setup && nr_ioapics)
		enable_IO_APIC();

	bsp_end_local_APIC_setup();

	if (apic->setup_portio_remap)
		apic->setup_portio_remap();

	smpboot_setup_io_apic();
	/*
	 * Set up local APIC timer on boot CPU.
	 */

	printk(KERN_INFO "CPU%d: ", 0);
	print_cpu_info(&cpu_data(0));
	x86_init.timers.setup_percpu_clockev();

	if (is_uv_system())
		uv_system_init();

	set_mtrr_aps_delayed_init();
out:
	preempt_enable();
}

void arch_disable_nonboot_cpus_begin(void)
{
	/*
	 * Avoid the smp alternatives switch during the disable_nonboot_cpus().
	 * In the suspend path, we will be back in the SMP mode shortly anyways.
	 */
	skip_smp_alternatives = true;
}

void arch_disable_nonboot_cpus_end(void)
{
	skip_smp_alternatives = false;
}

void arch_enable_nonboot_cpus_begin(void)
{
	set_mtrr_aps_delayed_init();
}

void arch_enable_nonboot_cpus_end(void)
{
	mtrr_aps_init();
}

/*
 * Early setup to make printk work.
 */
void __init native_smp_prepare_boot_cpu(void)
{
	int me = smp_processor_id();
	switch_to_new_gdt(me);
	/* already set me in cpu_online_mask in boot_cpu_init() */
	cpumask_set_cpu(me, cpu_callout_mask);
	per_cpu(cpu_state, me) = CPU_ONLINE;
}

void __init native_smp_cpus_done(unsigned int max_cpus)
{
	pr_debug("Boot done.\n");

	nmi_selftest();
	impress_friends();
#ifdef CONFIG_X86_IO_APIC
	setup_ioapic_dest();
#endif
	mtrr_aps_init();
}

static int __initdata setup_possible_cpus = -1;
static int __init _setup_possible_cpus(char *str)
{
	get_option(&str, &setup_possible_cpus);
	return 0;
}
early_param("possible_cpus", _setup_possible_cpus);


/*
 * cpu_possible_mask should be static, it cannot change as cpu's
 * are onlined, or offlined. The reason is per-cpu data-structures
 * are allocated by some modules at init time, and dont expect to
 * do this dynamically on cpu arrival/departure.
 * cpu_present_mask on the other hand can change dynamically.
 * In case when cpu_hotplug is not compiled, then we resort to current
 * behaviour, which is cpu_possible == cpu_present.
 * - Ashok Raj
 *
 * Three ways to find out the number of additional hotplug CPUs:
 * - If the BIOS specified disabled CPUs in ACPI/mptables use that.
 * - The user can overwrite it with possible_cpus=NUM
 * - Otherwise don't reserve additional CPUs.
 * We do this because additional CPUs waste a lot of memory.
 * -AK
 */
__init void prefill_possible_map(void)
{
	int i, possible;

	/* no processor from mptable or madt */
	if (!num_processors)
		num_processors = 1;

	i = setup_max_cpus ?: 1;
	if (setup_possible_cpus == -1) {
		possible = num_processors;
#ifdef CONFIG_HOTPLUG_CPU
		if (setup_max_cpus)
			possible += disabled_cpus;
#else
		if (possible > i)
			possible = i;
#endif
	} else
		possible = setup_possible_cpus;

	total_cpus = max_t(int, possible, num_processors + disabled_cpus);

	/* nr_cpu_ids could be reduced via nr_cpus= */
	if (possible > nr_cpu_ids) {
		printk(KERN_WARNING
			"%d Processors exceeds NR_CPUS limit of %d\n",
			possible, nr_cpu_ids);
		possible = nr_cpu_ids;
	}

#ifdef CONFIG_HOTPLUG_CPU
	if (!setup_max_cpus)
#endif
	if (possible > i) {
		printk(KERN_WARNING
			"%d Processors exceeds max_cpus limit of %u\n",
			possible, setup_max_cpus);
		possible = i;
	}

	printk(KERN_INFO "SMP: Allowing %d CPUs, %d hotplug CPUs\n",
		possible, max_t(int, possible - num_processors, 0));

	for (i = 0; i < possible; i++)
		set_cpu_possible(i, true);
	for (; i < NR_CPUS; i++)
		set_cpu_possible(i, false);

	nr_cpu_ids = possible;
}

#ifdef CONFIG_HOTPLUG_CPU

static void remove_siblinginfo(int cpu)
{
	int sibling;
	struct cpuinfo_x86 *c = &cpu_data(cpu);

	for_each_cpu(sibling, cpu_core_mask(cpu)) {
		cpumask_clear_cpu(cpu, cpu_core_mask(sibling));
		/*/
		 * last thread sibling in this cpu core going down
		 */
		if (cpumask_weight(cpu_sibling_mask(cpu)) == 1)
			cpu_data(sibling).booted_cores--;
	}

	for_each_cpu(sibling, cpu_sibling_mask(cpu))
		cpumask_clear_cpu(cpu, cpu_sibling_mask(sibling));
	cpumask_clear(cpu_sibling_mask(cpu));
	cpumask_clear(cpu_core_mask(cpu));
	c->phys_proc_id = 0;
	c->cpu_core_id = 0;
	cpumask_clear_cpu(cpu, cpu_sibling_setup_mask);
}

static void __ref remove_cpu_from_maps(int cpu)
{
	set_cpu_online(cpu, false);
	cpumask_clear_cpu(cpu, cpu_callout_mask);
	cpumask_clear_cpu(cpu, cpu_callin_mask);
	/* was set by cpu_init() */
	cpumask_clear_cpu(cpu, cpu_initialized_mask);
	numa_remove_cpu(cpu);
}

void cpu_disable_common(void)
{
	int cpu = smp_processor_id();

	remove_siblinginfo(cpu);

	/* It's now safe to remove this processor from the online map */
	lock_vector_lock();
	remove_cpu_from_maps(cpu);
	unlock_vector_lock();
	fixup_irqs();
}

int native_cpu_disable(void)
{
	int cpu = smp_processor_id();

	/*
	 * Perhaps use cpufreq to drop frequency, but that could go
	 * into generic code.
	 *
	 * We won't take down the boot processor on i386 due to some
	 * interrupts only being able to be serviced by the BSP.
	 * Especially so if we're not using an IOAPIC	-zwane
	 */
	if (cpu == 0)
		return -EBUSY;

	clear_local_APIC();

	cpu_disable_common();
	return 0;
}

void native_cpu_die(unsigned int cpu)
{
	/* We don't do anything here: idle task is faking death itself. */
	unsigned int i;

	for (i = 0; i < 10; i++) {
		/* They ack this in play_dead by setting CPU_DEAD */
		if (per_cpu(cpu_state, cpu) == CPU_DEAD) {
			if (system_state == SYSTEM_RUNNING)
				pr_info("CPU %u is now offline\n", cpu);

			if (1 == num_online_cpus())
				alternatives_smp_switch(0);
			return;
		}
		msleep(100);
	}
	pr_err("CPU %u didn't die...\n", cpu);
}

void play_dead_common(void)
{
	idle_task_exit();
	reset_lazy_tlbstate();
	amd_e400_remove_cpu(raw_smp_processor_id());

	mb();
	/* Ack it */
	__this_cpu_write(cpu_state, CPU_DEAD);

	/*
	 * With physical CPU hotplug, we should halt the cpu
	 */
	local_irq_disable();
}

/*
 * We need to flush the caches before going to sleep, lest we have
 * dirty data in our caches when we come back up.
 */
static inline void mwait_play_dead(void)
{
	unsigned int eax, ebx, ecx, edx;
	unsigned int highest_cstate = 0;
	unsigned int highest_subcstate = 0;
	int i;
	void *mwait_ptr;
	struct cpuinfo_x86 *c = __this_cpu_ptr(&cpu_info);

	if (!(this_cpu_has(X86_FEATURE_MWAIT) && mwait_usable(c)))
		return;
	if (!this_cpu_has(X86_FEATURE_CLFLSH))
		return;
	if (__this_cpu_read(cpu_info.cpuid_level) < CPUID_MWAIT_LEAF)
		return;

	eax = CPUID_MWAIT_LEAF;
	ecx = 0;
	native_cpuid(&eax, &ebx, &ecx, &edx);

	/*
	 * eax will be 0 if EDX enumeration is not valid.
	 * Initialized below to cstate, sub_cstate value when EDX is valid.
	 */
	if (!(ecx & CPUID5_ECX_EXTENSIONS_SUPPORTED)) {
		eax = 0;
	} else {
		edx >>= MWAIT_SUBSTATE_SIZE;
		for (i = 0; i < 7 && edx; i++, edx >>= MWAIT_SUBSTATE_SIZE) {
			if (edx & MWAIT_SUBSTATE_MASK) {
				highest_cstate = i;
				highest_subcstate = edx & MWAIT_SUBSTATE_MASK;
			}
		}
		eax = (highest_cstate << MWAIT_SUBSTATE_SIZE) |
			(highest_subcstate - 1);
	}

	/*
	 * This should be a memory location in a cache line which is
	 * unlikely to be touched by other processors.  The actual
	 * content is immaterial as it is not actually modified in any way.
	 */
	mwait_ptr = &current_thread_info()->flags;

	wbinvd();

	while (1) {
		/*
		 * The CLFLUSH is a workaround for erratum AAI65 for
		 * the Xeon 7400 series.  It's not clear it is actually
		 * needed, but it should be harmless in either case.
		 * The WBINVD is insufficient due to the spurious-wakeup
		 * case where we return around the loop.
		 */
		clflush(mwait_ptr);
		__monitor(mwait_ptr, 0, 0);
		mb();
		__mwait(eax, 0);
	}
}

static inline void hlt_play_dead(void)
{
	if (__this_cpu_read(cpu_info.x86) >= 4)
		wbinvd();

	while (1) {
		native_halt();
	}
}

void native_play_dead(void)
{
	play_dead_common();
	tboot_shutdown(TB_SHUTDOWN_WFS);

	mwait_play_dead();	/* Only returns on failure */
	if (cpuidle_play_dead())
		hlt_play_dead();
}

#else /* ... !CONFIG_HOTPLUG_CPU */
int native_cpu_disable(void)
{
	return -ENOSYS;
}

void native_cpu_die(unsigned int cpu)
{
	/* We said "no" in __cpu_disable */
	BUG();
}

void native_play_dead(void)
{
	BUG();
}

#endif<|MERGE_RESOLUTION|>--- conflicted
+++ resolved
@@ -689,12 +689,6 @@
 	early_gdt_descr.address = (unsigned long)get_cpu_gdt_table(cpu);
 	initial_code = (unsigned long)start_secondary;
 	stack_start  = idle->thread.sp;
-<<<<<<< HEAD
-
-	/* start_ip had better be page-aligned! */
-	start_ip = trampoline_address();
-=======
->>>>>>> f8f5701b
 
 	/* So we see what's up */
 	announce_cpu(cpu, apicid);
