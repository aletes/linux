--- conflicted
+++ resolved
@@ -23,116 +23,6 @@
  * Increment reference count to @ioc.
  */
 void get_io_context(struct io_context *ioc)
-<<<<<<< HEAD
-{
-	BUG_ON(atomic_long_read(&ioc->refcount) <= 0);
-	atomic_long_inc(&ioc->refcount);
-}
-EXPORT_SYMBOL(get_io_context);
-
-static void icq_free_icq_rcu(struct rcu_head *head)
-{
-	struct io_cq *icq = container_of(head, struct io_cq, __rcu_head);
-
-	kmem_cache_free(icq->__rcu_icq_cache, icq);
-}
-
-/*
- * Exit and free an icq.  Called with both ioc and q locked.
- */
-static void ioc_exit_icq(struct io_cq *icq)
-{
-	struct io_context *ioc = icq->ioc;
-	struct request_queue *q = icq->q;
-	struct elevator_type *et = q->elevator->type;
-
-	lockdep_assert_held(&ioc->lock);
-	lockdep_assert_held(q->queue_lock);
-
-	radix_tree_delete(&ioc->icq_tree, icq->q->id);
-	hlist_del_init(&icq->ioc_node);
-	list_del_init(&icq->q_node);
-
-	/*
-	 * Both setting lookup hint to and clearing it from @icq are done
-	 * under queue_lock.  If it's not pointing to @icq now, it never
-	 * will.  Hint assignment itself can race safely.
-	 */
-	if (rcu_dereference_raw(ioc->icq_hint) == icq)
-		rcu_assign_pointer(ioc->icq_hint, NULL);
-
-	if (et->ops.elevator_exit_icq_fn)
-		et->ops.elevator_exit_icq_fn(icq);
-
-	/*
-	 * @icq->q might have gone away by the time RCU callback runs
-	 * making it impossible to determine icq_cache.  Record it in @icq.
-	 */
-	icq->__rcu_icq_cache = et->icq_cache;
-	call_rcu(&icq->__rcu_head, icq_free_icq_rcu);
-}
-
-/*
- * Slow path for ioc release in put_io_context().  Performs double-lock
- * dancing to unlink all icq's and then frees ioc.
- */
-static void ioc_release_fn(struct work_struct *work)
-{
-	struct io_context *ioc = container_of(work, struct io_context,
-					      release_work);
-	struct request_queue *last_q = NULL;
-	unsigned long flags;
-
-	/*
-	 * Exiting icq may call into put_io_context() through elevator
-	 * which will trigger lockdep warning.  The ioc's are guaranteed to
-	 * be different, use a different locking subclass here.  Use
-	 * irqsave variant as there's no spin_lock_irq_nested().
-	 */
-	spin_lock_irqsave_nested(&ioc->lock, flags, 1);
-
-	while (!hlist_empty(&ioc->icq_list)) {
-		struct io_cq *icq = hlist_entry(ioc->icq_list.first,
-						struct io_cq, ioc_node);
-		struct request_queue *this_q = icq->q;
-
-		if (this_q != last_q) {
-			/*
-			 * Need to switch to @this_q.  Once we release
-			 * @ioc->lock, it can go away along with @cic.
-			 * Hold on to it.
-			 */
-			__blk_get_queue(this_q);
-
-			/*
-			 * blk_put_queue() might sleep thanks to kobject
-			 * idiocy.  Always release both locks, put and
-			 * restart.
-			 */
-			if (last_q) {
-				spin_unlock(last_q->queue_lock);
-				spin_unlock_irqrestore(&ioc->lock, flags);
-				blk_put_queue(last_q);
-			} else {
-				spin_unlock_irqrestore(&ioc->lock, flags);
-			}
-
-			last_q = this_q;
-			spin_lock_irqsave(this_q->queue_lock, flags);
-			spin_lock_nested(&ioc->lock, 1);
-			continue;
-		}
-		ioc_exit_icq(icq);
-	}
-
-	if (last_q) {
-		spin_unlock(last_q->queue_lock);
-		spin_unlock_irqrestore(&ioc->lock, flags);
-		blk_put_queue(last_q);
-	} else {
-		spin_unlock_irqrestore(&ioc->lock, flags);
-	}
-=======
 {
 	BUG_ON(atomic_long_read(&ioc->refcount) <= 0);
 	atomic_long_inc(&ioc->refcount);
@@ -226,7 +116,6 @@
 	}
 
 	spin_unlock_irqrestore(&ioc->lock, flags);
->>>>>>> e816b57a
 
 	kmem_cache_free(iocontext_cachep, ioc);
 }
@@ -241,10 +130,7 @@
 void put_io_context(struct io_context *ioc)
 {
 	unsigned long flags;
-<<<<<<< HEAD
-=======
 	bool free_ioc = false;
->>>>>>> e816b57a
 
 	if (ioc == NULL)
 		return;
@@ -259,10 +145,6 @@
 		spin_lock_irqsave(&ioc->lock, flags);
 		if (!hlist_empty(&ioc->icq_list))
 			schedule_work(&ioc->release_work);
-<<<<<<< HEAD
-		spin_unlock_irqrestore(&ioc->lock, flags);
-	}
-=======
 		else
 			free_ioc = true;
 		spin_unlock_irqrestore(&ioc->lock, flags);
@@ -270,7 +152,6 @@
 
 	if (free_ioc)
 		kmem_cache_free(iocontext_cachep, ioc);
->>>>>>> e816b57a
 }
 EXPORT_SYMBOL(put_io_context);
 
@@ -287,9 +168,6 @@
 	task->io_context = NULL;
 	task_unlock(task);
 
-<<<<<<< HEAD
-	atomic_dec(&ioc->nr_tasks);
-=======
 	if (!atomic_dec_and_test(&ioc->nr_tasks)) {
 		put_io_context(ioc);
 		return;
@@ -316,7 +194,6 @@
 	}
 	spin_unlock_irqrestore(&ioc->lock, flags);
 
->>>>>>> e816b57a
 	put_io_context(ioc);
 }
 
@@ -336,11 +213,7 @@
 		struct io_context *ioc = icq->ioc;
 
 		spin_lock(&ioc->lock);
-<<<<<<< HEAD
-		ioc_exit_icq(icq);
-=======
 		ioc_destroy_icq(icq);
->>>>>>> e816b57a
 		spin_unlock(&ioc->lock);
 	}
 }
@@ -349,21 +222,12 @@
 				int node)
 {
 	struct io_context *ioc;
-<<<<<<< HEAD
 
 	ioc = kmem_cache_alloc_node(iocontext_cachep, gfp_flags | __GFP_ZERO,
 				    node);
 	if (unlikely(!ioc))
 		return;
 
-=======
-
-	ioc = kmem_cache_alloc_node(iocontext_cachep, gfp_flags | __GFP_ZERO,
-				    node);
-	if (unlikely(!ioc))
-		return;
-
->>>>>>> e816b57a
 	/* initialize */
 	atomic_long_set(&ioc->refcount, 1);
 	atomic_set(&ioc->nr_tasks, 1);
@@ -518,21 +382,13 @@
 	return icq;
 }
 
-<<<<<<< HEAD
-void ioc_set_changed(struct io_context *ioc, int which)
-=======
 void ioc_set_icq_flags(struct io_context *ioc, unsigned int flags)
->>>>>>> e816b57a
 {
 	struct io_cq *icq;
 	struct hlist_node *n;
 
 	hlist_for_each_entry(icq, n, &ioc->icq_list, ioc_node)
-<<<<<<< HEAD
-		set_bit(which, &icq->changed);
-=======
 		icq->flags |= flags;
->>>>>>> e816b57a
 }
 
 /**
@@ -550,11 +406,7 @@
 
 	spin_lock_irqsave(&ioc->lock, flags);
 	ioc->ioprio = ioprio;
-<<<<<<< HEAD
-	ioc_set_changed(ioc, ICQ_IOPRIO_CHANGED);
-=======
 	ioc_set_icq_flags(ioc, ICQ_IOPRIO_CHANGED);
->>>>>>> e816b57a
 	spin_unlock_irqrestore(&ioc->lock, flags);
 }
 
@@ -571,12 +423,6 @@
 	unsigned long flags;
 
 	spin_lock_irqsave(&ioc->lock, flags);
-<<<<<<< HEAD
-	ioc_set_changed(ioc, ICQ_CGROUP_CHANGED);
-	spin_unlock_irqrestore(&ioc->lock, flags);
-}
-EXPORT_SYMBOL(ioc_cgroup_changed);
-=======
 	ioc_set_icq_flags(ioc, ICQ_CGROUP_CHANGED);
 	spin_unlock_irqrestore(&ioc->lock, flags);
 }
@@ -603,7 +449,6 @@
 	return changed;
 }
 EXPORT_SYMBOL(icq_get_changed);
->>>>>>> e816b57a
 
 static int __init blk_ioc_init(void)
 {
