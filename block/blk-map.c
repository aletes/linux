--- conflicted
+++ resolved
@@ -307,11 +307,7 @@
 		return PTR_ERR(bio);
 
 	if (rq_data_dir(rq) == WRITE)
-<<<<<<< HEAD
-		bio->bi_rw |= (1 << REQ_WRITE);
-=======
 		bio->bi_rw |= REQ_WRITE;
->>>>>>> 062c1825
 
 	if (do_copy)
 		rq->cmd_flags |= REQ_COPY_USER;
