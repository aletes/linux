/******************************************************************************
 *
 * Name: aclocal.h - Internal data types used across the ACPI subsystem
 *
 *****************************************************************************/

/*
 * Copyright (C) 2000 - 2010, Intel Corp.
 * All rights reserved.
 *
 * Redistribution and use in source and binary forms, with or without
 * modification, are permitted provided that the following conditions
 * are met:
 * 1. Redistributions of source code must retain the above copyright
 *    notice, this list of conditions, and the following disclaimer,
 *    without modification.
 * 2. Redistributions in binary form must reproduce at minimum a disclaimer
 *    substantially similar to the "NO WARRANTY" disclaimer below
 *    ("Disclaimer") and any redistribution must be conditioned upon
 *    including a substantially similar Disclaimer requirement for further
 *    binary redistribution.
 * 3. Neither the names of the above-listed copyright holders nor the names
 *    of any contributors may be used to endorse or promote products derived
 *    from this software without specific prior written permission.
 *
 * Alternatively, this software may be distributed under the terms of the
 * GNU General Public License ("GPL") version 2 as published by the Free
 * Software Foundation.
 *
 * NO WARRANTY
 * THIS SOFTWARE IS PROVIDED BY THE COPYRIGHT HOLDERS AND CONTRIBUTORS
 * "AS IS" AND ANY EXPRESS OR IMPLIED WARRANTIES, INCLUDING, BUT NOT
 * LIMITED TO, THE IMPLIED WARRANTIES OF MERCHANTIBILITY AND FITNESS FOR
 * A PARTICULAR PURPOSE ARE DISCLAIMED. IN NO EVENT SHALL THE COPYRIGHT
 * HOLDERS OR CONTRIBUTORS BE LIABLE FOR SPECIAL, EXEMPLARY, OR CONSEQUENTIAL
 * DAMAGES (INCLUDING, BUT NOT LIMITED TO, PROCUREMENT OF SUBSTITUTE GOODS
 * OR SERVICES; LOSS OF USE, DATA, OR PROFITS; OR BUSINESS INTERRUPTION)
 * HOWEVER CAUSED AND ON ANY THEORY OF LIABILITY, WHETHER IN CONTRACT,
 * STRICT LIABILITY, OR TORT (INCLUDING NEGLIGENCE OR OTHERWISE) ARISING
 * IN ANY WAY OUT OF THE USE OF THIS SOFTWARE, EVEN IF ADVISED OF THE
 * POSSIBILITY OF SUCH DAMAGES.
 */

#ifndef __ACLOCAL_H__
#define __ACLOCAL_H__

/* acpisrc:struct_defs -- for acpisrc conversion */

#define ACPI_SERIALIZED                 0xFF

typedef u32 acpi_mutex_handle;
#define ACPI_GLOBAL_LOCK                (acpi_semaphore) (-1)

/* Total number of aml opcodes defined */

#define AML_NUM_OPCODES                 0x7F

/* Forward declarations */

struct acpi_walk_state;
struct acpi_obj_mutex;
union acpi_parse_object;

/*****************************************************************************
 *
 * Mutex typedefs and structs
 *
 ****************************************************************************/

/*
 * Predefined handles for the mutex objects used within the subsystem
 * All mutex objects are automatically created by acpi_ut_mutex_initialize.
 *
 * The acquire/release ordering protocol is implied via this list. Mutexes
 * with a lower value must be acquired before mutexes with a higher value.
 *
 * NOTE: any changes here must be reflected in the acpi_gbl_mutex_names
 * table below also!
 */
#define ACPI_MTX_INTERPRETER            0	/* AML Interpreter, main lock */
#define ACPI_MTX_NAMESPACE              1	/* ACPI Namespace */
#define ACPI_MTX_TABLES                 2	/* Data for ACPI tables */
#define ACPI_MTX_EVENTS                 3	/* Data for ACPI events */
#define ACPI_MTX_CACHES                 4	/* Internal caches, general purposes */
#define ACPI_MTX_MEMORY                 5	/* Debug memory tracking lists */
#define ACPI_MTX_DEBUG_CMD_COMPLETE     6	/* AML debugger */
#define ACPI_MTX_DEBUG_CMD_READY        7	/* AML debugger */

#define ACPI_MAX_MUTEX                  7
#define ACPI_NUM_MUTEX                  ACPI_MAX_MUTEX+1

#if defined(ACPI_DEBUG_OUTPUT) || defined(ACPI_DEBUGGER)
#ifdef DEFINE_ACPI_GLOBALS

/* Debug names for the mutexes above */

static char *acpi_gbl_mutex_names[ACPI_NUM_MUTEX] = {
	"ACPI_MTX_Interpreter",
	"ACPI_MTX_Namespace",
	"ACPI_MTX_Tables",
	"ACPI_MTX_Events",
	"ACPI_MTX_Caches",
	"ACPI_MTX_Memory",
	"ACPI_MTX_CommandComplete",
	"ACPI_MTX_CommandReady"
};

#endif
#endif

/* Lock structure for reader/writer interfaces */

struct acpi_rw_lock {
	acpi_mutex writer_mutex;
	acpi_mutex reader_mutex;
	u32 num_readers;
};

/*
 * Predefined handles for spinlocks used within the subsystem.
 * These spinlocks are created by acpi_ut_mutex_initialize
 */
#define ACPI_LOCK_GPES                  0
#define ACPI_LOCK_HARDWARE              1

#define ACPI_MAX_LOCK                   1
#define ACPI_NUM_LOCK                   ACPI_MAX_LOCK+1

/* This Thread ID means that the mutex is not in use (unlocked) */

#define ACPI_MUTEX_NOT_ACQUIRED         (acpi_thread_id) 0

/* Table for the global mutexes */

struct acpi_mutex_info {
	acpi_mutex mutex;
	u32 use_count;
	acpi_thread_id thread_id;
};

/* Lock flag parameter for various interfaces */

#define ACPI_MTX_DO_NOT_LOCK            0
#define ACPI_MTX_LOCK                   1

/* Field access granularities */

#define ACPI_FIELD_BYTE_GRANULARITY     1
#define ACPI_FIELD_WORD_GRANULARITY     2
#define ACPI_FIELD_DWORD_GRANULARITY    4
#define ACPI_FIELD_QWORD_GRANULARITY    8

#define ACPI_ENTRY_NOT_FOUND            NULL

/*****************************************************************************
 *
 * Namespace typedefs and structs
 *
 ****************************************************************************/

/* Operational modes of the AML interpreter/scanner */

typedef enum {
	ACPI_IMODE_LOAD_PASS1 = 0x01,
	ACPI_IMODE_LOAD_PASS2 = 0x02,
	ACPI_IMODE_EXECUTE = 0x03
} acpi_interpreter_mode;

/*
 * The Namespace Node describes a named object that appears in the AML.
 * descriptor_type is used to differentiate between internal descriptors.
 *
 * The node is optimized for both 32-bit and 64-bit platforms:
 * 20 bytes for the 32-bit case, 32 bytes for the 64-bit case.
 *
 * Note: The descriptor_type and Type fields must appear in the identical
 * position in both the struct acpi_namespace_node and union acpi_operand_object
 * structures.
 */
struct acpi_namespace_node {
	union acpi_operand_object *object;	/* Interpreter object */
	u8 descriptor_type;	/* Differentiate object descriptor types */
	u8 type;		/* ACPI Type associated with this name */
	u8 flags;		/* Miscellaneous flags */
	acpi_owner_id owner_id;	/* Node creator */
	union acpi_name_union name;	/* ACPI Name, always 4 chars per ACPI spec */
	struct acpi_namespace_node *parent;	/* Parent node */
	struct acpi_namespace_node *child;	/* First child */
	struct acpi_namespace_node *peer;	/* First peer */

	/*
	 * The following fields are used by the ASL compiler and disassembler only
	 */
#ifdef ACPI_LARGE_NAMESPACE_NODE
	union acpi_parse_object *op;
	u32 value;
	u32 length;
#endif
};

/* Namespace Node flags */

#define ANOBJ_RESERVED                  0x01	/* Available for use */
#define ANOBJ_TEMPORARY                 0x02	/* Node is create by a method and is temporary */
#define ANOBJ_METHOD_ARG                0x04	/* Node is a method argument */
#define ANOBJ_METHOD_LOCAL              0x08	/* Node is a method local */
#define ANOBJ_SUBTREE_HAS_INI           0x10	/* Used to optimize device initialization */
#define ANOBJ_EVALUATED                 0x20	/* Set on first evaluation of node */
#define ANOBJ_ALLOCATED_BUFFER          0x40	/* Method AML buffer is dynamic (install_method) */

#define ANOBJ_IS_EXTERNAL               0x08	/* i_aSL only: This object created via External() */
#define ANOBJ_METHOD_NO_RETVAL          0x10	/* i_aSL only: Method has no return value */
#define ANOBJ_METHOD_SOME_NO_RETVAL     0x20	/* i_aSL only: Method has at least one return value */
#define ANOBJ_IS_BIT_OFFSET             0x40	/* i_aSL only: Reference is a bit offset */
#define ANOBJ_IS_REFERENCED             0x80	/* i_aSL only: Object was referenced */

/* Internal ACPI table management - master table list */

struct acpi_table_list {
	struct acpi_table_desc *tables;	/* Table descriptor array */
	u32 current_table_count;	/* Tables currently in the array */
	u32 max_table_count;	/* Max tables array will hold */
	u8 flags;
};

/* Flags for above */

#define ACPI_ROOT_ORIGIN_UNKNOWN        (0)	/* ~ORIGIN_ALLOCATED */
#define ACPI_ROOT_ORIGIN_ALLOCATED      (1)
#define ACPI_ROOT_ALLOW_RESIZE          (2)

/* Predefined (fixed) table indexes */

#define ACPI_TABLE_INDEX_DSDT           (0)
#define ACPI_TABLE_INDEX_FACS           (1)

struct acpi_find_context {
	char *search_for;
	acpi_handle *list;
	u32 *count;
};

struct acpi_ns_search_data {
	struct acpi_namespace_node *node;
};

/* Object types used during package copies */

#define ACPI_COPY_TYPE_SIMPLE           0
#define ACPI_COPY_TYPE_PACKAGE          1

/* Info structure used to convert external<->internal namestrings */

struct acpi_namestring_info {
	const char *external_name;
	const char *next_external_char;
	char *internal_name;
	u32 length;
	u32 num_segments;
	u32 num_carats;
	u8 fully_qualified;
};

/* Field creation info */

struct acpi_create_field_info {
	struct acpi_namespace_node *region_node;
	struct acpi_namespace_node *field_node;
	struct acpi_namespace_node *register_node;
	struct acpi_namespace_node *data_register_node;
	u32 bank_value;
	u32 field_bit_position;
	u32 field_bit_length;
	u8 field_flags;
	u8 attribute;
	u8 field_type;
};

typedef
acpi_status(*ACPI_INTERNAL_METHOD) (struct acpi_walk_state * walk_state);

/*
 * Bitmapped ACPI types.  Used internally only
 */
#define ACPI_BTYPE_ANY                  0x00000000
#define ACPI_BTYPE_INTEGER              0x00000001
#define ACPI_BTYPE_STRING               0x00000002
#define ACPI_BTYPE_BUFFER               0x00000004
#define ACPI_BTYPE_PACKAGE              0x00000008
#define ACPI_BTYPE_FIELD_UNIT           0x00000010
#define ACPI_BTYPE_DEVICE               0x00000020
#define ACPI_BTYPE_EVENT                0x00000040
#define ACPI_BTYPE_METHOD               0x00000080
#define ACPI_BTYPE_MUTEX                0x00000100
#define ACPI_BTYPE_REGION               0x00000200
#define ACPI_BTYPE_POWER                0x00000400
#define ACPI_BTYPE_PROCESSOR            0x00000800
#define ACPI_BTYPE_THERMAL              0x00001000
#define ACPI_BTYPE_BUFFER_FIELD         0x00002000
#define ACPI_BTYPE_DDB_HANDLE           0x00004000
#define ACPI_BTYPE_DEBUG_OBJECT         0x00008000
#define ACPI_BTYPE_REFERENCE            0x00010000
#define ACPI_BTYPE_RESOURCE             0x00020000

#define ACPI_BTYPE_COMPUTE_DATA         (ACPI_BTYPE_INTEGER | ACPI_BTYPE_STRING | ACPI_BTYPE_BUFFER)

#define ACPI_BTYPE_DATA                 (ACPI_BTYPE_COMPUTE_DATA  | ACPI_BTYPE_PACKAGE)
#define ACPI_BTYPE_DATA_REFERENCE       (ACPI_BTYPE_DATA | ACPI_BTYPE_REFERENCE | ACPI_BTYPE_DDB_HANDLE)
#define ACPI_BTYPE_DEVICE_OBJECTS       (ACPI_BTYPE_DEVICE | ACPI_BTYPE_THERMAL | ACPI_BTYPE_PROCESSOR)
#define ACPI_BTYPE_OBJECTS_AND_REFS     0x0001FFFF	/* ARG or LOCAL */
#define ACPI_BTYPE_ALL_OBJECTS          0x0000FFFF

/*
 * Information structure for ACPI predefined names.
 * Each entry in the table contains the following items:
 *
 * Name                 - The ACPI reserved name
 * param_count          - Number of arguments to the method
 * expected_return_btypes - Allowed type(s) for the return value
 */
struct acpi_name_info {
	char name[ACPI_NAME_SIZE];
	u8 param_count;
	u8 expected_btypes;
};

/*
 * Secondary information structures for ACPI predefined objects that return
 * package objects. This structure appears as the next entry in the table
 * after the NAME_INFO structure above.
 *
 * The reason for this is to minimize the size of the predefined name table.
 */

/*
 * Used for ACPI_PTYPE1_FIXED, ACPI_PTYPE1_VAR, ACPI_PTYPE2,
 * ACPI_PTYPE2_MIN, ACPI_PTYPE2_PKG_COUNT, ACPI_PTYPE2_COUNT
 */
struct acpi_package_info {
	u8 type;
	u8 object_type1;
	u8 count1;
	u8 object_type2;
	u8 count2;
	u8 reserved;
};

/* Used for ACPI_PTYPE2_FIXED */

struct acpi_package_info2 {
	u8 type;
	u8 count;
	u8 object_type[4];
};

/* Used for ACPI_PTYPE1_OPTION */

struct acpi_package_info3 {
	u8 type;
	u8 count;
	u8 object_type[2];
	u8 tail_object_type;
	u8 reserved;
};

union acpi_predefined_info {
	struct acpi_name_info info;
	struct acpi_package_info ret_info;
	struct acpi_package_info2 ret_info2;
	struct acpi_package_info3 ret_info3;
};

/* Data block used during object validation */

struct acpi_predefined_data {
	char *pathname;
	const union acpi_predefined_info *predefined;
	union acpi_operand_object *parent_package;
	u32 flags;
	u8 node_flags;
};

/* Defines for Flags field above */

#define ACPI_OBJECT_REPAIRED    1

/*
 * Bitmapped return value types
 * Note: the actual data types must be contiguous, a loop in nspredef.c
 * depends on this.
 */
#define ACPI_RTYPE_ANY                  0x00
#define ACPI_RTYPE_NONE                 0x01
#define ACPI_RTYPE_INTEGER              0x02
#define ACPI_RTYPE_STRING               0x04
#define ACPI_RTYPE_BUFFER               0x08
#define ACPI_RTYPE_PACKAGE              0x10
#define ACPI_RTYPE_REFERENCE            0x20
#define ACPI_RTYPE_ALL                  0x3F

#define ACPI_NUM_RTYPES                 5	/* Number of actual object types */

/*****************************************************************************
 *
 * Event typedefs and structs
 *
 ****************************************************************************/

/* Dispatch info for each GPE -- either a method or handler, cannot be both */

struct acpi_gpe_handler_info {
	acpi_gpe_handler address;	/* Address of handler, if any */
	void *context;		/* Context to be passed to handler */
	struct acpi_namespace_node *method_node;	/* Method node for this GPE level (saved) */
<<<<<<< HEAD
	u8 orig_flags;		/* Original misc info about this GPE */
	u8 orig_enabled;	/* Set if the GPE was originally enabled */
=======
	u8 original_flags;      /* Original (pre-handler) GPE info */
	u8 originally_enabled;  /* True if GPE was originally enabled */
>>>>>>> 3cbea436
};

union acpi_gpe_dispatch_info {
	struct acpi_namespace_node *method_node;	/* Method node for this GPE level */
	struct acpi_gpe_handler_info *handler;  /* Installed GPE handler */
	struct acpi_namespace_node *device_node;        /* Parent _PRW device for implicit notify */
};

/*
 * Information about a GPE, one per each GPE in an array.
 * NOTE: Important to keep this struct as small as possible.
 */
struct acpi_gpe_event_info {
	union acpi_gpe_dispatch_info dispatch;	/* Either Method or Handler */
	struct acpi_gpe_register_info *register_info;	/* Backpointer to register info */
	u8 flags;		/* Misc info about this GPE */
	u8 gpe_number;		/* This GPE */
	u8 runtime_count;	/* References to a run GPE */
};

/* Information about a GPE register pair, one per each status/enable pair in an array */

struct acpi_gpe_register_info {
	struct acpi_generic_address status_address;	/* Address of status reg */
	struct acpi_generic_address enable_address;	/* Address of enable reg */
	u8 enable_for_wake;	/* GPEs to keep enabled when sleeping */
	u8 enable_for_run;	/* GPEs to keep enabled when running */
	u8 base_gpe_number;	/* Base GPE number for this register */
};

/*
 * Information about a GPE register block, one per each installed block --
 * GPE0, GPE1, and one per each installed GPE Block Device.
 */
struct acpi_gpe_block_info {
	struct acpi_namespace_node *node;
	struct acpi_gpe_block_info *previous;
	struct acpi_gpe_block_info *next;
	struct acpi_gpe_xrupt_info *xrupt_block;	/* Backpointer to interrupt block */
	struct acpi_gpe_register_info *register_info;	/* One per GPE register pair */
	struct acpi_gpe_event_info *event_info;	/* One for each GPE */
	struct acpi_generic_address block_address;	/* Base address of the block */
	u32 register_count;	/* Number of register pairs in block */
	u16 gpe_count;		/* Number of individual GPEs in block */
	u8 block_base_number;	/* Base GPE number for this block */
<<<<<<< HEAD
	u8 initialized;         /* If set, the GPE block has been initialized */
=======
	u8 initialized;         /* TRUE if this block is initialized */
>>>>>>> 3cbea436
};

/* Information about GPE interrupt handlers, one per each interrupt level used for GPEs */

struct acpi_gpe_xrupt_info {
	struct acpi_gpe_xrupt_info *previous;
	struct acpi_gpe_xrupt_info *next;
	struct acpi_gpe_block_info *gpe_block_list_head;	/* List of GPE blocks for this xrupt */
	u32 interrupt_number;	/* System interrupt number */
};

struct acpi_gpe_walk_info {
	struct acpi_namespace_node *gpe_device;
	struct acpi_gpe_block_info *gpe_block;
	u16 count;
	acpi_owner_id owner_id;
	u8 execute_by_owner_id;
};

struct acpi_gpe_device_info {
	u32 index;
	u32 next_block_base_index;
	acpi_status status;
	struct acpi_namespace_node *gpe_device;
};

typedef acpi_status(*acpi_gpe_callback) (struct acpi_gpe_xrupt_info *gpe_xrupt_info,
		struct acpi_gpe_block_info *gpe_block, void *context);

/* Information about each particular fixed event */

struct acpi_fixed_event_handler {
	acpi_event_handler handler;	/* Address of handler. */
	void *context;		/* Context to be passed to handler */
};

struct acpi_fixed_event_info {
	u8 status_register_id;
	u8 enable_register_id;
	u16 status_bit_mask;
	u16 enable_bit_mask;
};

/* Information used during field processing */

struct acpi_field_info {
	u8 skip_field;
	u8 field_flag;
	u32 pkg_length;
};

/*****************************************************************************
 *
 * Generic "state" object for stacks
 *
 ****************************************************************************/

#define ACPI_CONTROL_NORMAL                  0xC0
#define ACPI_CONTROL_CONDITIONAL_EXECUTING   0xC1
#define ACPI_CONTROL_PREDICATE_EXECUTING     0xC2
#define ACPI_CONTROL_PREDICATE_FALSE         0xC3
#define ACPI_CONTROL_PREDICATE_TRUE          0xC4

#define ACPI_STATE_COMMON \
	void                            *next; \
	u8                              descriptor_type; /* To differentiate various internal objs */\
	u8                              flags; \
	u16                             value; \
	u16                             state;

	/* There are 2 bytes available here until the next natural alignment boundary */

struct acpi_common_state {
ACPI_STATE_COMMON};

/*
 * Update state - used to traverse complex objects such as packages
 */
struct acpi_update_state {
	ACPI_STATE_COMMON union acpi_operand_object *object;
};

/*
 * Pkg state - used to traverse nested package structures
 */
struct acpi_pkg_state {
	ACPI_STATE_COMMON u16 index;
	union acpi_operand_object *source_object;
	union acpi_operand_object *dest_object;
	struct acpi_walk_state *walk_state;
	void *this_target_obj;
	u32 num_packages;
};

/*
 * Control state - one per if/else and while constructs.
 * Allows nesting of these constructs
 */
struct acpi_control_state {
	ACPI_STATE_COMMON u16 opcode;
	union acpi_parse_object *predicate_op;
	u8 *aml_predicate_start;	/* Start of if/while predicate */
	u8 *package_end;	/* End of if/while block */
	u32 loop_count;		/* While() loop counter */
};

/*
 * Scope state - current scope during namespace lookups
 */
struct acpi_scope_state {
	ACPI_STATE_COMMON struct acpi_namespace_node *node;
};

struct acpi_pscope_state {
	ACPI_STATE_COMMON u32 arg_count;	/* Number of fixed arguments */
	union acpi_parse_object *op;	/* Current op being parsed */
	u8 *arg_end;		/* Current argument end */
	u8 *pkg_end;		/* Current package end */
	u32 arg_list;		/* Next argument to parse */
};

/*
 * Thread state - one per thread across multiple walk states.  Multiple walk
 * states are created when there are nested control methods executing.
 */
struct acpi_thread_state {
	ACPI_STATE_COMMON u8 current_sync_level;	/* Mutex Sync (nested acquire) level */
	struct acpi_walk_state *walk_state_list;	/* Head of list of walk_states for this thread */
	union acpi_operand_object *acquired_mutex_list;	/* List of all currently acquired mutexes */
	acpi_thread_id thread_id;	/* Running thread ID */
};

/*
 * Result values - used to accumulate the results of nested
 * AML arguments
 */
struct acpi_result_values {
	ACPI_STATE_COMMON
	    union acpi_operand_object *obj_desc[ACPI_RESULTS_FRAME_OBJ_NUM];
};

typedef
acpi_status(*acpi_parse_downwards) (struct acpi_walk_state * walk_state,
				    union acpi_parse_object ** out_op);

typedef acpi_status(*acpi_parse_upwards) (struct acpi_walk_state * walk_state);

/*
 * Notify info - used to pass info to the deferred notify
 * handler/dispatcher.
 */
struct acpi_notify_info {
	ACPI_STATE_COMMON struct acpi_namespace_node *node;
	union acpi_operand_object *handler_obj;
};

/* Generic state is union of structs above */

union acpi_generic_state {
	struct acpi_common_state common;
	struct acpi_control_state control;
	struct acpi_update_state update;
	struct acpi_scope_state scope;
	struct acpi_pscope_state parse_scope;
	struct acpi_pkg_state pkg;
	struct acpi_thread_state thread;
	struct acpi_result_values results;
	struct acpi_notify_info notify;
};

/*****************************************************************************
 *
 * Interpreter typedefs and structs
 *
 ****************************************************************************/

typedef acpi_status(*ACPI_EXECUTE_OP) (struct acpi_walk_state * walk_state);

/*****************************************************************************
 *
 * Parser typedefs and structs
 *
 ****************************************************************************/

/*
 * AML opcode, name, and argument layout
 */
struct acpi_opcode_info {
#if defined(ACPI_DISASSEMBLER) || defined(ACPI_DEBUG_OUTPUT)
	char *name;		/* Opcode name (disassembler/debug only) */
#endif
	u32 parse_args;		/* Grammar/Parse time arguments */
	u32 runtime_args;	/* Interpret time arguments */
	u16 flags;		/* Misc flags */
	u8 object_type;		/* Corresponding internal object type */
	u8 class;		/* Opcode class */
	u8 type;		/* Opcode type */
};

union acpi_parse_value {
	u64 integer;		/* Integer constant (Up to 64 bits) */
	u32 size;		/* bytelist or field size */
	char *string;		/* NULL terminated string */
	u8 *buffer;		/* buffer or string */
	char *name;		/* NULL terminated string */
	union acpi_parse_object *arg;	/* arguments and contained ops */
};

#ifdef ACPI_DISASSEMBLER
#define ACPI_DISASM_ONLY_MEMBERS(a)     a;
#else
#define ACPI_DISASM_ONLY_MEMBERS(a)
#endif

#define ACPI_PARSE_COMMON \
	union acpi_parse_object         *parent;        /* Parent op */\
	u8                              descriptor_type; /* To differentiate various internal objs */\
	u8                              flags;          /* Type of Op */\
	u16                             aml_opcode;     /* AML opcode */\
	u32                             aml_offset;     /* Offset of declaration in AML */\
	union acpi_parse_object         *next;          /* Next op */\
	struct acpi_namespace_node      *node;          /* For use by interpreter */\
	union acpi_parse_value          value;          /* Value or args associated with the opcode */\
	u8                              arg_list_length; /* Number of elements in the arg list */\
	ACPI_DISASM_ONLY_MEMBERS (\
	u8                              disasm_flags;   /* Used during AML disassembly */\
	u8                              disasm_opcode;  /* Subtype used for disassembly */\
	char                            aml_op_name[16])	/* Op name (debug only) */

#define ACPI_DASM_BUFFER                0x00
#define ACPI_DASM_RESOURCE              0x01
#define ACPI_DASM_STRING                0x02
#define ACPI_DASM_UNICODE               0x03
#define ACPI_DASM_EISAID                0x04
#define ACPI_DASM_MATCHOP               0x05
#define ACPI_DASM_LNOT_PREFIX           0x06
#define ACPI_DASM_LNOT_SUFFIX           0x07
#define ACPI_DASM_IGNORE                0x08

/*
 * Generic operation (for example:  If, While, Store)
 */
struct acpi_parse_obj_common {
ACPI_PARSE_COMMON};

/*
 * Extended Op for named ops (Scope, Method, etc.), deferred ops (Methods and op_regions),
 * and bytelists.
 */
struct acpi_parse_obj_named {
	ACPI_PARSE_COMMON u8 *path;
	u8 *data;		/* AML body or bytelist data */
	u32 length;		/* AML length */
	u32 name;		/* 4-byte name or zero if no name */
};

/* This version is used by the i_aSL compiler only */

#define ACPI_MAX_PARSEOP_NAME   20

struct acpi_parse_obj_asl {
	ACPI_PARSE_COMMON union acpi_parse_object *child;
	union acpi_parse_object *parent_method;
	char *filename;
	char *external_name;
	char *namepath;
	char name_seg[4];
	u32 extra_value;
	u32 column;
	u32 line_number;
	u32 logical_line_number;
	u32 logical_byte_offset;
	u32 end_line;
	u32 end_logical_line;
	u32 acpi_btype;
	u32 aml_length;
	u32 aml_subtree_length;
	u32 final_aml_length;
	u32 final_aml_offset;
	u32 compile_flags;
	u16 parse_opcode;
	u8 aml_opcode_length;
	u8 aml_pkg_len_bytes;
	u8 extra;
	char parse_op_name[ACPI_MAX_PARSEOP_NAME];
};

union acpi_parse_object {
	struct acpi_parse_obj_common common;
	struct acpi_parse_obj_named named;
	struct acpi_parse_obj_asl asl;
};

/*
 * Parse state - one state per parser invocation and each control
 * method.
 */
struct acpi_parse_state {
	u8 *aml_start;		/* First AML byte */
	u8 *aml;		/* Next AML byte */
	u8 *aml_end;		/* (last + 1) AML byte */
	u8 *pkg_start;		/* Current package begin */
	u8 *pkg_end;		/* Current package end */
	union acpi_parse_object *start_op;	/* Root of parse tree */
	struct acpi_namespace_node *start_node;
	union acpi_generic_state *scope;	/* Current scope */
	union acpi_parse_object *start_scope;
	u32 aml_size;
};

/* Parse object flags */

#define ACPI_PARSEOP_GENERIC            0x01
#define ACPI_PARSEOP_NAMED              0x02
#define ACPI_PARSEOP_DEFERRED           0x04
#define ACPI_PARSEOP_BYTELIST           0x08
#define ACPI_PARSEOP_IN_STACK           0x10
#define ACPI_PARSEOP_TARGET             0x20
#define ACPI_PARSEOP_IN_CACHE           0x80

/* Parse object disasm_flags */

#define ACPI_PARSEOP_IGNORE             0x01
#define ACPI_PARSEOP_PARAMLIST          0x02
#define ACPI_PARSEOP_EMPTY_TERMLIST     0x04
#define ACPI_PARSEOP_SPECIAL            0x10

/*****************************************************************************
 *
 * Hardware (ACPI registers) and PNP
 *
 ****************************************************************************/

struct acpi_bit_register_info {
	u8 parent_register;
	u8 bit_position;
	u16 access_bit_mask;
};

/*
 * Some ACPI registers have bits that must be ignored -- meaning that they
 * must be preserved.
 */
#define ACPI_PM1_STATUS_PRESERVED_BITS          0x0800	/* Bit 11 */

/* Write-only bits must be zeroed by software */

#define ACPI_PM1_CONTROL_WRITEONLY_BITS         0x2004	/* Bits 13, 2 */

/* For control registers, both ignored and reserved bits must be preserved */

/*
 * For PM1 control, the SCI enable bit (bit 0, SCI_EN) is defined by the
 * ACPI specification to be a "preserved" bit - "OSPM always preserves this
 * bit position", section 4.7.3.2.1. However, on some machines the OS must
 * write a one to this bit after resume for the machine to work properly.
 * To enable this, we no longer attempt to preserve this bit. No machines
 * are known to fail if the bit is not preserved. (May 2009)
 */
#define ACPI_PM1_CONTROL_IGNORED_BITS           0x0200	/* Bit 9 */
#define ACPI_PM1_CONTROL_RESERVED_BITS          0xC1F8	/* Bits 14-15, 3-8 */
#define ACPI_PM1_CONTROL_PRESERVED_BITS \
	       (ACPI_PM1_CONTROL_IGNORED_BITS | ACPI_PM1_CONTROL_RESERVED_BITS)

#define ACPI_PM2_CONTROL_PRESERVED_BITS         0xFFFFFFFE	/* All except bit 0 */

/*
 * Register IDs
 * These are the full ACPI registers
 */
#define ACPI_REGISTER_PM1_STATUS                0x01
#define ACPI_REGISTER_PM1_ENABLE                0x02
#define ACPI_REGISTER_PM1_CONTROL               0x03
#define ACPI_REGISTER_PM2_CONTROL               0x04
#define ACPI_REGISTER_PM_TIMER                  0x05
#define ACPI_REGISTER_PROCESSOR_BLOCK           0x06
#define ACPI_REGISTER_SMI_COMMAND_BLOCK         0x07

/* Masks used to access the bit_registers */

#define ACPI_BITMASK_TIMER_STATUS               0x0001
#define ACPI_BITMASK_BUS_MASTER_STATUS          0x0010
#define ACPI_BITMASK_GLOBAL_LOCK_STATUS         0x0020
#define ACPI_BITMASK_POWER_BUTTON_STATUS        0x0100
#define ACPI_BITMASK_SLEEP_BUTTON_STATUS        0x0200
#define ACPI_BITMASK_RT_CLOCK_STATUS            0x0400
#define ACPI_BITMASK_PCIEXP_WAKE_STATUS         0x4000	/* ACPI 3.0 */
#define ACPI_BITMASK_WAKE_STATUS                0x8000

#define ACPI_BITMASK_ALL_FIXED_STATUS           (\
	ACPI_BITMASK_TIMER_STATUS          | \
	ACPI_BITMASK_BUS_MASTER_STATUS     | \
	ACPI_BITMASK_GLOBAL_LOCK_STATUS    | \
	ACPI_BITMASK_POWER_BUTTON_STATUS   | \
	ACPI_BITMASK_SLEEP_BUTTON_STATUS   | \
	ACPI_BITMASK_RT_CLOCK_STATUS       | \
	ACPI_BITMASK_PCIEXP_WAKE_STATUS    | \
	ACPI_BITMASK_WAKE_STATUS)

#define ACPI_BITMASK_TIMER_ENABLE               0x0001
#define ACPI_BITMASK_GLOBAL_LOCK_ENABLE         0x0020
#define ACPI_BITMASK_POWER_BUTTON_ENABLE        0x0100
#define ACPI_BITMASK_SLEEP_BUTTON_ENABLE        0x0200
#define ACPI_BITMASK_RT_CLOCK_ENABLE            0x0400
#define ACPI_BITMASK_PCIEXP_WAKE_DISABLE        0x4000	/* ACPI 3.0 */

#define ACPI_BITMASK_SCI_ENABLE                 0x0001
#define ACPI_BITMASK_BUS_MASTER_RLD             0x0002
#define ACPI_BITMASK_GLOBAL_LOCK_RELEASE        0x0004
#define ACPI_BITMASK_SLEEP_TYPE                 0x1C00
#define ACPI_BITMASK_SLEEP_ENABLE               0x2000

#define ACPI_BITMASK_ARB_DISABLE                0x0001

/* Raw bit position of each bit_register */

#define ACPI_BITPOSITION_TIMER_STATUS           0x00
#define ACPI_BITPOSITION_BUS_MASTER_STATUS      0x04
#define ACPI_BITPOSITION_GLOBAL_LOCK_STATUS     0x05
#define ACPI_BITPOSITION_POWER_BUTTON_STATUS    0x08
#define ACPI_BITPOSITION_SLEEP_BUTTON_STATUS    0x09
#define ACPI_BITPOSITION_RT_CLOCK_STATUS        0x0A
#define ACPI_BITPOSITION_PCIEXP_WAKE_STATUS     0x0E	/* ACPI 3.0 */
#define ACPI_BITPOSITION_WAKE_STATUS            0x0F

#define ACPI_BITPOSITION_TIMER_ENABLE           0x00
#define ACPI_BITPOSITION_GLOBAL_LOCK_ENABLE     0x05
#define ACPI_BITPOSITION_POWER_BUTTON_ENABLE    0x08
#define ACPI_BITPOSITION_SLEEP_BUTTON_ENABLE    0x09
#define ACPI_BITPOSITION_RT_CLOCK_ENABLE        0x0A
#define ACPI_BITPOSITION_PCIEXP_WAKE_DISABLE    0x0E	/* ACPI 3.0 */

#define ACPI_BITPOSITION_SCI_ENABLE             0x00
#define ACPI_BITPOSITION_BUS_MASTER_RLD         0x01
#define ACPI_BITPOSITION_GLOBAL_LOCK_RELEASE    0x02
#define ACPI_BITPOSITION_SLEEP_TYPE             0x0A
#define ACPI_BITPOSITION_SLEEP_ENABLE           0x0D

#define ACPI_BITPOSITION_ARB_DISABLE            0x00

/* Structs and definitions for _OSI support and I/O port validation */

#define ACPI_OSI_WIN_2000               0x01
#define ACPI_OSI_WIN_XP                 0x02
#define ACPI_OSI_WIN_XP_SP1             0x03
#define ACPI_OSI_WINSRV_2003            0x04
#define ACPI_OSI_WIN_XP_SP2             0x05
#define ACPI_OSI_WINSRV_2003_SP1        0x06
#define ACPI_OSI_WIN_VISTA              0x07
#define ACPI_OSI_WINSRV_2008            0x08
#define ACPI_OSI_WIN_VISTA_SP1          0x09
#define ACPI_OSI_WIN_VISTA_SP2          0x0A
#define ACPI_OSI_WIN_7                  0x0B

#define ACPI_ALWAYS_ILLEGAL             0x00

struct acpi_interface_info {
	char *name;
	struct acpi_interface_info *next;
	u8 flags;
	u8 value;
};

#define ACPI_OSI_INVALID                0x01
#define ACPI_OSI_DYNAMIC                0x02

struct acpi_port_info {
	char *name;
	u16 start;
	u16 end;
	u8 osi_dependency;
};

/*****************************************************************************
 *
 * Resource descriptors
 *
 ****************************************************************************/

/* resource_type values */

#define ACPI_ADDRESS_TYPE_MEMORY_RANGE          0
#define ACPI_ADDRESS_TYPE_IO_RANGE              1
#define ACPI_ADDRESS_TYPE_BUS_NUMBER_RANGE      2

/* Resource descriptor types and masks */

#define ACPI_RESOURCE_NAME_LARGE                0x80
#define ACPI_RESOURCE_NAME_SMALL                0x00

#define ACPI_RESOURCE_NAME_SMALL_MASK           0x78	/* Bits 6:3 contain the type */
#define ACPI_RESOURCE_NAME_SMALL_LENGTH_MASK    0x07	/* Bits 2:0 contain the length */
#define ACPI_RESOURCE_NAME_LARGE_MASK           0x7F	/* Bits 6:0 contain the type */

/*
 * Small resource descriptor "names" as defined by the ACPI specification.
 * Note: Bits 2:0 are used for the descriptor length
 */
#define ACPI_RESOURCE_NAME_IRQ                  0x20
#define ACPI_RESOURCE_NAME_DMA                  0x28
#define ACPI_RESOURCE_NAME_START_DEPENDENT      0x30
#define ACPI_RESOURCE_NAME_END_DEPENDENT        0x38
#define ACPI_RESOURCE_NAME_IO                   0x40
#define ACPI_RESOURCE_NAME_FIXED_IO             0x48
#define ACPI_RESOURCE_NAME_RESERVED_S1          0x50
#define ACPI_RESOURCE_NAME_RESERVED_S2          0x58
#define ACPI_RESOURCE_NAME_RESERVED_S3          0x60
#define ACPI_RESOURCE_NAME_RESERVED_S4          0x68
#define ACPI_RESOURCE_NAME_VENDOR_SMALL         0x70
#define ACPI_RESOURCE_NAME_END_TAG              0x78

/*
 * Large resource descriptor "names" as defined by the ACPI specification.
 * Note: includes the Large Descriptor bit in bit[7]
 */
#define ACPI_RESOURCE_NAME_MEMORY24             0x81
#define ACPI_RESOURCE_NAME_GENERIC_REGISTER     0x82
#define ACPI_RESOURCE_NAME_RESERVED_L1          0x83
#define ACPI_RESOURCE_NAME_VENDOR_LARGE         0x84
#define ACPI_RESOURCE_NAME_MEMORY32             0x85
#define ACPI_RESOURCE_NAME_FIXED_MEMORY32       0x86
#define ACPI_RESOURCE_NAME_ADDRESS32            0x87
#define ACPI_RESOURCE_NAME_ADDRESS16            0x88
#define ACPI_RESOURCE_NAME_EXTENDED_IRQ         0x89
#define ACPI_RESOURCE_NAME_ADDRESS64            0x8A
#define ACPI_RESOURCE_NAME_EXTENDED_ADDRESS64   0x8B
#define ACPI_RESOURCE_NAME_LARGE_MAX            0x8B

/*****************************************************************************
 *
 * Miscellaneous
 *
 ****************************************************************************/

#define ACPI_ASCII_ZERO                 0x30

/*****************************************************************************
 *
 * Debugger
 *
 ****************************************************************************/

struct acpi_db_method_info {
	acpi_handle main_thread_gate;
	acpi_handle thread_complete_gate;
	acpi_thread_id *threads;
	u32 num_threads;
	u32 num_created;
	u32 num_completed;

	char *name;
	u32 flags;
	u32 num_loops;
	char pathname[128];
	char **args;

	/*
	 * Arguments to be passed to method for the command
	 * Threads -
	 *   the Number of threads, ID of current thread and
	 *   Index of current thread inside all them created.
	 */
	char init_args;
	char *arguments[4];
	char num_threads_str[11];
	char id_of_thread_str[11];
	char index_of_thread_str[11];
};

struct acpi_integrity_info {
	u32 nodes;
	u32 objects;
};

#define ACPI_DB_REDIRECTABLE_OUTPUT     0x01
#define ACPI_DB_CONSOLE_OUTPUT          0x02
#define ACPI_DB_DUPLICATE_OUTPUT        0x03

/*****************************************************************************
 *
 * Debug
 *
 ****************************************************************************/

/* Entry for a memory allocation (debug only) */

#define ACPI_MEM_MALLOC                 0
#define ACPI_MEM_CALLOC                 1
#define ACPI_MAX_MODULE_NAME            16

#define ACPI_COMMON_DEBUG_MEM_HEADER \
	struct acpi_debug_mem_block     *previous; \
	struct acpi_debug_mem_block     *next; \
	u32                             size; \
	u32                             component; \
	u32                             line; \
	char                            module[ACPI_MAX_MODULE_NAME]; \
	u8                              alloc_type;

struct acpi_debug_mem_header {
ACPI_COMMON_DEBUG_MEM_HEADER};

struct acpi_debug_mem_block {
	ACPI_COMMON_DEBUG_MEM_HEADER u64 user_space;
};

#define ACPI_MEM_LIST_GLOBAL            0
#define ACPI_MEM_LIST_NSNODE            1
#define ACPI_MEM_LIST_MAX               1
#define ACPI_NUM_MEM_LISTS              2

#endif				/* __ACLOCAL_H__ */<|MERGE_RESOLUTION|>--- conflicted
+++ resolved
@@ -412,13 +412,8 @@
 	acpi_gpe_handler address;	/* Address of handler, if any */
 	void *context;		/* Context to be passed to handler */
 	struct acpi_namespace_node *method_node;	/* Method node for this GPE level (saved) */
-<<<<<<< HEAD
-	u8 orig_flags;		/* Original misc info about this GPE */
-	u8 orig_enabled;	/* Set if the GPE was originally enabled */
-=======
 	u8 original_flags;      /* Original (pre-handler) GPE info */
 	u8 originally_enabled;  /* True if GPE was originally enabled */
->>>>>>> 3cbea436
 };
 
 union acpi_gpe_dispatch_info {
@@ -464,11 +459,7 @@
 	u32 register_count;	/* Number of register pairs in block */
 	u16 gpe_count;		/* Number of individual GPEs in block */
 	u8 block_base_number;	/* Base GPE number for this block */
-<<<<<<< HEAD
-	u8 initialized;         /* If set, the GPE block has been initialized */
-=======
 	u8 initialized;         /* TRUE if this block is initialized */
->>>>>>> 3cbea436
 };
 
 /* Information about GPE interrupt handlers, one per each interrupt level used for GPEs */
