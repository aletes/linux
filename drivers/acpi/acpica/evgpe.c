--- conflicted
+++ resolved
@@ -52,11 +52,8 @@
 /* Local prototypes */
 static void ACPI_SYSTEM_XFACE acpi_ev_asynch_execute_gpe_method(void *context);
 
-<<<<<<< HEAD
-=======
 static void ACPI_SYSTEM_XFACE acpi_ev_asynch_enable_gpe(void *context);
 
->>>>>>> 3cbea436
 /*******************************************************************************
  *
  * FUNCTION:    acpi_ev_update_gpe_enable_mask
@@ -107,11 +104,7 @@
  *
  * RETURN:      Status
  *
-<<<<<<< HEAD
- * DESCRIPTION: Clear the given GPE from stale events and enable it.
-=======
  * DESCRIPTION: Clear a GPE of stale events and enable it.
->>>>>>> 3cbea436
  *
  ******************************************************************************/
 acpi_status
@@ -122,14 +115,6 @@
 	ACPI_FUNCTION_TRACE(ev_enable_gpe);
 
 	/*
-<<<<<<< HEAD
-	 * We will only allow a GPE to be enabled if it has either an
-	 * associated method (_Lxx/_Exx) or a handler. Otherwise, the
-	 * GPE will be immediately disabled by acpi_ev_gpe_dispatch the
-	 * first time it fires.
-	 */
-	if (!(gpe_event_info->flags & ACPI_GPE_DISPATCH_MASK)) {
-=======
 	 * We will only allow a GPE to be enabled if it has either an associated
 	 * method (_Lxx/_Exx) or a handler, or is using the implicit notify
 	 * feature. Otherwise, the GPE will be immediately disabled by
@@ -137,7 +122,6 @@
 	 */
 	if ((gpe_event_info->flags & ACPI_GPE_DISPATCH_MASK) ==
 	    ACPI_GPE_DISPATCH_NONE) {
->>>>>>> 3cbea436
 		return_ACPI_STATUS(AE_NO_HANDLER);
 	}
 
@@ -152,14 +136,13 @@
 
 	return_ACPI_STATUS(status);
 }
-<<<<<<< HEAD
-
-
-/*******************************************************************************
- *
- * FUNCTION:    acpi_raw_enable_gpe
- *
- * PARAMETERS:  gpe_event_info  - GPE to enable
+
+
+/*******************************************************************************
+ *
+ * FUNCTION:    acpi_ev_add_gpe_reference
+ *
+ * PARAMETERS:  gpe_event_info          - Add a reference to this GPE
  *
  * RETURN:      Status
  *
@@ -168,9 +151,11 @@
  *
  ******************************************************************************/
 
-acpi_status acpi_raw_enable_gpe(struct acpi_gpe_event_info *gpe_event_info)
+acpi_status acpi_ev_add_gpe_reference(struct acpi_gpe_event_info *gpe_event_info)
 {
 	acpi_status status = AE_OK;
+
+	ACPI_FUNCTION_TRACE(ev_add_gpe_reference);
 
 	if (gpe_event_info->runtime_count == ACPI_UINT8_MAX) {
 		return_ACPI_STATUS(AE_LIMIT);
@@ -178,38 +163,9 @@
 
 	gpe_event_info->runtime_count++;
 	if (gpe_event_info->runtime_count == 1) {
-=======
-
-
-/*******************************************************************************
- *
- * FUNCTION:    acpi_ev_add_gpe_reference
- *
- * PARAMETERS:  gpe_event_info          - Add a reference to this GPE
- *
- * RETURN:      Status
- *
- * DESCRIPTION: Add a reference to a GPE. On the first reference, the GPE is
- *              hardware-enabled.
- *
- ******************************************************************************/
-
-acpi_status acpi_ev_add_gpe_reference(struct acpi_gpe_event_info *gpe_event_info)
-{
-	acpi_status status = AE_OK;
-
-	ACPI_FUNCTION_TRACE(ev_add_gpe_reference);
-
-	if (gpe_event_info->runtime_count == ACPI_UINT8_MAX) {
-		return_ACPI_STATUS(AE_LIMIT);
-	}
-
-	gpe_event_info->runtime_count++;
-	if (gpe_event_info->runtime_count == 1) {
 
 		/* Enable on first reference */
 
->>>>>>> 3cbea436
 		status = acpi_ev_update_gpe_enable_mask(gpe_event_info);
 		if (ACPI_SUCCESS(status)) {
 			status = acpi_ev_enable_gpe(gpe_event_info);
@@ -225,15 +181,9 @@
 
 /*******************************************************************************
  *
-<<<<<<< HEAD
- * FUNCTION:    acpi_raw_disable_gpe
- *
- * PARAMETERS:  gpe_event_info  - GPE to disable
-=======
  * FUNCTION:    acpi_ev_remove_gpe_reference
  *
  * PARAMETERS:  gpe_event_info          - Remove a reference to this GPE
->>>>>>> 3cbea436
  *
  * RETURN:      Status
  *
@@ -242,26 +192,21 @@
  *
  ******************************************************************************/
 
-<<<<<<< HEAD
-acpi_status acpi_raw_disable_gpe(struct acpi_gpe_event_info *gpe_event_info)
+acpi_status acpi_ev_remove_gpe_reference(struct acpi_gpe_event_info *gpe_event_info)
 {
 	acpi_status status = AE_OK;
 
-=======
-acpi_status acpi_ev_remove_gpe_reference(struct acpi_gpe_event_info *gpe_event_info)
-{
-	acpi_status status = AE_OK;
-
 	ACPI_FUNCTION_TRACE(ev_remove_gpe_reference);
 
->>>>>>> 3cbea436
 	if (!gpe_event_info->runtime_count) {
 		return_ACPI_STATUS(AE_LIMIT);
 	}
 
 	gpe_event_info->runtime_count--;
 	if (!gpe_event_info->runtime_count) {
-<<<<<<< HEAD
+
+		/* Disable on last reference */
+
 		status = acpi_ev_update_gpe_enable_mask(gpe_event_info);
 		if (ACPI_SUCCESS(status)) {
 			status = acpi_hw_low_set_gpe(gpe_event_info,
@@ -310,59 +255,6 @@
 		return (NULL);
 	}
 
-=======
-
-		/* Disable on last reference */
-
-		status = acpi_ev_update_gpe_enable_mask(gpe_event_info);
-		if (ACPI_SUCCESS(status)) {
-			status = acpi_hw_low_set_gpe(gpe_event_info,
-						     ACPI_GPE_DISABLE);
-		}
-
-		if (ACPI_FAILURE(status)) {
-			gpe_event_info->runtime_count++;
-		}
-	}
-
-	return_ACPI_STATUS(status);
-}
-
-/*******************************************************************************
- *
- * FUNCTION:    acpi_ev_low_get_gpe_info
- *
- * PARAMETERS:  gpe_number          - Raw GPE number
- *              gpe_block           - A GPE info block
- *
- * RETURN:      A GPE event_info struct. NULL if not a valid GPE (The gpe_number
- *              is not within the specified GPE block)
- *
- * DESCRIPTION: Returns the event_info struct associated with this GPE. This is
- *              the low-level implementation of ev_get_gpe_event_info.
- *
- ******************************************************************************/
-
-struct acpi_gpe_event_info *acpi_ev_low_get_gpe_info(u32 gpe_number,
-						     struct acpi_gpe_block_info
-						     *gpe_block)
-{
-	u32 gpe_index;
-
-	/*
-	 * Validate that the gpe_number is within the specified gpe_block.
-	 * (Two steps)
-	 */
-	if (!gpe_block || (gpe_number < gpe_block->block_base_number)) {
-		return (NULL);
-	}
-
-	gpe_index = gpe_number - gpe_block->block_base_number;
-	if (gpe_index >= gpe_block->gpe_count) {
-		return (NULL);
-	}
-
->>>>>>> 3cbea436
 	return (&gpe_block->event_info[gpe_index]);
 }
 
@@ -721,21 +613,12 @@
 	}
 
 	/*
-<<<<<<< HEAD
-	 * Enable this GPE, conditionally. This means that the GPE will only be
-	 * physically enabled if the enable_for_run bit is set in the event_info
-	 */
-	(void)acpi_hw_low_set_gpe(gpe_event_info, ACPI_GPE_COND_ENABLE);
-
-	return_VOID;
-=======
 	 * Enable this GPE, conditionally. This means that the GPE will
 	 * only be physically enabled if the enable_for_run bit is set
 	 * in the event_info.
 	 */
 	(void)acpi_hw_low_set_gpe(gpe_event_info, ACPI_GPE_CONDITIONAL_ENABLE);
 	return (AE_OK);
->>>>>>> 3cbea436
 }
 
 
@@ -783,12 +666,7 @@
 		status = acpi_hw_clear_gpe(gpe_event_info);
 		if (ACPI_FAILURE(status)) {
 			ACPI_EXCEPTION((AE_INFO, status,
-<<<<<<< HEAD
-					"Unable to clear GPE[0x%2X]",
-					gpe_number));
-=======
 					"Unable to clear GPE%02X", gpe_number));
->>>>>>> 3cbea436
 			return_UINT32(ACPI_INTERRUPT_NOT_HANDLED);
 		}
 	}
@@ -828,42 +706,15 @@
 							      dispatch.handler->
 							      context);
 
-<<<<<<< HEAD
-		if ((gpe_event_info->flags & ACPI_GPE_XRUPT_TYPE_MASK) ==
-		    ACPI_GPE_LEVEL_TRIGGERED) {
-			status = acpi_hw_clear_gpe(gpe_event_info);
-			if (ACPI_FAILURE(status)) {
-				ACPI_EXCEPTION((AE_INFO, status,
-					"Unable to clear GPE[0x%2X]",
-						gpe_number));
-				return_UINT32(ACPI_INTERRUPT_NOT_HANDLED);
-			}
-=======
 		/* If requested, clear (if level-triggered) and reenable the GPE */
 
 		if (return_value & ACPI_REENABLE_GPE) {
 			(void)acpi_ev_finish_gpe(gpe_event_info);
->>>>>>> 3cbea436
 		}
 		break;
 
 	case ACPI_GPE_DISPATCH_METHOD:
-<<<<<<< HEAD
-
-		/*
-		 * Disable the GPE, so it doesn't keep firing before the method has a
-		 * chance to run (it runs asynchronously with interrupts enabled).
-		 */
-		status = acpi_hw_low_set_gpe(gpe_event_info, ACPI_GPE_DISABLE);
-		if (ACPI_FAILURE(status)) {
-			ACPI_EXCEPTION((AE_INFO, status,
-					"Unable to disable GPE[0x%2X]",
-					gpe_number));
-			return_UINT32(ACPI_INTERRUPT_NOT_HANDLED);
-		}
-=======
 	case ACPI_GPE_DISPATCH_NOTIFY:
->>>>>>> 3cbea436
 
 		/*
 		 * Execute the method associated with the GPE
@@ -874,11 +725,7 @@
 					 gpe_event_info);
 		if (ACPI_FAILURE(status)) {
 			ACPI_EXCEPTION((AE_INFO, status,
-<<<<<<< HEAD
-					"Unable to queue handler for GPE[0x%2X] - event disabled",
-=======
 					"Unable to queue handler for GPE%2X - event disabled",
->>>>>>> 3cbea436
 					gpe_number));
 		}
 		break;
@@ -891,26 +738,9 @@
 		 * a GPE to be enabled if it has no handler or method.
 		 */
 		ACPI_ERROR((AE_INFO,
-<<<<<<< HEAD
-			    "No handler or method for GPE[0x%2X], disabling event",
-			    gpe_number));
-
-		/*
-		 * Disable the GPE. The GPE will remain disabled a handler
-		 * is installed or ACPICA is restarted.
-		 */
-		status = acpi_hw_low_set_gpe(gpe_event_info, ACPI_GPE_DISABLE);
-		if (ACPI_FAILURE(status)) {
-			ACPI_EXCEPTION((AE_INFO, status,
-					"Unable to disable GPE[0x%2X]",
-					gpe_number));
-			return_UINT32(ACPI_INTERRUPT_NOT_HANDLED);
-		}
-=======
 			    "No handler or method for GPE%02X, disabling event",
 			    gpe_number));
 
->>>>>>> 3cbea436
 		break;
 	}
 
