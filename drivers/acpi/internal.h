/*
 * acpi/internal.h
 * For use by Linux/ACPI infrastructure, not drivers
 *
 * Copyright (c) 2009, Intel Corporation.
 *
 * This program is free software; you can redistribute it and/or modify it
 * under the terms and conditions of the GNU General Public License,
 * version 2, as published by the Free Software Foundation.
 *
 * This program is distributed in the hope it will be useful, but WITHOUT
 * ANY WARRANTY; without even the implied warranty of MERCHANTABILITY or
 * FITNESS FOR A PARTICULAR PURPOSE.  See the GNU General Public License for
 * more details.
 *
 * You should have received a copy of the GNU General Public License along with
 * this program; if not, write to the Free Software Foundation, Inc.,
 * 51 Franklin St - Fifth Floor, Boston, MA 02110-1301 USA.
 */

#ifndef _ACPI_INTERNAL_H_
#define _ACPI_INTERNAL_H_

#include <linux/sysdev.h>

#define PREFIX "ACPI: "

int init_acpi_device_notify(void);
int acpi_scan_init(void);
int acpi_sysfs_init(void);

#ifdef CONFIG_DEBUG_FS
int acpi_debugfs_init(void);
#else
static inline int acpi_debugfs_init(void) { return 0; }
#endif

/* --------------------------------------------------------------------------
                                  Power Resource
   -------------------------------------------------------------------------- */
int acpi_power_init(void);
int acpi_device_sleep_wake(struct acpi_device *dev,
                           int enable, int sleep_state, int dev_state);
<<<<<<< HEAD
int acpi_power_get_inferred_state(struct acpi_device *device);
=======
int acpi_power_get_inferred_state(struct acpi_device *device, int *state);
int acpi_power_on_resources(struct acpi_device *device, int state);
>>>>>>> 3cbea436
int acpi_power_transition(struct acpi_device *device, int state);
int acpi_bus_init_power(struct acpi_device *device);

int acpi_wakeup_device_init(void);
void acpi_early_processor_set_pdc(void);

/* --------------------------------------------------------------------------
                                  Embedded Controller
   -------------------------------------------------------------------------- */
struct acpi_ec {
	acpi_handle handle;
	unsigned long gpe;
	unsigned long command_addr;
	unsigned long data_addr;
	unsigned long global_lock;
	unsigned long flags;
	struct mutex lock;
	wait_queue_head_t wait;
	struct list_head list;
	struct transaction *curr;
	spinlock_t curr_lock;
	struct sys_device sysdev;
};

extern struct acpi_ec *first_ec;

int acpi_ec_init(void);
int acpi_ec_ecdt_probe(void);
int acpi_boot_ec_enable(void);
void acpi_ec_block_transactions(void);
void acpi_ec_unblock_transactions(void);
void acpi_ec_unblock_transactions_early(void);

/*--------------------------------------------------------------------------
                                  Suspend/Resume
  -------------------------------------------------------------------------- */
extern int acpi_sleep_init(void);

#ifdef CONFIG_ACPI_SLEEP
int acpi_sleep_proc_init(void);
int suspend_nvs_alloc(void);
void suspend_nvs_free(void);
int suspend_nvs_save(void);
void suspend_nvs_restore(void);
#else
static inline int acpi_sleep_proc_init(void) { return 0; }
<<<<<<< HEAD
=======
static inline int suspend_nvs_alloc(void) { return 0; }
static inline void suspend_nvs_free(void) {}
static inline int suspend_nvs_save(void) { return 0; }
static inline void suspend_nvs_restore(void) {}
>>>>>>> 3cbea436
#endif

#endif /* _ACPI_INTERNAL_H_ */<|MERGE_RESOLUTION|>--- conflicted
+++ resolved
@@ -41,12 +41,8 @@
 int acpi_power_init(void);
 int acpi_device_sleep_wake(struct acpi_device *dev,
                            int enable, int sleep_state, int dev_state);
-<<<<<<< HEAD
-int acpi_power_get_inferred_state(struct acpi_device *device);
-=======
 int acpi_power_get_inferred_state(struct acpi_device *device, int *state);
 int acpi_power_on_resources(struct acpi_device *device, int state);
->>>>>>> 3cbea436
 int acpi_power_transition(struct acpi_device *device, int state);
 int acpi_bus_init_power(struct acpi_device *device);
 
@@ -93,13 +89,10 @@
 void suspend_nvs_restore(void);
 #else
 static inline int acpi_sleep_proc_init(void) { return 0; }
-<<<<<<< HEAD
-=======
 static inline int suspend_nvs_alloc(void) { return 0; }
 static inline void suspend_nvs_free(void) {}
 static inline int suspend_nvs_save(void) { return 0; }
 static inline void suspend_nvs_restore(void) {}
->>>>>>> 3cbea436
 #endif
 
 #endif /* _ACPI_INTERNAL_H_ */