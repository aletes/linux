--- conflicted
+++ resolved
@@ -631,11 +631,7 @@
 	 * We know a device's inferred power state when all the resources
 	 * required for a given D-state are 'on'.
 	 */
-<<<<<<< HEAD
-	for (i = ACPI_STATE_D0; i < ACPI_STATE_D3_HOT; i++) {
-=======
 	for (i = ACPI_STATE_D0; i <= ACPI_STATE_D3_HOT; i++) {
->>>>>>> cfaf0251
 		list = &device->power.states[i].resources;
 		if (list->count < 1)
 			continue;
