--- conflicted
+++ resolved
@@ -28,25 +28,6 @@
 #include "internal.h"
 #include "sleep.h"
 
-<<<<<<< HEAD
-static unsigned int gts, bfs;
-module_param(gts, uint, 0644);
-module_param(bfs, uint, 0644);
-MODULE_PARM_DESC(gts, "Enable evaluation of _GTS on suspend.");
-MODULE_PARM_DESC(bfs, "Enable evaluation of _BFS on resume".);
-
-static u8 wake_sleep_flags(void)
-{
-	u8 flags = ACPI_NO_OPTIONAL_METHODS;
-
-	if (gts)
-		flags |= ACPI_EXECUTE_GTS;
-	if (bfs)
-		flags |= ACPI_EXECUTE_BFS;
-
-	return flags;
-}
-=======
 u8 wake_sleep_flags = ACPI_NO_OPTIONAL_METHODS;
 static unsigned int gts, bfs;
 static int set_param_wake_flag(const char *val, struct kernel_param *kp)
@@ -74,7 +55,6 @@
 module_param_call(bfs, set_param_wake_flag, param_get_int, &bfs, 0644);
 MODULE_PARM_DESC(gts, "Enable evaluation of _GTS on suspend.");
 MODULE_PARM_DESC(bfs, "Enable evaluation of _BFS on resume".);
->>>>>>> 711e1bfb
 
 static u8 sleep_states[ACPI_S_STATE_COUNT];
 
@@ -293,7 +273,6 @@
 {
 	acpi_status status = AE_OK;
 	u32 acpi_state = acpi_target_sleep_state;
-	u8 flags = wake_sleep_flags();
 	int error;
 
 	ACPI_FLUSH_CPU_CACHE();
@@ -301,11 +280,7 @@
 	switch (acpi_state) {
 	case ACPI_STATE_S1:
 		barrier();
-<<<<<<< HEAD
-		status = acpi_enter_sleep_state(acpi_state, flags);
-=======
 		status = acpi_enter_sleep_state(acpi_state, wake_sleep_flags);
->>>>>>> 711e1bfb
 		break;
 
 	case ACPI_STATE_S3:
@@ -320,11 +295,7 @@
 	acpi_write_bit_register(ACPI_BITREG_SCI_ENABLE, 1);
 
 	/* Reprogram control registers and execute _BFS */
-<<<<<<< HEAD
-	acpi_leave_sleep_state_prep(acpi_state, flags);
-=======
 	acpi_leave_sleep_state_prep(acpi_state, wake_sleep_flags);
->>>>>>> 711e1bfb
 
 	/* ACPI 3.0 specs (P62) says that it's the responsibility
 	 * of the OSPM to clear the status bit [ implying that the
@@ -588,40 +559,27 @@
 
 static int acpi_hibernation_enter(void)
 {
-	u8 flags = wake_sleep_flags();
 	acpi_status status = AE_OK;
 
 	ACPI_FLUSH_CPU_CACHE();
 
 	/* This shouldn't return.  If it returns, we have a problem */
-<<<<<<< HEAD
-	status = acpi_enter_sleep_state(ACPI_STATE_S4, flags);
-	/* Reprogram control registers and execute _BFS */
-	acpi_leave_sleep_state_prep(ACPI_STATE_S4, flags);
-=======
 	status = acpi_enter_sleep_state(ACPI_STATE_S4, wake_sleep_flags);
 	/* Reprogram control registers and execute _BFS */
 	acpi_leave_sleep_state_prep(ACPI_STATE_S4, wake_sleep_flags);
->>>>>>> 711e1bfb
 
 	return ACPI_SUCCESS(status) ? 0 : -EFAULT;
 }
 
 static void acpi_hibernation_leave(void)
 {
-	u8 flags = wake_sleep_flags();
-
 	/*
 	 * If ACPI is not enabled by the BIOS and the boot kernel, we need to
 	 * enable it here.
 	 */
 	acpi_enable();
 	/* Reprogram control registers and execute _BFS */
-<<<<<<< HEAD
-	acpi_leave_sleep_state_prep(ACPI_STATE_S4, flags);
-=======
 	acpi_leave_sleep_state_prep(ACPI_STATE_S4, wake_sleep_flags);
->>>>>>> 711e1bfb
 	/* Check the hardware signature */
 	if (facs && s4_hardware_signature != facs->hardware_signature) {
 		printk(KERN_EMERG "ACPI: Hardware changed while hibernated, "
@@ -876,16 +834,10 @@
 
 static void acpi_power_off(void)
 {
-	u8 flags = wake_sleep_flags();
-
 	/* acpi_sleep_prepare(ACPI_STATE_S5) should have already been called */
 	printk(KERN_DEBUG "%s called\n", __func__);
 	local_irq_disable();
-<<<<<<< HEAD
-	acpi_enter_sleep_state(ACPI_STATE_S5, flags);
-=======
 	acpi_enter_sleep_state(ACPI_STATE_S5, wake_sleep_flags);
->>>>>>> 711e1bfb
 }
 
 /*
