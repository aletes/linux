--- conflicted
+++ resolved
@@ -37,15 +37,6 @@
 #include <linux/init.h>
 #include <linux/slab.h>
 #include <linux/types.h>
-<<<<<<< HEAD
-
-#ifdef CONFIG_ACPI_PROCFS
-#include <linux/proc_fs.h>
-#include <linux/seq_file.h>
-#endif
-
-=======
->>>>>>> 45f53cc9
 #include <linux/jiffies.h>
 #include <linux/kmod.h>
 #include <linux/reboot.h>
@@ -198,64 +189,6 @@
 	struct mutex lock;
 };
 
-<<<<<<< HEAD
-#ifdef CONFIG_ACPI_PROCFS
-static int acpi_thermal_state_open_fs(struct inode *inode, struct file *file);
-static int acpi_thermal_temp_open_fs(struct inode *inode, struct file *file);
-static int acpi_thermal_trip_open_fs(struct inode *inode, struct file *file);
-static int acpi_thermal_cooling_open_fs(struct inode *inode, struct file *file);
-static ssize_t acpi_thermal_write_cooling_mode(struct file *,
-					       const char __user *, size_t,
-					       loff_t *);
-static int acpi_thermal_polling_open_fs(struct inode *inode, struct file *file);
-static ssize_t acpi_thermal_write_polling(struct file *, const char __user *,
-					  size_t, loff_t *);
-
-static const struct file_operations acpi_thermal_state_fops = {
-	.owner = THIS_MODULE,
-	.open = acpi_thermal_state_open_fs,
-	.read = seq_read,
-	.llseek = seq_lseek,
-	.release = single_release,
-};
-
-static const struct file_operations acpi_thermal_temp_fops = {
-	.owner = THIS_MODULE,
-	.open = acpi_thermal_temp_open_fs,
-	.read = seq_read,
-	.llseek = seq_lseek,
-	.release = single_release,
-};
-
-static const struct file_operations acpi_thermal_trip_fops = {
-	.owner = THIS_MODULE,
-	.open = acpi_thermal_trip_open_fs,
-	.read = seq_read,
-	.llseek = seq_lseek,
-	.release = single_release,
-};
-
-static const struct file_operations acpi_thermal_cooling_fops = {
-	.owner = THIS_MODULE,
-	.open = acpi_thermal_cooling_open_fs,
-	.read = seq_read,
-	.write = acpi_thermal_write_cooling_mode,
-	.llseek = seq_lseek,
-	.release = single_release,
-};
-
-static const struct file_operations acpi_thermal_polling_fops = {
-	.owner = THIS_MODULE,
-	.open = acpi_thermal_polling_open_fs,
-	.read = seq_read,
-	.write = acpi_thermal_write_polling,
-	.llseek = seq_lseek,
-	.release = single_release,
-};
-#endif /* CONFIG_ACPI_PROCFS*/
-
-=======
->>>>>>> 45f53cc9
 /* --------------------------------------------------------------------------
                              Thermal Zone Management
    -------------------------------------------------------------------------- */
@@ -964,361 +897,6 @@
 
 
 /* --------------------------------------------------------------------------
-<<<<<<< HEAD
-                              FS Interface (/proc)
-   -------------------------------------------------------------------------- */
-#ifdef CONFIG_ACPI_PROCFS
-static struct proc_dir_entry *acpi_thermal_dir;
-
-static int acpi_thermal_state_seq_show(struct seq_file *seq, void *offset)
-{
-	struct acpi_thermal *tz = seq->private;
-
-
-	if (!tz)
-		goto end;
-
-	seq_puts(seq, "state:                   ");
-
-	if (!tz->state.critical && !tz->state.hot && !tz->state.passive
-	    && !tz->state.active)
-		seq_puts(seq, "ok\n");
-	else {
-		if (tz->state.critical)
-			seq_puts(seq, "critical ");
-		if (tz->state.hot)
-			seq_puts(seq, "hot ");
-		if (tz->state.passive)
-			seq_puts(seq, "passive ");
-		if (tz->state.active)
-			seq_printf(seq, "active[%d]", tz->state.active_index);
-		seq_puts(seq, "\n");
-	}
-
-      end:
-	return 0;
-}
-
-static int acpi_thermal_state_open_fs(struct inode *inode, struct file *file)
-{
-	return single_open(file, acpi_thermal_state_seq_show, PDE(inode)->data);
-}
-
-static int acpi_thermal_temp_seq_show(struct seq_file *seq, void *offset)
-{
-	int result = 0;
-	struct acpi_thermal *tz = seq->private;
-
-
-	if (!tz)
-		goto end;
-
-	result = acpi_thermal_get_temperature(tz);
-	if (result)
-		goto end;
-
-	seq_printf(seq, "temperature:             %ld C\n",
-		   KELVIN_TO_CELSIUS(tz->temperature));
-
-      end:
-	return 0;
-}
-
-static int acpi_thermal_temp_open_fs(struct inode *inode, struct file *file)
-{
-	return single_open(file, acpi_thermal_temp_seq_show, PDE(inode)->data);
-}
-
-static int acpi_thermal_trip_seq_show(struct seq_file *seq, void *offset)
-{
-	struct acpi_thermal *tz = seq->private;
-	struct acpi_device *device;
-	acpi_status status;
-
-	int i = 0;
-	int j = 0;
-
-
-	if (!tz)
-		goto end;
-
-	if (tz->trips.critical.flags.valid)
-		seq_printf(seq, "critical (S5):           %ld C%s",
-			   KELVIN_TO_CELSIUS(tz->trips.critical.temperature),
-			   nocrt ? " <disabled>\n" : "\n");
-
-	if (tz->trips.hot.flags.valid)
-		seq_printf(seq, "hot (S4):                %ld C%s",
-			   KELVIN_TO_CELSIUS(tz->trips.hot.temperature),
-			   nocrt ? " <disabled>\n" : "\n");
-
-	if (tz->trips.passive.flags.valid) {
-		seq_printf(seq,
-			   "passive:                 %ld C: tc1=%lu tc2=%lu tsp=%lu devices=",
-			   KELVIN_TO_CELSIUS(tz->trips.passive.temperature),
-			   tz->trips.passive.tc1, tz->trips.passive.tc2,
-			   tz->trips.passive.tsp);
-		for (j = 0; j < tz->trips.passive.devices.count; j++) {
-			status = acpi_bus_get_device(tz->trips.passive.devices.
-						     handles[j], &device);
-			seq_printf(seq, "%4.4s ", status ? "" :
-				   acpi_device_bid(device));
-		}
-		seq_puts(seq, "\n");
-	} else {
-		seq_printf(seq, "passive (forced):");
-		if (tz->thermal_zone->forced_passive)
-			seq_printf(seq, "        %i C\n",
-				   tz->thermal_zone->forced_passive / 1000);
-		else
-			seq_printf(seq, "<not set>\n");
-	}
-
-	for (i = 0; i < ACPI_THERMAL_MAX_ACTIVE; i++) {
-		if (!(tz->trips.active[i].flags.valid))
-			break;
-		seq_printf(seq, "active[%d]:               %ld C: devices=",
-			   i,
-			   KELVIN_TO_CELSIUS(tz->trips.active[i].temperature));
-		for (j = 0; j < tz->trips.active[i].devices.count; j++){
-			status = acpi_bus_get_device(tz->trips.active[i].
-						     devices.handles[j],
-						     &device);
-			seq_printf(seq, "%4.4s ", status ? "" :
-				   acpi_device_bid(device));
-		}
-		seq_puts(seq, "\n");
-	}
-
-      end:
-	return 0;
-}
-
-static int acpi_thermal_trip_open_fs(struct inode *inode, struct file *file)
-{
-	return single_open(file, acpi_thermal_trip_seq_show, PDE(inode)->data);
-}
-
-static int acpi_thermal_cooling_seq_show(struct seq_file *seq, void *offset)
-{
-	struct acpi_thermal *tz = seq->private;
-
-
-	if (!tz)
-		goto end;
-
-	if (!tz->flags.cooling_mode)
-		seq_puts(seq, "<setting not supported>\n");
-	else
-		seq_puts(seq, "0 - Active; 1 - Passive\n");
-
-      end:
-	return 0;
-}
-
-static int acpi_thermal_cooling_open_fs(struct inode *inode, struct file *file)
-{
-	return single_open(file, acpi_thermal_cooling_seq_show,
-			   PDE(inode)->data);
-}
-
-static ssize_t
-acpi_thermal_write_cooling_mode(struct file *file,
-				const char __user * buffer,
-				size_t count, loff_t * ppos)
-{
-	struct seq_file *m = file->private_data;
-	struct acpi_thermal *tz = m->private;
-	int result = 0;
-	char mode_string[12] = { '\0' };
-
-
-	if (!tz || (count > sizeof(mode_string) - 1))
-		return -EINVAL;
-
-	if (!tz->flags.cooling_mode)
-		return -ENODEV;
-
-	if (copy_from_user(mode_string, buffer, count))
-		return -EFAULT;
-
-	mode_string[count] = '\0';
-
-	result = acpi_thermal_set_cooling_mode(tz,
-					       simple_strtoul(mode_string, NULL,
-							      0));
-	if (result)
-		return result;
-
-	acpi_thermal_check(tz);
-
-	return count;
-}
-
-static int acpi_thermal_polling_seq_show(struct seq_file *seq, void *offset)
-{
-	struct acpi_thermal *tz = seq->private;
-
-
-	if (!tz)
-		goto end;
-
-	if (!tz->thermal_zone->polling_delay) {
-		seq_puts(seq, "<polling disabled>\n");
-		goto end;
-	}
-
-	seq_printf(seq, "polling frequency:       %d seconds\n",
-		   (tz->thermal_zone->polling_delay / 1000));
-
-      end:
-	return 0;
-}
-
-static int acpi_thermal_polling_open_fs(struct inode *inode, struct file *file)
-{
-	return single_open(file, acpi_thermal_polling_seq_show,
-			   PDE(inode)->data);
-}
-
-static int acpi_thermal_set_polling(struct acpi_thermal *tz, int seconds)
-{
-	if (!tz)
-		return -EINVAL;
-
-	/* Convert value to deci-seconds */
-	tz->polling_frequency = seconds * 10;
-
-	tz->thermal_zone->polling_delay = seconds * 1000;
-
-	if (tz->tz_enabled)
-		thermal_zone_device_update(tz->thermal_zone);
-
-	ACPI_DEBUG_PRINT((ACPI_DB_INFO,
-			  "Polling frequency set to %lu seconds\n",
-			  tz->polling_frequency/10));
-
-	return 0;
-}
-
-static ssize_t
-acpi_thermal_write_polling(struct file *file,
-			   const char __user * buffer,
-			   size_t count, loff_t * ppos)
-{
-	struct seq_file *m = file->private_data;
-	struct acpi_thermal *tz = m->private;
-	int result = 0;
-	char polling_string[12] = { '\0' };
-	int seconds = 0;
-
-
-	if (!tz || (count > sizeof(polling_string) - 1))
-		return -EINVAL;
-
-	if (copy_from_user(polling_string, buffer, count))
-		return -EFAULT;
-
-	polling_string[count] = '\0';
-
-	seconds = simple_strtoul(polling_string, NULL, 0);
-
-	result = acpi_thermal_set_polling(tz, seconds);
-	if (result)
-		return result;
-
-	acpi_thermal_check(tz);
-
-	return count;
-}
-
-static int acpi_thermal_add_fs(struct acpi_device *device)
-{
-	struct proc_dir_entry *entry = NULL;
-
-
-	if (!acpi_device_dir(device)) {
-		acpi_device_dir(device) = proc_mkdir(acpi_device_bid(device),
-						     acpi_thermal_dir);
-		if (!acpi_device_dir(device))
-			return -ENODEV;
-	}
-
-	/* 'state' [R] */
-	entry = proc_create_data(ACPI_THERMAL_FILE_STATE,
-				 S_IRUGO, acpi_device_dir(device),
-				 &acpi_thermal_state_fops,
-				 acpi_driver_data(device));
-	if (!entry)
-		return -ENODEV;
-
-	/* 'temperature' [R] */
-	entry = proc_create_data(ACPI_THERMAL_FILE_TEMPERATURE,
-				 S_IRUGO, acpi_device_dir(device),
-				 &acpi_thermal_temp_fops,
-				 acpi_driver_data(device));
-	if (!entry)
-		return -ENODEV;
-
-	/* 'trip_points' [R] */
-	entry = proc_create_data(ACPI_THERMAL_FILE_TRIP_POINTS,
-				 S_IRUGO,
-				 acpi_device_dir(device),
-				 &acpi_thermal_trip_fops,
-				 acpi_driver_data(device));
-	if (!entry)
-		return -ENODEV;
-
-	/* 'cooling_mode' [R/W] */
-	entry = proc_create_data(ACPI_THERMAL_FILE_COOLING_MODE,
-				 S_IFREG | S_IRUGO | S_IWUSR,
-				 acpi_device_dir(device),
-				 &acpi_thermal_cooling_fops,
-				 acpi_driver_data(device));
-	if (!entry)
-		return -ENODEV;
-
-	/* 'polling_frequency' [R/W] */
-	entry = proc_create_data(ACPI_THERMAL_FILE_POLLING_FREQ,
-				 S_IFREG | S_IRUGO | S_IWUSR,
-				 acpi_device_dir(device),
-				 &acpi_thermal_polling_fops,
-				 acpi_driver_data(device));
-	if (!entry)
-		return -ENODEV;
-	return 0;
-}
-
-static int acpi_thermal_remove_fs(struct acpi_device *device)
-{
-
-	if (acpi_device_dir(device)) {
-		remove_proc_entry(ACPI_THERMAL_FILE_POLLING_FREQ,
-				  acpi_device_dir(device));
-		remove_proc_entry(ACPI_THERMAL_FILE_COOLING_MODE,
-				  acpi_device_dir(device));
-		remove_proc_entry(ACPI_THERMAL_FILE_TRIP_POINTS,
-				  acpi_device_dir(device));
-		remove_proc_entry(ACPI_THERMAL_FILE_TEMPERATURE,
-				  acpi_device_dir(device));
-		remove_proc_entry(ACPI_THERMAL_FILE_STATE,
-				  acpi_device_dir(device));
-		remove_proc_entry(acpi_device_bid(device), acpi_thermal_dir);
-		acpi_device_dir(device) = NULL;
-	}
-
-	return 0;
-}
-#else
-static inline int acpi_thermal_add_fs(struct acpi_device *device) { return 0; }
-static inline int acpi_thermal_remove_fs(struct acpi_device *device)
-{
-	return 0;
-}
-#endif /* CONFIG_ACPI_PROCFS */
-/* --------------------------------------------------------------------------
-=======
->>>>>>> 45f53cc9
                                  Driver Interface
    -------------------------------------------------------------------------- */
 
@@ -1581,24 +1159,9 @@
 		printk(KERN_NOTICE "ACPI: thermal control disabled\n");
 		return -ENODEV;
 	}
-<<<<<<< HEAD
-
-#ifdef CONFIG_ACPI_PROCFS
-	acpi_thermal_dir = proc_mkdir(ACPI_THERMAL_CLASS, acpi_root_dir);
-	if (!acpi_thermal_dir)
-		return -ENODEV;
-#endif
-
-	result = acpi_bus_register_driver(&acpi_thermal_driver);
-	if (result < 0) {
-#ifdef CONFIG_ACPI_PROCFS
-		remove_proc_entry(ACPI_THERMAL_CLASS, acpi_root_dir);
-#endif
-=======
 
 	result = acpi_bus_register_driver(&acpi_thermal_driver);
 	if (result < 0)
->>>>>>> 45f53cc9
 		return -ENODEV;
 
 	return 0;
@@ -1609,13 +1172,6 @@
 
 	acpi_bus_unregister_driver(&acpi_thermal_driver);
 
-<<<<<<< HEAD
-#ifdef CONFIG_ACPI_PROCFS
-	remove_proc_entry(ACPI_THERMAL_CLASS, acpi_root_dir);
-#endif
-
-=======
->>>>>>> 45f53cc9
 	return;
 }
 
