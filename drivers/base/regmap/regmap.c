--- conflicted
+++ resolved
@@ -63,8 +63,6 @@
 
 	return false;
 }
-<<<<<<< HEAD
-=======
 
 static bool regmap_volatile_range(struct regmap *map, unsigned int reg,
 	unsigned int num)
@@ -77,7 +75,6 @@
 
 	return true;
 }
->>>>>>> dcd6c922
 
 static void regmap_format_4_12_write(struct regmap *map,
 				     unsigned int reg, unsigned int val)
@@ -172,15 +169,6 @@
 	map->volatile_reg = config->volatile_reg;
 	map->precious_reg = config->precious_reg;
 	map->cache_type = config->cache_type;
-<<<<<<< HEAD
-	map->reg_defaults = config->reg_defaults;
-	map->num_reg_defaults = config->num_reg_defaults;
-	map->num_reg_defaults_raw = config->num_reg_defaults_raw;
-	map->reg_defaults_raw = config->reg_defaults_raw;
-	map->cache_size_raw = (config->val_bits / 8) * config->num_reg_defaults_raw;
-	map->cache_word_size = config->val_bits / 8;
-=======
->>>>>>> dcd6c922
 
 	if (config->read_flag_mask || config->write_flag_mask) {
 		map->read_flag_mask = config->read_flag_mask;
@@ -253,16 +241,6 @@
 		goto err_map;
 	}
 
-<<<<<<< HEAD
-	ret = regcache_init(map);
-	if (ret < 0)
-		goto err_map;
-
-	regmap_debugfs_init(map);
-
-	return map;
-
-=======
 	regmap_debugfs_init(map);
 
 	ret = regcache_init(map, config);
@@ -273,7 +251,6 @@
 
 err_free_workbuf:
 	kfree(map->work_buf);
->>>>>>> dcd6c922
 err_map:
 	kfree(map);
 err:
@@ -390,15 +367,10 @@
 		ret = regcache_write(map, reg, val);
 		if (ret != 0)
 			return ret;
-<<<<<<< HEAD
-		if (map->cache_only)
-			return 0;
-=======
 		if (map->cache_only) {
 			map->cache_dirty = true;
 			return 0;
 		}
->>>>>>> dcd6c922
 	}
 
 	trace_regmap_reg_write(map->dev, reg, val);
@@ -469,12 +441,8 @@
 	size_t val_count = val_len / map->format.val_bytes;
 	int ret;
 
-<<<<<<< HEAD
-	WARN_ON(map->cache_type != REGCACHE_NONE);
-=======
 	WARN_ON(!regmap_volatile_range(map, reg, val_count) &&
 		map->cache_type != REGCACHE_NONE);
->>>>>>> dcd6c922
 
 	mutex_lock(&map->lock);
 
@@ -528,15 +496,6 @@
 	if (!map->format.parse_val)
 		return -EINVAL;
 
-<<<<<<< HEAD
-	if (!map->cache_bypass) {
-		ret = regcache_read(map, reg, val);
-		if (ret == 0)
-			return 0;
-	}
-
-=======
->>>>>>> dcd6c922
 	if (map->cache_only)
 		return -EBUSY;
 
@@ -589,14 +548,6 @@
 {
 	size_t val_count = val_len / map->format.val_bytes;
 	int ret;
-	int i;
-	bool vol = true;
-
-	for (i = 0; i < val_len / map->format.val_bytes; i++)
-		if (!regmap_volatile(map, reg + i))
-			vol = false;
-
-	WARN_ON(!vol && map->cache_type != REGCACHE_NONE);
 
 	WARN_ON(!regmap_volatile_range(map, reg, val_count) &&
 		map->cache_type != REGCACHE_NONE);
@@ -627,23 +578,11 @@
 {
 	int ret, i;
 	size_t val_bytes = map->format.val_bytes;
-<<<<<<< HEAD
-	bool vol = true;
-=======
 	bool vol = regmap_volatile_range(map, reg, val_count);
->>>>>>> dcd6c922
 
 	if (!map->format.parse_val)
 		return -EINVAL;
 
-<<<<<<< HEAD
-	/* Is this a block of volatile registers? */
-	for (i = 0; i < val_count; i++)
-		if (!regmap_volatile(map, reg + i))
-			vol = false;
-
-=======
->>>>>>> dcd6c922
 	if (vol || map->cache_type == REGCACHE_NONE) {
 		ret = regmap_raw_read(map, reg, val, val_bytes * val_count);
 		if (ret != 0)
@@ -691,10 +630,6 @@
 
 	return ret;
 }
-<<<<<<< HEAD
-EXPORT_SYMBOL_GPL(regmap_update_bits);
-
-=======
 
 /**
  * regmap_update_bits: Perform a read/modify/write cycle on the register map
@@ -734,7 +669,6 @@
 }
 EXPORT_SYMBOL_GPL(regmap_update_bits_check);
 
->>>>>>> dcd6c922
 static int __init regmap_initcall(void)
 {
 	regmap_debugfs_initcall();
