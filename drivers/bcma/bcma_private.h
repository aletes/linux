#ifndef LINUX_BCMA_PRIVATE_H_
#define LINUX_BCMA_PRIVATE_H_

#ifndef pr_fmt
#define pr_fmt(fmt)		KBUILD_MODNAME ": " fmt
#endif

#include <linux/bcma/bcma.h>
#include <linux/delay.h>

#define BCMA_CORE_SIZE		0x1000

struct bcma_bus;

/* main.c */
int bcma_bus_register(struct bcma_bus *bus);
void bcma_bus_unregister(struct bcma_bus *bus);
int __init bcma_bus_early_register(struct bcma_bus *bus,
				   struct bcma_device *core_cc,
				   struct bcma_device *core_mips);
<<<<<<< HEAD
=======
#ifdef CONFIG_PM
int bcma_bus_suspend(struct bcma_bus *bus);
int bcma_bus_resume(struct bcma_bus *bus);
#endif
>>>>>>> dcd6c922

/* scan.c */
int bcma_bus_scan(struct bcma_bus *bus);
int __init bcma_bus_scan_early(struct bcma_bus *bus,
			       struct bcma_device_id *match,
			       struct bcma_device *core);
void bcma_init_bus(struct bcma_bus *bus);

/* sprom.c */
int bcma_sprom_get(struct bcma_bus *bus);

/* driver_chipcommon.c */
#ifdef CONFIG_BCMA_DRIVER_MIPS
void bcma_chipco_serial_init(struct bcma_drv_cc *cc);
#endif /* CONFIG_BCMA_DRIVER_MIPS */

/* driver_chipcommon_pmu.c */
u32 bcma_pmu_alp_clock(struct bcma_drv_cc *cc);
u32 bcma_pmu_get_clockcpu(struct bcma_drv_cc *cc);

#ifdef CONFIG_BCMA_HOST_PCI
/* host_pci.c */
extern int __init bcma_host_pci_init(void);
extern void __exit bcma_host_pci_exit(void);
#endif /* CONFIG_BCMA_HOST_PCI */

#ifdef CONFIG_BCMA_DRIVER_PCI_HOSTMODE
void bcma_core_pci_hostmode_init(struct bcma_drv_pci *pc);
#endif /* CONFIG_BCMA_DRIVER_PCI_HOSTMODE */

#endif<|MERGE_RESOLUTION|>--- conflicted
+++ resolved
@@ -18,13 +18,10 @@
 int __init bcma_bus_early_register(struct bcma_bus *bus,
 				   struct bcma_device *core_cc,
 				   struct bcma_device *core_mips);
-<<<<<<< HEAD
-=======
 #ifdef CONFIG_PM
 int bcma_bus_suspend(struct bcma_bus *bus);
 int bcma_bus_resume(struct bcma_bus *bus);
 #endif
->>>>>>> dcd6c922
 
 /* scan.c */
 int bcma_bus_scan(struct bcma_bus *bus);
