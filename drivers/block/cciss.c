--- conflicted
+++ resolved
@@ -93,21 +93,6 @@
 	{PCI_VENDOR_ID_HP,     PCI_DEVICE_ID_HP_CISSD,     0x103C, 0x3215},
 	{PCI_VENDOR_ID_HP,     PCI_DEVICE_ID_HP_CISSC,     0x103C, 0x3237},
 	{PCI_VENDOR_ID_HP,     PCI_DEVICE_ID_HP_CISSC,     0x103C, 0x323D},
-<<<<<<< HEAD
-	{PCI_VENDOR_ID_HP,     PCI_DEVICE_ID_HP_CISSE,     0x103C, 0x3241},
-	{PCI_VENDOR_ID_HP,     PCI_DEVICE_ID_HP_CISSE,     0x103C, 0x3243},
-	{PCI_VENDOR_ID_HP,     PCI_DEVICE_ID_HP_CISSE,     0x103C, 0x3245},
-	{PCI_VENDOR_ID_HP,     PCI_DEVICE_ID_HP_CISSE,     0x103C, 0x3247},
-	{PCI_VENDOR_ID_HP,     PCI_DEVICE_ID_HP_CISSE,     0x103C, 0x3249},
-	{PCI_VENDOR_ID_HP,     PCI_DEVICE_ID_HP_CISSE,     0x103C, 0x324A},
-	{PCI_VENDOR_ID_HP,     PCI_DEVICE_ID_HP_CISSE,     0x103C, 0x324B},
-	{PCI_VENDOR_ID_HP,     PCI_DEVICE_ID_HP_CISSE,     0x103C, 0x3250},
-	{PCI_VENDOR_ID_HP,     PCI_DEVICE_ID_HP_CISSE,     0x103C, 0x3251},
-	{PCI_VENDOR_ID_HP,     PCI_DEVICE_ID_HP_CISSE,     0x103C, 0x3252},
-	{PCI_VENDOR_ID_HP,     PCI_DEVICE_ID_HP_CISSE,     0x103C, 0x3253},
-	{PCI_VENDOR_ID_HP,     PCI_DEVICE_ID_HP_CISSE,     0x103C, 0x3254},
-=======
->>>>>>> 45f53cc9
 	{0,}
 };
 
@@ -138,21 +123,6 @@
 	{0x3223103C, "Smart Array P800", &SA5_access},
 	{0x3234103C, "Smart Array P400", &SA5_access},
 	{0x323D103C, "Smart Array P700m", &SA5_access},
-<<<<<<< HEAD
-	{0x3241103C, "Smart Array P212", &SA5_access},
-	{0x3243103C, "Smart Array P410", &SA5_access},
-	{0x3245103C, "Smart Array P410i", &SA5_access},
-	{0x3247103C, "Smart Array P411", &SA5_access},
-	{0x3249103C, "Smart Array P812", &SA5_access},
-	{0x324A103C, "Smart Array P712m", &SA5_access},
-	{0x324B103C, "Smart Array P711m", &SA5_access},
-	{0x3250103C, "Smart Array", &SA5_access},
-	{0x3251103C, "Smart Array", &SA5_access},
-	{0x3252103C, "Smart Array", &SA5_access},
-	{0x3253103C, "Smart Array", &SA5_access},
-	{0x3254103C, "Smart Array", &SA5_access},
-=======
->>>>>>> 45f53cc9
 };
 
 /* How long to wait (in milliseconds) for board to go into simple mode */
@@ -944,7 +914,6 @@
 	c->ctlr = h->ctlr;
 	return c;
 }
-<<<<<<< HEAD
 
 /* allocate a command using pci_alloc_consistent, used for ioctls,
  * etc., not for the main i/o path.
@@ -955,18 +924,6 @@
 	u64bit temp64;
 	dma_addr_t cmd_dma_handle, err_dma_handle;
 
-=======
-
-/* allocate a command using pci_alloc_consistent, used for ioctls,
- * etc., not for the main i/o path.
- */
-static CommandList_struct *cmd_special_alloc(ctlr_info_t *h)
-{
-	CommandList_struct *c;
-	u64bit temp64;
-	dma_addr_t cmd_dma_handle, err_dma_handle;
-
->>>>>>> 45f53cc9
 	c = (CommandList_struct *) pci_alloc_consistent(h->pdev,
 		sizeof(CommandList_struct), &cmd_dma_handle);
 	if (c == NULL)
@@ -1071,15 +1028,9 @@
 {
 	int ret;
 
-<<<<<<< HEAD
-	lock_kernel();
-	ret = cciss_open(bdev, mode);
-	unlock_kernel();
-=======
 	mutex_lock(&cciss_mutex);
 	ret = cciss_open(bdev, mode);
 	mutex_unlock(&cciss_mutex);
->>>>>>> 45f53cc9
 
 	return ret;
 }
@@ -1092,21 +1043,13 @@
 	ctlr_info_t *h;
 	drive_info_struct *drv;
 
-<<<<<<< HEAD
-	lock_kernel();
-=======
 	mutex_lock(&cciss_mutex);
->>>>>>> 45f53cc9
 	h = get_host(disk);
 	drv = get_drv(disk);
 	dev_dbg(&h->pdev->dev, "cciss_release %s\n", disk->disk_name);
 	drv->usage_count--;
 	h->usage_count--;
-<<<<<<< HEAD
-	unlock_kernel();
-=======
 	mutex_unlock(&cciss_mutex);
->>>>>>> 45f53cc9
 	return 0;
 }
 
@@ -1259,105 +1202,6 @@
 			c->err_info->ScsiStatus != SAM_STAT_CHECK_CONDITION)
 		(void)check_for_unit_attention(h, c);
 }
-<<<<<<< HEAD
-/*
- * ioctl
- */
-static int cciss_ioctl(struct block_device *bdev, fmode_t mode,
-		       unsigned int cmd, unsigned long arg)
-{
-	struct gendisk *disk = bdev->bd_disk;
-	ctlr_info_t *h = get_host(disk);
-	drive_info_struct *drv = get_drv(disk);
-	void __user *argp = (void __user *)arg;
-
-	dev_dbg(&h->pdev->dev, "cciss_ioctl: Called with cmd=%x %lx\n",
-		cmd, arg);
-	switch (cmd) {
-	case CCISS_GETPCIINFO:
-		{
-			cciss_pci_info_struct pciinfo;
-
-			if (!arg)
-				return -EINVAL;
-			pciinfo.domain = pci_domain_nr(h->pdev->bus);
-			pciinfo.bus = h->pdev->bus->number;
-			pciinfo.dev_fn = h->pdev->devfn;
-			pciinfo.board_id = h->board_id;
-			if (copy_to_user
-			    (argp, &pciinfo, sizeof(cciss_pci_info_struct)))
-				return -EFAULT;
-			return 0;
-		}
-	case CCISS_GETINTINFO:
-		{
-			cciss_coalint_struct intinfo;
-			if (!arg)
-				return -EINVAL;
-			intinfo.delay =
-			    readl(&h->cfgtable->HostWrite.CoalIntDelay);
-			intinfo.count =
-			    readl(&h->cfgtable->HostWrite.CoalIntCount);
-			if (copy_to_user
-			    (argp, &intinfo, sizeof(cciss_coalint_struct)))
-				return -EFAULT;
-			return 0;
-		}
-	case CCISS_SETINTINFO:
-		{
-			cciss_coalint_struct intinfo;
-			unsigned long flags;
-			int i;
-
-			if (!arg)
-				return -EINVAL;
-			if (!capable(CAP_SYS_ADMIN))
-				return -EPERM;
-			if (copy_from_user
-			    (&intinfo, argp, sizeof(cciss_coalint_struct)))
-				return -EFAULT;
-			if ((intinfo.delay == 0) && (intinfo.count == 0))
-				return -EINVAL;
-			spin_lock_irqsave(&h->lock, flags);
-			/* Update the field, and then ring the doorbell */
-			writel(intinfo.delay,
-			       &(h->cfgtable->HostWrite.CoalIntDelay));
-			writel(intinfo.count,
-			       &(h->cfgtable->HostWrite.CoalIntCount));
-			writel(CFGTBL_ChangeReq, h->vaddr + SA5_DOORBELL);
-
-			for (i = 0; i < MAX_IOCTL_CONFIG_WAIT; i++) {
-				if (!(readl(h->vaddr + SA5_DOORBELL)
-				      & CFGTBL_ChangeReq))
-					break;
-				/* delay and try again */
-				udelay(1000);
-			}
-			spin_unlock_irqrestore(&h->lock, flags);
-			if (i >= MAX_IOCTL_CONFIG_WAIT)
-				return -EAGAIN;
-			return 0;
-		}
-	case CCISS_GETNODENAME:
-		{
-			NodeName_type NodeName;
-			int i;
-
-			if (!arg)
-				return -EINVAL;
-			for (i = 0; i < 16; i++)
-				NodeName[i] =
-				    readb(&h->cfgtable->ServerName[i]);
-			if (copy_to_user(argp, NodeName, sizeof(NodeName_type)))
-				return -EFAULT;
-			return 0;
-		}
-	case CCISS_SETNODENAME:
-		{
-			NodeName_type NodeName;
-			unsigned long flags;
-			int i;
-=======
 
 static int cciss_getpciinfo(ctlr_info_t *h, void __user *argp)
 {
@@ -1373,7 +1217,6 @@
 		return -EFAULT;
 	return 0;
 }
->>>>>>> 45f53cc9
 
 static int cciss_getintinfo(ctlr_info_t *h, void __user *argp)
 {
@@ -1389,61 +1232,6 @@
 	return 0;
 }
 
-<<<<<<< HEAD
-			spin_lock_irqsave(&h->lock, flags);
-
-			/* Update the field, and then ring the doorbell */
-			for (i = 0; i < 16; i++)
-				writeb(NodeName[i],
-				       &h->cfgtable->ServerName[i]);
-
-			writel(CFGTBL_ChangeReq, h->vaddr + SA5_DOORBELL);
-
-			for (i = 0; i < MAX_IOCTL_CONFIG_WAIT; i++) {
-				if (!(readl(h->vaddr + SA5_DOORBELL)
-				      & CFGTBL_ChangeReq))
-					break;
-				/* delay and try again */
-				udelay(1000);
-			}
-			spin_unlock_irqrestore(&h->lock, flags);
-			if (i >= MAX_IOCTL_CONFIG_WAIT)
-				return -EAGAIN;
-			return 0;
-		}
-
-	case CCISS_GETHEARTBEAT:
-		{
-			Heartbeat_type heartbeat;
-
-			if (!arg)
-				return -EINVAL;
-			heartbeat = readl(&h->cfgtable->HeartBeat);
-			if (copy_to_user
-			    (argp, &heartbeat, sizeof(Heartbeat_type)))
-				return -EFAULT;
-			return 0;
-		}
-	case CCISS_GETBUSTYPES:
-		{
-			BusTypes_type BusTypes;
-
-			if (!arg)
-				return -EINVAL;
-			BusTypes = readl(&h->cfgtable->BusTypes);
-			if (copy_to_user
-			    (argp, &BusTypes, sizeof(BusTypes_type)))
-				return -EFAULT;
-			return 0;
-		}
-	case CCISS_GETFIRMVER:
-		{
-			FirmwareVer_type firmware;
-
-			if (!arg)
-				return -EINVAL;
-			memcpy(firmware, h->firm_ver, 4);
-=======
 static int cciss_setintinfo(ctlr_info_t *h, void __user *argp)
 {
 	cciss_coalint_struct intinfo;
@@ -1494,7 +1282,6 @@
 	NodeName_type NodeName;
 	unsigned long flags;
 	int i;
->>>>>>> 45f53cc9
 
 	if (!argp)
 		return -EINVAL;
@@ -1530,293 +1317,6 @@
 	return 0;
 }
 
-<<<<<<< HEAD
-	case CCISS_DEREGDISK:
-	case CCISS_REGNEWD:
-	case CCISS_REVALIDVOLS:
-		return rebuild_lun_table(h, 0, 1);
-
-	case CCISS_GETLUNINFO:{
-			LogvolInfo_struct luninfo;
-
-			memcpy(&luninfo.LunID, drv->LunID,
-				sizeof(luninfo.LunID));
-			luninfo.num_opens = drv->usage_count;
-			luninfo.num_parts = 0;
-			if (copy_to_user(argp, &luninfo,
-					 sizeof(LogvolInfo_struct)))
-				return -EFAULT;
-			return 0;
-		}
-	case CCISS_PASSTHRU:
-		{
-			IOCTL_Command_struct iocommand;
-			CommandList_struct *c;
-			char *buff = NULL;
-			u64bit temp64;
-			DECLARE_COMPLETION_ONSTACK(wait);
-
-			if (!arg)
-				return -EINVAL;
-
-			if (!capable(CAP_SYS_RAWIO))
-				return -EPERM;
-
-			if (copy_from_user
-			    (&iocommand, argp, sizeof(IOCTL_Command_struct)))
-				return -EFAULT;
-			if ((iocommand.buf_size < 1) &&
-			    (iocommand.Request.Type.Direction != XFER_NONE)) {
-				return -EINVAL;
-			}
-#if 0				/* 'buf_size' member is 16-bits, and always smaller than kmalloc limit */
-			/* Check kmalloc limits */
-			if (iocommand.buf_size > 128000)
-				return -EINVAL;
-#endif
-			if (iocommand.buf_size > 0) {
-				buff = kmalloc(iocommand.buf_size, GFP_KERNEL);
-				if (buff == NULL)
-					return -EFAULT;
-			}
-			if (iocommand.Request.Type.Direction == XFER_WRITE) {
-				/* Copy the data into the buffer we created */
-				if (copy_from_user
-				    (buff, iocommand.buf, iocommand.buf_size)) {
-					kfree(buff);
-					return -EFAULT;
-				}
-			} else {
-				memset(buff, 0, iocommand.buf_size);
-			}
-			c = cmd_special_alloc(h);
-			if (!c) {
-				kfree(buff);
-				return -ENOMEM;
-			}
-			/* Fill in the command type */
-			c->cmd_type = CMD_IOCTL_PEND;
-			/* Fill in Command Header */
-			c->Header.ReplyQueue = 0;   /* unused in simple mode */
-			if (iocommand.buf_size > 0) /* buffer to fill */
-			{
-				c->Header.SGList = 1;
-				c->Header.SGTotal = 1;
-			} else /* no buffers to fill */
-			{
-				c->Header.SGList = 0;
-				c->Header.SGTotal = 0;
-			}
-			c->Header.LUN = iocommand.LUN_info;
-			/* use the kernel address the cmd block for tag */
-			c->Header.Tag.lower = c->busaddr;
-
-			/* Fill in Request block */
-			c->Request = iocommand.Request;
-
-			/* Fill in the scatter gather information */
-			if (iocommand.buf_size > 0) {
-				temp64.val = pci_map_single(h->pdev, buff,
-					iocommand.buf_size,
-					PCI_DMA_BIDIRECTIONAL);
-				c->SG[0].Addr.lower = temp64.val32.lower;
-				c->SG[0].Addr.upper = temp64.val32.upper;
-				c->SG[0].Len = iocommand.buf_size;
-				c->SG[0].Ext = 0;  /* we are not chaining */
-			}
-			c->waiting = &wait;
-
-			enqueue_cmd_and_start_io(h, c);
-			wait_for_completion(&wait);
-
-			/* unlock the buffers from DMA */
-			temp64.val32.lower = c->SG[0].Addr.lower;
-			temp64.val32.upper = c->SG[0].Addr.upper;
-			pci_unmap_single(h->pdev, (dma_addr_t) temp64.val,
-					 iocommand.buf_size,
-					 PCI_DMA_BIDIRECTIONAL);
-
-			check_ioctl_unit_attention(h, c);
-
-			/* Copy the error information out */
-			iocommand.error_info = *(c->err_info);
-			if (copy_to_user
-			    (argp, &iocommand, sizeof(IOCTL_Command_struct))) {
-				kfree(buff);
-				cmd_special_free(h, c);
-				return -EFAULT;
-			}
-
-			if (iocommand.Request.Type.Direction == XFER_READ) {
-				/* Copy the data out of the buffer we created */
-				if (copy_to_user
-				    (iocommand.buf, buff, iocommand.buf_size)) {
-					kfree(buff);
-					cmd_special_free(h, c);
-					return -EFAULT;
-				}
-			}
-			kfree(buff);
-			cmd_special_free(h, c);
-			return 0;
-		}
-	case CCISS_BIG_PASSTHRU:{
-			BIG_IOCTL_Command_struct *ioc;
-			CommandList_struct *c;
-			unsigned char **buff = NULL;
-			int *buff_size = NULL;
-			u64bit temp64;
-			BYTE sg_used = 0;
-			int status = 0;
-			int i;
-			DECLARE_COMPLETION_ONSTACK(wait);
-			__u32 left;
-			__u32 sz;
-			BYTE __user *data_ptr;
-
-			if (!arg)
-				return -EINVAL;
-			if (!capable(CAP_SYS_RAWIO))
-				return -EPERM;
-			ioc = (BIG_IOCTL_Command_struct *)
-			    kmalloc(sizeof(*ioc), GFP_KERNEL);
-			if (!ioc) {
-				status = -ENOMEM;
-				goto cleanup1;
-			}
-			if (copy_from_user(ioc, argp, sizeof(*ioc))) {
-				status = -EFAULT;
-				goto cleanup1;
-			}
-			if ((ioc->buf_size < 1) &&
-			    (ioc->Request.Type.Direction != XFER_NONE)) {
-				status = -EINVAL;
-				goto cleanup1;
-			}
-			/* Check kmalloc limits  using all SGs */
-			if (ioc->malloc_size > MAX_KMALLOC_SIZE) {
-				status = -EINVAL;
-				goto cleanup1;
-			}
-			if (ioc->buf_size > ioc->malloc_size * MAXSGENTRIES) {
-				status = -EINVAL;
-				goto cleanup1;
-			}
-			buff =
-			    kzalloc(MAXSGENTRIES * sizeof(char *), GFP_KERNEL);
-			if (!buff) {
-				status = -ENOMEM;
-				goto cleanup1;
-			}
-			buff_size = kmalloc(MAXSGENTRIES * sizeof(int),
-						   GFP_KERNEL);
-			if (!buff_size) {
-				status = -ENOMEM;
-				goto cleanup1;
-			}
-			left = ioc->buf_size;
-			data_ptr = ioc->buf;
-			while (left) {
-				sz = (left >
-				      ioc->malloc_size) ? ioc->
-				    malloc_size : left;
-				buff_size[sg_used] = sz;
-				buff[sg_used] = kmalloc(sz, GFP_KERNEL);
-				if (buff[sg_used] == NULL) {
-					status = -ENOMEM;
-					goto cleanup1;
-				}
-				if (ioc->Request.Type.Direction == XFER_WRITE) {
-					if (copy_from_user
-					    (buff[sg_used], data_ptr, sz)) {
-						status = -EFAULT;
-						goto cleanup1;
-					}
-				} else {
-					memset(buff[sg_used], 0, sz);
-				}
-				left -= sz;
-				data_ptr += sz;
-				sg_used++;
-			}
-			c = cmd_special_alloc(h);
-			if (!c) {
-				status = -ENOMEM;
-				goto cleanup1;
-			}
-			c->cmd_type = CMD_IOCTL_PEND;
-			c->Header.ReplyQueue = 0;
-
-			if (ioc->buf_size > 0) {
-				c->Header.SGList = sg_used;
-				c->Header.SGTotal = sg_used;
-			} else {
-				c->Header.SGList = 0;
-				c->Header.SGTotal = 0;
-			}
-			c->Header.LUN = ioc->LUN_info;
-			c->Header.Tag.lower = c->busaddr;
-
-			c->Request = ioc->Request;
-			if (ioc->buf_size > 0) {
-				for (i = 0; i < sg_used; i++) {
-					temp64.val =
-					    pci_map_single(h->pdev, buff[i],
-						    buff_size[i],
-						    PCI_DMA_BIDIRECTIONAL);
-					c->SG[i].Addr.lower =
-					    temp64.val32.lower;
-					c->SG[i].Addr.upper =
-					    temp64.val32.upper;
-					c->SG[i].Len = buff_size[i];
-					c->SG[i].Ext = 0;	/* we are not chaining */
-				}
-			}
-			c->waiting = &wait;
-			enqueue_cmd_and_start_io(h, c);
-			wait_for_completion(&wait);
-			/* unlock the buffers from DMA */
-			for (i = 0; i < sg_used; i++) {
-				temp64.val32.lower = c->SG[i].Addr.lower;
-				temp64.val32.upper = c->SG[i].Addr.upper;
-				pci_unmap_single(h->pdev,
-					(dma_addr_t) temp64.val, buff_size[i],
-					PCI_DMA_BIDIRECTIONAL);
-			}
-			check_ioctl_unit_attention(h, c);
-			/* Copy the error information out */
-			ioc->error_info = *(c->err_info);
-			if (copy_to_user(argp, ioc, sizeof(*ioc))) {
-				cmd_special_free(h, c);
-				status = -EFAULT;
-				goto cleanup1;
-			}
-			if (ioc->Request.Type.Direction == XFER_READ) {
-				/* Copy the data out of the buffer we created */
-				BYTE __user *ptr = ioc->buf;
-				for (i = 0; i < sg_used; i++) {
-					if (copy_to_user
-					    (ptr, buff[i], buff_size[i])) {
-						cmd_special_free(h, c);
-						status = -EFAULT;
-						goto cleanup1;
-					}
-					ptr += buff_size[i];
-				}
-			}
-			cmd_special_free(h, c);
-			status = 0;
-		      cleanup1:
-			if (buff) {
-				for (i = 0; i < sg_used; i++)
-					kfree(buff[i]);
-				kfree(buff);
-			}
-			kfree(buff_size);
-			kfree(ioc);
-			return status;
-		}
-=======
 static int cciss_getbustypes(ctlr_info_t *h, void __user *argp)
 {
 	BusTypes_type BusTypes;
@@ -1832,7 +1332,6 @@
 static int cciss_getfirmver(ctlr_info_t *h, void __user *argp)
 {
 	FirmwareVer_type firmware;
->>>>>>> 45f53cc9
 
 	if (!argp)
 		return -EINVAL;
@@ -4439,12 +3938,6 @@
 			subsystem_vendor_id;
 
 	for (i = 0; i < ARRAY_SIZE(products); i++) {
-<<<<<<< HEAD
-		/* Stand aside for hpsa driver on request */
-		if (cciss_allow_hpsa && products[i].board_id == HPSA_BOUNDARY)
-			return -ENODEV;
-=======
->>>>>>> 45f53cc9
 		if (*board_id == products[i].board_id)
 			return i;
 	}
@@ -4568,7 +4061,6 @@
 	} else {
 		h->maxsgentries = 31; /* default to traditional values */
 		h->chainsize = 0;
-<<<<<<< HEAD
 	}
 }
 
@@ -4581,20 +4073,6 @@
 		dev_warn(&h->pdev->dev, "not a valid CISS config table\n");
 		return false;
 	}
-=======
-	}
-}
-
-static inline bool CISS_signature_present(ctlr_info_t *h)
-{
-	if ((readb(&h->cfgtable->Signature[0]) != 'C') ||
-	    (readb(&h->cfgtable->Signature[1]) != 'I') ||
-	    (readb(&h->cfgtable->Signature[2]) != 'S') ||
-	    (readb(&h->cfgtable->Signature[3]) != 'S')) {
-		dev_warn(&h->pdev->dev, "not a valid CISS config table\n");
-		return false;
-	}
->>>>>>> 45f53cc9
 	return true;
 }
 
@@ -4617,7 +4095,6 @@
 {
 	u32 dma_prefetch;
 	__u32 dma_refetch;
-<<<<<<< HEAD
 
 	if (h->board_id != 0x3225103C)
 		return;
@@ -4670,37 +4147,6 @@
 	if (!h->vaddr) {
 		err = -ENOMEM;
 		goto err_out_free_res;
-=======
-
-	if (h->board_id != 0x3225103C)
-		return;
-	dma_prefetch = readl(h->vaddr + I2O_DMA1_CFG);
-	dma_prefetch |= 0x8000;
-	writel(dma_prefetch, h->vaddr + I2O_DMA1_CFG);
-	pci_read_config_dword(h->pdev, PCI_COMMAND_PARITY, &dma_refetch);
-	dma_refetch |= 0x1;
-	pci_write_config_dword(h->pdev, PCI_COMMAND_PARITY, dma_refetch);
-}
-
-static int __devinit cciss_pci_init(ctlr_info_t *h)
-{
-	int prod_index, err;
-
-	prod_index = cciss_lookup_board_id(h->pdev, &h->board_id);
-	if (prod_index < 0)
-		return -ENODEV;
-	h->product_name = products[prod_index].product_name;
-	h->access = *(products[prod_index].access);
-
-	if (cciss_board_disabled(h)) {
-		dev_warn(&h->pdev->dev, "controller appears to be disabled\n");
-		return -ENODEV;
-	}
-	err = pci_enable_device(h->pdev);
-	if (err) {
-		dev_warn(&h->pdev->dev, "Unable to Enable PCI device\n");
-		return err;
->>>>>>> 45f53cc9
 	}
 	err = cciss_wait_for_board_ready(h);
 	if (err)
@@ -4711,40 +4157,6 @@
 	print_cfg_table(h);
 	cciss_find_board_params(h);
 
-<<<<<<< HEAD
-=======
-	err = pci_request_regions(h->pdev, "cciss");
-	if (err) {
-		dev_warn(&h->pdev->dev,
-			"Cannot obtain PCI resources, aborting\n");
-		return err;
-	}
-
-	dev_dbg(&h->pdev->dev, "irq = %x\n", h->pdev->irq);
-	dev_dbg(&h->pdev->dev, "board_id = %x\n", h->board_id);
-
-/* If the kernel supports MSI/MSI-X we will try to enable that functionality,
- * else we use the IO-APIC interrupt assigned to us by system ROM.
- */
-	cciss_interrupt_mode(h);
-	err = cciss_pci_find_memory_BAR(h->pdev, &h->paddr);
-	if (err)
-		goto err_out_free_res;
-	h->vaddr = remap_pci_mem(h->paddr, 0x250);
-	if (!h->vaddr) {
-		err = -ENOMEM;
-		goto err_out_free_res;
-	}
-	err = cciss_wait_for_board_ready(h);
-	if (err)
-		goto err_out_free_res;
-	err = cciss_find_cfgtables(h);
-	if (err)
-		goto err_out_free_res;
-	print_cfg_table(h);
-	cciss_find_board_params(h);
-
->>>>>>> 45f53cc9
 	if (!CISS_signature_present(h)) {
 		err = -ENODEV;
 		goto err_out_free_res;
