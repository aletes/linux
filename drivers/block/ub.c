--- conflicted
+++ resolved
@@ -28,11 +28,7 @@
 #include <linux/timer.h>
 #include <linux/scatterlist.h>
 #include <linux/slab.h>
-<<<<<<< HEAD
-#include <linux/smp_lock.h>
-=======
 #include <linux/mutex.h>
->>>>>>> 45f53cc9
 #include <scsi/scsi.h>
 
 #define DRV_NAME "ub"
@@ -1720,15 +1716,9 @@
 {
 	int ret;
 
-<<<<<<< HEAD
-	lock_kernel();
-	ret = ub_bd_open(bdev, mode);
-	unlock_kernel();
-=======
 	mutex_lock(&ub_mutex);
 	ret = ub_bd_open(bdev, mode);
 	mutex_unlock(&ub_mutex);
->>>>>>> 45f53cc9
 
 	return ret;
 }
@@ -1741,15 +1731,9 @@
 	struct ub_lun *lun = disk->private_data;
 	struct ub_dev *sc = lun->udev;
 
-<<<<<<< HEAD
-	lock_kernel();
-	ub_put(sc);
-	unlock_kernel();
-=======
 	mutex_lock(&ub_mutex);
 	ub_put(sc);
 	mutex_unlock(&ub_mutex);
->>>>>>> 45f53cc9
 
 	return 0;
 }
@@ -1764,15 +1748,9 @@
 	void __user *usermem = (void __user *) arg;
 	int ret;
 
-<<<<<<< HEAD
-	lock_kernel();
-	ret = scsi_cmd_ioctl(disk->queue, disk, mode, cmd, usermem);
-	unlock_kernel();
-=======
 	mutex_lock(&ub_mutex);
 	ret = scsi_cmd_ioctl(disk->queue, disk, mode, cmd, usermem);
 	mutex_unlock(&ub_mutex);
->>>>>>> 45f53cc9
 
 	return ret;
 }
