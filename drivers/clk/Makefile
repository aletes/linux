--- conflicted
+++ resolved
@@ -3,11 +3,8 @@
 obj-$(CONFIG_COMMON_CLK)	+= clk.o clk-fixed-rate.o clk-gate.o \
 				   clk-mux.o clk-divider.o clk-fixed-factor.o
 # SoCs specific
-<<<<<<< HEAD
 obj-$(CONFIG_ARCH_NOMADIK)	+= clk-nomadik.o
-=======
 obj-$(CONFIG_ARCH_HIGHBANK)	+= clk-highbank.o
->>>>>>> c782c384
 obj-$(CONFIG_ARCH_MXS)		+= mxs/
 obj-$(CONFIG_PLAT_SPEAR)	+= spear/
 obj-$(CONFIG_ARCH_U300)		+= clk-u300.o
