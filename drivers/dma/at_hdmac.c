--- conflicted
+++ resolved
@@ -644,11 +644,7 @@
 static struct dma_async_tx_descriptor *
 atc_prep_slave_sg(struct dma_chan *chan, struct scatterlist *sgl,
 		unsigned int sg_len, enum dma_transfer_direction direction,
-<<<<<<< HEAD
-		unsigned long flags)
-=======
 		unsigned long flags, void *context)
->>>>>>> e816b57a
 {
 	struct at_dma_chan	*atchan = to_at_dma_chan(chan);
 	struct at_dma_slave	*atslave = chan->private;
@@ -679,10 +675,7 @@
 
 	switch (direction) {
 	case DMA_MEM_TO_DEV:
-<<<<<<< HEAD
-=======
 		reg_width = convert_buswidth(sconfig->dst_addr_width);
->>>>>>> e816b57a
 		ctrla |=  ATC_DST_WIDTH(reg_width);
 		ctrlb |=  ATC_DST_ADDR_MODE_FIXED
 			| ATC_SRC_ADDR_MODE_INCR
@@ -716,10 +709,7 @@
 		}
 		break;
 	case DMA_DEV_TO_MEM:
-<<<<<<< HEAD
-=======
 		reg_width = convert_buswidth(sconfig->src_addr_width);
->>>>>>> e816b57a
 		ctrla |=  ATC_SRC_WIDTH(reg_width);
 		ctrlb |=  ATC_DST_ADDR_MODE_INCR
 			| ATC_SRC_ADDR_MODE_FIXED
@@ -804,12 +794,8 @@
 static int
 atc_dma_cyclic_fill_desc(struct dma_chan *chan, struct at_desc *desc,
 		unsigned int period_index, dma_addr_t buf_addr,
-<<<<<<< HEAD
-		size_t period_len, enum dma_transfer_direction direction)
-=======
 		unsigned int reg_width, size_t period_len,
 		enum dma_transfer_direction direction)
->>>>>>> e816b57a
 {
 	struct at_dma_chan	*atchan = to_at_dma_chan(chan);
 	struct at_dma_slave	*atslave = chan->private;
@@ -835,11 +821,7 @@
 		break;
 
 	case DMA_DEV_TO_MEM:
-<<<<<<< HEAD
-		desc->lli.saddr = atslave->rx_reg;
-=======
 		desc->lli.saddr = sconfig->src_addr;
->>>>>>> e816b57a
 		desc->lli.daddr = buf_addr + (period_len * period_index);
 		desc->lli.ctrla = ctrla;
 		desc->lli.ctrlb = ATC_DST_ADDR_MODE_INCR
@@ -867,12 +849,8 @@
  */
 static struct dma_async_tx_descriptor *
 atc_prep_dma_cyclic(struct dma_chan *chan, dma_addr_t buf_addr, size_t buf_len,
-<<<<<<< HEAD
-		size_t period_len, enum dma_transfer_direction direction)
-=======
 		size_t period_len, enum dma_transfer_direction direction,
 		void *context)
->>>>>>> e816b57a
 {
 	struct at_dma_chan	*atchan = to_at_dma_chan(chan);
 	struct at_dma_slave	*atslave = chan->private;
