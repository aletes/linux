/*
 * drivers/dma/imx-sdma.c
 *
 * This file contains a driver for the Freescale Smart DMA engine
 *
 * Copyright 2010 Sascha Hauer, Pengutronix <s.hauer@pengutronix.de>
 *
 * Based on code from Freescale:
 *
 * Copyright 2004-2009 Freescale Semiconductor, Inc. All Rights Reserved.
 *
 * The code contained herein is licensed under the GNU General Public
 * License. You may obtain a copy of the GNU General Public License
 * Version 2 or later at the following locations:
 *
 * http://www.opensource.org/licenses/gpl-license.html
 * http://www.gnu.org/copyleft/gpl.html
 */

#include <linux/init.h>
#include <linux/module.h>
#include <linux/types.h>
#include <linux/bitops.h>
#include <linux/mm.h>
#include <linux/interrupt.h>
#include <linux/clk.h>
#include <linux/wait.h>
#include <linux/sched.h>
#include <linux/semaphore.h>
#include <linux/spinlock.h>
#include <linux/device.h>
#include <linux/dma-mapping.h>
#include <linux/firmware.h>
#include <linux/slab.h>
#include <linux/platform_device.h>
#include <linux/dmaengine.h>
#include <linux/of.h>
#include <linux/of_device.h>

#include <asm/irq.h>
#include <mach/sdma.h>
#include <mach/dma.h>
#include <mach/hardware.h>

#include "dmaengine.h"

/* SDMA registers */
#define SDMA_H_C0PTR		0x000
#define SDMA_H_INTR		0x004
#define SDMA_H_STATSTOP		0x008
#define SDMA_H_START		0x00c
#define SDMA_H_EVTOVR		0x010
#define SDMA_H_DSPOVR		0x014
#define SDMA_H_HOSTOVR		0x018
#define SDMA_H_EVTPEND		0x01c
#define SDMA_H_DSPENBL		0x020
#define SDMA_H_RESET		0x024
#define SDMA_H_EVTERR		0x028
#define SDMA_H_INTRMSK		0x02c
#define SDMA_H_PSW		0x030
#define SDMA_H_EVTERRDBG	0x034
#define SDMA_H_CONFIG		0x038
#define SDMA_ONCE_ENB		0x040
#define SDMA_ONCE_DATA		0x044
#define SDMA_ONCE_INSTR		0x048
#define SDMA_ONCE_STAT		0x04c
#define SDMA_ONCE_CMD		0x050
#define SDMA_EVT_MIRROR		0x054
#define SDMA_ILLINSTADDR	0x058
#define SDMA_CHN0ADDR		0x05c
#define SDMA_ONCE_RTB		0x060
#define SDMA_XTRIG_CONF1	0x070
#define SDMA_XTRIG_CONF2	0x074
#define SDMA_CHNENBL0_IMX35	0x200
#define SDMA_CHNENBL0_IMX31	0x080
#define SDMA_CHNPRI_0		0x100

/*
 * Buffer descriptor status values.
 */
#define BD_DONE  0x01
#define BD_WRAP  0x02
#define BD_CONT  0x04
#define BD_INTR  0x08
#define BD_RROR  0x10
#define BD_LAST  0x20
#define BD_EXTD  0x80

/*
 * Data Node descriptor status values.
 */
#define DND_END_OF_FRAME  0x80
#define DND_END_OF_XFER   0x40
#define DND_DONE          0x20
#define DND_UNUSED        0x01

/*
 * IPCV2 descriptor status values.
 */
#define BD_IPCV2_END_OF_FRAME  0x40

#define IPCV2_MAX_NODES        50
/*
 * Error bit set in the CCB status field by the SDMA,
 * in setbd routine, in case of a transfer error
 */
#define DATA_ERROR  0x10000000

/*
 * Buffer descriptor commands.
 */
#define C0_ADDR             0x01
#define C0_LOAD             0x02
#define C0_DUMP             0x03
#define C0_SETCTX           0x07
#define C0_GETCTX           0x03
#define C0_SETDM            0x01
#define C0_SETPM            0x04
#define C0_GETDM            0x02
#define C0_GETPM            0x08
/*
 * Change endianness indicator in the BD command field
 */
#define CHANGE_ENDIANNESS   0x80

/*
 * Mode/Count of data node descriptors - IPCv2
 */
struct sdma_mode_count {
	u32 count   : 16; /* size of the buffer pointed by this BD */
	u32 status  :  8; /* E,R,I,C,W,D status bits stored here */
	u32 command :  8; /* command mostlky used for channel 0 */
};

/*
 * Buffer descriptor
 */
struct sdma_buffer_descriptor {
	struct sdma_mode_count  mode;
	u32 buffer_addr;	/* address of the buffer described */
	u32 ext_buffer_addr;	/* extended buffer address */
} __attribute__ ((packed));

/**
 * struct sdma_channel_control - Channel control Block
 *
 * @current_bd_ptr	current buffer descriptor processed
 * @base_bd_ptr		first element of buffer descriptor array
 * @unused		padding. The SDMA engine expects an array of 128 byte
 *			control blocks
 */
struct sdma_channel_control {
	u32 current_bd_ptr;
	u32 base_bd_ptr;
	u32 unused[2];
} __attribute__ ((packed));

/**
 * struct sdma_state_registers - SDMA context for a channel
 *
 * @pc:		program counter
 * @t:		test bit: status of arithmetic & test instruction
 * @rpc:	return program counter
 * @sf:		source fault while loading data
 * @spc:	loop start program counter
 * @df:		destination fault while storing data
 * @epc:	loop end program counter
 * @lm:		loop mode
 */
struct sdma_state_registers {
	u32 pc     :14;
	u32 unused1: 1;
	u32 t      : 1;
	u32 rpc    :14;
	u32 unused0: 1;
	u32 sf     : 1;
	u32 spc    :14;
	u32 unused2: 1;
	u32 df     : 1;
	u32 epc    :14;
	u32 lm     : 2;
} __attribute__ ((packed));

/**
 * struct sdma_context_data - sdma context specific to a channel
 *
 * @channel_state:	channel state bits
 * @gReg:		general registers
 * @mda:		burst dma destination address register
 * @msa:		burst dma source address register
 * @ms:			burst dma status register
 * @md:			burst dma data register
 * @pda:		peripheral dma destination address register
 * @psa:		peripheral dma source address register
 * @ps:			peripheral dma status register
 * @pd:			peripheral dma data register
 * @ca:			CRC polynomial register
 * @cs:			CRC accumulator register
 * @dda:		dedicated core destination address register
 * @dsa:		dedicated core source address register
 * @ds:			dedicated core status register
 * @dd:			dedicated core data register
 */
struct sdma_context_data {
	struct sdma_state_registers  channel_state;
	u32  gReg[8];
	u32  mda;
	u32  msa;
	u32  ms;
	u32  md;
	u32  pda;
	u32  psa;
	u32  ps;
	u32  pd;
	u32  ca;
	u32  cs;
	u32  dda;
	u32  dsa;
	u32  ds;
	u32  dd;
	u32  scratch0;
	u32  scratch1;
	u32  scratch2;
	u32  scratch3;
	u32  scratch4;
	u32  scratch5;
	u32  scratch6;
	u32  scratch7;
} __attribute__ ((packed));

#define NUM_BD (int)(PAGE_SIZE / sizeof(struct sdma_buffer_descriptor))

struct sdma_engine;

/**
 * struct sdma_channel - housekeeping for a SDMA channel
 *
 * @sdma		pointer to the SDMA engine for this channel
 * @channel		the channel number, matches dmaengine chan_id + 1
 * @direction		transfer type. Needed for setting SDMA script
 * @peripheral_type	Peripheral type. Needed for setting SDMA script
 * @event_id0		aka dma request line
 * @event_id1		for channels that use 2 events
 * @word_size		peripheral access size
 * @buf_tail		ID of the buffer that was processed
 * @done		channel completion
 * @num_bd		max NUM_BD. number of descriptors currently handling
 */
struct sdma_channel {
	struct sdma_engine		*sdma;
	unsigned int			channel;
	enum dma_transfer_direction		direction;
	enum sdma_peripheral_type	peripheral_type;
	unsigned int			event_id0;
	unsigned int			event_id1;
	enum dma_slave_buswidth		word_size;
	unsigned int			buf_tail;
	struct completion		done;
	unsigned int			num_bd;
	struct sdma_buffer_descriptor	*bd;
	dma_addr_t			bd_phys;
	unsigned int			pc_from_device, pc_to_device;
	unsigned long			flags;
	dma_addr_t			per_address;
	unsigned long			event_mask[2];
	unsigned long			watermark_level;
	u32				shp_addr, per_addr;
	struct dma_chan			chan;
	spinlock_t			lock;
	struct dma_async_tx_descriptor	desc;
	enum dma_status			status;
	unsigned int			chn_count;
	unsigned int			chn_real_count;
};

#define IMX_DMA_SG_LOOP		BIT(0)

#define MAX_DMA_CHANNELS 32
#define MXC_SDMA_DEFAULT_PRIORITY 1
#define MXC_SDMA_MIN_PRIORITY 1
#define MXC_SDMA_MAX_PRIORITY 7

#define SDMA_FIRMWARE_MAGIC 0x414d4453

/**
 * struct sdma_firmware_header - Layout of the firmware image
 *
 * @magic		"SDMA"
 * @version_major	increased whenever layout of struct sdma_script_start_addrs
 *			changes.
 * @version_minor	firmware minor version (for binary compatible changes)
 * @script_addrs_start	offset of struct sdma_script_start_addrs in this image
 * @num_script_addrs	Number of script addresses in this image
 * @ram_code_start	offset of SDMA ram image in this firmware image
 * @ram_code_size	size of SDMA ram image
 * @script_addrs	Stores the start address of the SDMA scripts
 *			(in SDMA memory space)
 */
struct sdma_firmware_header {
	u32	magic;
	u32	version_major;
	u32	version_minor;
	u32	script_addrs_start;
	u32	num_script_addrs;
	u32	ram_code_start;
	u32	ram_code_size;
};

enum sdma_devtype {
	IMX31_SDMA,	/* runs on i.mx31 */
	IMX35_SDMA,	/* runs on i.mx35 and later */
};

struct sdma_engine {
	struct device			*dev;
	struct device_dma_parameters	dma_parms;
	struct sdma_channel		channel[MAX_DMA_CHANNELS];
	struct sdma_channel_control	*channel_control;
	void __iomem			*regs;
	enum sdma_devtype		devtype;
	unsigned int			num_events;
	struct sdma_context_data	*context;
	dma_addr_t			context_phys;
	struct dma_device		dma_device;
	struct clk			*clk;
	struct mutex			channel_0_lock;
	struct sdma_script_start_addrs	*script_addrs;
};

static struct platform_device_id sdma_devtypes[] = {
	{
		.name = "imx31-sdma",
		.driver_data = IMX31_SDMA,
	}, {
		.name = "imx35-sdma",
		.driver_data = IMX35_SDMA,
	}, {
		/* sentinel */
	}
};
MODULE_DEVICE_TABLE(platform, sdma_devtypes);

static const struct of_device_id sdma_dt_ids[] = {
	{ .compatible = "fsl,imx31-sdma", .data = &sdma_devtypes[IMX31_SDMA], },
	{ .compatible = "fsl,imx35-sdma", .data = &sdma_devtypes[IMX35_SDMA], },
	{ /* sentinel */ }
};
MODULE_DEVICE_TABLE(of, sdma_dt_ids);

#define SDMA_H_CONFIG_DSPDMA	BIT(12) /* indicates if the DSPDMA is used */
#define SDMA_H_CONFIG_RTD_PINS	BIT(11) /* indicates if Real-Time Debug pins are enabled */
#define SDMA_H_CONFIG_ACR	BIT(4)  /* indicates if AHB freq /core freq = 2 or 1 */
#define SDMA_H_CONFIG_CSM	(3)       /* indicates which context switch mode is selected*/

static inline u32 chnenbl_ofs(struct sdma_engine *sdma, unsigned int event)
{
	u32 chnenbl0 = (sdma->devtype == IMX31_SDMA ? SDMA_CHNENBL0_IMX31 :
						      SDMA_CHNENBL0_IMX35);
	return chnenbl0 + event * 4;
}

static int sdma_config_ownership(struct sdma_channel *sdmac,
		bool event_override, bool mcu_override, bool dsp_override)
{
	struct sdma_engine *sdma = sdmac->sdma;
	int channel = sdmac->channel;
	unsigned long evt, mcu, dsp;

	if (event_override && mcu_override && dsp_override)
		return -EINVAL;

	evt = readl_relaxed(sdma->regs + SDMA_H_EVTOVR);
	mcu = readl_relaxed(sdma->regs + SDMA_H_HOSTOVR);
	dsp = readl_relaxed(sdma->regs + SDMA_H_DSPOVR);

	if (dsp_override)
		__clear_bit(channel, &dsp);
	else
		__set_bit(channel, &dsp);

	if (event_override)
		__clear_bit(channel, &evt);
	else
		__set_bit(channel, &evt);

	if (mcu_override)
		__clear_bit(channel, &mcu);
	else
		__set_bit(channel, &mcu);

	writel_relaxed(evt, sdma->regs + SDMA_H_EVTOVR);
	writel_relaxed(mcu, sdma->regs + SDMA_H_HOSTOVR);
	writel_relaxed(dsp, sdma->regs + SDMA_H_DSPOVR);

	return 0;
}

static void sdma_enable_channel(struct sdma_engine *sdma, int channel)
{
	writel(BIT(channel), sdma->regs + SDMA_H_START);
}

/*
 * sdma_run_channel - run a channel and wait till it's done
 */
static int sdma_run_channel(struct sdma_channel *sdmac)
{
	struct sdma_engine *sdma = sdmac->sdma;
	int channel = sdmac->channel;
	int ret;

	init_completion(&sdmac->done);

	sdma_enable_channel(sdma, channel);

	ret = wait_for_completion_timeout(&sdmac->done, HZ);

	return ret ? 0 : -ETIMEDOUT;
}

static int sdma_load_script(struct sdma_engine *sdma, void *buf, int size,
		u32 address)
{
	struct sdma_buffer_descriptor *bd0 = sdma->channel[0].bd;
	void *buf_virt;
	dma_addr_t buf_phys;
	int ret;

	mutex_lock(&sdma->channel_0_lock);

	buf_virt = dma_alloc_coherent(NULL,
			size,
			&buf_phys, GFP_KERNEL);
	if (!buf_virt) {
		ret = -ENOMEM;
		goto err_out;
	}

	bd0->mode.command = C0_SETPM;
	bd0->mode.status = BD_DONE | BD_INTR | BD_WRAP | BD_EXTD;
	bd0->mode.count = size / 2;
	bd0->buffer_addr = buf_phys;
	bd0->ext_buffer_addr = address;

	memcpy(buf_virt, buf, size);

	ret = sdma_run_channel(&sdma->channel[0]);

	dma_free_coherent(NULL, size, buf_virt, buf_phys);

err_out:
	mutex_unlock(&sdma->channel_0_lock);

	return ret;
}

static void sdma_event_enable(struct sdma_channel *sdmac, unsigned int event)
{
	struct sdma_engine *sdma = sdmac->sdma;
	int channel = sdmac->channel;
	unsigned long val;
	u32 chnenbl = chnenbl_ofs(sdma, event);

	val = readl_relaxed(sdma->regs + chnenbl);
	__set_bit(channel, &val);
	writel_relaxed(val, sdma->regs + chnenbl);
}

static void sdma_event_disable(struct sdma_channel *sdmac, unsigned int event)
{
	struct sdma_engine *sdma = sdmac->sdma;
	int channel = sdmac->channel;
	u32 chnenbl = chnenbl_ofs(sdma, event);
	unsigned long val;

	val = readl_relaxed(sdma->regs + chnenbl);
	__clear_bit(channel, &val);
	writel_relaxed(val, sdma->regs + chnenbl);
}

static void sdma_handle_channel_loop(struct sdma_channel *sdmac)
{
	struct sdma_buffer_descriptor *bd;

	/*
	 * loop mode. Iterate over descriptors, re-setup them and
	 * call callback function.
	 */
	while (1) {
		bd = &sdmac->bd[sdmac->buf_tail];

		if (bd->mode.status & BD_DONE)
			break;

		if (bd->mode.status & BD_RROR)
			sdmac->status = DMA_ERROR;
		else
			sdmac->status = DMA_IN_PROGRESS;

		bd->mode.status |= BD_DONE;
		sdmac->buf_tail++;
		sdmac->buf_tail %= sdmac->num_bd;

		if (sdmac->desc.callback)
			sdmac->desc.callback(sdmac->desc.callback_param);
	}
}

static void mxc_sdma_handle_channel_normal(struct sdma_channel *sdmac)
{
	struct sdma_buffer_descriptor *bd;
	int i, error = 0;

	sdmac->chn_real_count = 0;
	/*
	 * non loop mode. Iterate over all descriptors, collect
	 * errors and call callback function
	 */
	for (i = 0; i < sdmac->num_bd; i++) {
		bd = &sdmac->bd[i];

		 if (bd->mode.status & (BD_DONE | BD_RROR))
			error = -EIO;
		 sdmac->chn_real_count += bd->mode.count;
	}

	if (error)
		sdmac->status = DMA_ERROR;
	else
		sdmac->status = DMA_SUCCESS;

<<<<<<< HEAD
	sdmac->last_completed = sdmac->desc.cookie;
=======
	dma_cookie_complete(&sdmac->desc);
>>>>>>> e816b57a
	if (sdmac->desc.callback)
		sdmac->desc.callback(sdmac->desc.callback_param);
}

static void mxc_sdma_handle_channel(struct sdma_channel *sdmac)
{
	complete(&sdmac->done);

	/* not interested in channel 0 interrupts */
	if (sdmac->channel == 0)
		return;

	if (sdmac->flags & IMX_DMA_SG_LOOP)
		sdma_handle_channel_loop(sdmac);
	else
		mxc_sdma_handle_channel_normal(sdmac);
}

static irqreturn_t sdma_int_handler(int irq, void *dev_id)
{
	struct sdma_engine *sdma = dev_id;
	unsigned long stat;

	stat = readl_relaxed(sdma->regs + SDMA_H_INTR);
	writel_relaxed(stat, sdma->regs + SDMA_H_INTR);

	while (stat) {
		int channel = fls(stat) - 1;
		struct sdma_channel *sdmac = &sdma->channel[channel];

		mxc_sdma_handle_channel(sdmac);

		__clear_bit(channel, &stat);
	}

	return IRQ_HANDLED;
}

/*
 * sets the pc of SDMA script according to the peripheral type
 */
static void sdma_get_pc(struct sdma_channel *sdmac,
		enum sdma_peripheral_type peripheral_type)
{
	struct sdma_engine *sdma = sdmac->sdma;
	int per_2_emi = 0, emi_2_per = 0;
	/*
	 * These are needed once we start to support transfers between
	 * two peripherals or memory-to-memory transfers
	 */
	int per_2_per = 0, emi_2_emi = 0;

	sdmac->pc_from_device = 0;
	sdmac->pc_to_device = 0;

	switch (peripheral_type) {
	case IMX_DMATYPE_MEMORY:
		emi_2_emi = sdma->script_addrs->ap_2_ap_addr;
		break;
	case IMX_DMATYPE_DSP:
		emi_2_per = sdma->script_addrs->bp_2_ap_addr;
		per_2_emi = sdma->script_addrs->ap_2_bp_addr;
		break;
	case IMX_DMATYPE_FIRI:
		per_2_emi = sdma->script_addrs->firi_2_mcu_addr;
		emi_2_per = sdma->script_addrs->mcu_2_firi_addr;
		break;
	case IMX_DMATYPE_UART:
		per_2_emi = sdma->script_addrs->uart_2_mcu_addr;
		emi_2_per = sdma->script_addrs->mcu_2_app_addr;
		break;
	case IMX_DMATYPE_UART_SP:
		per_2_emi = sdma->script_addrs->uartsh_2_mcu_addr;
		emi_2_per = sdma->script_addrs->mcu_2_shp_addr;
		break;
	case IMX_DMATYPE_ATA:
		per_2_emi = sdma->script_addrs->ata_2_mcu_addr;
		emi_2_per = sdma->script_addrs->mcu_2_ata_addr;
		break;
	case IMX_DMATYPE_CSPI:
	case IMX_DMATYPE_EXT:
	case IMX_DMATYPE_SSI:
		per_2_emi = sdma->script_addrs->app_2_mcu_addr;
		emi_2_per = sdma->script_addrs->mcu_2_app_addr;
		break;
	case IMX_DMATYPE_SSI_SP:
	case IMX_DMATYPE_MMC:
	case IMX_DMATYPE_SDHC:
	case IMX_DMATYPE_CSPI_SP:
	case IMX_DMATYPE_ESAI:
	case IMX_DMATYPE_MSHC_SP:
		per_2_emi = sdma->script_addrs->shp_2_mcu_addr;
		emi_2_per = sdma->script_addrs->mcu_2_shp_addr;
		break;
	case IMX_DMATYPE_ASRC:
		per_2_emi = sdma->script_addrs->asrc_2_mcu_addr;
		emi_2_per = sdma->script_addrs->asrc_2_mcu_addr;
		per_2_per = sdma->script_addrs->per_2_per_addr;
		break;
	case IMX_DMATYPE_MSHC:
		per_2_emi = sdma->script_addrs->mshc_2_mcu_addr;
		emi_2_per = sdma->script_addrs->mcu_2_mshc_addr;
		break;
	case IMX_DMATYPE_CCM:
		per_2_emi = sdma->script_addrs->dptc_dvfs_addr;
		break;
	case IMX_DMATYPE_SPDIF:
		per_2_emi = sdma->script_addrs->spdif_2_mcu_addr;
		emi_2_per = sdma->script_addrs->mcu_2_spdif_addr;
		break;
	case IMX_DMATYPE_IPU_MEMORY:
		emi_2_per = sdma->script_addrs->ext_mem_2_ipu_addr;
		break;
	default:
		break;
	}

	sdmac->pc_from_device = per_2_emi;
	sdmac->pc_to_device = emi_2_per;
}

static int sdma_load_context(struct sdma_channel *sdmac)
{
	struct sdma_engine *sdma = sdmac->sdma;
	int channel = sdmac->channel;
	int load_address;
	struct sdma_context_data *context = sdma->context;
	struct sdma_buffer_descriptor *bd0 = sdma->channel[0].bd;
	int ret;

	if (sdmac->direction == DMA_DEV_TO_MEM) {
		load_address = sdmac->pc_from_device;
	} else {
		load_address = sdmac->pc_to_device;
	}

	if (load_address < 0)
		return load_address;

	dev_dbg(sdma->dev, "load_address = %d\n", load_address);
	dev_dbg(sdma->dev, "wml = 0x%08x\n", (u32)sdmac->watermark_level);
	dev_dbg(sdma->dev, "shp_addr = 0x%08x\n", sdmac->shp_addr);
	dev_dbg(sdma->dev, "per_addr = 0x%08x\n", sdmac->per_addr);
	dev_dbg(sdma->dev, "event_mask0 = 0x%08x\n", (u32)sdmac->event_mask[0]);
	dev_dbg(sdma->dev, "event_mask1 = 0x%08x\n", (u32)sdmac->event_mask[1]);

	mutex_lock(&sdma->channel_0_lock);

	memset(context, 0, sizeof(*context));
	context->channel_state.pc = load_address;

	/* Send by context the event mask,base address for peripheral
	 * and watermark level
	 */
	context->gReg[0] = sdmac->event_mask[1];
	context->gReg[1] = sdmac->event_mask[0];
	context->gReg[2] = sdmac->per_addr;
	context->gReg[6] = sdmac->shp_addr;
	context->gReg[7] = sdmac->watermark_level;

	bd0->mode.command = C0_SETDM;
	bd0->mode.status = BD_DONE | BD_INTR | BD_WRAP | BD_EXTD;
	bd0->mode.count = sizeof(*context) / 4;
	bd0->buffer_addr = sdma->context_phys;
	bd0->ext_buffer_addr = 2048 + (sizeof(*context) / 4) * channel;

	ret = sdma_run_channel(&sdma->channel[0]);

	mutex_unlock(&sdma->channel_0_lock);

	return ret;
}

static void sdma_disable_channel(struct sdma_channel *sdmac)
{
	struct sdma_engine *sdma = sdmac->sdma;
	int channel = sdmac->channel;

	writel_relaxed(BIT(channel), sdma->regs + SDMA_H_STATSTOP);
	sdmac->status = DMA_ERROR;
}

static int sdma_config_channel(struct sdma_channel *sdmac)
{
	int ret;

	sdma_disable_channel(sdmac);

	sdmac->event_mask[0] = 0;
	sdmac->event_mask[1] = 0;
	sdmac->shp_addr = 0;
	sdmac->per_addr = 0;

	if (sdmac->event_id0) {
		if (sdmac->event_id0 >= sdmac->sdma->num_events)
			return -EINVAL;
		sdma_event_enable(sdmac, sdmac->event_id0);
	}

	switch (sdmac->peripheral_type) {
	case IMX_DMATYPE_DSP:
		sdma_config_ownership(sdmac, false, true, true);
		break;
	case IMX_DMATYPE_MEMORY:
		sdma_config_ownership(sdmac, false, true, false);
		break;
	default:
		sdma_config_ownership(sdmac, true, true, false);
		break;
	}

	sdma_get_pc(sdmac, sdmac->peripheral_type);

	if ((sdmac->peripheral_type != IMX_DMATYPE_MEMORY) &&
			(sdmac->peripheral_type != IMX_DMATYPE_DSP)) {
		/* Handle multiple event channels differently */
		if (sdmac->event_id1) {
			sdmac->event_mask[1] = BIT(sdmac->event_id1 % 32);
			if (sdmac->event_id1 > 31)
				__set_bit(31, &sdmac->watermark_level);
			sdmac->event_mask[0] = BIT(sdmac->event_id0 % 32);
			if (sdmac->event_id0 > 31)
				__set_bit(30, &sdmac->watermark_level);
		} else {
			__set_bit(sdmac->event_id0, sdmac->event_mask);
		}
		/* Watermark Level */
		sdmac->watermark_level |= sdmac->watermark_level;
		/* Address */
		sdmac->shp_addr = sdmac->per_address;
	} else {
		sdmac->watermark_level = 0; /* FIXME: M3_BASE_ADDRESS */
	}

	ret = sdma_load_context(sdmac);

	return ret;
}

static int sdma_set_channel_priority(struct sdma_channel *sdmac,
		unsigned int priority)
{
	struct sdma_engine *sdma = sdmac->sdma;
	int channel = sdmac->channel;

	if (priority < MXC_SDMA_MIN_PRIORITY
	    || priority > MXC_SDMA_MAX_PRIORITY) {
		return -EINVAL;
	}

	writel_relaxed(priority, sdma->regs + SDMA_CHNPRI_0 + 4 * channel);

	return 0;
}

static int sdma_request_channel(struct sdma_channel *sdmac)
{
	struct sdma_engine *sdma = sdmac->sdma;
	int channel = sdmac->channel;
	int ret = -EBUSY;

	sdmac->bd = dma_alloc_coherent(NULL, PAGE_SIZE, &sdmac->bd_phys, GFP_KERNEL);
	if (!sdmac->bd) {
		ret = -ENOMEM;
		goto out;
	}

	memset(sdmac->bd, 0, PAGE_SIZE);

	sdma->channel_control[channel].base_bd_ptr = sdmac->bd_phys;
	sdma->channel_control[channel].current_bd_ptr = sdmac->bd_phys;

	sdma_set_channel_priority(sdmac, MXC_SDMA_DEFAULT_PRIORITY);

	init_completion(&sdmac->done);

	sdmac->buf_tail = 0;

	return 0;
out:

	return ret;
}

static struct sdma_channel *to_sdma_chan(struct dma_chan *chan)
{
	return container_of(chan, struct sdma_channel, chan);
}

static dma_cookie_t sdma_tx_submit(struct dma_async_tx_descriptor *tx)
{
	unsigned long flags;
	struct sdma_channel *sdmac = to_sdma_chan(tx->chan);
	dma_cookie_t cookie;

	spin_lock_irqsave(&sdmac->lock, flags);
<<<<<<< HEAD

	cookie = sdma_assign_cookie(sdmac);
=======
>>>>>>> e816b57a

	cookie = dma_cookie_assign(tx);

	spin_unlock_irqrestore(&sdmac->lock, flags);

	return cookie;
}

static int sdma_alloc_chan_resources(struct dma_chan *chan)
{
	struct sdma_channel *sdmac = to_sdma_chan(chan);
	struct imx_dma_data *data = chan->private;
	int prio, ret;

	if (!data)
		return -EINVAL;

	switch (data->priority) {
	case DMA_PRIO_HIGH:
		prio = 3;
		break;
	case DMA_PRIO_MEDIUM:
		prio = 2;
		break;
	case DMA_PRIO_LOW:
	default:
		prio = 1;
		break;
	}

	sdmac->peripheral_type = data->peripheral_type;
	sdmac->event_id0 = data->dma_request;

	clk_enable(sdmac->sdma->clk);

	ret = sdma_request_channel(sdmac);
	if (ret)
		return ret;

	ret = sdma_set_channel_priority(sdmac, prio);
	if (ret)
		return ret;

	dma_async_tx_descriptor_init(&sdmac->desc, chan);
	sdmac->desc.tx_submit = sdma_tx_submit;
	/* txd.flags will be overwritten in prep funcs */
	sdmac->desc.flags = DMA_CTRL_ACK;

	return 0;
}

static void sdma_free_chan_resources(struct dma_chan *chan)
{
	struct sdma_channel *sdmac = to_sdma_chan(chan);
	struct sdma_engine *sdma = sdmac->sdma;

	sdma_disable_channel(sdmac);

	if (sdmac->event_id0)
		sdma_event_disable(sdmac, sdmac->event_id0);
	if (sdmac->event_id1)
		sdma_event_disable(sdmac, sdmac->event_id1);

	sdmac->event_id0 = 0;
	sdmac->event_id1 = 0;

	sdma_set_channel_priority(sdmac, 0);

	dma_free_coherent(NULL, PAGE_SIZE, sdmac->bd, sdmac->bd_phys);

	clk_disable(sdma->clk);
}

static struct dma_async_tx_descriptor *sdma_prep_slave_sg(
		struct dma_chan *chan, struct scatterlist *sgl,
		unsigned int sg_len, enum dma_transfer_direction direction,
<<<<<<< HEAD
		unsigned long flags)
=======
		unsigned long flags, void *context)
>>>>>>> e816b57a
{
	struct sdma_channel *sdmac = to_sdma_chan(chan);
	struct sdma_engine *sdma = sdmac->sdma;
	int ret, i, count;
	int channel = sdmac->channel;
	struct scatterlist *sg;

	if (sdmac->status == DMA_IN_PROGRESS)
		return NULL;
	sdmac->status = DMA_IN_PROGRESS;

	sdmac->flags = 0;

	dev_dbg(sdma->dev, "setting up %d entries for channel %d.\n",
			sg_len, channel);

	sdmac->direction = direction;
	ret = sdma_load_context(sdmac);
	if (ret)
		goto err_out;

	if (sg_len > NUM_BD) {
		dev_err(sdma->dev, "SDMA channel %d: maximum number of sg exceeded: %d > %d\n",
				channel, sg_len, NUM_BD);
		ret = -EINVAL;
		goto err_out;
	}

	sdmac->chn_count = 0;
	for_each_sg(sgl, sg, sg_len, i) {
		struct sdma_buffer_descriptor *bd = &sdmac->bd[i];
		int param;

		bd->buffer_addr = sg->dma_address;

		count = sg->length;

		if (count > 0xffff) {
			dev_err(sdma->dev, "SDMA channel %d: maximum bytes for sg entry exceeded: %d > %d\n",
					channel, count, 0xffff);
			ret = -EINVAL;
			goto err_out;
		}

		bd->mode.count = count;
		sdmac->chn_count += count;

		if (sdmac->word_size > DMA_SLAVE_BUSWIDTH_4_BYTES) {
			ret =  -EINVAL;
			goto err_out;
		}

		switch (sdmac->word_size) {
		case DMA_SLAVE_BUSWIDTH_4_BYTES:
			bd->mode.command = 0;
			if (count & 3 || sg->dma_address & 3)
				return NULL;
			break;
		case DMA_SLAVE_BUSWIDTH_2_BYTES:
			bd->mode.command = 2;
			if (count & 1 || sg->dma_address & 1)
				return NULL;
			break;
		case DMA_SLAVE_BUSWIDTH_1_BYTE:
			bd->mode.command = 1;
			break;
		default:
			return NULL;
		}

		param = BD_DONE | BD_EXTD | BD_CONT;

		if (i + 1 == sg_len) {
			param |= BD_INTR;
			param |= BD_LAST;
			param &= ~BD_CONT;
		}

		dev_dbg(sdma->dev, "entry %d: count: %d dma: 0x%08x %s%s\n",
				i, count, sg->dma_address,
				param & BD_WRAP ? "wrap" : "",
				param & BD_INTR ? " intr" : "");

		bd->mode.status = param;
	}

	sdmac->num_bd = sg_len;
	sdma->channel_control[channel].current_bd_ptr = sdmac->bd_phys;

	return &sdmac->desc;
err_out:
	sdmac->status = DMA_ERROR;
	return NULL;
}

static struct dma_async_tx_descriptor *sdma_prep_dma_cyclic(
		struct dma_chan *chan, dma_addr_t dma_addr, size_t buf_len,
<<<<<<< HEAD
		size_t period_len, enum dma_transfer_direction direction)
=======
		size_t period_len, enum dma_transfer_direction direction,
		void *context)
>>>>>>> e816b57a
{
	struct sdma_channel *sdmac = to_sdma_chan(chan);
	struct sdma_engine *sdma = sdmac->sdma;
	int num_periods = buf_len / period_len;
	int channel = sdmac->channel;
	int ret, i = 0, buf = 0;

	dev_dbg(sdma->dev, "%s channel: %d\n", __func__, channel);

	if (sdmac->status == DMA_IN_PROGRESS)
		return NULL;

	sdmac->status = DMA_IN_PROGRESS;

	sdmac->flags |= IMX_DMA_SG_LOOP;
	sdmac->direction = direction;
	ret = sdma_load_context(sdmac);
	if (ret)
		goto err_out;

	if (num_periods > NUM_BD) {
		dev_err(sdma->dev, "SDMA channel %d: maximum number of sg exceeded: %d > %d\n",
				channel, num_periods, NUM_BD);
		goto err_out;
	}

	if (period_len > 0xffff) {
		dev_err(sdma->dev, "SDMA channel %d: maximum period size exceeded: %d > %d\n",
				channel, period_len, 0xffff);
		goto err_out;
	}

	while (buf < buf_len) {
		struct sdma_buffer_descriptor *bd = &sdmac->bd[i];
		int param;

		bd->buffer_addr = dma_addr;

		bd->mode.count = period_len;

		if (sdmac->word_size > DMA_SLAVE_BUSWIDTH_4_BYTES)
			goto err_out;
		if (sdmac->word_size == DMA_SLAVE_BUSWIDTH_4_BYTES)
			bd->mode.command = 0;
		else
			bd->mode.command = sdmac->word_size;

		param = BD_DONE | BD_EXTD | BD_CONT | BD_INTR;
		if (i + 1 == num_periods)
			param |= BD_WRAP;

		dev_dbg(sdma->dev, "entry %d: count: %d dma: 0x%08x %s%s\n",
				i, period_len, dma_addr,
				param & BD_WRAP ? "wrap" : "",
				param & BD_INTR ? " intr" : "");

		bd->mode.status = param;

		dma_addr += period_len;
		buf += period_len;

		i++;
	}

	sdmac->num_bd = num_periods;
	sdma->channel_control[channel].current_bd_ptr = sdmac->bd_phys;

	return &sdmac->desc;
err_out:
	sdmac->status = DMA_ERROR;
	return NULL;
}

static int sdma_control(struct dma_chan *chan, enum dma_ctrl_cmd cmd,
		unsigned long arg)
{
	struct sdma_channel *sdmac = to_sdma_chan(chan);
	struct dma_slave_config *dmaengine_cfg = (void *)arg;

	switch (cmd) {
	case DMA_TERMINATE_ALL:
		sdma_disable_channel(sdmac);
		return 0;
	case DMA_SLAVE_CONFIG:
		if (dmaengine_cfg->direction == DMA_DEV_TO_MEM) {
			sdmac->per_address = dmaengine_cfg->src_addr;
			sdmac->watermark_level = dmaengine_cfg->src_maxburst *
						dmaengine_cfg->src_addr_width;
			sdmac->word_size = dmaengine_cfg->src_addr_width;
		} else {
			sdmac->per_address = dmaengine_cfg->dst_addr;
			sdmac->watermark_level = dmaengine_cfg->dst_maxburst *
						dmaengine_cfg->dst_addr_width;
			sdmac->word_size = dmaengine_cfg->dst_addr_width;
		}
		sdmac->direction = dmaengine_cfg->direction;
		return sdma_config_channel(sdmac);
	default:
		return -ENOSYS;
	}

	return -EINVAL;
}

static enum dma_status sdma_tx_status(struct dma_chan *chan,
					    dma_cookie_t cookie,
					    struct dma_tx_state *txstate)
{
	struct sdma_channel *sdmac = to_sdma_chan(chan);
	dma_cookie_t last_used;

	last_used = chan->cookie;

<<<<<<< HEAD
	dma_set_tx_state(txstate, sdmac->last_completed, last_used,
=======
	dma_set_tx_state(txstate, chan->completed_cookie, last_used,
>>>>>>> e816b57a
			sdmac->chn_count - sdmac->chn_real_count);

	return sdmac->status;
}

static void sdma_issue_pending(struct dma_chan *chan)
{
	struct sdma_channel *sdmac = to_sdma_chan(chan);
	struct sdma_engine *sdma = sdmac->sdma;

	if (sdmac->status == DMA_IN_PROGRESS)
		sdma_enable_channel(sdma, sdmac->channel);
}

#define SDMA_SCRIPT_ADDRS_ARRAY_SIZE_V1	34

static void sdma_add_scripts(struct sdma_engine *sdma,
		const struct sdma_script_start_addrs *addr)
{
	s32 *addr_arr = (u32 *)addr;
	s32 *saddr_arr = (u32 *)sdma->script_addrs;
	int i;

	for (i = 0; i < SDMA_SCRIPT_ADDRS_ARRAY_SIZE_V1; i++)
		if (addr_arr[i] > 0)
			saddr_arr[i] = addr_arr[i];
}

static void sdma_load_firmware(const struct firmware *fw, void *context)
{
	struct sdma_engine *sdma = context;
	const struct sdma_firmware_header *header;
	const struct sdma_script_start_addrs *addr;
	unsigned short *ram_code;

	if (!fw) {
		dev_err(sdma->dev, "firmware not found\n");
		return;
	}

	if (fw->size < sizeof(*header))
		goto err_firmware;

	header = (struct sdma_firmware_header *)fw->data;

	if (header->magic != SDMA_FIRMWARE_MAGIC)
		goto err_firmware;
	if (header->ram_code_start + header->ram_code_size > fw->size)
		goto err_firmware;

	addr = (void *)header + header->script_addrs_start;
	ram_code = (void *)header + header->ram_code_start;

	clk_enable(sdma->clk);
	/* download the RAM image for SDMA */
	sdma_load_script(sdma, ram_code,
			header->ram_code_size,
			addr->ram_code_start_addr);
	clk_disable(sdma->clk);

	sdma_add_scripts(sdma, addr);

	dev_info(sdma->dev, "loaded firmware %d.%d\n",
			header->version_major,
			header->version_minor);

err_firmware:
	release_firmware(fw);
}

static int __init sdma_get_firmware(struct sdma_engine *sdma,
		const char *fw_name)
{
	int ret;

	ret = request_firmware_nowait(THIS_MODULE,
			FW_ACTION_HOTPLUG, fw_name, sdma->dev,
			GFP_KERNEL, sdma, sdma_load_firmware);

	return ret;
}

static int __init sdma_init(struct sdma_engine *sdma)
{
	int i, ret;
	dma_addr_t ccb_phys;

	switch (sdma->devtype) {
	case IMX31_SDMA:
		sdma->num_events = 32;
		break;
	case IMX35_SDMA:
		sdma->num_events = 48;
		break;
	default:
		dev_err(sdma->dev, "Unknown sdma type %d. aborting\n",
			sdma->devtype);
		return -ENODEV;
	}

	clk_enable(sdma->clk);

	/* Be sure SDMA has not started yet */
	writel_relaxed(0, sdma->regs + SDMA_H_C0PTR);

	sdma->channel_control = dma_alloc_coherent(NULL,
			MAX_DMA_CHANNELS * sizeof (struct sdma_channel_control) +
			sizeof(struct sdma_context_data),
			&ccb_phys, GFP_KERNEL);

	if (!sdma->channel_control) {
		ret = -ENOMEM;
		goto err_dma_alloc;
	}

	sdma->context = (void *)sdma->channel_control +
		MAX_DMA_CHANNELS * sizeof (struct sdma_channel_control);
	sdma->context_phys = ccb_phys +
		MAX_DMA_CHANNELS * sizeof (struct sdma_channel_control);

	/* Zero-out the CCB structures array just allocated */
	memset(sdma->channel_control, 0,
			MAX_DMA_CHANNELS * sizeof (struct sdma_channel_control));

	/* disable all channels */
	for (i = 0; i < sdma->num_events; i++)
		writel_relaxed(0, sdma->regs + chnenbl_ofs(sdma, i));

	/* All channels have priority 0 */
	for (i = 0; i < MAX_DMA_CHANNELS; i++)
		writel_relaxed(0, sdma->regs + SDMA_CHNPRI_0 + i * 4);

	ret = sdma_request_channel(&sdma->channel[0]);
	if (ret)
		goto err_dma_alloc;

	sdma_config_ownership(&sdma->channel[0], false, true, false);

	/* Set Command Channel (Channel Zero) */
	writel_relaxed(0x4050, sdma->regs + SDMA_CHN0ADDR);

	/* Set bits of CONFIG register but with static context switching */
	/* FIXME: Check whether to set ACR bit depending on clock ratios */
	writel_relaxed(0, sdma->regs + SDMA_H_CONFIG);

	writel_relaxed(ccb_phys, sdma->regs + SDMA_H_C0PTR);

	/* Set bits of CONFIG register with given context switching mode */
	writel_relaxed(SDMA_H_CONFIG_CSM, sdma->regs + SDMA_H_CONFIG);

	/* Initializes channel's priorities */
	sdma_set_channel_priority(&sdma->channel[0], 7);

	clk_disable(sdma->clk);

	return 0;

err_dma_alloc:
	clk_disable(sdma->clk);
	dev_err(sdma->dev, "initialisation failed with %d\n", ret);
	return ret;
}

static int __init sdma_probe(struct platform_device *pdev)
{
	const struct of_device_id *of_id =
			of_match_device(sdma_dt_ids, &pdev->dev);
	struct device_node *np = pdev->dev.of_node;
	const char *fw_name;
	int ret;
	int irq;
	struct resource *iores;
	struct sdma_platform_data *pdata = pdev->dev.platform_data;
	int i;
	struct sdma_engine *sdma;
	s32 *saddr_arr;

	sdma = kzalloc(sizeof(*sdma), GFP_KERNEL);
	if (!sdma)
		return -ENOMEM;

	mutex_init(&sdma->channel_0_lock);

	sdma->dev = &pdev->dev;

	iores = platform_get_resource(pdev, IORESOURCE_MEM, 0);
	irq = platform_get_irq(pdev, 0);
	if (!iores || irq < 0) {
		ret = -EINVAL;
		goto err_irq;
	}

	if (!request_mem_region(iores->start, resource_size(iores), pdev->name)) {
		ret = -EBUSY;
		goto err_request_region;
	}

	sdma->clk = clk_get(&pdev->dev, NULL);
	if (IS_ERR(sdma->clk)) {
		ret = PTR_ERR(sdma->clk);
		goto err_clk;
	}

	sdma->regs = ioremap(iores->start, resource_size(iores));
	if (!sdma->regs) {
		ret = -ENOMEM;
		goto err_ioremap;
	}

	ret = request_irq(irq, sdma_int_handler, 0, "sdma", sdma);
	if (ret)
		goto err_request_irq;

	sdma->script_addrs = kzalloc(sizeof(*sdma->script_addrs), GFP_KERNEL);
	if (!sdma->script_addrs) {
		ret = -ENOMEM;
		goto err_alloc;
	}

	/* initially no scripts available */
	saddr_arr = (s32 *)sdma->script_addrs;
	for (i = 0; i < SDMA_SCRIPT_ADDRS_ARRAY_SIZE_V1; i++)
		saddr_arr[i] = -EINVAL;

	if (of_id)
		pdev->id_entry = of_id->data;
	sdma->devtype = pdev->id_entry->driver_data;

	dma_cap_set(DMA_SLAVE, sdma->dma_device.cap_mask);
	dma_cap_set(DMA_CYCLIC, sdma->dma_device.cap_mask);

	INIT_LIST_HEAD(&sdma->dma_device.channels);
	/* Initialize channel parameters */
	for (i = 0; i < MAX_DMA_CHANNELS; i++) {
		struct sdma_channel *sdmac = &sdma->channel[i];

		sdmac->sdma = sdma;
		spin_lock_init(&sdmac->lock);

		sdmac->chan.device = &sdma->dma_device;
		dma_cookie_init(&sdmac->chan);
		sdmac->channel = i;

		/*
		 * Add the channel to the DMAC list. Do not add channel 0 though
		 * because we need it internally in the SDMA driver. This also means
		 * that channel 0 in dmaengine counting matches sdma channel 1.
		 */
		if (i)
			list_add_tail(&sdmac->chan.device_node,
					&sdma->dma_device.channels);
	}

	ret = sdma_init(sdma);
	if (ret)
		goto err_init;

	if (pdata && pdata->script_addrs)
		sdma_add_scripts(sdma, pdata->script_addrs);

	if (pdata) {
		ret = sdma_get_firmware(sdma, pdata->fw_name);
		if (ret)
			dev_warn(&pdev->dev, "failed to get firmware from platform data\n");
	} else {
		/*
		 * Because that device tree does not encode ROM script address,
		 * the RAM script in firmware is mandatory for device tree
		 * probe, otherwise it fails.
		 */
		ret = of_property_read_string(np, "fsl,sdma-ram-script-name",
					      &fw_name);
		if (ret)
			dev_warn(&pdev->dev, "failed to get firmware name\n");
		else {
			ret = sdma_get_firmware(sdma, fw_name);
			if (ret)
				dev_warn(&pdev->dev, "failed to get firmware from device tree\n");
		}
	}

	sdma->dma_device.dev = &pdev->dev;

	sdma->dma_device.device_alloc_chan_resources = sdma_alloc_chan_resources;
	sdma->dma_device.device_free_chan_resources = sdma_free_chan_resources;
	sdma->dma_device.device_tx_status = sdma_tx_status;
	sdma->dma_device.device_prep_slave_sg = sdma_prep_slave_sg;
	sdma->dma_device.device_prep_dma_cyclic = sdma_prep_dma_cyclic;
	sdma->dma_device.device_control = sdma_control;
	sdma->dma_device.device_issue_pending = sdma_issue_pending;
	sdma->dma_device.dev->dma_parms = &sdma->dma_parms;
	dma_set_max_seg_size(sdma->dma_device.dev, 65535);

	ret = dma_async_device_register(&sdma->dma_device);
	if (ret) {
		dev_err(&pdev->dev, "unable to register\n");
		goto err_init;
	}

	dev_info(sdma->dev, "initialized\n");

	return 0;

err_init:
	kfree(sdma->script_addrs);
err_alloc:
	free_irq(irq, sdma);
err_request_irq:
	iounmap(sdma->regs);
err_ioremap:
	clk_put(sdma->clk);
err_clk:
	release_mem_region(iores->start, resource_size(iores));
err_request_region:
err_irq:
	kfree(sdma);
	return ret;
}

static int __exit sdma_remove(struct platform_device *pdev)
{
	return -EBUSY;
}

static struct platform_driver sdma_driver = {
	.driver		= {
		.name	= "imx-sdma",
		.of_match_table = sdma_dt_ids,
	},
	.id_table	= sdma_devtypes,
	.remove		= __exit_p(sdma_remove),
};

static int __init sdma_module_init(void)
{
	return platform_driver_probe(&sdma_driver, sdma_probe);
}
module_init(sdma_module_init);

MODULE_AUTHOR("Sascha Hauer, Pengutronix <s.hauer@pengutronix.de>");
MODULE_DESCRIPTION("i.MX SDMA driver");
MODULE_LICENSE("GPL");<|MERGE_RESOLUTION|>--- conflicted
+++ resolved
@@ -529,11 +529,7 @@
 	else
 		sdmac->status = DMA_SUCCESS;
 
-<<<<<<< HEAD
-	sdmac->last_completed = sdmac->desc.cookie;
-=======
 	dma_cookie_complete(&sdmac->desc);
->>>>>>> e816b57a
 	if (sdmac->desc.callback)
 		sdmac->desc.callback(sdmac->desc.callback_param);
 }
@@ -830,11 +826,6 @@
 	dma_cookie_t cookie;
 
 	spin_lock_irqsave(&sdmac->lock, flags);
-<<<<<<< HEAD
-
-	cookie = sdma_assign_cookie(sdmac);
-=======
->>>>>>> e816b57a
 
 	cookie = dma_cookie_assign(tx);
 
@@ -911,11 +902,7 @@
 static struct dma_async_tx_descriptor *sdma_prep_slave_sg(
 		struct dma_chan *chan, struct scatterlist *sgl,
 		unsigned int sg_len, enum dma_transfer_direction direction,
-<<<<<<< HEAD
-		unsigned long flags)
-=======
 		unsigned long flags, void *context)
->>>>>>> e816b57a
 {
 	struct sdma_channel *sdmac = to_sdma_chan(chan);
 	struct sdma_engine *sdma = sdmac->sdma;
@@ -1013,12 +1000,8 @@
 
 static struct dma_async_tx_descriptor *sdma_prep_dma_cyclic(
 		struct dma_chan *chan, dma_addr_t dma_addr, size_t buf_len,
-<<<<<<< HEAD
-		size_t period_len, enum dma_transfer_direction direction)
-=======
 		size_t period_len, enum dma_transfer_direction direction,
 		void *context)
->>>>>>> e816b57a
 {
 	struct sdma_channel *sdmac = to_sdma_chan(chan);
 	struct sdma_engine *sdma = sdmac->sdma;
@@ -1132,11 +1115,7 @@
 
 	last_used = chan->cookie;
 
-<<<<<<< HEAD
-	dma_set_tx_state(txstate, sdmac->last_completed, last_used,
-=======
 	dma_set_tx_state(txstate, chan->completed_cookie, last_used,
->>>>>>> e816b57a
 			sdmac->chn_count - sdmac->chn_real_count);
 
 	return sdmac->status;
