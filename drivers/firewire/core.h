--- conflicted
+++ resolved
@@ -219,11 +219,7 @@
 
 #define TCODE_IS_READ_REQUEST(tcode)	(((tcode) & ~1) == 4)
 #define TCODE_IS_BLOCK_PACKET(tcode)	(((tcode) &  1) != 0)
-<<<<<<< HEAD
-#define TCODE_IS_LINK_INTERNAL(tcode)	((tcode) == 0xe)
-=======
 #define TCODE_IS_LINK_INTERNAL(tcode)	((tcode) == TCODE_LINK_INTERNAL)
->>>>>>> 3cbea436
 #define TCODE_IS_REQUEST(tcode)		(((tcode) &  2) == 0)
 #define TCODE_IS_RESPONSE(tcode)	(((tcode) &  2) != 0)
 #define TCODE_HAS_REQUEST_DATA(tcode)	(((tcode) & 12) != 4)
