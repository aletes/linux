--- conflicted
+++ resolved
@@ -2832,16 +2832,11 @@
 		goto err_ioremap1;
 	}
 
-<<<<<<< HEAD
-	/* need to set base address for gpx */
-	chip = &exynos5_gpios_1[20];
-=======
 	/* need to set base address for gpc4 */
 	exonys5_gpios_1[11].base = gpio_base1 + 0x2E0;
 
 	/* need to set base address for gpx */
 	chip = &exynos5_gpios_1[21];
->>>>>>> f8f5701b
 	gpx_base = gpio_base1 + 0xC00;
 	for (i = 0; i < 4; i++, chip++, gpx_base += 0x20)
 		chip->base = gpx_base;
