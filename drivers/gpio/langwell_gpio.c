--- conflicted
+++ resolved
@@ -136,13 +136,8 @@
 
 static int lnw_irq_type(struct irq_data *d, unsigned type)
 {
-<<<<<<< HEAD
-	struct lnw_gpio *lnw = get_irq_chip_data(irq);
-	u32 gpio = irq - lnw->irq_base;
-=======
 	struct lnw_gpio *lnw = irq_data_get_irq_chip_data(d);
 	u32 gpio = d->irq - lnw->irq_base;
->>>>>>> 3cbea436
 	unsigned long flags;
 	u32 value;
 	void __iomem *grer = gpio_reg(&lnw->chip, gpio, GRER);
