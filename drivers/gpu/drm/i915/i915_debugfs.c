/*
 * Copyright © 2008 Intel Corporation
 *
 * Permission is hereby granted, free of charge, to any person obtaining a
 * copy of this software and associated documentation files (the "Software"),
 * to deal in the Software without restriction, including without limitation
 * the rights to use, copy, modify, merge, publish, distribute, sublicense,
 * and/or sell copies of the Software, and to permit persons to whom the
 * Software is furnished to do so, subject to the following conditions:
 *
 * The above copyright notice and this permission notice (including the next
 * paragraph) shall be included in all copies or substantial portions of the
 * Software.
 *
 * THE SOFTWARE IS PROVIDED "AS IS", WITHOUT WARRANTY OF ANY KIND, EXPRESS OR
 * IMPLIED, INCLUDING BUT NOT LIMITED TO THE WARRANTIES OF MERCHANTABILITY,
 * FITNESS FOR A PARTICULAR PURPOSE AND NONINFRINGEMENT.  IN NO EVENT SHALL
 * THE AUTHORS OR COPYRIGHT HOLDERS BE LIABLE FOR ANY CLAIM, DAMAGES OR OTHER
 * LIABILITY, WHETHER IN AN ACTION OF CONTRACT, TORT OR OTHERWISE, ARISING
 * FROM, OUT OF OR IN CONNECTION WITH THE SOFTWARE OR THE USE OR OTHER DEALINGS
 * IN THE SOFTWARE.
 *
 * Authors:
 *    Eric Anholt <eric@anholt.net>
 *    Keith Packard <keithp@keithp.com>
 *
 */

#include <linux/seq_file.h>
#include <linux/debugfs.h>
#include <linux/slab.h>
#include <linux/export.h>
#include "drmP.h"
#include "drm.h"
#include "intel_drv.h"
#include "intel_ringbuffer.h"
#include "i915_drm.h"
#include "i915_drv.h"

#define DRM_I915_RING_DEBUG 1


#if defined(CONFIG_DEBUG_FS)

enum {
	ACTIVE_LIST,
	FLUSHING_LIST,
	INACTIVE_LIST,
	PINNED_LIST,
	DEFERRED_FREE_LIST,
};

static const char *yesno(int v)
{
	return v ? "yes" : "no";
}

static int i915_capabilities(struct seq_file *m, void *data)
{
	struct drm_info_node *node = (struct drm_info_node *) m->private;
	struct drm_device *dev = node->minor->dev;
	const struct intel_device_info *info = INTEL_INFO(dev);

	seq_printf(m, "gen: %d\n", info->gen);
	seq_printf(m, "pch: %d\n", INTEL_PCH_TYPE(dev));
#define B(x) seq_printf(m, #x ": %s\n", yesno(info->x))
	B(is_mobile);
	B(is_i85x);
	B(is_i915g);
	B(is_i945gm);
	B(is_g33);
	B(need_gfx_hws);
	B(is_g4x);
	B(is_pineview);
	B(is_broadwater);
	B(is_crestline);
	B(has_fbc);
	B(has_pipe_cxsr);
	B(has_hotplug);
	B(cursor_needs_physical);
	B(has_overlay);
	B(overlay_needs_physical);
	B(supports_tv);
	B(has_bsd_ring);
	B(has_blt_ring);
	B(has_llc);
#undef B

	return 0;
}

static const char *get_pin_flag(struct drm_i915_gem_object *obj)
{
	if (obj->user_pin_count > 0)
		return "P";
	else if (obj->pin_count > 0)
		return "p";
	else
		return " ";
}

static const char *get_tiling_flag(struct drm_i915_gem_object *obj)
{
	switch (obj->tiling_mode) {
	default:
	case I915_TILING_NONE: return " ";
	case I915_TILING_X: return "X";
	case I915_TILING_Y: return "Y";
	}
}

static const char *cache_level_str(int type)
{
	switch (type) {
	case I915_CACHE_NONE: return " uncached";
	case I915_CACHE_LLC: return " snooped (LLC)";
	case I915_CACHE_LLC_MLC: return " snooped (LLC+MLC)";
	default: return "";
	}
}

static void
describe_obj(struct seq_file *m, struct drm_i915_gem_object *obj)
{
	seq_printf(m, "%p: %s%s %8zdKiB %04x %04x %d %d%s%s%s",
		   &obj->base,
		   get_pin_flag(obj),
		   get_tiling_flag(obj),
		   obj->base.size / 1024,
		   obj->base.read_domains,
		   obj->base.write_domain,
		   obj->last_rendering_seqno,
		   obj->last_fenced_seqno,
		   cache_level_str(obj->cache_level),
		   obj->dirty ? " dirty" : "",
		   obj->madv == I915_MADV_DONTNEED ? " purgeable" : "");
	if (obj->base.name)
		seq_printf(m, " (name: %d)", obj->base.name);
	if (obj->fence_reg != I915_FENCE_REG_NONE)
		seq_printf(m, " (fence: %d)", obj->fence_reg);
	if (obj->gtt_space != NULL)
		seq_printf(m, " (gtt offset: %08x, size: %08x)",
			   obj->gtt_offset, (unsigned int)obj->gtt_space->size);
	if (obj->pin_mappable || obj->fault_mappable) {
		char s[3], *t = s;
		if (obj->pin_mappable)
			*t++ = 'p';
		if (obj->fault_mappable)
			*t++ = 'f';
		*t = '\0';
		seq_printf(m, " (%s mappable)", s);
	}
	if (obj->ring != NULL)
		seq_printf(m, " (%s)", obj->ring->name);
}

static int i915_gem_object_list_info(struct seq_file *m, void *data)
{
	struct drm_info_node *node = (struct drm_info_node *) m->private;
	uintptr_t list = (uintptr_t) node->info_ent->data;
	struct list_head *head;
	struct drm_device *dev = node->minor->dev;
	drm_i915_private_t *dev_priv = dev->dev_private;
	struct drm_i915_gem_object *obj;
	size_t total_obj_size, total_gtt_size;
	int count, ret;

	ret = mutex_lock_interruptible(&dev->struct_mutex);
	if (ret)
		return ret;

	switch (list) {
	case ACTIVE_LIST:
		seq_printf(m, "Active:\n");
		head = &dev_priv->mm.active_list;
		break;
	case INACTIVE_LIST:
		seq_printf(m, "Inactive:\n");
		head = &dev_priv->mm.inactive_list;
		break;
	case PINNED_LIST:
		seq_printf(m, "Pinned:\n");
		head = &dev_priv->mm.pinned_list;
		break;
	case FLUSHING_LIST:
		seq_printf(m, "Flushing:\n");
		head = &dev_priv->mm.flushing_list;
		break;
	case DEFERRED_FREE_LIST:
		seq_printf(m, "Deferred free:\n");
		head = &dev_priv->mm.deferred_free_list;
		break;
	default:
		mutex_unlock(&dev->struct_mutex);
		return -EINVAL;
	}

	total_obj_size = total_gtt_size = count = 0;
	list_for_each_entry(obj, head, mm_list) {
		seq_printf(m, "   ");
		describe_obj(m, obj);
		seq_printf(m, "\n");
		total_obj_size += obj->base.size;
		total_gtt_size += obj->gtt_space->size;
		count++;
	}
	mutex_unlock(&dev->struct_mutex);

	seq_printf(m, "Total %d objects, %zu bytes, %zu GTT size\n",
		   count, total_obj_size, total_gtt_size);
	return 0;
}

#define count_objects(list, member) do { \
	list_for_each_entry(obj, list, member) { \
		size += obj->gtt_space->size; \
		++count; \
		if (obj->map_and_fenceable) { \
			mappable_size += obj->gtt_space->size; \
			++mappable_count; \
		} \
	} \
} while (0)

static int i915_gem_object_info(struct seq_file *m, void* data)
{
	struct drm_info_node *node = (struct drm_info_node *) m->private;
	struct drm_device *dev = node->minor->dev;
	struct drm_i915_private *dev_priv = dev->dev_private;
	u32 count, mappable_count;
	size_t size, mappable_size;
	struct drm_i915_gem_object *obj;
	int ret;

	ret = mutex_lock_interruptible(&dev->struct_mutex);
	if (ret)
		return ret;

	seq_printf(m, "%u objects, %zu bytes\n",
		   dev_priv->mm.object_count,
		   dev_priv->mm.object_memory);

	size = count = mappable_size = mappable_count = 0;
	count_objects(&dev_priv->mm.gtt_list, gtt_list);
	seq_printf(m, "%u [%u] objects, %zu [%zu] bytes in gtt\n",
		   count, mappable_count, size, mappable_size);

	size = count = mappable_size = mappable_count = 0;
	count_objects(&dev_priv->mm.active_list, mm_list);
	count_objects(&dev_priv->mm.flushing_list, mm_list);
	seq_printf(m, "  %u [%u] active objects, %zu [%zu] bytes\n",
		   count, mappable_count, size, mappable_size);

	size = count = mappable_size = mappable_count = 0;
	count_objects(&dev_priv->mm.pinned_list, mm_list);
	seq_printf(m, "  %u [%u] pinned objects, %zu [%zu] bytes\n",
		   count, mappable_count, size, mappable_size);

	size = count = mappable_size = mappable_count = 0;
	count_objects(&dev_priv->mm.inactive_list, mm_list);
	seq_printf(m, "  %u [%u] inactive objects, %zu [%zu] bytes\n",
		   count, mappable_count, size, mappable_size);

	size = count = mappable_size = mappable_count = 0;
	count_objects(&dev_priv->mm.deferred_free_list, mm_list);
	seq_printf(m, "  %u [%u] freed objects, %zu [%zu] bytes\n",
		   count, mappable_count, size, mappable_size);

	size = count = mappable_size = mappable_count = 0;
	list_for_each_entry(obj, &dev_priv->mm.gtt_list, gtt_list) {
		if (obj->fault_mappable) {
			size += obj->gtt_space->size;
			++count;
		}
		if (obj->pin_mappable) {
			mappable_size += obj->gtt_space->size;
			++mappable_count;
		}
	}
	seq_printf(m, "%u pinned mappable objects, %zu bytes\n",
		   mappable_count, mappable_size);
	seq_printf(m, "%u fault mappable objects, %zu bytes\n",
		   count, size);

	seq_printf(m, "%zu [%zu] gtt total\n",
		   dev_priv->mm.gtt_total, dev_priv->mm.mappable_gtt_total);

	mutex_unlock(&dev->struct_mutex);

	return 0;
}

static int i915_gem_gtt_info(struct seq_file *m, void* data)
{
	struct drm_info_node *node = (struct drm_info_node *) m->private;
	struct drm_device *dev = node->minor->dev;
	struct drm_i915_private *dev_priv = dev->dev_private;
	struct drm_i915_gem_object *obj;
	size_t total_obj_size, total_gtt_size;
	int count, ret;

	ret = mutex_lock_interruptible(&dev->struct_mutex);
	if (ret)
		return ret;

	total_obj_size = total_gtt_size = count = 0;
	list_for_each_entry(obj, &dev_priv->mm.gtt_list, gtt_list) {
		seq_printf(m, "   ");
		describe_obj(m, obj);
		seq_printf(m, "\n");
		total_obj_size += obj->base.size;
		total_gtt_size += obj->gtt_space->size;
		count++;
	}

	mutex_unlock(&dev->struct_mutex);

	seq_printf(m, "Total %d objects, %zu bytes, %zu GTT size\n",
		   count, total_obj_size, total_gtt_size);

	return 0;
}


static int i915_gem_pageflip_info(struct seq_file *m, void *data)
{
	struct drm_info_node *node = (struct drm_info_node *) m->private;
	struct drm_device *dev = node->minor->dev;
	unsigned long flags;
	struct intel_crtc *crtc;

	list_for_each_entry(crtc, &dev->mode_config.crtc_list, base.head) {
		const char pipe = pipe_name(crtc->pipe);
		const char plane = plane_name(crtc->plane);
		struct intel_unpin_work *work;

		spin_lock_irqsave(&dev->event_lock, flags);
		work = crtc->unpin_work;
		if (work == NULL) {
			seq_printf(m, "No flip due on pipe %c (plane %c)\n",
				   pipe, plane);
		} else {
			if (!work->pending) {
				seq_printf(m, "Flip queued on pipe %c (plane %c)\n",
					   pipe, plane);
			} else {
				seq_printf(m, "Flip pending (waiting for vsync) on pipe %c (plane %c)\n",
					   pipe, plane);
			}
			if (work->enable_stall_check)
				seq_printf(m, "Stall check enabled, ");
			else
				seq_printf(m, "Stall check waiting for page flip ioctl, ");
			seq_printf(m, "%d prepares\n", work->pending);

			if (work->old_fb_obj) {
				struct drm_i915_gem_object *obj = work->old_fb_obj;
				if (obj)
					seq_printf(m, "Old framebuffer gtt_offset 0x%08x\n", obj->gtt_offset);
			}
			if (work->pending_flip_obj) {
				struct drm_i915_gem_object *obj = work->pending_flip_obj;
				if (obj)
					seq_printf(m, "New framebuffer gtt_offset 0x%08x\n", obj->gtt_offset);
			}
		}
		spin_unlock_irqrestore(&dev->event_lock, flags);
	}

	return 0;
}

static int i915_gem_request_info(struct seq_file *m, void *data)
{
	struct drm_info_node *node = (struct drm_info_node *) m->private;
	struct drm_device *dev = node->minor->dev;
	drm_i915_private_t *dev_priv = dev->dev_private;
	struct drm_i915_gem_request *gem_request;
	int ret, count;

	ret = mutex_lock_interruptible(&dev->struct_mutex);
	if (ret)
		return ret;

	count = 0;
	if (!list_empty(&dev_priv->ring[RCS].request_list)) {
		seq_printf(m, "Render requests:\n");
		list_for_each_entry(gem_request,
				    &dev_priv->ring[RCS].request_list,
				    list) {
			seq_printf(m, "    %d @ %d\n",
				   gem_request->seqno,
				   (int) (jiffies - gem_request->emitted_jiffies));
		}
		count++;
	}
	if (!list_empty(&dev_priv->ring[VCS].request_list)) {
		seq_printf(m, "BSD requests:\n");
		list_for_each_entry(gem_request,
				    &dev_priv->ring[VCS].request_list,
				    list) {
			seq_printf(m, "    %d @ %d\n",
				   gem_request->seqno,
				   (int) (jiffies - gem_request->emitted_jiffies));
		}
		count++;
	}
	if (!list_empty(&dev_priv->ring[BCS].request_list)) {
		seq_printf(m, "BLT requests:\n");
		list_for_each_entry(gem_request,
				    &dev_priv->ring[BCS].request_list,
				    list) {
			seq_printf(m, "    %d @ %d\n",
				   gem_request->seqno,
				   (int) (jiffies - gem_request->emitted_jiffies));
		}
		count++;
	}
	mutex_unlock(&dev->struct_mutex);

	if (count == 0)
		seq_printf(m, "No requests\n");

	return 0;
}

static void i915_ring_seqno_info(struct seq_file *m,
				 struct intel_ring_buffer *ring)
{
	if (ring->get_seqno) {
		seq_printf(m, "Current sequence (%s): %d\n",
			   ring->name, ring->get_seqno(ring));
		seq_printf(m, "Waiter sequence (%s):  %d\n",
			   ring->name, ring->waiting_seqno);
		seq_printf(m, "IRQ sequence (%s):     %d\n",
			   ring->name, ring->irq_seqno);
	}
}

static int i915_gem_seqno_info(struct seq_file *m, void *data)
{
	struct drm_info_node *node = (struct drm_info_node *) m->private;
	struct drm_device *dev = node->minor->dev;
	drm_i915_private_t *dev_priv = dev->dev_private;
	int ret, i;

	ret = mutex_lock_interruptible(&dev->struct_mutex);
	if (ret)
		return ret;

	for (i = 0; i < I915_NUM_RINGS; i++)
		i915_ring_seqno_info(m, &dev_priv->ring[i]);

	mutex_unlock(&dev->struct_mutex);

	return 0;
}


static int i915_interrupt_info(struct seq_file *m, void *data)
{
	struct drm_info_node *node = (struct drm_info_node *) m->private;
	struct drm_device *dev = node->minor->dev;
	drm_i915_private_t *dev_priv = dev->dev_private;
	int ret, i, pipe;

	ret = mutex_lock_interruptible(&dev->struct_mutex);
	if (ret)
		return ret;

	if (!HAS_PCH_SPLIT(dev)) {
		seq_printf(m, "Interrupt enable:    %08x\n",
			   I915_READ(IER));
		seq_printf(m, "Interrupt identity:  %08x\n",
			   I915_READ(IIR));
		seq_printf(m, "Interrupt mask:      %08x\n",
			   I915_READ(IMR));
		for_each_pipe(pipe)
			seq_printf(m, "Pipe %c stat:         %08x\n",
				   pipe_name(pipe),
				   I915_READ(PIPESTAT(pipe)));
	} else {
		seq_printf(m, "North Display Interrupt enable:		%08x\n",
			   I915_READ(DEIER));
		seq_printf(m, "North Display Interrupt identity:	%08x\n",
			   I915_READ(DEIIR));
		seq_printf(m, "North Display Interrupt mask:		%08x\n",
			   I915_READ(DEIMR));
		seq_printf(m, "South Display Interrupt enable:		%08x\n",
			   I915_READ(SDEIER));
		seq_printf(m, "South Display Interrupt identity:	%08x\n",
			   I915_READ(SDEIIR));
		seq_printf(m, "South Display Interrupt mask:		%08x\n",
			   I915_READ(SDEIMR));
		seq_printf(m, "Graphics Interrupt enable:		%08x\n",
			   I915_READ(GTIER));
		seq_printf(m, "Graphics Interrupt identity:		%08x\n",
			   I915_READ(GTIIR));
		seq_printf(m, "Graphics Interrupt mask:		%08x\n",
			   I915_READ(GTIMR));
	}
	seq_printf(m, "Interrupts received: %d\n",
		   atomic_read(&dev_priv->irq_received));
	for (i = 0; i < I915_NUM_RINGS; i++) {
		if (IS_GEN6(dev) || IS_GEN7(dev)) {
			seq_printf(m, "Graphics Interrupt mask (%s):	%08x\n",
				   dev_priv->ring[i].name,
				   I915_READ_IMR(&dev_priv->ring[i]));
		}
		i915_ring_seqno_info(m, &dev_priv->ring[i]);
	}
	mutex_unlock(&dev->struct_mutex);

	return 0;
}

static int i915_gem_fence_regs_info(struct seq_file *m, void *data)
{
	struct drm_info_node *node = (struct drm_info_node *) m->private;
	struct drm_device *dev = node->minor->dev;
	drm_i915_private_t *dev_priv = dev->dev_private;
	int i, ret;

	ret = mutex_lock_interruptible(&dev->struct_mutex);
	if (ret)
		return ret;

	seq_printf(m, "Reserved fences = %d\n", dev_priv->fence_reg_start);
	seq_printf(m, "Total fences = %d\n", dev_priv->num_fence_regs);
	for (i = 0; i < dev_priv->num_fence_regs; i++) {
		struct drm_i915_gem_object *obj = dev_priv->fence_regs[i].obj;

		seq_printf(m, "Fenced object[%2d] = ", i);
		if (obj == NULL)
			seq_printf(m, "unused");
		else
			describe_obj(m, obj);
		seq_printf(m, "\n");
	}

	mutex_unlock(&dev->struct_mutex);
	return 0;
}

static int i915_hws_info(struct seq_file *m, void *data)
{
	struct drm_info_node *node = (struct drm_info_node *) m->private;
	struct drm_device *dev = node->minor->dev;
	drm_i915_private_t *dev_priv = dev->dev_private;
	struct intel_ring_buffer *ring;
	const volatile u32 __iomem *hws;
	int i;

	ring = &dev_priv->ring[(uintptr_t)node->info_ent->data];
	hws = (volatile u32 __iomem *)ring->status_page.page_addr;
	if (hws == NULL)
		return 0;

	for (i = 0; i < 4096 / sizeof(u32) / 4; i += 4) {
		seq_printf(m, "0x%08x: 0x%08x 0x%08x 0x%08x 0x%08x\n",
			   i * 4,
			   hws[i], hws[i + 1], hws[i + 2], hws[i + 3]);
	}
	return 0;
}

static int i915_ringbuffer_data(struct seq_file *m, void *data)
{
	struct drm_info_node *node = (struct drm_info_node *) m->private;
	struct drm_device *dev = node->minor->dev;
	drm_i915_private_t *dev_priv = dev->dev_private;
	struct intel_ring_buffer *ring;
	int ret;

	ret = mutex_lock_interruptible(&dev->struct_mutex);
	if (ret)
		return ret;

	ring = &dev_priv->ring[(uintptr_t)node->info_ent->data];
	if (!ring->obj) {
		seq_printf(m, "No ringbuffer setup\n");
	} else {
		const u8 __iomem *virt = ring->virtual_start;
		uint32_t off;

		for (off = 0; off < ring->size; off += 4) {
			uint32_t *ptr = (uint32_t *)(virt + off);
			seq_printf(m, "%08x :  %08x\n", off, *ptr);
		}
	}
	mutex_unlock(&dev->struct_mutex);

	return 0;
}

static int i915_ringbuffer_info(struct seq_file *m, void *data)
{
	struct drm_info_node *node = (struct drm_info_node *) m->private;
	struct drm_device *dev = node->minor->dev;
	drm_i915_private_t *dev_priv = dev->dev_private;
	struct intel_ring_buffer *ring;
	int ret;

	ring = &dev_priv->ring[(uintptr_t)node->info_ent->data];
	if (ring->size == 0)
		return 0;

	ret = mutex_lock_interruptible(&dev->struct_mutex);
	if (ret)
		return ret;

	seq_printf(m, "Ring %s:\n", ring->name);
	seq_printf(m, "  Head :    %08x\n", I915_READ_HEAD(ring) & HEAD_ADDR);
	seq_printf(m, "  Tail :    %08x\n", I915_READ_TAIL(ring) & TAIL_ADDR);
	seq_printf(m, "  Size :    %08x\n", ring->size);
	seq_printf(m, "  Active :  %08x\n", intel_ring_get_active_head(ring));
	seq_printf(m, "  NOPID :   %08x\n", I915_READ_NOPID(ring));
	if (IS_GEN6(dev) || IS_GEN7(dev)) {
		seq_printf(m, "  Sync 0 :   %08x\n", I915_READ_SYNC_0(ring));
		seq_printf(m, "  Sync 1 :   %08x\n", I915_READ_SYNC_1(ring));
	}
	seq_printf(m, "  Control : %08x\n", I915_READ_CTL(ring));
	seq_printf(m, "  Start :   %08x\n", I915_READ_START(ring));

	mutex_unlock(&dev->struct_mutex);

	return 0;
}

static const char *ring_str(int ring)
{
	switch (ring) {
	case RCS: return "render";
	case VCS: return "bsd";
	case BCS: return "blt";
	default: return "";
	}
}

static const char *pin_flag(int pinned)
{
	if (pinned > 0)
		return " P";
	else if (pinned < 0)
		return " p";
	else
		return "";
}

static const char *tiling_flag(int tiling)
{
	switch (tiling) {
	default:
	case I915_TILING_NONE: return "";
	case I915_TILING_X: return " X";
	case I915_TILING_Y: return " Y";
	}
}

static const char *dirty_flag(int dirty)
{
	return dirty ? " dirty" : "";
}

static const char *purgeable_flag(int purgeable)
{
	return purgeable ? " purgeable" : "";
}

static void print_error_buffers(struct seq_file *m,
				const char *name,
				struct drm_i915_error_buffer *err,
				int count)
{
	seq_printf(m, "%s [%d]:\n", name, count);

	while (count--) {
		seq_printf(m, "  %08x %8u %04x %04x %08x%s%s%s%s%s%s%s",
			   err->gtt_offset,
			   err->size,
			   err->read_domains,
			   err->write_domain,
			   err->seqno,
			   pin_flag(err->pinned),
			   tiling_flag(err->tiling),
			   dirty_flag(err->dirty),
			   purgeable_flag(err->purgeable),
			   err->ring != -1 ? " " : "",
			   ring_str(err->ring),
			   cache_level_str(err->cache_level));

		if (err->name)
			seq_printf(m, " (name: %d)", err->name);
		if (err->fence_reg != I915_FENCE_REG_NONE)
			seq_printf(m, " (fence: %d)", err->fence_reg);

		seq_printf(m, "\n");
		err++;
	}
}

static void i915_ring_error_state(struct seq_file *m,
				  struct drm_device *dev,
				  struct drm_i915_error_state *error,
				  unsigned ring)
{
	seq_printf(m, "%s command stream:\n", ring_str(ring));
	seq_printf(m, "  HEAD: 0x%08x\n", error->head[ring]);
	seq_printf(m, "  TAIL: 0x%08x\n", error->tail[ring]);
	seq_printf(m, "  ACTHD: 0x%08x\n", error->acthd[ring]);
	seq_printf(m, "  IPEIR: 0x%08x\n", error->ipeir[ring]);
	seq_printf(m, "  IPEHR: 0x%08x\n", error->ipehr[ring]);
	seq_printf(m, "  INSTDONE: 0x%08x\n", error->instdone[ring]);
	if (ring == RCS && INTEL_INFO(dev)->gen >= 4) {
		seq_printf(m, "  INSTDONE1: 0x%08x\n", error->instdone1);
		seq_printf(m, "  BBADDR: 0x%08llx\n", error->bbaddr);
	}
	if (INTEL_INFO(dev)->gen >= 4)
		seq_printf(m, "  INSTPS: 0x%08x\n", error->instps[ring]);
	seq_printf(m, "  INSTPM: 0x%08x\n", error->instpm[ring]);
	if (INTEL_INFO(dev)->gen >= 6) {
		seq_printf(m, "  FADDR: 0x%08x\n", error->faddr[ring]);
		seq_printf(m, "  FAULT_REG: 0x%08x\n", error->fault_reg[ring]);
		seq_printf(m, "  SYNC_0: 0x%08x\n",
			   error->semaphore_mboxes[ring][0]);
		seq_printf(m, "  SYNC_1: 0x%08x\n",
			   error->semaphore_mboxes[ring][1]);
	}
	seq_printf(m, "  seqno: 0x%08x\n", error->seqno[ring]);
	seq_printf(m, "  ring->head: 0x%08x\n", error->cpu_ring_head[ring]);
	seq_printf(m, "  ring->tail: 0x%08x\n", error->cpu_ring_tail[ring]);
}

static int i915_error_state(struct seq_file *m, void *unused)
{
	struct drm_info_node *node = (struct drm_info_node *) m->private;
	struct drm_device *dev = node->minor->dev;
	drm_i915_private_t *dev_priv = dev->dev_private;
	struct drm_i915_error_state *error;
	unsigned long flags;
	int i, j, page, offset, elt;

	spin_lock_irqsave(&dev_priv->error_lock, flags);
	if (!dev_priv->first_error) {
		seq_printf(m, "no error state collected\n");
		goto out;
	}

	error = dev_priv->first_error;

	seq_printf(m, "Time: %ld s %ld us\n", error->time.tv_sec,
		   error->time.tv_usec);
	seq_printf(m, "PCI ID: 0x%04x\n", dev->pci_device);
	seq_printf(m, "EIR: 0x%08x\n", error->eir);
	seq_printf(m, "PGTBL_ER: 0x%08x\n", error->pgtbl_er);

	for (i = 0; i < dev_priv->num_fence_regs; i++)
		seq_printf(m, "  fence[%d] = %08llx\n", i, error->fence[i]);

	if (INTEL_INFO(dev)->gen >= 6) {
		seq_printf(m, "ERROR: 0x%08x\n", error->error);
		seq_printf(m, "DONE_REG: 0x%08x\n", error->done_reg);
	}

	i915_ring_error_state(m, dev, error, RCS);
	if (HAS_BLT(dev))
		i915_ring_error_state(m, dev, error, BCS);
	if (HAS_BSD(dev))
		i915_ring_error_state(m, dev, error, VCS);

	if (error->active_bo)
		print_error_buffers(m, "Active",
				    error->active_bo,
				    error->active_bo_count);

	if (error->pinned_bo)
		print_error_buffers(m, "Pinned",
				    error->pinned_bo,
				    error->pinned_bo_count);

	for (i = 0; i < ARRAY_SIZE(error->ring); i++) {
		struct drm_i915_error_object *obj;

		if ((obj = error->ring[i].batchbuffer)) {
			seq_printf(m, "%s --- gtt_offset = 0x%08x\n",
				   dev_priv->ring[i].name,
				   obj->gtt_offset);
			offset = 0;
			for (page = 0; page < obj->page_count; page++) {
				for (elt = 0; elt < PAGE_SIZE/4; elt++) {
					seq_printf(m, "%08x :  %08x\n", offset, obj->pages[page][elt]);
					offset += 4;
				}
			}
		}

		if (error->ring[i].num_requests) {
			seq_printf(m, "%s --- %d requests\n",
				   dev_priv->ring[i].name,
				   error->ring[i].num_requests);
			for (j = 0; j < error->ring[i].num_requests; j++) {
				seq_printf(m, "  seqno 0x%08x, emitted %ld, tail 0x%08x\n",
					   error->ring[i].requests[j].seqno,
					   error->ring[i].requests[j].jiffies,
					   error->ring[i].requests[j].tail);
			}
		}

		if ((obj = error->ring[i].ringbuffer)) {
			seq_printf(m, "%s --- ringbuffer = 0x%08x\n",
				   dev_priv->ring[i].name,
				   obj->gtt_offset);
			offset = 0;
			for (page = 0; page < obj->page_count; page++) {
				for (elt = 0; elt < PAGE_SIZE/4; elt++) {
					seq_printf(m, "%08x :  %08x\n",
						   offset,
						   obj->pages[page][elt]);
					offset += 4;
				}
			}
		}
	}

	if (error->overlay)
		intel_overlay_print_error_state(m, error->overlay);

	if (error->display)
		intel_display_print_error_state(m, dev, error->display);

out:
	spin_unlock_irqrestore(&dev_priv->error_lock, flags);

	return 0;
}

static int i915_rstdby_delays(struct seq_file *m, void *unused)
{
	struct drm_info_node *node = (struct drm_info_node *) m->private;
	struct drm_device *dev = node->minor->dev;
	drm_i915_private_t *dev_priv = dev->dev_private;
	u16 crstanddelay;
	int ret;

	ret = mutex_lock_interruptible(&dev->struct_mutex);
	if (ret)
		return ret;

	crstanddelay = I915_READ16(CRSTANDVID);

	mutex_unlock(&dev->struct_mutex);

	seq_printf(m, "w/ctx: %d, w/o ctx: %d\n", (crstanddelay >> 8) & 0x3f, (crstanddelay & 0x3f));

	return 0;
}

static int i915_cur_delayinfo(struct seq_file *m, void *unused)
{
	struct drm_info_node *node = (struct drm_info_node *) m->private;
	struct drm_device *dev = node->minor->dev;
	drm_i915_private_t *dev_priv = dev->dev_private;
	int ret;

	if (IS_GEN5(dev)) {
		u16 rgvswctl = I915_READ16(MEMSWCTL);
		u16 rgvstat = I915_READ16(MEMSTAT_ILK);

		seq_printf(m, "Requested P-state: %d\n", (rgvswctl >> 8) & 0xf);
		seq_printf(m, "Requested VID: %d\n", rgvswctl & 0x3f);
		seq_printf(m, "Current VID: %d\n", (rgvstat & MEMSTAT_VID_MASK) >>
			   MEMSTAT_VID_SHIFT);
		seq_printf(m, "Current P-state: %d\n",
			   (rgvstat & MEMSTAT_PSTATE_MASK) >> MEMSTAT_PSTATE_SHIFT);
	} else if (IS_GEN6(dev) || IS_GEN7(dev)) {
		u32 gt_perf_status = I915_READ(GEN6_GT_PERF_STATUS);
		u32 rp_state_limits = I915_READ(GEN6_RP_STATE_LIMITS);
		u32 rp_state_cap = I915_READ(GEN6_RP_STATE_CAP);
		u32 rpstat;
		u32 rpupei, rpcurup, rpprevup;
		u32 rpdownei, rpcurdown, rpprevdown;
		int max_freq;

		/* RPSTAT1 is in the GT power well */
		ret = mutex_lock_interruptible(&dev->struct_mutex);
		if (ret)
			return ret;

		gen6_gt_force_wake_get(dev_priv);

		rpstat = I915_READ(GEN6_RPSTAT1);
		rpupei = I915_READ(GEN6_RP_CUR_UP_EI);
		rpcurup = I915_READ(GEN6_RP_CUR_UP);
		rpprevup = I915_READ(GEN6_RP_PREV_UP);
		rpdownei = I915_READ(GEN6_RP_CUR_DOWN_EI);
		rpcurdown = I915_READ(GEN6_RP_CUR_DOWN);
		rpprevdown = I915_READ(GEN6_RP_PREV_DOWN);

		gen6_gt_force_wake_put(dev_priv);
		mutex_unlock(&dev->struct_mutex);

		seq_printf(m, "GT_PERF_STATUS: 0x%08x\n", gt_perf_status);
		seq_printf(m, "RPSTAT1: 0x%08x\n", rpstat);
		seq_printf(m, "Render p-state ratio: %d\n",
			   (gt_perf_status & 0xff00) >> 8);
		seq_printf(m, "Render p-state VID: %d\n",
			   gt_perf_status & 0xff);
		seq_printf(m, "Render p-state limit: %d\n",
			   rp_state_limits & 0xff);
		seq_printf(m, "CAGF: %dMHz\n", ((rpstat & GEN6_CAGF_MASK) >>
						GEN6_CAGF_SHIFT) * 50);
		seq_printf(m, "RP CUR UP EI: %dus\n", rpupei &
			   GEN6_CURICONT_MASK);
		seq_printf(m, "RP CUR UP: %dus\n", rpcurup &
			   GEN6_CURBSYTAVG_MASK);
		seq_printf(m, "RP PREV UP: %dus\n", rpprevup &
			   GEN6_CURBSYTAVG_MASK);
		seq_printf(m, "RP CUR DOWN EI: %dus\n", rpdownei &
			   GEN6_CURIAVG_MASK);
		seq_printf(m, "RP CUR DOWN: %dus\n", rpcurdown &
			   GEN6_CURBSYTAVG_MASK);
		seq_printf(m, "RP PREV DOWN: %dus\n", rpprevdown &
			   GEN6_CURBSYTAVG_MASK);

		max_freq = (rp_state_cap & 0xff0000) >> 16;
		seq_printf(m, "Lowest (RPN) frequency: %dMHz\n",
			   max_freq * 50);

		max_freq = (rp_state_cap & 0xff00) >> 8;
		seq_printf(m, "Nominal (RP1) frequency: %dMHz\n",
			   max_freq * 50);

		max_freq = rp_state_cap & 0xff;
		seq_printf(m, "Max non-overclocked (RP0) frequency: %dMHz\n",
			   max_freq * 50);
	} else {
		seq_printf(m, "no P-state info available\n");
	}

	return 0;
}

static int i915_delayfreq_table(struct seq_file *m, void *unused)
{
	struct drm_info_node *node = (struct drm_info_node *) m->private;
	struct drm_device *dev = node->minor->dev;
	drm_i915_private_t *dev_priv = dev->dev_private;
	u32 delayfreq;
	int ret, i;

	ret = mutex_lock_interruptible(&dev->struct_mutex);
	if (ret)
		return ret;

	for (i = 0; i < 16; i++) {
		delayfreq = I915_READ(PXVFREQ_BASE + i * 4);
		seq_printf(m, "P%02dVIDFREQ: 0x%08x (VID: %d)\n", i, delayfreq,
			   (delayfreq & PXVFREQ_PX_MASK) >> PXVFREQ_PX_SHIFT);
	}

	mutex_unlock(&dev->struct_mutex);

	return 0;
}

static inline int MAP_TO_MV(int map)
{
	return 1250 - (map * 25);
}

static int i915_inttoext_table(struct seq_file *m, void *unused)
{
	struct drm_info_node *node = (struct drm_info_node *) m->private;
	struct drm_device *dev = node->minor->dev;
	drm_i915_private_t *dev_priv = dev->dev_private;
	u32 inttoext;
	int ret, i;

	ret = mutex_lock_interruptible(&dev->struct_mutex);
	if (ret)
		return ret;

	for (i = 1; i <= 32; i++) {
		inttoext = I915_READ(INTTOEXT_BASE_ILK + i * 4);
		seq_printf(m, "INTTOEXT%02d: 0x%08x\n", i, inttoext);
	}

	mutex_unlock(&dev->struct_mutex);

	return 0;
}

static int ironlake_drpc_info(struct seq_file *m)
{
	struct drm_info_node *node = (struct drm_info_node *) m->private;
	struct drm_device *dev = node->minor->dev;
	drm_i915_private_t *dev_priv = dev->dev_private;
	u32 rgvmodectl, rstdbyctl;
	u16 crstandvid;
	int ret;

	ret = mutex_lock_interruptible(&dev->struct_mutex);
	if (ret)
		return ret;

	rgvmodectl = I915_READ(MEMMODECTL);
	rstdbyctl = I915_READ(RSTDBYCTL);
	crstandvid = I915_READ16(CRSTANDVID);

	mutex_unlock(&dev->struct_mutex);

	seq_printf(m, "HD boost: %s\n", (rgvmodectl & MEMMODE_BOOST_EN) ?
		   "yes" : "no");
	seq_printf(m, "Boost freq: %d\n",
		   (rgvmodectl & MEMMODE_BOOST_FREQ_MASK) >>
		   MEMMODE_BOOST_FREQ_SHIFT);
	seq_printf(m, "HW control enabled: %s\n",
		   rgvmodectl & MEMMODE_HWIDLE_EN ? "yes" : "no");
	seq_printf(m, "SW control enabled: %s\n",
		   rgvmodectl & MEMMODE_SWMODE_EN ? "yes" : "no");
	seq_printf(m, "Gated voltage change: %s\n",
		   rgvmodectl & MEMMODE_RCLK_GATE ? "yes" : "no");
	seq_printf(m, "Starting frequency: P%d\n",
		   (rgvmodectl & MEMMODE_FSTART_MASK) >> MEMMODE_FSTART_SHIFT);
	seq_printf(m, "Max P-state: P%d\n",
		   (rgvmodectl & MEMMODE_FMAX_MASK) >> MEMMODE_FMAX_SHIFT);
	seq_printf(m, "Min P-state: P%d\n", (rgvmodectl & MEMMODE_FMIN_MASK));
	seq_printf(m, "RS1 VID: %d\n", (crstandvid & 0x3f));
	seq_printf(m, "RS2 VID: %d\n", ((crstandvid >> 8) & 0x3f));
	seq_printf(m, "Render standby enabled: %s\n",
		   (rstdbyctl & RCX_SW_EXIT) ? "no" : "yes");
	seq_printf(m, "Current RS state: ");
	switch (rstdbyctl & RSX_STATUS_MASK) {
	case RSX_STATUS_ON:
		seq_printf(m, "on\n");
		break;
	case RSX_STATUS_RC1:
		seq_printf(m, "RC1\n");
		break;
	case RSX_STATUS_RC1E:
		seq_printf(m, "RC1E\n");
		break;
	case RSX_STATUS_RS1:
		seq_printf(m, "RS1\n");
		break;
	case RSX_STATUS_RS2:
		seq_printf(m, "RS2 (RC6)\n");
		break;
	case RSX_STATUS_RS3:
		seq_printf(m, "RC3 (RC6+)\n");
		break;
	default:
		seq_printf(m, "unknown\n");
		break;
	}

	return 0;
}

static int gen6_drpc_info(struct seq_file *m)
{

	struct drm_info_node *node = (struct drm_info_node *) m->private;
	struct drm_device *dev = node->minor->dev;
	struct drm_i915_private *dev_priv = dev->dev_private;
	u32 rpmodectl1, gt_core_status, rcctl1;
	unsigned forcewake_count;
	int count=0, ret;


	ret = mutex_lock_interruptible(&dev->struct_mutex);
	if (ret)
		return ret;

	spin_lock_irq(&dev_priv->gt_lock);
	forcewake_count = dev_priv->forcewake_count;
	spin_unlock_irq(&dev_priv->gt_lock);

	if (forcewake_count) {
		seq_printf(m, "RC information inaccurate because somebody "
			      "holds a forcewake reference \n");
	} else {
		/* NB: we cannot use forcewake, else we read the wrong values */
		while (count++ < 50 && (I915_READ_NOTRACE(FORCEWAKE_ACK) & 1))
			udelay(10);
		seq_printf(m, "RC information accurate: %s\n", yesno(count < 51));
	}

	gt_core_status = readl(dev_priv->regs + GEN6_GT_CORE_STATUS);
	trace_i915_reg_rw(false, GEN6_GT_CORE_STATUS, gt_core_status, 4);

	rpmodectl1 = I915_READ(GEN6_RP_CONTROL);
	rcctl1 = I915_READ(GEN6_RC_CONTROL);
	mutex_unlock(&dev->struct_mutex);

	seq_printf(m, "Video Turbo Mode: %s\n",
		   yesno(rpmodectl1 & GEN6_RP_MEDIA_TURBO));
	seq_printf(m, "HW control enabled: %s\n",
		   yesno(rpmodectl1 & GEN6_RP_ENABLE));
	seq_printf(m, "SW control enabled: %s\n",
		   yesno((rpmodectl1 & GEN6_RP_MEDIA_MODE_MASK) ==
			  GEN6_RP_MEDIA_SW_MODE));
	seq_printf(m, "RC1e Enabled: %s\n",
		   yesno(rcctl1 & GEN6_RC_CTL_RC1e_ENABLE));
	seq_printf(m, "RC6 Enabled: %s\n",
		   yesno(rcctl1 & GEN6_RC_CTL_RC6_ENABLE));
	seq_printf(m, "Deep RC6 Enabled: %s\n",
		   yesno(rcctl1 & GEN6_RC_CTL_RC6p_ENABLE));
	seq_printf(m, "Deepest RC6 Enabled: %s\n",
		   yesno(rcctl1 & GEN6_RC_CTL_RC6pp_ENABLE));
	seq_printf(m, "Current RC state: ");
	switch (gt_core_status & GEN6_RCn_MASK) {
	case GEN6_RC0:
		if (gt_core_status & GEN6_CORE_CPD_STATE_MASK)
			seq_printf(m, "Core Power Down\n");
		else
			seq_printf(m, "on\n");
		break;
	case GEN6_RC3:
		seq_printf(m, "RC3\n");
		break;
	case GEN6_RC6:
		seq_printf(m, "RC6\n");
		break;
	case GEN6_RC7:
		seq_printf(m, "RC7\n");
		break;
	default:
		seq_printf(m, "Unknown\n");
		break;
	}

	seq_printf(m, "Core Power Down: %s\n",
		   yesno(gt_core_status & GEN6_CORE_CPD_STATE_MASK));
	return 0;
}

static int i915_drpc_info(struct seq_file *m, void *unused)
{
	struct drm_info_node *node = (struct drm_info_node *) m->private;
	struct drm_device *dev = node->minor->dev;

	if (IS_GEN6(dev) || IS_GEN7(dev))
		return gen6_drpc_info(m);
	else
		return ironlake_drpc_info(m);
}

static int i915_fbc_status(struct seq_file *m, void *unused)
{
	struct drm_info_node *node = (struct drm_info_node *) m->private;
	struct drm_device *dev = node->minor->dev;
	drm_i915_private_t *dev_priv = dev->dev_private;

	if (!I915_HAS_FBC(dev)) {
		seq_printf(m, "FBC unsupported on this chipset\n");
		return 0;
	}

	if (intel_fbc_enabled(dev)) {
		seq_printf(m, "FBC enabled\n");
	} else {
		seq_printf(m, "FBC disabled: ");
		switch (dev_priv->no_fbc_reason) {
		case FBC_NO_OUTPUT:
			seq_printf(m, "no outputs");
			break;
		case FBC_STOLEN_TOO_SMALL:
			seq_printf(m, "not enough stolen memory");
			break;
		case FBC_UNSUPPORTED_MODE:
			seq_printf(m, "mode not supported");
			break;
		case FBC_MODE_TOO_LARGE:
			seq_printf(m, "mode too large");
			break;
		case FBC_BAD_PLANE:
			seq_printf(m, "FBC unsupported on plane");
			break;
		case FBC_NOT_TILED:
			seq_printf(m, "scanout buffer not tiled");
			break;
		case FBC_MULTIPLE_PIPES:
			seq_printf(m, "multiple pipes are enabled");
			break;
		case FBC_MODULE_PARAM:
			seq_printf(m, "disabled per module param (default off)");
			break;
		default:
			seq_printf(m, "unknown reason");
		}
		seq_printf(m, "\n");
	}
	return 0;
}

static int i915_sr_status(struct seq_file *m, void *unused)
{
	struct drm_info_node *node = (struct drm_info_node *) m->private;
	struct drm_device *dev = node->minor->dev;
	drm_i915_private_t *dev_priv = dev->dev_private;
	bool sr_enabled = false;

	if (HAS_PCH_SPLIT(dev))
		sr_enabled = I915_READ(WM1_LP_ILK) & WM1_LP_SR_EN;
	else if (IS_CRESTLINE(dev) || IS_I945G(dev) || IS_I945GM(dev))
		sr_enabled = I915_READ(FW_BLC_SELF) & FW_BLC_SELF_EN;
	else if (IS_I915GM(dev))
		sr_enabled = I915_READ(INSTPM) & INSTPM_SELF_EN;
	else if (IS_PINEVIEW(dev))
		sr_enabled = I915_READ(DSPFW3) & PINEVIEW_SELF_REFRESH_EN;

	seq_printf(m, "self-refresh: %s\n",
		   sr_enabled ? "enabled" : "disabled");

	return 0;
}

static int i915_emon_status(struct seq_file *m, void *unused)
{
	struct drm_info_node *node = (struct drm_info_node *) m->private;
	struct drm_device *dev = node->minor->dev;
	drm_i915_private_t *dev_priv = dev->dev_private;
	unsigned long temp, chipset, gfx;
	int ret;

	if (!IS_GEN5(dev))
		return -ENODEV;

	ret = mutex_lock_interruptible(&dev->struct_mutex);
	if (ret)
		return ret;

	temp = i915_mch_val(dev_priv);
	chipset = i915_chipset_val(dev_priv);
	gfx = i915_gfx_val(dev_priv);
	mutex_unlock(&dev->struct_mutex);

	seq_printf(m, "GMCH temp: %ld\n", temp);
	seq_printf(m, "Chipset power: %ld\n", chipset);
	seq_printf(m, "GFX power: %ld\n", gfx);
	seq_printf(m, "Total power: %ld\n", chipset + gfx);

	return 0;
}

static int i915_ring_freq_table(struct seq_file *m, void *unused)
{
	struct drm_info_node *node = (struct drm_info_node *) m->private;
	struct drm_device *dev = node->minor->dev;
	drm_i915_private_t *dev_priv = dev->dev_private;
	int ret;
	int gpu_freq, ia_freq;

	if (!(IS_GEN6(dev) || IS_GEN7(dev))) {
		seq_printf(m, "unsupported on this chipset\n");
		return 0;
	}

	ret = mutex_lock_interruptible(&dev->struct_mutex);
	if (ret)
		return ret;

	seq_printf(m, "GPU freq (MHz)\tEffective CPU freq (MHz)\n");

	for (gpu_freq = dev_priv->min_delay; gpu_freq <= dev_priv->max_delay;
	     gpu_freq++) {
		I915_WRITE(GEN6_PCODE_DATA, gpu_freq);
		I915_WRITE(GEN6_PCODE_MAILBOX, GEN6_PCODE_READY |
			   GEN6_PCODE_READ_MIN_FREQ_TABLE);
		if (wait_for((I915_READ(GEN6_PCODE_MAILBOX) &
			      GEN6_PCODE_READY) == 0, 10)) {
			DRM_ERROR("pcode read of freq table timed out\n");
			continue;
		}
		ia_freq = I915_READ(GEN6_PCODE_DATA);
		seq_printf(m, "%d\t\t%d\n", gpu_freq * 50, ia_freq * 100);
	}

	mutex_unlock(&dev->struct_mutex);

	return 0;
}

static int i915_gfxec(struct seq_file *m, void *unused)
{
	struct drm_info_node *node = (struct drm_info_node *) m->private;
	struct drm_device *dev = node->minor->dev;
	drm_i915_private_t *dev_priv = dev->dev_private;
	int ret;

	ret = mutex_lock_interruptible(&dev->struct_mutex);
	if (ret)
		return ret;

	seq_printf(m, "GFXEC: %ld\n", (unsigned long)I915_READ(0x112f4));

	mutex_unlock(&dev->struct_mutex);

	return 0;
}

static int i915_opregion(struct seq_file *m, void *unused)
{
	struct drm_info_node *node = (struct drm_info_node *) m->private;
	struct drm_device *dev = node->minor->dev;
	drm_i915_private_t *dev_priv = dev->dev_private;
	struct intel_opregion *opregion = &dev_priv->opregion;
	int ret;

	ret = mutex_lock_interruptible(&dev->struct_mutex);
	if (ret)
		return ret;

	if (opregion->header)
		seq_write(m, opregion->header, OPREGION_SIZE);

	mutex_unlock(&dev->struct_mutex);

	return 0;
}

static int i915_gem_framebuffer_info(struct seq_file *m, void *data)
{
	struct drm_info_node *node = (struct drm_info_node *) m->private;
	struct drm_device *dev = node->minor->dev;
	drm_i915_private_t *dev_priv = dev->dev_private;
	struct intel_fbdev *ifbdev;
	struct intel_framebuffer *fb;
	int ret;

	ret = mutex_lock_interruptible(&dev->mode_config.mutex);
	if (ret)
		return ret;

	ifbdev = dev_priv->fbdev;
	fb = to_intel_framebuffer(ifbdev->helper.fb);

	seq_printf(m, "fbcon size: %d x %d, depth %d, %d bpp, obj ",
		   fb->base.width,
		   fb->base.height,
		   fb->base.depth,
		   fb->base.bits_per_pixel);
	describe_obj(m, fb->obj);
	seq_printf(m, "\n");

	list_for_each_entry(fb, &dev->mode_config.fb_list, base.head) {
		if (&fb->base == ifbdev->helper.fb)
			continue;

		seq_printf(m, "user size: %d x %d, depth %d, %d bpp, obj ",
			   fb->base.width,
			   fb->base.height,
			   fb->base.depth,
			   fb->base.bits_per_pixel);
		describe_obj(m, fb->obj);
		seq_printf(m, "\n");
	}

	mutex_unlock(&dev->mode_config.mutex);

	return 0;
}

static int i915_context_status(struct seq_file *m, void *unused)
{
	struct drm_info_node *node = (struct drm_info_node *) m->private;
	struct drm_device *dev = node->minor->dev;
	drm_i915_private_t *dev_priv = dev->dev_private;
	int ret;

	ret = mutex_lock_interruptible(&dev->mode_config.mutex);
	if (ret)
		return ret;

	if (dev_priv->pwrctx) {
		seq_printf(m, "power context ");
		describe_obj(m, dev_priv->pwrctx);
		seq_printf(m, "\n");
	}

	if (dev_priv->renderctx) {
		seq_printf(m, "render context ");
		describe_obj(m, dev_priv->renderctx);
		seq_printf(m, "\n");
	}

	mutex_unlock(&dev->mode_config.mutex);

	return 0;
}

static int i915_gen6_forcewake_count_info(struct seq_file *m, void *data)
{
	struct drm_info_node *node = (struct drm_info_node *) m->private;
	struct drm_device *dev = node->minor->dev;
	struct drm_i915_private *dev_priv = dev->dev_private;
	unsigned forcewake_count;

	spin_lock_irq(&dev_priv->gt_lock);
	forcewake_count = dev_priv->forcewake_count;
	spin_unlock_irq(&dev_priv->gt_lock);

	seq_printf(m, "forcewake count = %u\n", forcewake_count);

	return 0;
}

static const char *swizzle_string(unsigned swizzle)
{
	switch(swizzle) {
	case I915_BIT_6_SWIZZLE_NONE:
		return "none";
	case I915_BIT_6_SWIZZLE_9:
		return "bit9";
	case I915_BIT_6_SWIZZLE_9_10:
		return "bit9/bit10";
	case I915_BIT_6_SWIZZLE_9_11:
		return "bit9/bit11";
	case I915_BIT_6_SWIZZLE_9_10_11:
		return "bit9/bit10/bit11";
	case I915_BIT_6_SWIZZLE_9_17:
		return "bit9/bit17";
	case I915_BIT_6_SWIZZLE_9_10_17:
		return "bit9/bit10/bit17";
	case I915_BIT_6_SWIZZLE_UNKNOWN:
		return "unkown";
	}

	return "bug";
}

static int i915_swizzle_info(struct seq_file *m, void *data)
<<<<<<< HEAD
{
	struct drm_info_node *node = (struct drm_info_node *) m->private;
	struct drm_device *dev = node->minor->dev;
	struct drm_i915_private *dev_priv = dev->dev_private;

	mutex_lock(&dev->struct_mutex);
	seq_printf(m, "bit6 swizzle for X-tiling = %s\n",
		   swizzle_string(dev_priv->mm.bit_6_swizzle_x));
	seq_printf(m, "bit6 swizzle for Y-tiling = %s\n",
		   swizzle_string(dev_priv->mm.bit_6_swizzle_y));

	if (IS_GEN3(dev) || IS_GEN4(dev)) {
		seq_printf(m, "DDC = 0x%08x\n",
			   I915_READ(DCC));
		seq_printf(m, "C0DRB3 = 0x%04x\n",
			   I915_READ16(C0DRB3));
		seq_printf(m, "C1DRB3 = 0x%04x\n",
			   I915_READ16(C1DRB3));
	} else if (IS_GEN6(dev) || IS_GEN7(dev)) {
		seq_printf(m, "MAD_DIMM_C0 = 0x%08x\n",
			   I915_READ(MAD_DIMM_C0));
		seq_printf(m, "MAD_DIMM_C1 = 0x%08x\n",
			   I915_READ(MAD_DIMM_C1));
		seq_printf(m, "MAD_DIMM_C2 = 0x%08x\n",
			   I915_READ(MAD_DIMM_C2));
		seq_printf(m, "TILECTL = 0x%08x\n",
			   I915_READ(TILECTL));
		seq_printf(m, "ARB_MODE = 0x%08x\n",
			   I915_READ(ARB_MODE));
		seq_printf(m, "DISP_ARB_CTL = 0x%08x\n",
			   I915_READ(DISP_ARB_CTL));
	}
	mutex_unlock(&dev->struct_mutex);

	return 0;
}

static int i915_ppgtt_info(struct seq_file *m, void *data)
=======
>>>>>>> 711e1bfb
{
	struct drm_info_node *node = (struct drm_info_node *) m->private;
	struct drm_device *dev = node->minor->dev;
	struct drm_i915_private *dev_priv = dev->dev_private;
<<<<<<< HEAD
=======

	mutex_lock(&dev->struct_mutex);
	seq_printf(m, "bit6 swizzle for X-tiling = %s\n",
		   swizzle_string(dev_priv->mm.bit_6_swizzle_x));
	seq_printf(m, "bit6 swizzle for Y-tiling = %s\n",
		   swizzle_string(dev_priv->mm.bit_6_swizzle_y));

	if (IS_GEN3(dev) || IS_GEN4(dev)) {
		seq_printf(m, "DDC = 0x%08x\n",
			   I915_READ(DCC));
		seq_printf(m, "C0DRB3 = 0x%04x\n",
			   I915_READ16(C0DRB3));
		seq_printf(m, "C1DRB3 = 0x%04x\n",
			   I915_READ16(C1DRB3));
	} else if (IS_GEN6(dev) || IS_GEN7(dev)) {
		seq_printf(m, "MAD_DIMM_C0 = 0x%08x\n",
			   I915_READ(MAD_DIMM_C0));
		seq_printf(m, "MAD_DIMM_C1 = 0x%08x\n",
			   I915_READ(MAD_DIMM_C1));
		seq_printf(m, "MAD_DIMM_C2 = 0x%08x\n",
			   I915_READ(MAD_DIMM_C2));
		seq_printf(m, "TILECTL = 0x%08x\n",
			   I915_READ(TILECTL));
		seq_printf(m, "ARB_MODE = 0x%08x\n",
			   I915_READ(ARB_MODE));
		seq_printf(m, "DISP_ARB_CTL = 0x%08x\n",
			   I915_READ(DISP_ARB_CTL));
	}
	mutex_unlock(&dev->struct_mutex);

	return 0;
}

static int i915_ppgtt_info(struct seq_file *m, void *data)
{
	struct drm_info_node *node = (struct drm_info_node *) m->private;
	struct drm_device *dev = node->minor->dev;
	struct drm_i915_private *dev_priv = dev->dev_private;
>>>>>>> 711e1bfb
	struct intel_ring_buffer *ring;
	int i, ret;


	ret = mutex_lock_interruptible(&dev->struct_mutex);
	if (ret)
		return ret;
	if (INTEL_INFO(dev)->gen == 6)
		seq_printf(m, "GFX_MODE: 0x%08x\n", I915_READ(GFX_MODE));

	for (i = 0; i < I915_NUM_RINGS; i++) {
		ring = &dev_priv->ring[i];

		seq_printf(m, "%s\n", ring->name);
		if (INTEL_INFO(dev)->gen == 7)
			seq_printf(m, "GFX_MODE: 0x%08x\n", I915_READ(RING_MODE_GEN7(ring)));
		seq_printf(m, "PP_DIR_BASE: 0x%08x\n", I915_READ(RING_PP_DIR_BASE(ring)));
		seq_printf(m, "PP_DIR_BASE_READ: 0x%08x\n", I915_READ(RING_PP_DIR_BASE_READ(ring)));
		seq_printf(m, "PP_DIR_DCLV: 0x%08x\n", I915_READ(RING_PP_DIR_DCLV(ring)));
	}
	if (dev_priv->mm.aliasing_ppgtt) {
		struct i915_hw_ppgtt *ppgtt = dev_priv->mm.aliasing_ppgtt;

		seq_printf(m, "aliasing PPGTT:\n");
		seq_printf(m, "pd gtt offset: 0x%08x\n", ppgtt->pd_offset);
	}
	seq_printf(m, "ECOCHK: 0x%08x\n", I915_READ(GAM_ECOCHK));
	mutex_unlock(&dev->struct_mutex);

	return 0;
}

static ssize_t
i915_wedged_read(struct file *filp,
		 char __user *ubuf,
		 size_t max,
		 loff_t *ppos)
{
	struct drm_device *dev = filp->private_data;
	drm_i915_private_t *dev_priv = dev->dev_private;
	char buf[80];
	int len;

	len = snprintf(buf, sizeof(buf),
		       "wedged :  %d\n",
		       atomic_read(&dev_priv->mm.wedged));

	if (len > sizeof(buf))
		len = sizeof(buf);

	return simple_read_from_buffer(ubuf, max, ppos, buf, len);
}

static ssize_t
i915_wedged_write(struct file *filp,
		  const char __user *ubuf,
		  size_t cnt,
		  loff_t *ppos)
{
	struct drm_device *dev = filp->private_data;
	char buf[20];
	int val = 1;

	if (cnt > 0) {
		if (cnt > sizeof(buf) - 1)
			return -EINVAL;

		if (copy_from_user(buf, ubuf, cnt))
			return -EFAULT;
		buf[cnt] = 0;

		val = simple_strtoul(buf, NULL, 0);
	}

	DRM_INFO("Manually setting wedged to %d\n", val);
	i915_handle_error(dev, val);

	return cnt;
}

static const struct file_operations i915_wedged_fops = {
	.owner = THIS_MODULE,
	.open = simple_open,
	.read = i915_wedged_read,
	.write = i915_wedged_write,
	.llseek = default_llseek,
};

static ssize_t
i915_max_freq_read(struct file *filp,
		   char __user *ubuf,
		   size_t max,
		   loff_t *ppos)
{
	struct drm_device *dev = filp->private_data;
	drm_i915_private_t *dev_priv = dev->dev_private;
	char buf[80];
	int len;

	len = snprintf(buf, sizeof(buf),
		       "max freq: %d\n", dev_priv->max_delay * 50);

	if (len > sizeof(buf))
		len = sizeof(buf);

	return simple_read_from_buffer(ubuf, max, ppos, buf, len);
}

static ssize_t
i915_max_freq_write(struct file *filp,
		  const char __user *ubuf,
		  size_t cnt,
		  loff_t *ppos)
{
	struct drm_device *dev = filp->private_data;
	struct drm_i915_private *dev_priv = dev->dev_private;
	char buf[20];
	int val = 1;

	if (cnt > 0) {
		if (cnt > sizeof(buf) - 1)
			return -EINVAL;

		if (copy_from_user(buf, ubuf, cnt))
			return -EFAULT;
		buf[cnt] = 0;

		val = simple_strtoul(buf, NULL, 0);
	}

	DRM_DEBUG_DRIVER("Manually setting max freq to %d\n", val);

	/*
	 * Turbo will still be enabled, but won't go above the set value.
	 */
	dev_priv->max_delay = val / 50;

	gen6_set_rps(dev, val / 50);

	return cnt;
}

static const struct file_operations i915_max_freq_fops = {
	.owner = THIS_MODULE,
	.open = simple_open,
	.read = i915_max_freq_read,
	.write = i915_max_freq_write,
	.llseek = default_llseek,
};

static ssize_t
i915_cache_sharing_read(struct file *filp,
		   char __user *ubuf,
		   size_t max,
		   loff_t *ppos)
{
	struct drm_device *dev = filp->private_data;
	drm_i915_private_t *dev_priv = dev->dev_private;
	char buf[80];
	u32 snpcr;
	int len;

	mutex_lock(&dev_priv->dev->struct_mutex);
	snpcr = I915_READ(GEN6_MBCUNIT_SNPCR);
	mutex_unlock(&dev_priv->dev->struct_mutex);

	len = snprintf(buf, sizeof(buf),
		       "%d\n", (snpcr & GEN6_MBC_SNPCR_MASK) >>
		       GEN6_MBC_SNPCR_SHIFT);

	if (len > sizeof(buf))
		len = sizeof(buf);

	return simple_read_from_buffer(ubuf, max, ppos, buf, len);
}

static ssize_t
i915_cache_sharing_write(struct file *filp,
		  const char __user *ubuf,
		  size_t cnt,
		  loff_t *ppos)
{
	struct drm_device *dev = filp->private_data;
	struct drm_i915_private *dev_priv = dev->dev_private;
	char buf[20];
	u32 snpcr;
	int val = 1;

	if (cnt > 0) {
		if (cnt > sizeof(buf) - 1)
			return -EINVAL;

		if (copy_from_user(buf, ubuf, cnt))
			return -EFAULT;
		buf[cnt] = 0;

		val = simple_strtoul(buf, NULL, 0);
	}

	if (val < 0 || val > 3)
		return -EINVAL;

	DRM_DEBUG_DRIVER("Manually setting uncore sharing to %d\n", val);

	/* Update the cache sharing policy here as well */
	snpcr = I915_READ(GEN6_MBCUNIT_SNPCR);
	snpcr &= ~GEN6_MBC_SNPCR_MASK;
	snpcr |= (val << GEN6_MBC_SNPCR_SHIFT);
	I915_WRITE(GEN6_MBCUNIT_SNPCR, snpcr);

	return cnt;
}

static const struct file_operations i915_cache_sharing_fops = {
	.owner = THIS_MODULE,
	.open = simple_open,
	.read = i915_cache_sharing_read,
	.write = i915_cache_sharing_write,
	.llseek = default_llseek,
};

/* As the drm_debugfs_init() routines are called before dev->dev_private is
 * allocated we need to hook into the minor for release. */
static int
drm_add_fake_info_node(struct drm_minor *minor,
		       struct dentry *ent,
		       const void *key)
{
	struct drm_info_node *node;

	node = kmalloc(sizeof(struct drm_info_node), GFP_KERNEL);
	if (node == NULL) {
		debugfs_remove(ent);
		return -ENOMEM;
	}

	node->minor = minor;
	node->dent = ent;
	node->info_ent = (void *) key;

	mutex_lock(&minor->debugfs_lock);
	list_add(&node->list, &minor->debugfs_list);
	mutex_unlock(&minor->debugfs_lock);

	return 0;
}

static int i915_forcewake_open(struct inode *inode, struct file *file)
{
	struct drm_device *dev = inode->i_private;
	struct drm_i915_private *dev_priv = dev->dev_private;
	int ret;

	if (INTEL_INFO(dev)->gen < 6)
		return 0;

	ret = mutex_lock_interruptible(&dev->struct_mutex);
	if (ret)
		return ret;
	gen6_gt_force_wake_get(dev_priv);
	mutex_unlock(&dev->struct_mutex);

	return 0;
}

int i915_forcewake_release(struct inode *inode, struct file *file)
{
	struct drm_device *dev = inode->i_private;
	struct drm_i915_private *dev_priv = dev->dev_private;

	if (INTEL_INFO(dev)->gen < 6)
		return 0;

	/*
	 * It's bad that we can potentially hang userspace if struct_mutex gets
	 * forever stuck.  However, if we cannot acquire this lock it means that
	 * almost certainly the driver has hung, is not unload-able. Therefore
	 * hanging here is probably a minor inconvenience not to be seen my
	 * almost every user.
	 */
	mutex_lock(&dev->struct_mutex);
	gen6_gt_force_wake_put(dev_priv);
	mutex_unlock(&dev->struct_mutex);

	return 0;
}

static const struct file_operations i915_forcewake_fops = {
	.owner = THIS_MODULE,
	.open = i915_forcewake_open,
	.release = i915_forcewake_release,
};

static int i915_forcewake_create(struct dentry *root, struct drm_minor *minor)
{
	struct drm_device *dev = minor->dev;
	struct dentry *ent;

	ent = debugfs_create_file("i915_forcewake_user",
				  S_IRUSR,
				  root, dev,
				  &i915_forcewake_fops);
	if (IS_ERR(ent))
		return PTR_ERR(ent);

	return drm_add_fake_info_node(minor, ent, &i915_forcewake_fops);
}

static int i915_debugfs_create(struct dentry *root,
			       struct drm_minor *minor,
			       const char *name,
			       const struct file_operations *fops)
{
	struct drm_device *dev = minor->dev;
	struct dentry *ent;

	ent = debugfs_create_file(name,
				  S_IRUGO | S_IWUSR,
				  root, dev,
				  fops);
	if (IS_ERR(ent))
		return PTR_ERR(ent);

	return drm_add_fake_info_node(minor, ent, fops);
}

static struct drm_info_list i915_debugfs_list[] = {
	{"i915_capabilities", i915_capabilities, 0},
	{"i915_gem_objects", i915_gem_object_info, 0},
	{"i915_gem_gtt", i915_gem_gtt_info, 0},
	{"i915_gem_active", i915_gem_object_list_info, 0, (void *) ACTIVE_LIST},
	{"i915_gem_flushing", i915_gem_object_list_info, 0, (void *) FLUSHING_LIST},
	{"i915_gem_inactive", i915_gem_object_list_info, 0, (void *) INACTIVE_LIST},
	{"i915_gem_pinned", i915_gem_object_list_info, 0, (void *) PINNED_LIST},
	{"i915_gem_deferred_free", i915_gem_object_list_info, 0, (void *) DEFERRED_FREE_LIST},
	{"i915_gem_pageflip", i915_gem_pageflip_info, 0},
	{"i915_gem_request", i915_gem_request_info, 0},
	{"i915_gem_seqno", i915_gem_seqno_info, 0},
	{"i915_gem_fence_regs", i915_gem_fence_regs_info, 0},
	{"i915_gem_interrupt", i915_interrupt_info, 0},
	{"i915_gem_hws", i915_hws_info, 0, (void *)RCS},
	{"i915_gem_hws_blt", i915_hws_info, 0, (void *)BCS},
	{"i915_gem_hws_bsd", i915_hws_info, 0, (void *)VCS},
	{"i915_ringbuffer_data", i915_ringbuffer_data, 0, (void *)RCS},
	{"i915_ringbuffer_info", i915_ringbuffer_info, 0, (void *)RCS},
	{"i915_bsd_ringbuffer_data", i915_ringbuffer_data, 0, (void *)VCS},
	{"i915_bsd_ringbuffer_info", i915_ringbuffer_info, 0, (void *)VCS},
	{"i915_blt_ringbuffer_data", i915_ringbuffer_data, 0, (void *)BCS},
	{"i915_blt_ringbuffer_info", i915_ringbuffer_info, 0, (void *)BCS},
	{"i915_error_state", i915_error_state, 0},
	{"i915_rstdby_delays", i915_rstdby_delays, 0},
	{"i915_cur_delayinfo", i915_cur_delayinfo, 0},
	{"i915_delayfreq_table", i915_delayfreq_table, 0},
	{"i915_inttoext_table", i915_inttoext_table, 0},
	{"i915_drpc_info", i915_drpc_info, 0},
	{"i915_emon_status", i915_emon_status, 0},
	{"i915_ring_freq_table", i915_ring_freq_table, 0},
	{"i915_gfxec", i915_gfxec, 0},
	{"i915_fbc_status", i915_fbc_status, 0},
	{"i915_sr_status", i915_sr_status, 0},
	{"i915_opregion", i915_opregion, 0},
	{"i915_gem_framebuffer", i915_gem_framebuffer_info, 0},
	{"i915_context_status", i915_context_status, 0},
	{"i915_gen6_forcewake_count", i915_gen6_forcewake_count_info, 0},
	{"i915_swizzle_info", i915_swizzle_info, 0},
	{"i915_ppgtt_info", i915_ppgtt_info, 0},
};
#define I915_DEBUGFS_ENTRIES ARRAY_SIZE(i915_debugfs_list)

int i915_debugfs_init(struct drm_minor *minor)
{
	int ret;

	ret = i915_debugfs_create(minor->debugfs_root, minor,
				  "i915_wedged",
				  &i915_wedged_fops);
	if (ret)
		return ret;

	ret = i915_forcewake_create(minor->debugfs_root, minor);
	if (ret)
		return ret;

	ret = i915_debugfs_create(minor->debugfs_root, minor,
				  "i915_max_freq",
				  &i915_max_freq_fops);
	if (ret)
		return ret;

	ret = i915_debugfs_create(minor->debugfs_root, minor,
				  "i915_cache_sharing",
				  &i915_cache_sharing_fops);
	if (ret)
		return ret;

	return drm_debugfs_create_files(i915_debugfs_list,
					I915_DEBUGFS_ENTRIES,
					minor->debugfs_root, minor);
}

void i915_debugfs_cleanup(struct drm_minor *minor)
{
	drm_debugfs_remove_files(i915_debugfs_list,
				 I915_DEBUGFS_ENTRIES, minor);
	drm_debugfs_remove_files((struct drm_info_list *) &i915_forcewake_fops,
				 1, minor);
	drm_debugfs_remove_files((struct drm_info_list *) &i915_wedged_fops,
				 1, minor);
	drm_debugfs_remove_files((struct drm_info_list *) &i915_max_freq_fops,
				 1, minor);
	drm_debugfs_remove_files((struct drm_info_list *) &i915_cache_sharing_fops,
				 1, minor);
}

#endif /* CONFIG_DEBUG_FS */<|MERGE_RESOLUTION|>--- conflicted
+++ resolved
@@ -1431,7 +1431,6 @@
 }
 
 static int i915_swizzle_info(struct seq_file *m, void *data)
-<<<<<<< HEAD
 {
 	struct drm_info_node *node = (struct drm_info_node *) m->private;
 	struct drm_device *dev = node->minor->dev;
@@ -1470,53 +1469,10 @@
 }
 
 static int i915_ppgtt_info(struct seq_file *m, void *data)
-=======
->>>>>>> 711e1bfb
 {
 	struct drm_info_node *node = (struct drm_info_node *) m->private;
 	struct drm_device *dev = node->minor->dev;
 	struct drm_i915_private *dev_priv = dev->dev_private;
-<<<<<<< HEAD
-=======
-
-	mutex_lock(&dev->struct_mutex);
-	seq_printf(m, "bit6 swizzle for X-tiling = %s\n",
-		   swizzle_string(dev_priv->mm.bit_6_swizzle_x));
-	seq_printf(m, "bit6 swizzle for Y-tiling = %s\n",
-		   swizzle_string(dev_priv->mm.bit_6_swizzle_y));
-
-	if (IS_GEN3(dev) || IS_GEN4(dev)) {
-		seq_printf(m, "DDC = 0x%08x\n",
-			   I915_READ(DCC));
-		seq_printf(m, "C0DRB3 = 0x%04x\n",
-			   I915_READ16(C0DRB3));
-		seq_printf(m, "C1DRB3 = 0x%04x\n",
-			   I915_READ16(C1DRB3));
-	} else if (IS_GEN6(dev) || IS_GEN7(dev)) {
-		seq_printf(m, "MAD_DIMM_C0 = 0x%08x\n",
-			   I915_READ(MAD_DIMM_C0));
-		seq_printf(m, "MAD_DIMM_C1 = 0x%08x\n",
-			   I915_READ(MAD_DIMM_C1));
-		seq_printf(m, "MAD_DIMM_C2 = 0x%08x\n",
-			   I915_READ(MAD_DIMM_C2));
-		seq_printf(m, "TILECTL = 0x%08x\n",
-			   I915_READ(TILECTL));
-		seq_printf(m, "ARB_MODE = 0x%08x\n",
-			   I915_READ(ARB_MODE));
-		seq_printf(m, "DISP_ARB_CTL = 0x%08x\n",
-			   I915_READ(DISP_ARB_CTL));
-	}
-	mutex_unlock(&dev->struct_mutex);
-
-	return 0;
-}
-
-static int i915_ppgtt_info(struct seq_file *m, void *data)
-{
-	struct drm_info_node *node = (struct drm_info_node *) m->private;
-	struct drm_device *dev = node->minor->dev;
-	struct drm_i915_private *dev_priv = dev->dev_private;
->>>>>>> 711e1bfb
 	struct intel_ring_buffer *ring;
 	int i, ret;
 
