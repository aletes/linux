/*
 * Copyright © 2008 Intel Corporation
 *
 * Permission is hereby granted, free of charge, to any person obtaining a
 * copy of this software and associated documentation files (the "Software"),
 * to deal in the Software without restriction, including without limitation
 * the rights to use, copy, modify, merge, publish, distribute, sublicense,
 * and/or sell copies of the Software, and to permit persons to whom the
 * Software is furnished to do so, subject to the following conditions:
 *
 * The above copyright notice and this permission notice (including the next
 * paragraph) shall be included in all copies or substantial portions of the
 * Software.
 *
 * THE SOFTWARE IS PROVIDED "AS IS", WITHOUT WARRANTY OF ANY KIND, EXPRESS OR
 * IMPLIED, INCLUDING BUT NOT LIMITED TO THE WARRANTIES OF MERCHANTABILITY,
 * FITNESS FOR A PARTICULAR PURPOSE AND NONINFRINGEMENT.  IN NO EVENT SHALL
 * THE AUTHORS OR COPYRIGHT HOLDERS BE LIABLE FOR ANY CLAIM, DAMAGES OR OTHER
 * LIABILITY, WHETHER IN AN ACTION OF CONTRACT, TORT OR OTHERWISE, ARISING
 * FROM, OUT OF OR IN CONNECTION WITH THE SOFTWARE OR THE USE OR OTHER DEALINGS
 * IN THE SOFTWARE.
 *
 * Authors:
 *    Eric Anholt <eric@anholt.net>
 *    Keith Packard <keithp@keithp.com>
 *
 */

#include <linux/seq_file.h>
#include <linux/debugfs.h>
#include <linux/slab.h>
#include "drmP.h"
#include "drm.h"
#include "i915_drm.h"
#include "i915_drv.h"

#define DRM_I915_RING_DEBUG 1


#if defined(CONFIG_DEBUG_FS)

#define ACTIVE_LIST	1
#define FLUSHING_LIST	2
#define INACTIVE_LIST	3

static const char *get_pin_flag(struct drm_i915_gem_object *obj_priv)
{
	if (obj_priv->user_pin_count > 0)
		return "P";
	else if (obj_priv->pin_count > 0)
		return "p";
	else
		return " ";
}

static const char *get_tiling_flag(struct drm_i915_gem_object *obj_priv)
{
    switch (obj_priv->tiling_mode) {
    default:
    case I915_TILING_NONE: return " ";
    case I915_TILING_X: return "X";
    case I915_TILING_Y: return "Y";
    }
}

static int i915_gem_object_list_info(struct seq_file *m, void *data)
{
	struct drm_info_node *node = (struct drm_info_node *) m->private;
	uintptr_t list = (uintptr_t) node->info_ent->data;
	struct list_head *head;
	struct drm_device *dev = node->minor->dev;
	drm_i915_private_t *dev_priv = dev->dev_private;
	struct drm_i915_gem_object *obj_priv;
	spinlock_t *lock = NULL;

	switch (list) {
	case ACTIVE_LIST:
		seq_printf(m, "Active:\n");
		lock = &dev_priv->mm.active_list_lock;
		head = &dev_priv->render_ring.active_list;
		break;
	case INACTIVE_LIST:
		seq_printf(m, "Inactive:\n");
		head = &dev_priv->mm.inactive_list;
		break;
	case FLUSHING_LIST:
		seq_printf(m, "Flushing:\n");
		head = &dev_priv->mm.flushing_list;
		break;
	default:
		DRM_INFO("Ooops, unexpected list\n");
		return 0;
	}

	if (lock)
		spin_lock(lock);
	list_for_each_entry(obj_priv, head, list)
	{
		seq_printf(m, "    %p: %s %8zd %08x %08x %d%s%s",
			   &obj_priv->base,
			   get_pin_flag(obj_priv),
			   obj_priv->base.size,
			   obj_priv->base.read_domains,
			   obj_priv->base.write_domain,
			   obj_priv->last_rendering_seqno,
			   obj_priv->dirty ? " dirty" : "",
			   obj_priv->madv == I915_MADV_DONTNEED ? " purgeable" : "");

		if (obj_priv->base.name)
			seq_printf(m, " (name: %d)", obj_priv->base.name);
		if (obj_priv->fence_reg != I915_FENCE_REG_NONE)
			seq_printf(m, " (fence: %d)", obj_priv->fence_reg);
		if (obj_priv->gtt_space != NULL)
			seq_printf(m, " (gtt_offset: %08x)", obj_priv->gtt_offset);

		seq_printf(m, "\n");
	}

	if (lock)
	    spin_unlock(lock);
	return 0;
}

static int i915_gem_request_info(struct seq_file *m, void *data)
{
	struct drm_info_node *node = (struct drm_info_node *) m->private;
	struct drm_device *dev = node->minor->dev;
	drm_i915_private_t *dev_priv = dev->dev_private;
	struct drm_i915_gem_request *gem_request;

	seq_printf(m, "Request:\n");
	list_for_each_entry(gem_request, &dev_priv->render_ring.request_list,
			list) {
		seq_printf(m, "    %d @ %d\n",
			   gem_request->seqno,
			   (int) (jiffies - gem_request->emitted_jiffies));
	}
	return 0;
}

static int i915_gem_seqno_info(struct seq_file *m, void *data)
{
	struct drm_info_node *node = (struct drm_info_node *) m->private;
	struct drm_device *dev = node->minor->dev;
	drm_i915_private_t *dev_priv = dev->dev_private;

	if (dev_priv->render_ring.status_page.page_addr != NULL) {
		seq_printf(m, "Current sequence: %d\n",
			   i915_get_gem_seqno(dev,  &dev_priv->render_ring));
	} else {
		seq_printf(m, "Current sequence: hws uninitialized\n");
	}
	seq_printf(m, "Waiter sequence:  %d\n",
			dev_priv->mm.waiting_gem_seqno);
	seq_printf(m, "IRQ sequence:     %d\n", dev_priv->mm.irq_gem_seqno);
	return 0;
}


static int i915_interrupt_info(struct seq_file *m, void *data)
{
	struct drm_info_node *node = (struct drm_info_node *) m->private;
	struct drm_device *dev = node->minor->dev;
	drm_i915_private_t *dev_priv = dev->dev_private;

	if (!HAS_PCH_SPLIT(dev)) {
		seq_printf(m, "Interrupt enable:    %08x\n",
			   I915_READ(IER));
		seq_printf(m, "Interrupt identity:  %08x\n",
			   I915_READ(IIR));
		seq_printf(m, "Interrupt mask:      %08x\n",
			   I915_READ(IMR));
		seq_printf(m, "Pipe A stat:         %08x\n",
			   I915_READ(PIPEASTAT));
		seq_printf(m, "Pipe B stat:         %08x\n",
			   I915_READ(PIPEBSTAT));
	} else {
		seq_printf(m, "North Display Interrupt enable:		%08x\n",
			   I915_READ(DEIER));
		seq_printf(m, "North Display Interrupt identity:	%08x\n",
			   I915_READ(DEIIR));
		seq_printf(m, "North Display Interrupt mask:		%08x\n",
			   I915_READ(DEIMR));
		seq_printf(m, "South Display Interrupt enable:		%08x\n",
			   I915_READ(SDEIER));
		seq_printf(m, "South Display Interrupt identity:	%08x\n",
			   I915_READ(SDEIIR));
		seq_printf(m, "South Display Interrupt mask:		%08x\n",
			   I915_READ(SDEIMR));
		seq_printf(m, "Graphics Interrupt enable:		%08x\n",
			   I915_READ(GTIER));
		seq_printf(m, "Graphics Interrupt identity:		%08x\n",
			   I915_READ(GTIIR));
		seq_printf(m, "Graphics Interrupt mask:		%08x\n",
			   I915_READ(GTIMR));
	}
	seq_printf(m, "Interrupts received: %d\n",
		   atomic_read(&dev_priv->irq_received));
	if (dev_priv->render_ring.status_page.page_addr != NULL) {
		seq_printf(m, "Current sequence:    %d\n",
			   i915_get_gem_seqno(dev,  &dev_priv->render_ring));
	} else {
		seq_printf(m, "Current sequence:    hws uninitialized\n");
	}
	seq_printf(m, "Waiter sequence:     %d\n",
		   dev_priv->mm.waiting_gem_seqno);
	seq_printf(m, "IRQ sequence:        %d\n",
		   dev_priv->mm.irq_gem_seqno);
	return 0;
}

static int i915_gem_fence_regs_info(struct seq_file *m, void *data)
{
	struct drm_info_node *node = (struct drm_info_node *) m->private;
	struct drm_device *dev = node->minor->dev;
	drm_i915_private_t *dev_priv = dev->dev_private;
	int i;

	seq_printf(m, "Reserved fences = %d\n", dev_priv->fence_reg_start);
	seq_printf(m, "Total fences = %d\n", dev_priv->num_fence_regs);
	for (i = 0; i < dev_priv->num_fence_regs; i++) {
		struct drm_gem_object *obj = dev_priv->fence_regs[i].obj;

		if (obj == NULL) {
			seq_printf(m, "Fenced object[%2d] = unused\n", i);
		} else {
			struct drm_i915_gem_object *obj_priv;

			obj_priv = to_intel_bo(obj);
			seq_printf(m, "Fenced object[%2d] = %p: %s "
				   "%08x %08zx %08x %s %08x %08x %d",
				   i, obj, get_pin_flag(obj_priv),
				   obj_priv->gtt_offset,
				   obj->size, obj_priv->stride,
				   get_tiling_flag(obj_priv),
				   obj->read_domains, obj->write_domain,
				   obj_priv->last_rendering_seqno);
			if (obj->name)
				seq_printf(m, " (name: %d)", obj->name);
			seq_printf(m, "\n");
		}
	}

	return 0;
}

static int i915_hws_info(struct seq_file *m, void *data)
{
	struct drm_info_node *node = (struct drm_info_node *) m->private;
	struct drm_device *dev = node->minor->dev;
	drm_i915_private_t *dev_priv = dev->dev_private;
	int i;
	volatile u32 *hws;

	hws = (volatile u32 *)dev_priv->render_ring.status_page.page_addr;
	if (hws == NULL)
		return 0;

	for (i = 0; i < 4096 / sizeof(u32) / 4; i += 4) {
		seq_printf(m, "0x%08x: 0x%08x 0x%08x 0x%08x 0x%08x\n",
			   i * 4,
			   hws[i], hws[i + 1], hws[i + 2], hws[i + 3]);
	}
	return 0;
}

static void i915_dump_pages(struct seq_file *m, struct page **pages, int page_count)
{
	int page, i;
	uint32_t *mem;

	for (page = 0; page < page_count; page++) {
		mem = kmap_atomic(pages[page], KM_USER0);
		for (i = 0; i < PAGE_SIZE; i += 4)
			seq_printf(m, "%08x :  %08x\n", i, mem[i / 4]);
		kunmap_atomic(mem, KM_USER0);
	}
}

static int i915_batchbuffer_info(struct seq_file *m, void *data)
{
	struct drm_info_node *node = (struct drm_info_node *) m->private;
	struct drm_device *dev = node->minor->dev;
	drm_i915_private_t *dev_priv = dev->dev_private;
	struct drm_gem_object *obj;
	struct drm_i915_gem_object *obj_priv;
	int ret;

	spin_lock(&dev_priv->mm.active_list_lock);

	list_for_each_entry(obj_priv, &dev_priv->render_ring.active_list,
			list) {
		obj = &obj_priv->base;
		if (obj->read_domains & I915_GEM_DOMAIN_COMMAND) {
		    ret = i915_gem_object_get_pages(obj, 0);
		    if (ret) {
			    DRM_ERROR("Failed to get pages: %d\n", ret);
			    spin_unlock(&dev_priv->mm.active_list_lock);
			    return ret;
		    }

		    seq_printf(m, "--- gtt_offset = 0x%08x\n", obj_priv->gtt_offset);
		    i915_dump_pages(m, obj_priv->pages, obj->size / PAGE_SIZE);

		    i915_gem_object_put_pages(obj);
		}
	}

	spin_unlock(&dev_priv->mm.active_list_lock);

	return 0;
}

static int i915_ringbuffer_data(struct seq_file *m, void *data)
{
	struct drm_info_node *node = (struct drm_info_node *) m->private;
	struct drm_device *dev = node->minor->dev;
	drm_i915_private_t *dev_priv = dev->dev_private;
	u8 *virt;
	uint32_t *ptr, off;

	if (!dev_priv->render_ring.gem_object) {
		seq_printf(m, "No ringbuffer setup\n");
		return 0;
	}

	virt = dev_priv->render_ring.virtual_start;

	for (off = 0; off < dev_priv->render_ring.size; off += 4) {
		ptr = (uint32_t *)(virt + off);
		seq_printf(m, "%08x :  %08x\n", off, *ptr);
	}

	return 0;
}

static int i915_ringbuffer_info(struct seq_file *m, void *data)
{
	struct drm_info_node *node = (struct drm_info_node *) m->private;
	struct drm_device *dev = node->minor->dev;
	drm_i915_private_t *dev_priv = dev->dev_private;
	unsigned int head, tail;

	head = I915_READ(PRB0_HEAD) & HEAD_ADDR;
	tail = I915_READ(PRB0_TAIL) & TAIL_ADDR;

	seq_printf(m, "RingHead :  %08x\n", head);
	seq_printf(m, "RingTail :  %08x\n", tail);
	seq_printf(m, "RingSize :  %08lx\n", dev_priv->render_ring.size);
	seq_printf(m, "Acthd :     %08x\n", I915_READ(IS_I965G(dev) ? ACTHD_I965 : ACTHD));

	return 0;
}

static const char *pin_flag(int pinned)
{
	if (pinned > 0)
		return " P";
	else if (pinned < 0)
		return " p";
	else
		return "";
}

static const char *tiling_flag(int tiling)
{
	switch (tiling) {
	default:
	case I915_TILING_NONE: return "";
	case I915_TILING_X: return " X";
	case I915_TILING_Y: return " Y";
	}
}

static const char *dirty_flag(int dirty)
{
	return dirty ? " dirty" : "";
}

static const char *purgeable_flag(int purgeable)
{
	return purgeable ? " purgeable" : "";
}

static int i915_error_state(struct seq_file *m, void *unused)
{
	struct drm_info_node *node = (struct drm_info_node *) m->private;
	struct drm_device *dev = node->minor->dev;
	drm_i915_private_t *dev_priv = dev->dev_private;
	struct drm_i915_error_state *error;
	unsigned long flags;
	int i, page, offset, elt;

	spin_lock_irqsave(&dev_priv->error_lock, flags);
	if (!dev_priv->first_error) {
		seq_printf(m, "no error state collected\n");
		goto out;
	}

	error = dev_priv->first_error;

	seq_printf(m, "Time: %ld s %ld us\n", error->time.tv_sec,
		   error->time.tv_usec);
	seq_printf(m, "PCI ID: 0x%04x\n", dev->pci_device);
	seq_printf(m, "EIR: 0x%08x\n", error->eir);
	seq_printf(m, "  PGTBL_ER: 0x%08x\n", error->pgtbl_er);
	seq_printf(m, "  INSTPM: 0x%08x\n", error->instpm);
	seq_printf(m, "  IPEIR: 0x%08x\n", error->ipeir);
	seq_printf(m, "  IPEHR: 0x%08x\n", error->ipehr);
	seq_printf(m, "  INSTDONE: 0x%08x\n", error->instdone);
	seq_printf(m, "  ACTHD: 0x%08x\n", error->acthd);
	if (IS_I965G(dev)) {
		seq_printf(m, "  INSTPS: 0x%08x\n", error->instps);
		seq_printf(m, "  INSTDONE1: 0x%08x\n", error->instdone1);
	}
	seq_printf(m, "seqno: 0x%08x\n", error->seqno);

	if (error->active_bo_count) {
		seq_printf(m, "Buffers [%d]:\n", error->active_bo_count);

		for (i = 0; i < error->active_bo_count; i++) {
			seq_printf(m, "  %08x %8zd %08x %08x %08x%s%s%s%s",
				   error->active_bo[i].gtt_offset,
				   error->active_bo[i].size,
				   error->active_bo[i].read_domains,
				   error->active_bo[i].write_domain,
				   error->active_bo[i].seqno,
				   pin_flag(error->active_bo[i].pinned),
				   tiling_flag(error->active_bo[i].tiling),
				   dirty_flag(error->active_bo[i].dirty),
				   purgeable_flag(error->active_bo[i].purgeable));

			if (error->active_bo[i].name)
				seq_printf(m, " (name: %d)", error->active_bo[i].name);
			if (error->active_bo[i].fence_reg != I915_FENCE_REG_NONE)
				seq_printf(m, " (fence: %d)", error->active_bo[i].fence_reg);

			seq_printf(m, "\n");
		}
	}

	for (i = 0; i < ARRAY_SIZE(error->batchbuffer); i++) {
		if (error->batchbuffer[i]) {
			struct drm_i915_error_object *obj = error->batchbuffer[i];

			seq_printf(m, "--- gtt_offset = 0x%08x\n", obj->gtt_offset);
			offset = 0;
			for (page = 0; page < obj->page_count; page++) {
				for (elt = 0; elt < PAGE_SIZE/4; elt++) {
					seq_printf(m, "%08x :  %08x\n", offset, obj->pages[page][elt]);
					offset += 4;
				}
			}
		}
	}

	if (error->ringbuffer) {
		struct drm_i915_error_object *obj = error->ringbuffer;

		seq_printf(m, "--- ringbuffer = 0x%08x\n", obj->gtt_offset);
		offset = 0;
		for (page = 0; page < obj->page_count; page++) {
			for (elt = 0; elt < PAGE_SIZE/4; elt++) {
				seq_printf(m, "%08x :  %08x\n", offset, obj->pages[page][elt]);
				offset += 4;
			}
		}
	}

out:
	spin_unlock_irqrestore(&dev_priv->error_lock, flags);

	return 0;
}

static int i915_rstdby_delays(struct seq_file *m, void *unused)
{
	struct drm_info_node *node = (struct drm_info_node *) m->private;
	struct drm_device *dev = node->minor->dev;
	drm_i915_private_t *dev_priv = dev->dev_private;
	u16 crstanddelay = I915_READ16(CRSTANDVID);

	seq_printf(m, "w/ctx: %d, w/o ctx: %d\n", (crstanddelay >> 8) & 0x3f, (crstanddelay & 0x3f));

	return 0;
}

static int i915_cur_delayinfo(struct seq_file *m, void *unused)
{
	struct drm_info_node *node = (struct drm_info_node *) m->private;
	struct drm_device *dev = node->minor->dev;
	drm_i915_private_t *dev_priv = dev->dev_private;
	u16 rgvswctl = I915_READ16(MEMSWCTL);
	u16 rgvstat = I915_READ16(MEMSTAT_ILK);

	seq_printf(m, "Requested P-state: %d\n", (rgvswctl >> 8) & 0xf);
	seq_printf(m, "Requested VID: %d\n", rgvswctl & 0x3f);
	seq_printf(m, "Current VID: %d\n", (rgvstat & MEMSTAT_VID_MASK) >>
		   MEMSTAT_VID_SHIFT);
	seq_printf(m, "Current P-state: %d\n",
		   (rgvstat & MEMSTAT_PSTATE_MASK) >> MEMSTAT_PSTATE_SHIFT);

	return 0;
}

static int i915_delayfreq_table(struct seq_file *m, void *unused)
{
	struct drm_info_node *node = (struct drm_info_node *) m->private;
	struct drm_device *dev = node->minor->dev;
	drm_i915_private_t *dev_priv = dev->dev_private;
	u32 delayfreq;
	int i;

	for (i = 0; i < 16; i++) {
		delayfreq = I915_READ(PXVFREQ_BASE + i * 4);
		seq_printf(m, "P%02dVIDFREQ: 0x%08x (VID: %d)\n", i, delayfreq,
			   (delayfreq & PXVFREQ_PX_MASK) >> PXVFREQ_PX_SHIFT);
	}

	return 0;
}

static inline int MAP_TO_MV(int map)
{
	return 1250 - (map * 25);
}

static int i915_inttoext_table(struct seq_file *m, void *unused)
{
	struct drm_info_node *node = (struct drm_info_node *) m->private;
	struct drm_device *dev = node->minor->dev;
	drm_i915_private_t *dev_priv = dev->dev_private;
	u32 inttoext;
	int i;

	for (i = 1; i <= 32; i++) {
		inttoext = I915_READ(INTTOEXT_BASE_ILK + i * 4);
		seq_printf(m, "INTTOEXT%02d: 0x%08x\n", i, inttoext);
	}

	return 0;
}

static int i915_drpc_info(struct seq_file *m, void *unused)
{
	struct drm_info_node *node = (struct drm_info_node *) m->private;
	struct drm_device *dev = node->minor->dev;
	drm_i915_private_t *dev_priv = dev->dev_private;
	u32 rgvmodectl = I915_READ(MEMMODECTL);
	u32 rstdbyctl = I915_READ(MCHBAR_RENDER_STANDBY);
	u16 crstandvid = I915_READ16(CRSTANDVID);

	seq_printf(m, "HD boost: %s\n", (rgvmodectl & MEMMODE_BOOST_EN) ?
		   "yes" : "no");
	seq_printf(m, "Boost freq: %d\n",
		   (rgvmodectl & MEMMODE_BOOST_FREQ_MASK) >>
		   MEMMODE_BOOST_FREQ_SHIFT);
	seq_printf(m, "HW control enabled: %s\n",
		   rgvmodectl & MEMMODE_HWIDLE_EN ? "yes" : "no");
	seq_printf(m, "SW control enabled: %s\n",
		   rgvmodectl & MEMMODE_SWMODE_EN ? "yes" : "no");
	seq_printf(m, "Gated voltage change: %s\n",
		   rgvmodectl & MEMMODE_RCLK_GATE ? "yes" : "no");
	seq_printf(m, "Starting frequency: P%d\n",
		   (rgvmodectl & MEMMODE_FSTART_MASK) >> MEMMODE_FSTART_SHIFT);
	seq_printf(m, "Max P-state: P%d\n",
		   (rgvmodectl & MEMMODE_FMAX_MASK) >> MEMMODE_FMAX_SHIFT);
	seq_printf(m, "Min P-state: P%d\n", (rgvmodectl & MEMMODE_FMIN_MASK));
	seq_printf(m, "RS1 VID: %d\n", (crstandvid & 0x3f));
	seq_printf(m, "RS2 VID: %d\n", ((crstandvid >> 8) & 0x3f));
	seq_printf(m, "Render standby enabled: %s\n",
		   (rstdbyctl & RCX_SW_EXIT) ? "no" : "yes");

	return 0;
}

static int i915_fbc_status(struct seq_file *m, void *unused)
{
	struct drm_info_node *node = (struct drm_info_node *) m->private;
	struct drm_device *dev = node->minor->dev;
	drm_i915_private_t *dev_priv = dev->dev_private;

	if (!I915_HAS_FBC(dev)) {
		seq_printf(m, "FBC unsupported on this chipset\n");
		return 0;
	}

	if (intel_fbc_enabled(dev)) {
		seq_printf(m, "FBC enabled\n");
	} else {
		seq_printf(m, "FBC disabled: ");
		switch (dev_priv->no_fbc_reason) {
		case FBC_STOLEN_TOO_SMALL:
			seq_printf(m, "not enough stolen memory");
			break;
		case FBC_UNSUPPORTED_MODE:
			seq_printf(m, "mode not supported");
			break;
		case FBC_MODE_TOO_LARGE:
			seq_printf(m, "mode too large");
			break;
		case FBC_BAD_PLANE:
			seq_printf(m, "FBC unsupported on plane");
			break;
		case FBC_NOT_TILED:
			seq_printf(m, "scanout buffer not tiled");
			break;
<<<<<<< HEAD
=======
		case FBC_MULTIPLE_PIPES:
			seq_printf(m, "multiple pipes are enabled");
			break;
>>>>>>> 772320e8
		default:
			seq_printf(m, "unknown reason");
		}
		seq_printf(m, "\n");
	}
	return 0;
}

static int i915_sr_status(struct seq_file *m, void *unused)
{
	struct drm_info_node *node = (struct drm_info_node *) m->private;
	struct drm_device *dev = node->minor->dev;
	drm_i915_private_t *dev_priv = dev->dev_private;
	bool sr_enabled = false;

	if (IS_I965GM(dev) || IS_I945G(dev) || IS_I945GM(dev))
		sr_enabled = I915_READ(FW_BLC_SELF) & FW_BLC_SELF_EN;
	else if (IS_I915GM(dev))
		sr_enabled = I915_READ(INSTPM) & INSTPM_SELF_EN;
	else if (IS_PINEVIEW(dev))
		sr_enabled = I915_READ(DSPFW3) & PINEVIEW_SELF_REFRESH_EN;

	seq_printf(m, "self-refresh: %s\n", sr_enabled ? "enabled" :
		   "disabled");

	return 0;
}

static int i915_emon_status(struct seq_file *m, void *unused)
{
	struct drm_info_node *node = (struct drm_info_node *) m->private;
	struct drm_device *dev = node->minor->dev;
	drm_i915_private_t *dev_priv = dev->dev_private;
	unsigned long temp, chipset, gfx;

	temp = i915_mch_val(dev_priv);
	chipset = i915_chipset_val(dev_priv);
	gfx = i915_gfx_val(dev_priv);

	seq_printf(m, "GMCH temp: %ld\n", temp);
	seq_printf(m, "Chipset power: %ld\n", chipset);
	seq_printf(m, "GFX power: %ld\n", gfx);
	seq_printf(m, "Total power: %ld\n", chipset + gfx);

	return 0;
}

static int i915_gfxec(struct seq_file *m, void *unused)
{
	struct drm_info_node *node = (struct drm_info_node *) m->private;
	struct drm_device *dev = node->minor->dev;
	drm_i915_private_t *dev_priv = dev->dev_private;

	seq_printf(m, "GFXEC: %ld\n", (unsigned long)I915_READ(0x112f4));

	return 0;
}

static int
i915_wedged_open(struct inode *inode,
		 struct file *filp)
{
	filp->private_data = inode->i_private;
	return 0;
}

static ssize_t
i915_wedged_read(struct file *filp,
		 char __user *ubuf,
		 size_t max,
		 loff_t *ppos)
{
	struct drm_device *dev = filp->private_data;
	drm_i915_private_t *dev_priv = dev->dev_private;
	char buf[80];
	int len;

	len = snprintf(buf, sizeof (buf),
		       "wedged :  %d\n",
		       atomic_read(&dev_priv->mm.wedged));

	return simple_read_from_buffer(ubuf, max, ppos, buf, len);
}

static ssize_t
i915_wedged_write(struct file *filp,
		  const char __user *ubuf,
		  size_t cnt,
		  loff_t *ppos)
{
	struct drm_device *dev = filp->private_data;
	drm_i915_private_t *dev_priv = dev->dev_private;
	char buf[20];
	int val = 1;

	if (cnt > 0) {
		if (cnt > sizeof (buf) - 1)
			return -EINVAL;

		if (copy_from_user(buf, ubuf, cnt))
			return -EFAULT;
		buf[cnt] = 0;

		val = simple_strtoul(buf, NULL, 0);
	}

	DRM_INFO("Manually setting wedged to %d\n", val);

	atomic_set(&dev_priv->mm.wedged, val);
	if (val) {
		DRM_WAKEUP(&dev_priv->irq_queue);
		queue_work(dev_priv->wq, &dev_priv->error_work);
	}

	return cnt;
}

static const struct file_operations i915_wedged_fops = {
	.owner = THIS_MODULE,
	.open = i915_wedged_open,
	.read = i915_wedged_read,
	.write = i915_wedged_write,
};

/* As the drm_debugfs_init() routines are called before dev->dev_private is
 * allocated we need to hook into the minor for release. */
static int
drm_add_fake_info_node(struct drm_minor *minor,
		       struct dentry *ent,
		       const void *key)
{
	struct drm_info_node *node;

	node = kmalloc(sizeof(struct drm_info_node), GFP_KERNEL);
	if (node == NULL) {
		debugfs_remove(ent);
		return -ENOMEM;
	}

	node->minor = minor;
	node->dent = ent;
	node->info_ent = (void *) key;
	list_add(&node->list, &minor->debugfs_nodes.list);

	return 0;
}

static int i915_wedged_create(struct dentry *root, struct drm_minor *minor)
{
	struct drm_device *dev = minor->dev;
	struct dentry *ent;

	ent = debugfs_create_file("i915_wedged",
				  S_IRUGO | S_IWUSR,
				  root, dev,
				  &i915_wedged_fops);
	if (IS_ERR(ent))
		return PTR_ERR(ent);

	return drm_add_fake_info_node(minor, ent, &i915_wedged_fops);
}

static struct drm_info_list i915_debugfs_list[] = {
	{"i915_gem_active", i915_gem_object_list_info, 0, (void *) ACTIVE_LIST},
	{"i915_gem_flushing", i915_gem_object_list_info, 0, (void *) FLUSHING_LIST},
	{"i915_gem_inactive", i915_gem_object_list_info, 0, (void *) INACTIVE_LIST},
	{"i915_gem_request", i915_gem_request_info, 0},
	{"i915_gem_seqno", i915_gem_seqno_info, 0},
	{"i915_gem_fence_regs", i915_gem_fence_regs_info, 0},
	{"i915_gem_interrupt", i915_interrupt_info, 0},
	{"i915_gem_hws", i915_hws_info, 0},
	{"i915_ringbuffer_data", i915_ringbuffer_data, 0},
	{"i915_ringbuffer_info", i915_ringbuffer_info, 0},
	{"i915_batchbuffers", i915_batchbuffer_info, 0},
	{"i915_error_state", i915_error_state, 0},
	{"i915_rstdby_delays", i915_rstdby_delays, 0},
	{"i915_cur_delayinfo", i915_cur_delayinfo, 0},
	{"i915_delayfreq_table", i915_delayfreq_table, 0},
	{"i915_inttoext_table", i915_inttoext_table, 0},
	{"i915_drpc_info", i915_drpc_info, 0},
	{"i915_emon_status", i915_emon_status, 0},
	{"i915_gfxec", i915_gfxec, 0},
	{"i915_fbc_status", i915_fbc_status, 0},
	{"i915_sr_status", i915_sr_status, 0},
};
#define I915_DEBUGFS_ENTRIES ARRAY_SIZE(i915_debugfs_list)

int i915_debugfs_init(struct drm_minor *minor)
{
	int ret;

	ret = i915_wedged_create(minor->debugfs_root, minor);
	if (ret)
		return ret;

	return drm_debugfs_create_files(i915_debugfs_list,
					I915_DEBUGFS_ENTRIES,
					minor->debugfs_root, minor);
}

void i915_debugfs_cleanup(struct drm_minor *minor)
{
	drm_debugfs_remove_files(i915_debugfs_list,
				 I915_DEBUGFS_ENTRIES, minor);
	drm_debugfs_remove_files((struct drm_info_list *) &i915_wedged_fops,
				 1, minor);
}

#endif /* CONFIG_DEBUG_FS */<|MERGE_RESOLUTION|>--- conflicted
+++ resolved
@@ -605,12 +605,9 @@
 		case FBC_NOT_TILED:
 			seq_printf(m, "scanout buffer not tiled");
 			break;
-<<<<<<< HEAD
-=======
 		case FBC_MULTIPLE_PIPES:
 			seq_printf(m, "multiple pipes are enabled");
 			break;
->>>>>>> 772320e8
 		default:
 			seq_printf(m, "unknown reason");
 		}
