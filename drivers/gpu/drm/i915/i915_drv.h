/* i915_drv.h -- Private header for the I915 driver -*- linux-c -*-
 */
/*
 *
 * Copyright 2003 Tungsten Graphics, Inc., Cedar Park, Texas.
 * All Rights Reserved.
 *
 * Permission is hereby granted, free of charge, to any person obtaining a
 * copy of this software and associated documentation files (the
 * "Software"), to deal in the Software without restriction, including
 * without limitation the rights to use, copy, modify, merge, publish,
 * distribute, sub license, and/or sell copies of the Software, and to
 * permit persons to whom the Software is furnished to do so, subject to
 * the following conditions:
 *
 * The above copyright notice and this permission notice (including the
 * next paragraph) shall be included in all copies or substantial portions
 * of the Software.
 *
 * THE SOFTWARE IS PROVIDED "AS IS", WITHOUT WARRANTY OF ANY KIND, EXPRESS
 * OR IMPLIED, INCLUDING BUT NOT LIMITED TO THE WARRANTIES OF
 * MERCHANTABILITY, FITNESS FOR A PARTICULAR PURPOSE AND NON-INFRINGEMENT.
 * IN NO EVENT SHALL TUNGSTEN GRAPHICS AND/OR ITS SUPPLIERS BE LIABLE FOR
 * ANY CLAIM, DAMAGES OR OTHER LIABILITY, WHETHER IN AN ACTION OF CONTRACT,
 * TORT OR OTHERWISE, ARISING FROM, OUT OF OR IN CONNECTION WITH THE
 * SOFTWARE OR THE USE OR OTHER DEALINGS IN THE SOFTWARE.
 *
 */

#ifndef _I915_DRV_H_
#define _I915_DRV_H_

#include "i915_reg.h"
#include "intel_bios.h"
#include "intel_ringbuffer.h"
#include <linux/io-mapping.h>
#include <linux/i2c.h>
#include <linux/i2c-algo-bit.h>
#include <drm/intel-gtt.h>
#include <linux/backlight.h>
#include <linux/intel-iommu.h>
#include <linux/kref.h>

/* General customization:
 */

#define DRIVER_AUTHOR		"Tungsten Graphics, Inc."

#define DRIVER_NAME		"i915"
#define DRIVER_DESC		"Intel Graphics"
#define DRIVER_DATE		"20080730"

enum pipe {
	PIPE_A = 0,
	PIPE_B,
	PIPE_C,
	I915_MAX_PIPES
};
#define pipe_name(p) ((p) + 'A')

enum plane {
	PLANE_A = 0,
	PLANE_B,
	PLANE_C,
};
#define plane_name(p) ((p) + 'A')

enum port {
	PORT_A = 0,
	PORT_B,
	PORT_C,
	PORT_D,
	PORT_E,
	I915_MAX_PORTS
};
#define port_name(p) ((p) + 'A')

#define I915_GEM_GPU_DOMAINS	(~(I915_GEM_DOMAIN_CPU | I915_GEM_DOMAIN_GTT))

#define for_each_pipe(p) for ((p) = 0; (p) < dev_priv->num_pipe; (p)++)

struct intel_pch_pll {
	int refcount; /* count of number of CRTCs sharing this PLL */
	int active; /* count of number of active CRTCs (i.e. DPMS on) */
	bool on; /* is the PLL actually active? Disabled during modeset */
	int pll_reg;
	int fp0_reg;
	int fp1_reg;
};
#define I915_NUM_PLLS 2

/* Interface history:
 *
 * 1.1: Original.
 * 1.2: Add Power Management
 * 1.3: Add vblank support
 * 1.4: Fix cmdbuffer path, add heap destroy
 * 1.5: Add vblank pipe configuration
 * 1.6: - New ioctl for scheduling buffer swaps on vertical blank
 *      - Support vertical blank on secondary display pipe
 */
#define DRIVER_MAJOR		1
#define DRIVER_MINOR		6
#define DRIVER_PATCHLEVEL	0

#define WATCH_COHERENCY	0
#define WATCH_LISTS	0

#define I915_GEM_PHYS_CURSOR_0 1
#define I915_GEM_PHYS_CURSOR_1 2
#define I915_GEM_PHYS_OVERLAY_REGS 3
#define I915_MAX_PHYS_OBJECT (I915_GEM_PHYS_OVERLAY_REGS)

struct drm_i915_gem_phys_object {
	int id;
	struct page **page_list;
	drm_dma_handle_t *handle;
	struct drm_i915_gem_object *cur_obj;
};

struct mem_block {
	struct mem_block *next;
	struct mem_block *prev;
	int start;
	int size;
	struct drm_file *file_priv; /* NULL: free, -1: heap, other: real files */
};

struct opregion_header;
struct opregion_acpi;
struct opregion_swsci;
struct opregion_asle;
struct drm_i915_private;

struct intel_opregion {
	struct opregion_header __iomem *header;
	struct opregion_acpi __iomem *acpi;
	struct opregion_swsci __iomem *swsci;
	struct opregion_asle __iomem *asle;
	void __iomem *vbt;
	u32 __iomem *lid_state;
};
#define OPREGION_SIZE            (8*1024)

struct intel_overlay;
struct intel_overlay_error_state;

struct drm_i915_master_private {
	drm_local_map_t *sarea;
	struct _drm_i915_sarea *sarea_priv;
};
#define I915_FENCE_REG_NONE -1
#define I915_MAX_NUM_FENCES 16
/* 16 fences + sign bit for FENCE_REG_NONE */
#define I915_MAX_NUM_FENCE_BITS 5

struct drm_i915_fence_reg {
	struct list_head lru_list;
	struct drm_i915_gem_object *obj;
	int pin_count;
};

struct sdvo_device_mapping {
	u8 initialized;
	u8 dvo_port;
	u8 slave_addr;
	u8 dvo_wiring;
	u8 i2c_pin;
	u8 ddc_pin;
};

struct intel_display_error_state;

struct drm_i915_error_state {
	struct kref ref;
	u32 eir;
	u32 pgtbl_er;
	u32 ier;
	bool waiting[I915_NUM_RINGS];
	u32 pipestat[I915_MAX_PIPES];
	u32 tail[I915_NUM_RINGS];
	u32 head[I915_NUM_RINGS];
	u32 ipeir[I915_NUM_RINGS];
	u32 ipehr[I915_NUM_RINGS];
	u32 instdone[I915_NUM_RINGS];
	u32 acthd[I915_NUM_RINGS];
	u32 semaphore_mboxes[I915_NUM_RINGS][I915_NUM_RINGS - 1];
	/* our own tracking of ring head and tail */
	u32 cpu_ring_head[I915_NUM_RINGS];
	u32 cpu_ring_tail[I915_NUM_RINGS];
	u32 error; /* gen6+ */
	u32 instpm[I915_NUM_RINGS];
	u32 instps[I915_NUM_RINGS];
	u32 instdone1;
	u32 seqno[I915_NUM_RINGS];
	u64 bbaddr;
	u32 fault_reg[I915_NUM_RINGS];
	u32 done_reg;
	u32 faddr[I915_NUM_RINGS];
	u64 fence[I915_MAX_NUM_FENCES];
	struct timeval time;
	struct drm_i915_error_ring {
		struct drm_i915_error_object {
			int page_count;
			u32 gtt_offset;
			u32 *pages[0];
		} *ringbuffer, *batchbuffer;
		struct drm_i915_error_request {
			long jiffies;
			u32 seqno;
			u32 tail;
		} *requests;
		int num_requests;
	} ring[I915_NUM_RINGS];
	struct drm_i915_error_buffer {
		u32 size;
		u32 name;
		u32 seqno;
		u32 gtt_offset;
		u32 read_domains;
		u32 write_domain;
		s32 fence_reg:I915_MAX_NUM_FENCE_BITS;
		s32 pinned:2;
		u32 tiling:2;
		u32 dirty:1;
		u32 purgeable:1;
		s32 ring:4;
		u32 cache_level:2;
	} *active_bo, *pinned_bo;
	u32 active_bo_count, pinned_bo_count;
	struct intel_overlay_error_state *overlay;
	struct intel_display_error_state *display;
};

struct drm_i915_display_funcs {
	void (*dpms)(struct drm_crtc *crtc, int mode);
	bool (*fbc_enabled)(struct drm_device *dev);
	void (*enable_fbc)(struct drm_crtc *crtc, unsigned long interval);
	void (*disable_fbc)(struct drm_device *dev);
	int (*get_display_clock_speed)(struct drm_device *dev);
	int (*get_fifo_size)(struct drm_device *dev, int plane);
	void (*update_wm)(struct drm_device *dev);
	void (*update_sprite_wm)(struct drm_device *dev, int pipe,
				 uint32_t sprite_width, int pixel_size);
	void (*sanitize_pm)(struct drm_device *dev);
	void (*update_linetime_wm)(struct drm_device *dev, int pipe,
				 struct drm_display_mode *mode);
	int (*crtc_mode_set)(struct drm_crtc *crtc,
			     struct drm_display_mode *mode,
			     struct drm_display_mode *adjusted_mode,
			     int x, int y,
			     struct drm_framebuffer *old_fb);
	void (*off)(struct drm_crtc *crtc);
	void (*write_eld)(struct drm_connector *connector,
			  struct drm_crtc *crtc);
	void (*fdi_link_train)(struct drm_crtc *crtc);
	void (*init_clock_gating)(struct drm_device *dev);
	void (*init_pch_clock_gating)(struct drm_device *dev);
	int (*queue_flip)(struct drm_device *dev, struct drm_crtc *crtc,
			  struct drm_framebuffer *fb,
			  struct drm_i915_gem_object *obj);
	int (*update_plane)(struct drm_crtc *crtc, struct drm_framebuffer *fb,
			    int x, int y);
	void (*force_wake_get)(struct drm_i915_private *dev_priv);
	void (*force_wake_put)(struct drm_i915_private *dev_priv);
	/* clock updates for mode set */
	/* cursor updates */
	/* render clock increase/decrease */
	/* display clock increase/decrease */
	/* pll clock increase/decrease */
};

struct intel_device_info {
	u8 gen;
	u8 is_mobile:1;
	u8 is_i85x:1;
	u8 is_i915g:1;
	u8 is_i945gm:1;
	u8 is_g33:1;
	u8 need_gfx_hws:1;
	u8 is_g4x:1;
	u8 is_pineview:1;
	u8 is_broadwater:1;
	u8 is_crestline:1;
	u8 is_ivybridge:1;
	u8 is_valleyview:1;
	u8 has_pch_split:1;
	u8 is_haswell:1;
	u8 has_fbc:1;
	u8 has_pipe_cxsr:1;
	u8 has_hotplug:1;
	u8 cursor_needs_physical:1;
	u8 has_overlay:1;
	u8 overlay_needs_physical:1;
	u8 supports_tv:1;
	u8 has_bsd_ring:1;
	u8 has_blt_ring:1;
	u8 has_llc:1;
};

#define I915_PPGTT_PD_ENTRIES 512
#define I915_PPGTT_PT_ENTRIES 1024
struct i915_hw_ppgtt {
	unsigned num_pd_entries;
	struct page **pt_pages;
	uint32_t pd_offset;
	dma_addr_t *pt_dma_addr;
	dma_addr_t scratch_page_dma_addr;
};

enum no_fbc_reason {
	FBC_NO_OUTPUT, /* no outputs enabled to compress */
	FBC_STOLEN_TOO_SMALL, /* not enough space to hold compressed buffers */
	FBC_UNSUPPORTED_MODE, /* interlace or doublescanned mode */
	FBC_MODE_TOO_LARGE, /* mode too large for compression */
	FBC_BAD_PLANE, /* fbc not supported on plane */
	FBC_NOT_TILED, /* buffer not tiled */
	FBC_MULTIPLE_PIPES, /* more than one pipe active */
	FBC_MODULE_PARAM,
};

enum intel_pch {
	PCH_IBX,	/* Ibexpeak PCH */
	PCH_CPT,	/* Cougarpoint PCH */
	PCH_LPT,	/* Lynxpoint PCH */
};

#define QUIRK_PIPEA_FORCE (1<<0)
#define QUIRK_LVDS_SSC_DISABLE (1<<1)
#define QUIRK_INVERT_BRIGHTNESS (1<<2)

struct intel_fbdev;
struct intel_fbc_work;

struct intel_gmbus {
	struct i2c_adapter adapter;
	bool force_bit;
	u32 reg0;
	u32 gpio_reg;
	struct i2c_algo_bit_data bit_algo;
	struct drm_i915_private *dev_priv;
};

typedef struct drm_i915_private {
	struct drm_device *dev;

	const struct intel_device_info *info;

	int relative_constants_mode;

	void __iomem *regs;
	/** gt_fifo_count and the subsequent register write are synchronized
	 * with dev->struct_mutex. */
	unsigned gt_fifo_count;
	/** forcewake_count is protected by gt_lock */
	unsigned forcewake_count;
	/** gt_lock is also taken in irq contexts. */
	struct spinlock gt_lock;

	struct intel_gmbus gmbus[GMBUS_NUM_PORTS];

	/** gmbus_mutex protects against concurrent usage of the single hw gmbus
	 * controller on different i2c buses. */
	struct mutex gmbus_mutex;

	/**
	 * Base address of the gmbus and gpio block.
	 */
	uint32_t gpio_mmio_base;

	struct pci_dev *bridge_dev;
	struct intel_ring_buffer ring[I915_NUM_RINGS];
	uint32_t next_seqno;

	drm_dma_handle_t *status_page_dmah;
	uint32_t counter;
	struct drm_i915_gem_object *pwrctx;
	struct drm_i915_gem_object *renderctx;

	struct resource mch_res;

	unsigned int cpp;
	int back_offset;
	int front_offset;
	int current_page;
	int page_flipping;

	atomic_t irq_received;

	/* protects the irq masks */
	spinlock_t irq_lock;

	/* DPIO indirect register protection */
	spinlock_t dpio_lock;

	/** Cached value of IMR to avoid reads in updating the bitfield */
	u32 pipestat[2];
	u32 irq_mask;
	u32 gt_irq_mask;
	u32 pch_irq_mask;

	u32 hotplug_supported_mask;
	struct work_struct hotplug_work;

	unsigned int sr01, adpa, ppcr, dvob, dvoc, lvds;
	int num_pipe;
	int num_pch_pll;

	/* For hangcheck timer */
#define DRM_I915_HANGCHECK_PERIOD 1500 /* in ms */
	struct timer_list hangcheck_timer;
	int hangcheck_count;
	uint32_t last_acthd[I915_NUM_RINGS];
	uint32_t last_instdone;
	uint32_t last_instdone1;

	unsigned int stop_rings;

	unsigned long cfb_size;
	unsigned int cfb_fb;
	enum plane cfb_plane;
	int cfb_y;
	struct intel_fbc_work *fbc_work;

	struct intel_opregion opregion;

	/* overlay */
	struct intel_overlay *overlay;
	bool sprite_scaling_enabled;

	/* LVDS info */
	int backlight_level;  /* restore backlight to this value */
	bool backlight_enabled;
	struct drm_display_mode *lfp_lvds_vbt_mode; /* if any */
	struct drm_display_mode *sdvo_lvds_vbt_mode; /* if any */

	/* Feature bits from the VBIOS */
	unsigned int int_tv_support:1;
	unsigned int lvds_dither:1;
	unsigned int lvds_vbt:1;
	unsigned int int_crt_support:1;
	unsigned int lvds_use_ssc:1;
	unsigned int display_clock_mode:1;
	int lvds_ssc_freq;
	unsigned int bios_lvds_val; /* initial [PCH_]LVDS reg val in VBIOS */
	unsigned int lvds_val; /* used for checking LVDS channel mode */
	struct {
		int rate;
		int lanes;
		int preemphasis;
		int vswing;

		bool initialized;
		bool support;
		int bpp;
		struct edp_power_seq pps;
	} edp;
	bool no_aux_handshake;

	struct notifier_block lid_notifier;

	int crt_ddc_pin;
	struct drm_i915_fence_reg fence_regs[I915_MAX_NUM_FENCES]; /* assume 965 */
	int fence_reg_start; /* 4 if userland hasn't ioctl'd us yet */
	int num_fence_regs; /* 8 on pre-965, 16 otherwise */

	unsigned int fsb_freq, mem_freq, is_ddr3;

	spinlock_t error_lock;
	/* Protected by dev->error_lock. */
	struct drm_i915_error_state *first_error;
	struct work_struct error_work;
	struct completion error_completion;
	struct workqueue_struct *wq;

	/* Display functions */
	struct drm_i915_display_funcs display;

	/* PCH chipset type */
	enum intel_pch pch_type;

	unsigned long quirks;

	/* Register state */
	bool modeset_on_lid;
	u8 saveLBB;
	u32 saveDSPACNTR;
	u32 saveDSPBCNTR;
	u32 saveDSPARB;
	u32 saveHWS;
	u32 savePIPEACONF;
	u32 savePIPEBCONF;
	u32 savePIPEASRC;
	u32 savePIPEBSRC;
	u32 saveFPA0;
	u32 saveFPA1;
	u32 saveDPLL_A;
	u32 saveDPLL_A_MD;
	u32 saveHTOTAL_A;
	u32 saveHBLANK_A;
	u32 saveHSYNC_A;
	u32 saveVTOTAL_A;
	u32 saveVBLANK_A;
	u32 saveVSYNC_A;
	u32 saveBCLRPAT_A;
	u32 saveTRANSACONF;
	u32 saveTRANS_HTOTAL_A;
	u32 saveTRANS_HBLANK_A;
	u32 saveTRANS_HSYNC_A;
	u32 saveTRANS_VTOTAL_A;
	u32 saveTRANS_VBLANK_A;
	u32 saveTRANS_VSYNC_A;
	u32 savePIPEASTAT;
	u32 saveDSPASTRIDE;
	u32 saveDSPASIZE;
	u32 saveDSPAPOS;
	u32 saveDSPAADDR;
	u32 saveDSPASURF;
	u32 saveDSPATILEOFF;
	u32 savePFIT_PGM_RATIOS;
	u32 saveBLC_HIST_CTL;
	u32 saveBLC_PWM_CTL;
	u32 saveBLC_PWM_CTL2;
	u32 saveBLC_CPU_PWM_CTL;
	u32 saveBLC_CPU_PWM_CTL2;
	u32 saveFPB0;
	u32 saveFPB1;
	u32 saveDPLL_B;
	u32 saveDPLL_B_MD;
	u32 saveHTOTAL_B;
	u32 saveHBLANK_B;
	u32 saveHSYNC_B;
	u32 saveVTOTAL_B;
	u32 saveVBLANK_B;
	u32 saveVSYNC_B;
	u32 saveBCLRPAT_B;
	u32 saveTRANSBCONF;
	u32 saveTRANS_HTOTAL_B;
	u32 saveTRANS_HBLANK_B;
	u32 saveTRANS_HSYNC_B;
	u32 saveTRANS_VTOTAL_B;
	u32 saveTRANS_VBLANK_B;
	u32 saveTRANS_VSYNC_B;
	u32 savePIPEBSTAT;
	u32 saveDSPBSTRIDE;
	u32 saveDSPBSIZE;
	u32 saveDSPBPOS;
	u32 saveDSPBADDR;
	u32 saveDSPBSURF;
	u32 saveDSPBTILEOFF;
	u32 saveVGA0;
	u32 saveVGA1;
	u32 saveVGA_PD;
	u32 saveVGACNTRL;
	u32 saveADPA;
	u32 saveLVDS;
	u32 savePP_ON_DELAYS;
	u32 savePP_OFF_DELAYS;
	u32 saveDVOA;
	u32 saveDVOB;
	u32 saveDVOC;
	u32 savePP_ON;
	u32 savePP_OFF;
	u32 savePP_CONTROL;
	u32 savePP_DIVISOR;
	u32 savePFIT_CONTROL;
	u32 save_palette_a[256];
	u32 save_palette_b[256];
	u32 saveDPFC_CB_BASE;
	u32 saveFBC_CFB_BASE;
	u32 saveFBC_LL_BASE;
	u32 saveFBC_CONTROL;
	u32 saveFBC_CONTROL2;
	u32 saveIER;
	u32 saveIIR;
	u32 saveIMR;
	u32 saveDEIER;
	u32 saveDEIMR;
	u32 saveGTIER;
	u32 saveGTIMR;
	u32 saveFDI_RXA_IMR;
	u32 saveFDI_RXB_IMR;
	u32 saveCACHE_MODE_0;
	u32 saveMI_ARB_STATE;
	u32 saveSWF0[16];
	u32 saveSWF1[16];
	u32 saveSWF2[3];
	u8 saveMSR;
	u8 saveSR[8];
	u8 saveGR[25];
	u8 saveAR_INDEX;
	u8 saveAR[21];
	u8 saveDACMASK;
	u8 saveCR[37];
	uint64_t saveFENCE[I915_MAX_NUM_FENCES];
	u32 saveCURACNTR;
	u32 saveCURAPOS;
	u32 saveCURABASE;
	u32 saveCURBCNTR;
	u32 saveCURBPOS;
	u32 saveCURBBASE;
	u32 saveCURSIZE;
	u32 saveDP_B;
	u32 saveDP_C;
	u32 saveDP_D;
	u32 savePIPEA_GMCH_DATA_M;
	u32 savePIPEB_GMCH_DATA_M;
	u32 savePIPEA_GMCH_DATA_N;
	u32 savePIPEB_GMCH_DATA_N;
	u32 savePIPEA_DP_LINK_M;
	u32 savePIPEB_DP_LINK_M;
	u32 savePIPEA_DP_LINK_N;
	u32 savePIPEB_DP_LINK_N;
	u32 saveFDI_RXA_CTL;
	u32 saveFDI_TXA_CTL;
	u32 saveFDI_RXB_CTL;
	u32 saveFDI_TXB_CTL;
	u32 savePFA_CTL_1;
	u32 savePFB_CTL_1;
	u32 savePFA_WIN_SZ;
	u32 savePFB_WIN_SZ;
	u32 savePFA_WIN_POS;
	u32 savePFB_WIN_POS;
	u32 savePCH_DREF_CONTROL;
	u32 saveDISP_ARB_CTL;
	u32 savePIPEA_DATA_M1;
	u32 savePIPEA_DATA_N1;
	u32 savePIPEA_LINK_M1;
	u32 savePIPEA_LINK_N1;
	u32 savePIPEB_DATA_M1;
	u32 savePIPEB_DATA_N1;
	u32 savePIPEB_LINK_M1;
	u32 savePIPEB_LINK_N1;
	u32 saveMCHBAR_RENDER_STANDBY;
	u32 savePCH_PORT_HOTPLUG;

	struct {
		/** Bridge to intel-gtt-ko */
		const struct intel_gtt *gtt;
		/** Memory allocator for GTT stolen memory */
		struct drm_mm stolen;
		/** Memory allocator for GTT */
		struct drm_mm gtt_space;
		/** List of all objects in gtt_space. Used to restore gtt
		 * mappings on resume */
		struct list_head gtt_list;

		/** Usable portion of the GTT for GEM */
		unsigned long gtt_start;
		unsigned long gtt_mappable_end;
		unsigned long gtt_end;

		struct io_mapping *gtt_mapping;
		int gtt_mtrr;

		/** PPGTT used for aliasing the PPGTT with the GTT */
		struct i915_hw_ppgtt *aliasing_ppgtt;

		struct shrinker inactive_shrinker;

		/**
		 * List of objects currently involved in rendering.
		 *
		 * Includes buffers having the contents of their GPU caches
		 * flushed, not necessarily primitives.  last_rendering_seqno
		 * represents when the rendering involved will be completed.
		 *
		 * A reference is held on the buffer while on this list.
		 */
		struct list_head active_list;

		/**
		 * List of objects which are not in the ringbuffer but which
		 * still have a write_domain which needs to be flushed before
		 * unbinding.
		 *
		 * last_rendering_seqno is 0 while an object is in this list.
		 *
		 * A reference is held on the buffer while on this list.
		 */
		struct list_head flushing_list;

		/**
		 * LRU list of objects which are not in the ringbuffer and
		 * are ready to unbind, but are still in the GTT.
		 *
		 * last_rendering_seqno is 0 while an object is in this list.
		 *
		 * A reference is not held on the buffer while on this list,
		 * as merely being GTT-bound shouldn't prevent its being
		 * freed, and we'll pull it off the list in the free path.
		 */
		struct list_head inactive_list;

		/** LRU list of objects with fence regs on them. */
		struct list_head fence_list;

		/**
		 * We leave the user IRQ off as much as possible,
		 * but this means that requests will finish and never
		 * be retired once the system goes idle. Set a timer to
		 * fire periodically while the ring is running. When it
		 * fires, go retire requests.
		 */
		struct delayed_work retire_work;

		/**
		 * Are we in a non-interruptible section of code like
		 * modesetting?
		 */
		bool interruptible;

		/**
		 * Flag if the X Server, and thus DRM, is not currently in
		 * control of the device.
		 *
		 * This is set between LeaveVT and EnterVT.  It needs to be
		 * replaced with a semaphore.  It also needs to be
		 * transitioned away from for kernel modesetting.
		 */
		int suspended;

		/**
		 * Flag if the hardware appears to be wedged.
		 *
		 * This is set when attempts to idle the device timeout.
		 * It prevents command submission from occurring and makes
		 * every pending request fail
		 */
		atomic_t wedged;

		/** Bit 6 swizzling required for X tiling */
		uint32_t bit_6_swizzle_x;
		/** Bit 6 swizzling required for Y tiling */
		uint32_t bit_6_swizzle_y;

		/* storage for physical objects */
		struct drm_i915_gem_phys_object *phys_objs[I915_MAX_PHYS_OBJECT];

		/* accounting, useful for userland debugging */
		size_t gtt_total;
		size_t mappable_gtt_total;
		size_t object_memory;
		u32 object_count;
	} mm;

	/* Old dri1 support infrastructure, beware the dragons ya fools entering
	 * here! */
	struct {
		unsigned allow_batchbuffer : 1;
		u32 __iomem *gfx_hws_cpu_addr;
	} dri1;

	/* Kernel Modesetting */

	struct sdvo_device_mapping sdvo_mappings[2];
	/* indicate whether the LVDS_BORDER should be enabled or not */
	unsigned int lvds_border_bits;
	/* Panel fitter placement and size for Ironlake+ */
	u32 pch_pf_pos, pch_pf_size;

	struct drm_crtc *plane_to_crtc_mapping[3];
	struct drm_crtc *pipe_to_crtc_mapping[3];
	wait_queue_head_t pending_flip_queue;

	struct intel_pch_pll pch_plls[I915_NUM_PLLS];

	/* Reclocking support */
	bool render_reclock_avail;
	bool lvds_downclock_avail;
	/* indicates the reduced downclock for LVDS*/
	int lvds_downclock;
	struct work_struct idle_work;
	struct timer_list idle_timer;
	bool busy;
	u16 orig_clock;
	int child_dev_num;
	struct child_device_config *child_dev;
	struct drm_connector *int_lvds_connector;
	struct drm_connector *int_edp_connector;

	bool mchbar_need_disable;

	struct work_struct rps_work;
	spinlock_t rps_lock;
	u32 pm_iir;

	u8 cur_delay;
	u8 min_delay;
	u8 max_delay;
	u8 fmax;
	u8 fstart;

	u64 last_count1;
	unsigned long last_time1;
	unsigned long chipset_power;
	u64 last_count2;
	struct timespec last_time2;
	unsigned long gfx_power;
	int c_m;
	int r_t;
	u8 corr;
	spinlock_t *mchdev_lock;

	enum no_fbc_reason no_fbc_reason;

	struct drm_mm_node *compressed_fb;
	struct drm_mm_node *compressed_llb;

	unsigned long last_gpu_reset;

	/* list of fbdev register on this device */
	struct intel_fbdev *fbdev;

	struct backlight_device *backlight;

	struct drm_property *broadcast_rgb_property;
	struct drm_property *force_audio_property;
} drm_i915_private_t;

/* Iterate over initialised rings */
#define for_each_ring(ring__, dev_priv__, i__) \
	for ((i__) = 0; (i__) < I915_NUM_RINGS; (i__)++) \
		if (((ring__) = &(dev_priv__)->ring[(i__)]), intel_ring_initialized((ring__)))

enum hdmi_force_audio {
	HDMI_AUDIO_OFF_DVI = -2,	/* no aux data for HDMI-DVI converter */
	HDMI_AUDIO_OFF,			/* force turn off HDMI audio */
	HDMI_AUDIO_AUTO,		/* trust EDID */
	HDMI_AUDIO_ON,			/* force turn on HDMI audio */
};

enum i915_cache_level {
	I915_CACHE_NONE,
	I915_CACHE_LLC,
	I915_CACHE_LLC_MLC, /* gen6+ */
};

struct drm_i915_gem_object {
	struct drm_gem_object base;

	/** Current space allocated to this object in the GTT, if any. */
	struct drm_mm_node *gtt_space;
	struct list_head gtt_list;

	/** This object's place on the active/flushing/inactive lists */
	struct list_head ring_list;
	struct list_head mm_list;
	/** This object's place on GPU write list */
	struct list_head gpu_write_list;
	/** This object's place in the batchbuffer or on the eviction list */
	struct list_head exec_list;

	/**
	 * This is set if the object is on the active or flushing lists
	 * (has pending rendering), and is not set if it's on inactive (ready
	 * to be unbound).
	 */
	unsigned int active:1;

	/**
	 * This is set if the object has been written to since last bound
	 * to the GTT
	 */
	unsigned int dirty:1;

	/**
	 * This is set if the object has been written to since the last
	 * GPU flush.
	 */
	unsigned int pending_gpu_write:1;

	/**
	 * Fence register bits (if any) for this object.  Will be set
	 * as needed when mapped into the GTT.
	 * Protected by dev->struct_mutex.
	 */
	signed int fence_reg:I915_MAX_NUM_FENCE_BITS;

	/**
	 * Advice: are the backing pages purgeable?
	 */
	unsigned int madv:2;

	/**
	 * Current tiling mode for the object.
	 */
	unsigned int tiling_mode:2;
	/**
	 * Whether the tiling parameters for the currently associated fence
	 * register have changed. Note that for the purposes of tracking
	 * tiling changes we also treat the unfenced register, the register
	 * slot that the object occupies whilst it executes a fenced
	 * command (such as BLT on gen2/3), as a "fence".
	 */
	unsigned int fence_dirty:1;

	/** How many users have pinned this object in GTT space. The following
	 * users can each hold at most one reference: pwrite/pread, pin_ioctl
	 * (via user_pin_count), execbuffer (objects are not allowed multiple
	 * times for the same batchbuffer), and the framebuffer code. When
	 * switching/pageflipping, the framebuffer code has at most two buffers
	 * pinned per crtc.
	 *
	 * In the worst case this is 1 + 1 + 1 + 2*2 = 7. That would fit into 3
	 * bits with absolutely no headroom. So use 4 bits. */
	unsigned int pin_count:4;
#define DRM_I915_GEM_OBJECT_MAX_PIN_COUNT 0xf

	/**
	 * Is the object at the current location in the gtt mappable and
	 * fenceable? Used to avoid costly recalculations.
	 */
	unsigned int map_and_fenceable:1;

	/**
	 * Whether the current gtt mapping needs to be mappable (and isn't just
	 * mappable by accident). Track pin and fault separate for a more
	 * accurate mappable working set.
	 */
	unsigned int fault_mappable:1;
	unsigned int pin_mappable:1;

	/*
	 * Is the GPU currently using a fence to access this buffer,
	 */
	unsigned int pending_fenced_gpu_access:1;
	unsigned int fenced_gpu_access:1;

	unsigned int cache_level:2;

	unsigned int has_aliasing_ppgtt_mapping:1;
	unsigned int has_global_gtt_mapping:1;

	struct page **pages;

	/**
	 * DMAR support
	 */
	struct scatterlist *sg_list;
	int num_sg;

	/* prime dma-buf support */
	struct sg_table *sg_table;
<<<<<<< HEAD
=======
	void *dma_buf_vmapping;
	int vmapping_count;

>>>>>>> f8f5701b
	/**
	 * Used for performing relocations during execbuffer insertion.
	 */
	struct hlist_node exec_node;
	unsigned long exec_handle;
	struct drm_i915_gem_exec_object2 *exec_entry;

	/**
	 * Current offset of the object in GTT space.
	 *
	 * This is the same as gtt_space->start
	 */
	uint32_t gtt_offset;

	struct intel_ring_buffer *ring;

	/** Breadcrumb of last rendering to the buffer. */
	uint32_t last_rendering_seqno;
	/** Breadcrumb of last fenced GPU access to the buffer. */
	uint32_t last_fenced_seqno;

	/** Current tiling stride for the object, if it's tiled. */
	uint32_t stride;

	/** Record of address bit 17 of each page at last unbind. */
	unsigned long *bit_17;

	/** User space pin count and filp owning the pin */
	uint32_t user_pin_count;
	struct drm_file *pin_filp;

	/** for phy allocated objects */
	struct drm_i915_gem_phys_object *phys_obj;

	/**
	 * Number of crtcs where this object is currently the fb, but
	 * will be page flipped away on the next vblank.  When it
	 * reaches 0, dev_priv->pending_flip_queue will be woken up.
	 */
	atomic_t pending_flip;
};

#define to_intel_bo(x) container_of(x, struct drm_i915_gem_object, base)

/**
 * Request queue structure.
 *
 * The request queue allows us to note sequence numbers that have been emitted
 * and may be associated with active buffers to be retired.
 *
 * By keeping this list, we can avoid having to do questionable
 * sequence-number comparisons on buffer last_rendering_seqnos, and associate
 * an emission time with seqnos for tracking how far ahead of the GPU we are.
 */
struct drm_i915_gem_request {
	/** On Which ring this request was generated */
	struct intel_ring_buffer *ring;

	/** GEM sequence number associated with this request. */
	uint32_t seqno;

	/** Postion in the ringbuffer of the end of the request */
	u32 tail;

	/** Time at which this request was emitted, in jiffies. */
	unsigned long emitted_jiffies;

	/** global list entry for this request */
	struct list_head list;

	struct drm_i915_file_private *file_priv;
	/** file_priv list entry for this request */
	struct list_head client_list;
};

struct drm_i915_file_private {
	struct {
		struct spinlock lock;
		struct list_head request_list;
	} mm;
};

#define INTEL_INFO(dev)	(((struct drm_i915_private *) (dev)->dev_private)->info)

#define IS_I830(dev)		((dev)->pci_device == 0x3577)
#define IS_845G(dev)		((dev)->pci_device == 0x2562)
#define IS_I85X(dev)		(INTEL_INFO(dev)->is_i85x)
#define IS_I865G(dev)		((dev)->pci_device == 0x2572)
#define IS_I915G(dev)		(INTEL_INFO(dev)->is_i915g)
#define IS_I915GM(dev)		((dev)->pci_device == 0x2592)
#define IS_I945G(dev)		((dev)->pci_device == 0x2772)
#define IS_I945GM(dev)		(INTEL_INFO(dev)->is_i945gm)
#define IS_BROADWATER(dev)	(INTEL_INFO(dev)->is_broadwater)
#define IS_CRESTLINE(dev)	(INTEL_INFO(dev)->is_crestline)
#define IS_GM45(dev)		((dev)->pci_device == 0x2A42)
#define IS_G4X(dev)		(INTEL_INFO(dev)->is_g4x)
#define IS_PINEVIEW_G(dev)	((dev)->pci_device == 0xa001)
#define IS_PINEVIEW_M(dev)	((dev)->pci_device == 0xa011)
#define IS_PINEVIEW(dev)	(INTEL_INFO(dev)->is_pineview)
#define IS_G33(dev)		(INTEL_INFO(dev)->is_g33)
#define IS_IRONLAKE_D(dev)	((dev)->pci_device == 0x0042)
#define IS_IRONLAKE_M(dev)	((dev)->pci_device == 0x0046)
#define IS_IVYBRIDGE(dev)	(INTEL_INFO(dev)->is_ivybridge)
#define IS_VALLEYVIEW(dev)	(INTEL_INFO(dev)->is_valleyview)
#define IS_HASWELL(dev)	(INTEL_INFO(dev)->is_haswell)
#define IS_MOBILE(dev)		(INTEL_INFO(dev)->is_mobile)

/*
 * The genX designation typically refers to the render engine, so render
 * capability related checks should use IS_GEN, while display and other checks
 * have their own (e.g. HAS_PCH_SPLIT for ILK+ display, IS_foo for particular
 * chips, etc.).
 */
#define IS_GEN2(dev)	(INTEL_INFO(dev)->gen == 2)
#define IS_GEN3(dev)	(INTEL_INFO(dev)->gen == 3)
#define IS_GEN4(dev)	(INTEL_INFO(dev)->gen == 4)
#define IS_GEN5(dev)	(INTEL_INFO(dev)->gen == 5)
#define IS_GEN6(dev)	(INTEL_INFO(dev)->gen == 6)
#define IS_GEN7(dev)	(INTEL_INFO(dev)->gen == 7)

#define HAS_BSD(dev)            (INTEL_INFO(dev)->has_bsd_ring)
#define HAS_BLT(dev)            (INTEL_INFO(dev)->has_blt_ring)
#define HAS_LLC(dev)            (INTEL_INFO(dev)->has_llc)
#define I915_NEED_GFX_HWS(dev)	(INTEL_INFO(dev)->need_gfx_hws)

#define HAS_ALIASING_PPGTT(dev)	(INTEL_INFO(dev)->gen >=6)

#define HAS_OVERLAY(dev)		(INTEL_INFO(dev)->has_overlay)
#define OVERLAY_NEEDS_PHYSICAL(dev)	(INTEL_INFO(dev)->overlay_needs_physical)

/* With the 945 and later, Y tiling got adjusted so that it was 32 128-byte
 * rows, which changed the alignment requirements and fence programming.
 */
#define HAS_128_BYTE_Y_TILING(dev) (!IS_GEN2(dev) && !(IS_I915G(dev) || \
						      IS_I915GM(dev)))
#define SUPPORTS_DIGITAL_OUTPUTS(dev)	(!IS_GEN2(dev) && !IS_PINEVIEW(dev))
#define SUPPORTS_INTEGRATED_HDMI(dev)	(IS_G4X(dev) || IS_GEN5(dev))
#define SUPPORTS_INTEGRATED_DP(dev)	(IS_G4X(dev) || IS_GEN5(dev))
#define SUPPORTS_EDP(dev)		(IS_IRONLAKE_M(dev))
#define SUPPORTS_TV(dev)		(INTEL_INFO(dev)->supports_tv)
#define I915_HAS_HOTPLUG(dev)		 (INTEL_INFO(dev)->has_hotplug)
/* dsparb controlled by hw only */
#define DSPARB_HWCONTROL(dev) (IS_G4X(dev) || IS_IRONLAKE(dev))

#define HAS_FW_BLC(dev) (INTEL_INFO(dev)->gen > 2)
#define HAS_PIPE_CXSR(dev) (INTEL_INFO(dev)->has_pipe_cxsr)
#define I915_HAS_FBC(dev) (INTEL_INFO(dev)->has_fbc)

#define HAS_PCH_SPLIT(dev) (INTEL_INFO(dev)->has_pch_split)
#define HAS_PIPE_CONTROL(dev) (INTEL_INFO(dev)->gen >= 5)

#define INTEL_PCH_TYPE(dev) (((struct drm_i915_private *)(dev)->dev_private)->pch_type)
#define HAS_PCH_LPT(dev) (INTEL_PCH_TYPE(dev) == PCH_LPT)
#define HAS_PCH_CPT(dev) (INTEL_PCH_TYPE(dev) == PCH_CPT)
#define HAS_PCH_IBX(dev) (INTEL_PCH_TYPE(dev) == PCH_IBX)

#include "i915_trace.h"

/**
 * RC6 is a special power stage which allows the GPU to enter an very
 * low-voltage mode when idle, using down to 0V while at this stage.  This
 * stage is entered automatically when the GPU is idle when RC6 support is
 * enabled, and as soon as new workload arises GPU wakes up automatically as well.
 *
 * There are different RC6 modes available in Intel GPU, which differentiate
 * among each other with the latency required to enter and leave RC6 and
 * voltage consumed by the GPU in different states.
 *
 * The combination of the following flags define which states GPU is allowed
 * to enter, while RC6 is the normal RC6 state, RC6p is the deep RC6, and
 * RC6pp is deepest RC6. Their support by hardware varies according to the
 * GPU, BIOS, chipset and platform. RC6 is usually the safest one and the one
 * which brings the most power savings; deeper states save more power, but
 * require higher latency to switch to and wake up.
 */
#define INTEL_RC6_ENABLE			(1<<0)
#define INTEL_RC6p_ENABLE			(1<<1)
#define INTEL_RC6pp_ENABLE			(1<<2)

extern struct drm_ioctl_desc i915_ioctls[];
extern int i915_max_ioctl;
extern unsigned int i915_fbpercrtc __always_unused;
extern int i915_panel_ignore_lid __read_mostly;
extern unsigned int i915_powersave __read_mostly;
extern int i915_semaphores __read_mostly;
extern unsigned int i915_lvds_downclock __read_mostly;
extern int i915_lvds_channel_mode __read_mostly;
extern int i915_panel_use_ssc __read_mostly;
extern int i915_vbt_sdvo_panel_type __read_mostly;
extern int i915_enable_rc6 __read_mostly;
extern int i915_enable_fbc __read_mostly;
extern bool i915_enable_hangcheck __read_mostly;
extern int i915_enable_ppgtt __read_mostly;

extern int i915_suspend(struct drm_device *dev, pm_message_t state);
extern int i915_resume(struct drm_device *dev);
extern int i915_master_create(struct drm_device *dev, struct drm_master *master);
extern void i915_master_destroy(struct drm_device *dev, struct drm_master *master);

				/* i915_dma.c */
void i915_update_dri1_breadcrumb(struct drm_device *dev);
extern void i915_kernel_lost_context(struct drm_device * dev);
extern int i915_driver_load(struct drm_device *, unsigned long flags);
extern int i915_driver_unload(struct drm_device *);
extern int i915_driver_open(struct drm_device *dev, struct drm_file *file_priv);
extern void i915_driver_lastclose(struct drm_device * dev);
extern void i915_driver_preclose(struct drm_device *dev,
				 struct drm_file *file_priv);
extern void i915_driver_postclose(struct drm_device *dev,
				  struct drm_file *file_priv);
extern int i915_driver_device_is_agp(struct drm_device * dev);
#ifdef CONFIG_COMPAT
extern long i915_compat_ioctl(struct file *filp, unsigned int cmd,
			      unsigned long arg);
#endif
extern int i915_emit_box(struct drm_device *dev,
			 struct drm_clip_rect *box,
			 int DR1, int DR4);
extern int i915_reset(struct drm_device *dev);
extern unsigned long i915_chipset_val(struct drm_i915_private *dev_priv);
extern unsigned long i915_mch_val(struct drm_i915_private *dev_priv);
extern unsigned long i915_gfx_val(struct drm_i915_private *dev_priv);
extern void i915_update_gfx_val(struct drm_i915_private *dev_priv);


/* i915_irq.c */
void i915_hangcheck_elapsed(unsigned long data);
void i915_handle_error(struct drm_device *dev, bool wedged);

extern void intel_irq_init(struct drm_device *dev);

void i915_error_state_free(struct kref *error_ref);

void
i915_enable_pipestat(drm_i915_private_t *dev_priv, int pipe, u32 mask);

void
i915_disable_pipestat(drm_i915_private_t *dev_priv, int pipe, u32 mask);

void intel_enable_asle(struct drm_device *dev);

#ifdef CONFIG_DEBUG_FS
extern void i915_destroy_error_state(struct drm_device *dev);
#else
#define i915_destroy_error_state(x)
#endif


/* i915_gem.c */
int i915_gem_init_ioctl(struct drm_device *dev, void *data,
			struct drm_file *file_priv);
int i915_gem_create_ioctl(struct drm_device *dev, void *data,
			  struct drm_file *file_priv);
int i915_gem_pread_ioctl(struct drm_device *dev, void *data,
			 struct drm_file *file_priv);
int i915_gem_pwrite_ioctl(struct drm_device *dev, void *data,
			  struct drm_file *file_priv);
int i915_gem_mmap_ioctl(struct drm_device *dev, void *data,
			struct drm_file *file_priv);
int i915_gem_mmap_gtt_ioctl(struct drm_device *dev, void *data,
			struct drm_file *file_priv);
int i915_gem_set_domain_ioctl(struct drm_device *dev, void *data,
			      struct drm_file *file_priv);
int i915_gem_sw_finish_ioctl(struct drm_device *dev, void *data,
			     struct drm_file *file_priv);
int i915_gem_execbuffer(struct drm_device *dev, void *data,
			struct drm_file *file_priv);
int i915_gem_execbuffer2(struct drm_device *dev, void *data,
			 struct drm_file *file_priv);
int i915_gem_pin_ioctl(struct drm_device *dev, void *data,
		       struct drm_file *file_priv);
int i915_gem_unpin_ioctl(struct drm_device *dev, void *data,
			 struct drm_file *file_priv);
int i915_gem_busy_ioctl(struct drm_device *dev, void *data,
			struct drm_file *file_priv);
int i915_gem_throttle_ioctl(struct drm_device *dev, void *data,
			    struct drm_file *file_priv);
int i915_gem_madvise_ioctl(struct drm_device *dev, void *data,
			   struct drm_file *file_priv);
int i915_gem_entervt_ioctl(struct drm_device *dev, void *data,
			   struct drm_file *file_priv);
int i915_gem_leavevt_ioctl(struct drm_device *dev, void *data,
			   struct drm_file *file_priv);
int i915_gem_set_tiling(struct drm_device *dev, void *data,
			struct drm_file *file_priv);
int i915_gem_get_tiling(struct drm_device *dev, void *data,
			struct drm_file *file_priv);
int i915_gem_get_aperture_ioctl(struct drm_device *dev, void *data,
				struct drm_file *file_priv);
void i915_gem_load(struct drm_device *dev);
int i915_gem_init_object(struct drm_gem_object *obj);
int __must_check i915_gem_flush_ring(struct intel_ring_buffer *ring,
				     uint32_t invalidate_domains,
				     uint32_t flush_domains);
struct drm_i915_gem_object *i915_gem_alloc_object(struct drm_device *dev,
						  size_t size);
void i915_gem_free_object(struct drm_gem_object *obj);
int __must_check i915_gem_object_pin(struct drm_i915_gem_object *obj,
				     uint32_t alignment,
				     bool map_and_fenceable);
void i915_gem_object_unpin(struct drm_i915_gem_object *obj);
int __must_check i915_gem_object_unbind(struct drm_i915_gem_object *obj);
void i915_gem_release_mmap(struct drm_i915_gem_object *obj);
void i915_gem_lastclose(struct drm_device *dev);

int i915_gem_object_get_pages_gtt(struct drm_i915_gem_object *obj,
				  gfp_t gfpmask);
int __must_check i915_mutex_lock_interruptible(struct drm_device *dev);
int __must_check i915_gem_object_wait_rendering(struct drm_i915_gem_object *obj);
int i915_gem_object_sync(struct drm_i915_gem_object *obj,
			 struct intel_ring_buffer *to);
void i915_gem_object_move_to_active(struct drm_i915_gem_object *obj,
				    struct intel_ring_buffer *ring,
				    u32 seqno);

int i915_gem_dumb_create(struct drm_file *file_priv,
			 struct drm_device *dev,
			 struct drm_mode_create_dumb *args);
int i915_gem_mmap_gtt(struct drm_file *file_priv, struct drm_device *dev,
		      uint32_t handle, uint64_t *offset);
int i915_gem_dumb_destroy(struct drm_file *file_priv, struct drm_device *dev,
			  uint32_t handle);
/**
 * Returns true if seq1 is later than seq2.
 */
static inline bool
i915_seqno_passed(uint32_t seq1, uint32_t seq2)
{
	return (int32_t)(seq1 - seq2) >= 0;
}

u32 i915_gem_next_request_seqno(struct intel_ring_buffer *ring);

int __must_check i915_gem_object_get_fence(struct drm_i915_gem_object *obj);
int __must_check i915_gem_object_put_fence(struct drm_i915_gem_object *obj);

static inline bool
i915_gem_object_pin_fence(struct drm_i915_gem_object *obj)
{
	if (obj->fence_reg != I915_FENCE_REG_NONE) {
		struct drm_i915_private *dev_priv = obj->base.dev->dev_private;
		dev_priv->fence_regs[obj->fence_reg].pin_count++;
		return true;
	} else
		return false;
}

static inline void
i915_gem_object_unpin_fence(struct drm_i915_gem_object *obj)
{
	if (obj->fence_reg != I915_FENCE_REG_NONE) {
		struct drm_i915_private *dev_priv = obj->base.dev->dev_private;
		dev_priv->fence_regs[obj->fence_reg].pin_count--;
	}
}

void i915_gem_retire_requests(struct drm_device *dev);
void i915_gem_retire_requests_ring(struct intel_ring_buffer *ring);

void i915_gem_reset(struct drm_device *dev);
void i915_gem_clflush_object(struct drm_i915_gem_object *obj);
int __must_check i915_gem_object_set_domain(struct drm_i915_gem_object *obj,
					    uint32_t read_domains,
					    uint32_t write_domain);
int __must_check i915_gem_object_finish_gpu(struct drm_i915_gem_object *obj);
int __must_check i915_gem_init(struct drm_device *dev);
int __must_check i915_gem_init_hw(struct drm_device *dev);
void i915_gem_init_swizzling(struct drm_device *dev);
void i915_gem_init_ppgtt(struct drm_device *dev);
void i915_gem_cleanup_ringbuffer(struct drm_device *dev);
int __must_check i915_gpu_idle(struct drm_device *dev);
int __must_check i915_gem_idle(struct drm_device *dev);
int __must_check i915_add_request(struct intel_ring_buffer *ring,
				  struct drm_file *file,
				  struct drm_i915_gem_request *request);
int __must_check i915_wait_request(struct intel_ring_buffer *ring,
				   uint32_t seqno);
int i915_gem_fault(struct vm_area_struct *vma, struct vm_fault *vmf);
int __must_check
i915_gem_object_set_to_gtt_domain(struct drm_i915_gem_object *obj,
				  bool write);
int __must_check
i915_gem_object_set_to_cpu_domain(struct drm_i915_gem_object *obj, bool write);
int __must_check
i915_gem_object_pin_to_display_plane(struct drm_i915_gem_object *obj,
				     u32 alignment,
				     struct intel_ring_buffer *pipelined);
int i915_gem_attach_phys_object(struct drm_device *dev,
				struct drm_i915_gem_object *obj,
				int id,
				int align);
void i915_gem_detach_phys_object(struct drm_device *dev,
				 struct drm_i915_gem_object *obj);
void i915_gem_free_all_phys_object(struct drm_device *dev);
void i915_gem_release(struct drm_device *dev, struct drm_file *file);

uint32_t
i915_gem_get_unfenced_gtt_alignment(struct drm_device *dev,
				    uint32_t size,
				    int tiling_mode);

int i915_gem_object_set_cache_level(struct drm_i915_gem_object *obj,
				    enum i915_cache_level cache_level);

struct drm_gem_object *i915_gem_prime_import(struct drm_device *dev,
				struct dma_buf *dma_buf);

struct dma_buf *i915_gem_prime_export(struct drm_device *dev,
				struct drm_gem_object *gem_obj, int flags);


/* i915_gem_gtt.c */
int __must_check i915_gem_init_aliasing_ppgtt(struct drm_device *dev);
void i915_gem_cleanup_aliasing_ppgtt(struct drm_device *dev);
void i915_ppgtt_bind_object(struct i915_hw_ppgtt *ppgtt,
			    struct drm_i915_gem_object *obj,
			    enum i915_cache_level cache_level);
void i915_ppgtt_unbind_object(struct i915_hw_ppgtt *ppgtt,
			      struct drm_i915_gem_object *obj);

void i915_gem_restore_gtt_mappings(struct drm_device *dev);
int __must_check i915_gem_gtt_prepare_object(struct drm_i915_gem_object *obj);
void i915_gem_gtt_bind_object(struct drm_i915_gem_object *obj,
				enum i915_cache_level cache_level);
void i915_gem_gtt_unbind_object(struct drm_i915_gem_object *obj);
void i915_gem_gtt_finish_object(struct drm_i915_gem_object *obj);
void i915_gem_init_global_gtt(struct drm_device *dev,
			      unsigned long start,
			      unsigned long mappable_end,
			      unsigned long end);

/* i915_gem_evict.c */
int __must_check i915_gem_evict_something(struct drm_device *dev, int min_size,
					  unsigned alignment, bool mappable);
int i915_gem_evict_everything(struct drm_device *dev, bool purgeable_only);

/* i915_gem_stolen.c */
int i915_gem_init_stolen(struct drm_device *dev);
void i915_gem_cleanup_stolen(struct drm_device *dev);

/* i915_gem_tiling.c */
void i915_gem_detect_bit_6_swizzle(struct drm_device *dev);
void i915_gem_object_do_bit_17_swizzle(struct drm_i915_gem_object *obj);
void i915_gem_object_save_bit_17_swizzle(struct drm_i915_gem_object *obj);

/* i915_gem_debug.c */
void i915_gem_dump_object(struct drm_i915_gem_object *obj, int len,
			  const char *where, uint32_t mark);
#if WATCH_LISTS
int i915_verify_lists(struct drm_device *dev);
#else
#define i915_verify_lists(dev) 0
#endif
void i915_gem_object_check_coherency(struct drm_i915_gem_object *obj,
				     int handle);
void i915_gem_dump_object(struct drm_i915_gem_object *obj, int len,
			  const char *where, uint32_t mark);

/* i915_debugfs.c */
int i915_debugfs_init(struct drm_minor *minor);
void i915_debugfs_cleanup(struct drm_minor *minor);

/* i915_suspend.c */
extern int i915_save_state(struct drm_device *dev);
extern int i915_restore_state(struct drm_device *dev);

/* i915_suspend.c */
extern int i915_save_state(struct drm_device *dev);
extern int i915_restore_state(struct drm_device *dev);

/* i915_sysfs.c */
void i915_setup_sysfs(struct drm_device *dev_priv);
void i915_teardown_sysfs(struct drm_device *dev_priv);

/* intel_i2c.c */
extern int intel_setup_gmbus(struct drm_device *dev);
extern void intel_teardown_gmbus(struct drm_device *dev);
extern inline bool intel_gmbus_is_port_valid(unsigned port)
{
	return (port >= GMBUS_PORT_SSC && port <= GMBUS_PORT_DPD);
}

extern struct i2c_adapter *intel_gmbus_get_adapter(
		struct drm_i915_private *dev_priv, unsigned port);
extern void intel_gmbus_set_speed(struct i2c_adapter *adapter, int speed);
extern void intel_gmbus_force_bit(struct i2c_adapter *adapter, bool force_bit);
extern inline bool intel_gmbus_is_forced_bit(struct i2c_adapter *adapter)
{
	return container_of(adapter, struct intel_gmbus, adapter)->force_bit;
}
extern void intel_i2c_reset(struct drm_device *dev);

/* intel_opregion.c */
extern int intel_opregion_setup(struct drm_device *dev);
#ifdef CONFIG_ACPI
extern void intel_opregion_init(struct drm_device *dev);
extern void intel_opregion_fini(struct drm_device *dev);
extern void intel_opregion_asle_intr(struct drm_device *dev);
extern void intel_opregion_gse_intr(struct drm_device *dev);
extern void intel_opregion_enable_asle(struct drm_device *dev);
#else
static inline void intel_opregion_init(struct drm_device *dev) { return; }
static inline void intel_opregion_fini(struct drm_device *dev) { return; }
static inline void intel_opregion_asle_intr(struct drm_device *dev) { return; }
static inline void intel_opregion_gse_intr(struct drm_device *dev) { return; }
static inline void intel_opregion_enable_asle(struct drm_device *dev) { return; }
#endif

/* intel_acpi.c */
#ifdef CONFIG_ACPI
extern void intel_register_dsm_handler(void);
extern void intel_unregister_dsm_handler(void);
#else
static inline void intel_register_dsm_handler(void) { return; }
static inline void intel_unregister_dsm_handler(void) { return; }
#endif /* CONFIG_ACPI */

/* modesetting */
extern void intel_modeset_init_hw(struct drm_device *dev);
extern void intel_modeset_init(struct drm_device *dev);
extern void intel_modeset_gem_init(struct drm_device *dev);
extern void intel_modeset_cleanup(struct drm_device *dev);
extern int intel_modeset_vga_set_state(struct drm_device *dev, bool state);
extern bool intel_fbc_enabled(struct drm_device *dev);
extern void intel_disable_fbc(struct drm_device *dev);
extern bool ironlake_set_drps(struct drm_device *dev, u8 val);
extern void ironlake_init_pch_refclk(struct drm_device *dev);
extern void ironlake_enable_rc6(struct drm_device *dev);
extern void gen6_set_rps(struct drm_device *dev, u8 val);
extern void intel_detect_pch(struct drm_device *dev);
extern int intel_trans_dp_port_sel(struct drm_crtc *crtc);
extern int intel_enable_rc6(const struct drm_device *dev);

extern bool i915_semaphore_is_enabled(struct drm_device *dev);
extern void __gen6_gt_force_wake_get(struct drm_i915_private *dev_priv);
extern void __gen6_gt_force_wake_mt_get(struct drm_i915_private *dev_priv);
extern void __gen6_gt_force_wake_put(struct drm_i915_private *dev_priv);
extern void __gen6_gt_force_wake_mt_put(struct drm_i915_private *dev_priv);

extern void vlv_force_wake_get(struct drm_i915_private *dev_priv);
extern void vlv_force_wake_put(struct drm_i915_private *dev_priv);

/* overlay */
#ifdef CONFIG_DEBUG_FS
extern struct intel_overlay_error_state *intel_overlay_capture_error_state(struct drm_device *dev);
extern void intel_overlay_print_error_state(struct seq_file *m, struct intel_overlay_error_state *error);

extern struct intel_display_error_state *intel_display_capture_error_state(struct drm_device *dev);
extern void intel_display_print_error_state(struct seq_file *m,
					    struct drm_device *dev,
					    struct intel_display_error_state *error);
#endif

/* On SNB platform, before reading ring registers forcewake bit
 * must be set to prevent GT core from power down and stale values being
 * returned.
 */
void gen6_gt_force_wake_get(struct drm_i915_private *dev_priv);
void gen6_gt_force_wake_put(struct drm_i915_private *dev_priv);
int __gen6_gt_wait_for_fifo(struct drm_i915_private *dev_priv);

#define __i915_read(x, y) \
	u##x i915_read##x(struct drm_i915_private *dev_priv, u32 reg);

__i915_read(8, b)
__i915_read(16, w)
__i915_read(32, l)
__i915_read(64, q)
#undef __i915_read

#define __i915_write(x, y) \
	void i915_write##x(struct drm_i915_private *dev_priv, u32 reg, u##x val);

__i915_write(8, b)
__i915_write(16, w)
__i915_write(32, l)
__i915_write(64, q)
#undef __i915_write

#define I915_READ8(reg)		i915_read8(dev_priv, (reg))
#define I915_WRITE8(reg, val)	i915_write8(dev_priv, (reg), (val))

#define I915_READ16(reg)	i915_read16(dev_priv, (reg))
#define I915_WRITE16(reg, val)	i915_write16(dev_priv, (reg), (val))
#define I915_READ16_NOTRACE(reg)	readw(dev_priv->regs + (reg))
#define I915_WRITE16_NOTRACE(reg, val)	writew(val, dev_priv->regs + (reg))

#define I915_READ(reg)		i915_read32(dev_priv, (reg))
#define I915_WRITE(reg, val)	i915_write32(dev_priv, (reg), (val))
#define I915_READ_NOTRACE(reg)		readl(dev_priv->regs + (reg))
#define I915_WRITE_NOTRACE(reg, val)	writel(val, dev_priv->regs + (reg))

#define I915_WRITE64(reg, val)	i915_write64(dev_priv, (reg), (val))
#define I915_READ64(reg)	i915_read64(dev_priv, (reg))

#define POSTING_READ(reg)	(void)I915_READ_NOTRACE(reg)
#define POSTING_READ16(reg)	(void)I915_READ16_NOTRACE(reg)


#endif<|MERGE_RESOLUTION|>--- conflicted
+++ resolved
@@ -942,12 +942,9 @@
 
 	/* prime dma-buf support */
 	struct sg_table *sg_table;
-<<<<<<< HEAD
-=======
 	void *dma_buf_vmapping;
 	int vmapping_count;
 
->>>>>>> f8f5701b
 	/**
 	 * Used for performing relocations during execbuffer insertion.
 	 */
