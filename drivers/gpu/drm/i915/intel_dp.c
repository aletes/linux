/*
 * Copyright © 2008 Intel Corporation
 *
 * Permission is hereby granted, free of charge, to any person obtaining a
 * copy of this software and associated documentation files (the "Software"),
 * to deal in the Software without restriction, including without limitation
 * the rights to use, copy, modify, merge, publish, distribute, sublicense,
 * and/or sell copies of the Software, and to permit persons to whom the
 * Software is furnished to do so, subject to the following conditions:
 *
 * The above copyright notice and this permission notice (including the next
 * paragraph) shall be included in all copies or substantial portions of the
 * Software.
 *
 * THE SOFTWARE IS PROVIDED "AS IS", WITHOUT WARRANTY OF ANY KIND, EXPRESS OR
 * IMPLIED, INCLUDING BUT NOT LIMITED TO THE WARRANTIES OF MERCHANTABILITY,
 * FITNESS FOR A PARTICULAR PURPOSE AND NONINFRINGEMENT.  IN NO EVENT SHALL
 * THE AUTHORS OR COPYRIGHT HOLDERS BE LIABLE FOR ANY CLAIM, DAMAGES OR OTHER
 * LIABILITY, WHETHER IN AN ACTION OF CONTRACT, TORT OR OTHERWISE, ARISING
 * FROM, OUT OF OR IN CONNECTION WITH THE SOFTWARE OR THE USE OR OTHER DEALINGS
 * IN THE SOFTWARE.
 *
 * Authors:
 *    Keith Packard <keithp@keithp.com>
 *
 */

#include <linux/i2c.h>
#include <linux/slab.h>
#include <linux/export.h>
#include "drmP.h"
#include "drm.h"
#include "drm_crtc.h"
#include "drm_crtc_helper.h"
#include "intel_drv.h"
#include "i915_drm.h"
#include "i915_drv.h"
#include "drm_dp_helper.h"

#define DP_RECEIVER_CAP_SIZE	0xf
#define DP_LINK_STATUS_SIZE	6
#define DP_LINK_CHECK_TIMEOUT	(10 * 1000)

#define DP_LINK_CONFIGURATION_SIZE	9

struct intel_dp {
	struct intel_encoder base;
	uint32_t output_reg;
	uint32_t DP;
	uint8_t  link_configuration[DP_LINK_CONFIGURATION_SIZE];
	bool has_audio;
	enum hdmi_force_audio force_audio;
	uint32_t color_range;
	int dpms_mode;
	uint8_t link_bw;
	uint8_t lane_count;
	uint8_t dpcd[DP_RECEIVER_CAP_SIZE];
	struct i2c_adapter adapter;
	struct i2c_algo_dp_aux_data algo;
	bool is_pch_edp;
	uint8_t	train_set[4];
	int panel_power_up_delay;
	int panel_power_down_delay;
	int panel_power_cycle_delay;
	int backlight_on_delay;
	int backlight_off_delay;
	struct drm_display_mode *panel_fixed_mode;  /* for eDP */
	struct delayed_work panel_vdd_work;
	bool want_panel_vdd;
};

/**
 * is_edp - is the given port attached to an eDP panel (either CPU or PCH)
 * @intel_dp: DP struct
 *
 * If a CPU or PCH DP output is attached to an eDP panel, this function
 * will return true, and false otherwise.
 */
static bool is_edp(struct intel_dp *intel_dp)
{
	return intel_dp->base.type == INTEL_OUTPUT_EDP;
}

/**
 * is_pch_edp - is the port on the PCH and attached to an eDP panel?
 * @intel_dp: DP struct
 *
 * Returns true if the given DP struct corresponds to a PCH DP port attached
 * to an eDP panel, false otherwise.  Helpful for determining whether we
 * may need FDI resources for a given DP output or not.
 */
static bool is_pch_edp(struct intel_dp *intel_dp)
{
	return intel_dp->is_pch_edp;
}

/**
 * is_cpu_edp - is the port on the CPU and attached to an eDP panel?
 * @intel_dp: DP struct
 *
 * Returns true if the given DP struct corresponds to a CPU eDP port.
 */
static bool is_cpu_edp(struct intel_dp *intel_dp)
{
	return is_edp(intel_dp) && !is_pch_edp(intel_dp);
}

static struct intel_dp *enc_to_intel_dp(struct drm_encoder *encoder)
{
	return container_of(encoder, struct intel_dp, base.base);
}

static struct intel_dp *intel_attached_dp(struct drm_connector *connector)
{
	return container_of(intel_attached_encoder(connector),
			    struct intel_dp, base);
}

/**
 * intel_encoder_is_pch_edp - is the given encoder a PCH attached eDP?
 * @encoder: DRM encoder
 *
 * Return true if @encoder corresponds to a PCH attached eDP panel.  Needed
 * by intel_display.c.
 */
bool intel_encoder_is_pch_edp(struct drm_encoder *encoder)
{
	struct intel_dp *intel_dp;

	if (!encoder)
		return false;

	intel_dp = enc_to_intel_dp(encoder);

	return is_pch_edp(intel_dp);
}

static void intel_dp_start_link_train(struct intel_dp *intel_dp);
static void intel_dp_complete_link_train(struct intel_dp *intel_dp);
static void intel_dp_link_down(struct intel_dp *intel_dp);

void
intel_edp_link_config(struct intel_encoder *intel_encoder,
		       int *lane_num, int *link_bw)
{
	struct intel_dp *intel_dp = container_of(intel_encoder, struct intel_dp, base);

	*lane_num = intel_dp->lane_count;
	if (intel_dp->link_bw == DP_LINK_BW_1_62)
		*link_bw = 162000;
	else if (intel_dp->link_bw == DP_LINK_BW_2_7)
		*link_bw = 270000;
}

static int
intel_dp_max_lane_count(struct intel_dp *intel_dp)
{
	int max_lane_count = intel_dp->dpcd[DP_MAX_LANE_COUNT] & 0x1f;
	switch (max_lane_count) {
	case 1: case 2: case 4:
		break;
	default:
		max_lane_count = 4;
	}
	return max_lane_count;
}

static int
intel_dp_max_link_bw(struct intel_dp *intel_dp)
{
	int max_link_bw = intel_dp->dpcd[DP_MAX_LINK_RATE];

	switch (max_link_bw) {
	case DP_LINK_BW_1_62:
	case DP_LINK_BW_2_7:
		break;
	default:
		max_link_bw = DP_LINK_BW_1_62;
		break;
	}
	return max_link_bw;
}

static int
intel_dp_link_clock(uint8_t link_bw)
{
	if (link_bw == DP_LINK_BW_2_7)
		return 270000;
	else
		return 162000;
}

/*
 * The units on the numbers in the next two are... bizarre.  Examples will
 * make it clearer; this one parallels an example in the eDP spec.
 *
 * intel_dp_max_data_rate for one lane of 2.7GHz evaluates as:
 *
 *     270000 * 1 * 8 / 10 == 216000
 *
 * The actual data capacity of that configuration is 2.16Gbit/s, so the
 * units are decakilobits.  ->clock in a drm_display_mode is in kilohertz -
 * or equivalently, kilopixels per second - so for 1680x1050R it'd be
 * 119000.  At 18bpp that's 2142000 kilobits per second.
 *
 * Thus the strange-looking division by 10 in intel_dp_link_required, to
 * get the result in decakilobits instead of kilobits.
 */

static int
intel_dp_link_required(int pixel_clock, int bpp)
{
	return (pixel_clock * bpp + 9) / 10;
}

static int
intel_dp_max_data_rate(int max_link_clock, int max_lanes)
{
	return (max_link_clock * max_lanes * 8) / 10;
}

static bool
intel_dp_adjust_dithering(struct intel_dp *intel_dp,
			  struct drm_display_mode *mode,
			  struct drm_display_mode *adjusted_mode)
{
	int max_link_clock = intel_dp_link_clock(intel_dp_max_link_bw(intel_dp));
	int max_lanes = intel_dp_max_lane_count(intel_dp);
	int max_rate, mode_rate;

	mode_rate = intel_dp_link_required(mode->clock, 24);
	max_rate = intel_dp_max_data_rate(max_link_clock, max_lanes);

	if (mode_rate > max_rate) {
		mode_rate = intel_dp_link_required(mode->clock, 18);
		if (mode_rate > max_rate)
			return false;

		if (adjusted_mode)
			adjusted_mode->private_flags
				|= INTEL_MODE_DP_FORCE_6BPC;

		return true;
	}

	return true;
}

static int
intel_dp_mode_valid(struct drm_connector *connector,
		    struct drm_display_mode *mode)
{
	struct intel_dp *intel_dp = intel_attached_dp(connector);

	if (is_edp(intel_dp) && intel_dp->panel_fixed_mode) {
		if (mode->hdisplay > intel_dp->panel_fixed_mode->hdisplay)
			return MODE_PANEL;

		if (mode->vdisplay > intel_dp->panel_fixed_mode->vdisplay)
			return MODE_PANEL;
	}

<<<<<<< HEAD
	mode_rate = intel_dp_link_required(mode->clock, 24);
	max_rate = intel_dp_max_data_rate(max_link_clock, max_lanes);

	if (mode_rate > max_rate) {
			mode_rate = intel_dp_link_required(mode->clock, 18);
			if (mode_rate > max_rate)
				return MODE_CLOCK_HIGH;
			else
				mode->private_flags |= INTEL_MODE_DP_FORCE_6BPC;
	}
=======
	if (!intel_dp_adjust_dithering(intel_dp, mode, NULL))
		return MODE_CLOCK_HIGH;
>>>>>>> e816b57a

	if (mode->clock < 10000)
		return MODE_CLOCK_LOW;

	return MODE_OK;
}

static uint32_t
pack_aux(uint8_t *src, int src_bytes)
{
	int	i;
	uint32_t v = 0;

	if (src_bytes > 4)
		src_bytes = 4;
	for (i = 0; i < src_bytes; i++)
		v |= ((uint32_t) src[i]) << ((3-i) * 8);
	return v;
}

static void
unpack_aux(uint32_t src, uint8_t *dst, int dst_bytes)
{
	int i;
	if (dst_bytes > 4)
		dst_bytes = 4;
	for (i = 0; i < dst_bytes; i++)
		dst[i] = src >> ((3-i) * 8);
}

/* hrawclock is 1/4 the FSB frequency */
static int
intel_hrawclk(struct drm_device *dev)
{
	struct drm_i915_private *dev_priv = dev->dev_private;
	uint32_t clkcfg;

	clkcfg = I915_READ(CLKCFG);
	switch (clkcfg & CLKCFG_FSB_MASK) {
	case CLKCFG_FSB_400:
		return 100;
	case CLKCFG_FSB_533:
		return 133;
	case CLKCFG_FSB_667:
		return 166;
	case CLKCFG_FSB_800:
		return 200;
	case CLKCFG_FSB_1067:
		return 266;
	case CLKCFG_FSB_1333:
		return 333;
	/* these two are just a guess; one of them might be right */
	case CLKCFG_FSB_1600:
	case CLKCFG_FSB_1600_ALT:
		return 400;
	default:
		return 133;
	}
}

static bool ironlake_edp_have_panel_power(struct intel_dp *intel_dp)
{
	struct drm_device *dev = intel_dp->base.base.dev;
	struct drm_i915_private *dev_priv = dev->dev_private;

	return (I915_READ(PCH_PP_STATUS) & PP_ON) != 0;
}

static bool ironlake_edp_have_panel_vdd(struct intel_dp *intel_dp)
{
	struct drm_device *dev = intel_dp->base.base.dev;
	struct drm_i915_private *dev_priv = dev->dev_private;

	return (I915_READ(PCH_PP_CONTROL) & EDP_FORCE_VDD) != 0;
}

static void
intel_dp_check_edp(struct intel_dp *intel_dp)
{
	struct drm_device *dev = intel_dp->base.base.dev;
	struct drm_i915_private *dev_priv = dev->dev_private;

	if (!is_edp(intel_dp))
		return;
	if (!ironlake_edp_have_panel_power(intel_dp) && !ironlake_edp_have_panel_vdd(intel_dp)) {
		WARN(1, "eDP powered off while attempting aux channel communication.\n");
		DRM_DEBUG_KMS("Status 0x%08x Control 0x%08x\n",
			      I915_READ(PCH_PP_STATUS),
			      I915_READ(PCH_PP_CONTROL));
	}
}

static int
intel_dp_aux_ch(struct intel_dp *intel_dp,
		uint8_t *send, int send_bytes,
		uint8_t *recv, int recv_size)
{
	uint32_t output_reg = intel_dp->output_reg;
	struct drm_device *dev = intel_dp->base.base.dev;
	struct drm_i915_private *dev_priv = dev->dev_private;
	uint32_t ch_ctl = output_reg + 0x10;
	uint32_t ch_data = ch_ctl + 4;
	int i;
	int recv_bytes;
	uint32_t status;
	uint32_t aux_clock_divider;
	int try, precharge = 5;

	intel_dp_check_edp(intel_dp);
	/* The clock divider is based off the hrawclk,
	 * and would like to run at 2MHz. So, take the
	 * hrawclk value and divide by 2 and use that
	 *
	 * Note that PCH attached eDP panels should use a 125MHz input
	 * clock divider.
	 */
	if (is_cpu_edp(intel_dp)) {
		if (IS_GEN6(dev) || IS_GEN7(dev))
			aux_clock_divider = 200; /* SNB & IVB eDP input clock at 400Mhz */
		else
			aux_clock_divider = 225; /* eDP input clock at 450Mhz */
	} else if (HAS_PCH_SPLIT(dev))
		aux_clock_divider = 63; /* IRL input clock fixed at 125Mhz */
	else
		aux_clock_divider = intel_hrawclk(dev) / 2;

	/* Try to wait for any previous AUX channel activity */
	for (try = 0; try < 3; try++) {
		status = I915_READ(ch_ctl);
		if ((status & DP_AUX_CH_CTL_SEND_BUSY) == 0)
			break;
		msleep(1);
	}

	if (try == 3) {
		WARN(1, "dp_aux_ch not started status 0x%08x\n",
		     I915_READ(ch_ctl));
		return -EBUSY;
	}

	/* Must try at least 3 times according to DP spec */
	for (try = 0; try < 5; try++) {
		/* Load the send data into the aux channel data registers */
		for (i = 0; i < send_bytes; i += 4)
			I915_WRITE(ch_data + i,
				   pack_aux(send + i, send_bytes - i));

		/* Send the command and wait for it to complete */
		I915_WRITE(ch_ctl,
			   DP_AUX_CH_CTL_SEND_BUSY |
			   DP_AUX_CH_CTL_TIME_OUT_400us |
			   (send_bytes << DP_AUX_CH_CTL_MESSAGE_SIZE_SHIFT) |
			   (precharge << DP_AUX_CH_CTL_PRECHARGE_2US_SHIFT) |
			   (aux_clock_divider << DP_AUX_CH_CTL_BIT_CLOCK_2X_SHIFT) |
			   DP_AUX_CH_CTL_DONE |
			   DP_AUX_CH_CTL_TIME_OUT_ERROR |
			   DP_AUX_CH_CTL_RECEIVE_ERROR);
		for (;;) {
			status = I915_READ(ch_ctl);
			if ((status & DP_AUX_CH_CTL_SEND_BUSY) == 0)
				break;
			udelay(100);
		}

		/* Clear done status and any errors */
		I915_WRITE(ch_ctl,
			   status |
			   DP_AUX_CH_CTL_DONE |
			   DP_AUX_CH_CTL_TIME_OUT_ERROR |
			   DP_AUX_CH_CTL_RECEIVE_ERROR);

		if (status & (DP_AUX_CH_CTL_TIME_OUT_ERROR |
			      DP_AUX_CH_CTL_RECEIVE_ERROR))
			continue;
		if (status & DP_AUX_CH_CTL_DONE)
			break;
	}

	if ((status & DP_AUX_CH_CTL_DONE) == 0) {
		DRM_ERROR("dp_aux_ch not done status 0x%08x\n", status);
		return -EBUSY;
	}

	/* Check for timeout or receive error.
	 * Timeouts occur when the sink is not connected
	 */
	if (status & DP_AUX_CH_CTL_RECEIVE_ERROR) {
		DRM_ERROR("dp_aux_ch receive error status 0x%08x\n", status);
		return -EIO;
	}

	/* Timeouts occur when the device isn't connected, so they're
	 * "normal" -- don't fill the kernel log with these */
	if (status & DP_AUX_CH_CTL_TIME_OUT_ERROR) {
		DRM_DEBUG_KMS("dp_aux_ch timeout status 0x%08x\n", status);
		return -ETIMEDOUT;
	}

	/* Unload any bytes sent back from the other side */
	recv_bytes = ((status & DP_AUX_CH_CTL_MESSAGE_SIZE_MASK) >>
		      DP_AUX_CH_CTL_MESSAGE_SIZE_SHIFT);
	if (recv_bytes > recv_size)
		recv_bytes = recv_size;

	for (i = 0; i < recv_bytes; i += 4)
		unpack_aux(I915_READ(ch_data + i),
			   recv + i, recv_bytes - i);

	return recv_bytes;
}

/* Write data to the aux channel in native mode */
static int
intel_dp_aux_native_write(struct intel_dp *intel_dp,
			  uint16_t address, uint8_t *send, int send_bytes)
{
	int ret;
	uint8_t	msg[20];
	int msg_bytes;
	uint8_t	ack;

	intel_dp_check_edp(intel_dp);
	if (send_bytes > 16)
		return -1;
	msg[0] = AUX_NATIVE_WRITE << 4;
	msg[1] = address >> 8;
	msg[2] = address & 0xff;
	msg[3] = send_bytes - 1;
	memcpy(&msg[4], send, send_bytes);
	msg_bytes = send_bytes + 4;
	for (;;) {
		ret = intel_dp_aux_ch(intel_dp, msg, msg_bytes, &ack, 1);
		if (ret < 0)
			return ret;
		if ((ack & AUX_NATIVE_REPLY_MASK) == AUX_NATIVE_REPLY_ACK)
			break;
		else if ((ack & AUX_NATIVE_REPLY_MASK) == AUX_NATIVE_REPLY_DEFER)
			udelay(100);
		else
			return -EIO;
	}
	return send_bytes;
}

/* Write a single byte to the aux channel in native mode */
static int
intel_dp_aux_native_write_1(struct intel_dp *intel_dp,
			    uint16_t address, uint8_t byte)
{
	return intel_dp_aux_native_write(intel_dp, address, &byte, 1);
}

/* read bytes from a native aux channel */
static int
intel_dp_aux_native_read(struct intel_dp *intel_dp,
			 uint16_t address, uint8_t *recv, int recv_bytes)
{
	uint8_t msg[4];
	int msg_bytes;
	uint8_t reply[20];
	int reply_bytes;
	uint8_t ack;
	int ret;

	intel_dp_check_edp(intel_dp);
	msg[0] = AUX_NATIVE_READ << 4;
	msg[1] = address >> 8;
	msg[2] = address & 0xff;
	msg[3] = recv_bytes - 1;

	msg_bytes = 4;
	reply_bytes = recv_bytes + 1;

	for (;;) {
		ret = intel_dp_aux_ch(intel_dp, msg, msg_bytes,
				      reply, reply_bytes);
		if (ret == 0)
			return -EPROTO;
		if (ret < 0)
			return ret;
		ack = reply[0];
		if ((ack & AUX_NATIVE_REPLY_MASK) == AUX_NATIVE_REPLY_ACK) {
			memcpy(recv, reply + 1, ret - 1);
			return ret - 1;
		}
		else if ((ack & AUX_NATIVE_REPLY_MASK) == AUX_NATIVE_REPLY_DEFER)
			udelay(100);
		else
			return -EIO;
	}
}

static int
intel_dp_i2c_aux_ch(struct i2c_adapter *adapter, int mode,
		    uint8_t write_byte, uint8_t *read_byte)
{
	struct i2c_algo_dp_aux_data *algo_data = adapter->algo_data;
	struct intel_dp *intel_dp = container_of(adapter,
						struct intel_dp,
						adapter);
	uint16_t address = algo_data->address;
	uint8_t msg[5];
	uint8_t reply[2];
	unsigned retry;
	int msg_bytes;
	int reply_bytes;
	int ret;

	intel_dp_check_edp(intel_dp);
	/* Set up the command byte */
	if (mode & MODE_I2C_READ)
		msg[0] = AUX_I2C_READ << 4;
	else
		msg[0] = AUX_I2C_WRITE << 4;

	if (!(mode & MODE_I2C_STOP))
		msg[0] |= AUX_I2C_MOT << 4;

	msg[1] = address >> 8;
	msg[2] = address;

	switch (mode) {
	case MODE_I2C_WRITE:
		msg[3] = 0;
		msg[4] = write_byte;
		msg_bytes = 5;
		reply_bytes = 1;
		break;
	case MODE_I2C_READ:
		msg[3] = 0;
		msg_bytes = 4;
		reply_bytes = 2;
		break;
	default:
		msg_bytes = 3;
		reply_bytes = 1;
		break;
	}

	for (retry = 0; retry < 5; retry++) {
		ret = intel_dp_aux_ch(intel_dp,
				      msg, msg_bytes,
				      reply, reply_bytes);
		if (ret < 0) {
			DRM_DEBUG_KMS("aux_ch failed %d\n", ret);
			return ret;
		}

		switch (reply[0] & AUX_NATIVE_REPLY_MASK) {
		case AUX_NATIVE_REPLY_ACK:
			/* I2C-over-AUX Reply field is only valid
			 * when paired with AUX ACK.
			 */
			break;
		case AUX_NATIVE_REPLY_NACK:
			DRM_DEBUG_KMS("aux_ch native nack\n");
			return -EREMOTEIO;
		case AUX_NATIVE_REPLY_DEFER:
			udelay(100);
			continue;
		default:
			DRM_ERROR("aux_ch invalid native reply 0x%02x\n",
				  reply[0]);
			return -EREMOTEIO;
		}

		switch (reply[0] & AUX_I2C_REPLY_MASK) {
		case AUX_I2C_REPLY_ACK:
			if (mode == MODE_I2C_READ) {
				*read_byte = reply[1];
			}
			return reply_bytes - 1;
		case AUX_I2C_REPLY_NACK:
			DRM_DEBUG_KMS("aux_i2c nack\n");
			return -EREMOTEIO;
		case AUX_I2C_REPLY_DEFER:
			DRM_DEBUG_KMS("aux_i2c defer\n");
			udelay(100);
			break;
		default:
			DRM_ERROR("aux_i2c invalid reply 0x%02x\n", reply[0]);
			return -EREMOTEIO;
		}
	}

	DRM_ERROR("too many retries, giving up\n");
	return -EREMOTEIO;
}

static void ironlake_edp_panel_vdd_on(struct intel_dp *intel_dp);
static void ironlake_edp_panel_vdd_off(struct intel_dp *intel_dp, bool sync);

static int
intel_dp_i2c_init(struct intel_dp *intel_dp,
		  struct intel_connector *intel_connector, const char *name)
{
	int	ret;

	DRM_DEBUG_KMS("i2c_init %s\n", name);
	intel_dp->algo.running = false;
	intel_dp->algo.address = 0;
	intel_dp->algo.aux_ch = intel_dp_i2c_aux_ch;

	memset(&intel_dp->adapter, '\0', sizeof(intel_dp->adapter));
	intel_dp->adapter.owner = THIS_MODULE;
	intel_dp->adapter.class = I2C_CLASS_DDC;
	strncpy(intel_dp->adapter.name, name, sizeof(intel_dp->adapter.name) - 1);
	intel_dp->adapter.name[sizeof(intel_dp->adapter.name) - 1] = '\0';
	intel_dp->adapter.algo_data = &intel_dp->algo;
	intel_dp->adapter.dev.parent = &intel_connector->base.kdev;

	ironlake_edp_panel_vdd_on(intel_dp);
	ret = i2c_dp_aux_add_bus(&intel_dp->adapter);
	ironlake_edp_panel_vdd_off(intel_dp, false);
	return ret;
}

static bool
intel_dp_mode_fixup(struct drm_encoder *encoder, struct drm_display_mode *mode,
		    struct drm_display_mode *adjusted_mode)
{
	struct drm_device *dev = encoder->dev;
	struct intel_dp *intel_dp = enc_to_intel_dp(encoder);
	int lane_count, clock;
	int max_lane_count = intel_dp_max_lane_count(intel_dp);
	int max_clock = intel_dp_max_link_bw(intel_dp) == DP_LINK_BW_2_7 ? 1 : 0;
<<<<<<< HEAD
	int bpp = mode->private_flags & INTEL_MODE_DP_FORCE_6BPC ? 18 : 24;
=======
	int bpp;
>>>>>>> e816b57a
	static int bws[2] = { DP_LINK_BW_1_62, DP_LINK_BW_2_7 };

	if (is_edp(intel_dp) && intel_dp->panel_fixed_mode) {
		intel_fixed_panel_mode(intel_dp->panel_fixed_mode, adjusted_mode);
		intel_pch_panel_fitting(dev, DRM_MODE_SCALE_FULLSCREEN,
					mode, adjusted_mode);
		/*
		 * the mode->clock is used to calculate the Data&Link M/N
		 * of the pipe. For the eDP the fixed clock should be used.
		 */
		mode->clock = intel_dp->panel_fixed_mode->clock;
	}

	if (!intel_dp_adjust_dithering(intel_dp, mode, adjusted_mode))
		return false;

	bpp = adjusted_mode->private_flags & INTEL_MODE_DP_FORCE_6BPC ? 18 : 24;

	for (lane_count = 1; lane_count <= max_lane_count; lane_count <<= 1) {
		for (clock = 0; clock <= max_clock; clock++) {
			int link_avail = intel_dp_max_data_rate(intel_dp_link_clock(bws[clock]), lane_count);

			if (intel_dp_link_required(mode->clock, bpp)
					<= link_avail) {
				intel_dp->link_bw = bws[clock];
				intel_dp->lane_count = lane_count;
				adjusted_mode->clock = intel_dp_link_clock(intel_dp->link_bw);
				DRM_DEBUG_KMS("Display port link bw %02x lane "
						"count %d clock %d\n",
				       intel_dp->link_bw, intel_dp->lane_count,
				       adjusted_mode->clock);
				return true;
			}
		}
	}

	return false;
}

struct intel_dp_m_n {
	uint32_t	tu;
	uint32_t	gmch_m;
	uint32_t	gmch_n;
	uint32_t	link_m;
	uint32_t	link_n;
};

static void
intel_reduce_ratio(uint32_t *num, uint32_t *den)
{
	while (*num > 0xffffff || *den > 0xffffff) {
		*num >>= 1;
		*den >>= 1;
	}
}

static void
intel_dp_compute_m_n(int bpp,
		     int nlanes,
		     int pixel_clock,
		     int link_clock,
		     struct intel_dp_m_n *m_n)
{
	m_n->tu = 64;
	m_n->gmch_m = (pixel_clock * bpp) >> 3;
	m_n->gmch_n = link_clock * nlanes;
	intel_reduce_ratio(&m_n->gmch_m, &m_n->gmch_n);
	m_n->link_m = pixel_clock;
	m_n->link_n = link_clock;
	intel_reduce_ratio(&m_n->link_m, &m_n->link_n);
}

void
intel_dp_set_m_n(struct drm_crtc *crtc, struct drm_display_mode *mode,
		 struct drm_display_mode *adjusted_mode)
{
	struct drm_device *dev = crtc->dev;
	struct drm_mode_config *mode_config = &dev->mode_config;
	struct drm_encoder *encoder;
	struct drm_i915_private *dev_priv = dev->dev_private;
	struct intel_crtc *intel_crtc = to_intel_crtc(crtc);
	int lane_count = 4;
	struct intel_dp_m_n m_n;
	int pipe = intel_crtc->pipe;

	/*
	 * Find the lane count in the intel_encoder private
	 */
	list_for_each_entry(encoder, &mode_config->encoder_list, head) {
		struct intel_dp *intel_dp;

		if (encoder->crtc != crtc)
			continue;

		intel_dp = enc_to_intel_dp(encoder);
		if (intel_dp->base.type == INTEL_OUTPUT_DISPLAYPORT ||
		    intel_dp->base.type == INTEL_OUTPUT_EDP)
		{
			lane_count = intel_dp->lane_count;
			break;
		}
	}

	/*
	 * Compute the GMCH and Link ratios. The '3' here is
	 * the number of bytes_per_pixel post-LUT, which we always
	 * set up for 8-bits of R/G/B, or 3 bytes total.
	 */
	intel_dp_compute_m_n(intel_crtc->bpp, lane_count,
			     mode->clock, adjusted_mode->clock, &m_n);

	if (HAS_PCH_SPLIT(dev)) {
		I915_WRITE(TRANSDATA_M1(pipe),
			   ((m_n.tu - 1) << PIPE_GMCH_DATA_M_TU_SIZE_SHIFT) |
			   m_n.gmch_m);
		I915_WRITE(TRANSDATA_N1(pipe), m_n.gmch_n);
		I915_WRITE(TRANSDPLINK_M1(pipe), m_n.link_m);
		I915_WRITE(TRANSDPLINK_N1(pipe), m_n.link_n);
	} else {
		I915_WRITE(PIPE_GMCH_DATA_M(pipe),
			   ((m_n.tu - 1) << PIPE_GMCH_DATA_M_TU_SIZE_SHIFT) |
			   m_n.gmch_m);
		I915_WRITE(PIPE_GMCH_DATA_N(pipe), m_n.gmch_n);
		I915_WRITE(PIPE_DP_LINK_M(pipe), m_n.link_m);
		I915_WRITE(PIPE_DP_LINK_N(pipe), m_n.link_n);
	}
}

static void ironlake_edp_pll_on(struct drm_encoder *encoder);
static void ironlake_edp_pll_off(struct drm_encoder *encoder);

static void
intel_dp_mode_set(struct drm_encoder *encoder, struct drm_display_mode *mode,
		  struct drm_display_mode *adjusted_mode)
{
	struct drm_device *dev = encoder->dev;
	struct drm_i915_private *dev_priv = dev->dev_private;
	struct intel_dp *intel_dp = enc_to_intel_dp(encoder);
	struct drm_crtc *crtc = intel_dp->base.base.crtc;
	struct intel_crtc *intel_crtc = to_intel_crtc(crtc);

	/* Turn on the eDP PLL if needed */
	if (is_edp(intel_dp)) {
		if (!is_pch_edp(intel_dp))
			ironlake_edp_pll_on(encoder);
		else
			ironlake_edp_pll_off(encoder);
	}

	/*
	 * There are four kinds of DP registers:
	 *
	 * 	IBX PCH
	 * 	SNB CPU
	 *	IVB CPU
	 * 	CPT PCH
	 *
	 * IBX PCH and CPU are the same for almost everything,
	 * except that the CPU DP PLL is configured in this
	 * register
	 *
	 * CPT PCH is quite different, having many bits moved
	 * to the TRANS_DP_CTL register instead. That
	 * configuration happens (oddly) in ironlake_pch_enable
	 */

	/* Preserve the BIOS-computed detected bit. This is
	 * supposed to be read-only.
	 */
	intel_dp->DP = I915_READ(intel_dp->output_reg) & DP_DETECTED;
	intel_dp->DP |=  DP_VOLTAGE_0_4 | DP_PRE_EMPHASIS_0;

	/* Handle DP bits in common between all three register formats */

	intel_dp->DP |= DP_VOLTAGE_0_4 | DP_PRE_EMPHASIS_0;

	switch (intel_dp->lane_count) {
	case 1:
		intel_dp->DP |= DP_PORT_WIDTH_1;
		break;
	case 2:
		intel_dp->DP |= DP_PORT_WIDTH_2;
		break;
	case 4:
		intel_dp->DP |= DP_PORT_WIDTH_4;
		break;
	}
	if (intel_dp->has_audio) {
		DRM_DEBUG_DRIVER("Enabling DP audio on pipe %c\n",
				 pipe_name(intel_crtc->pipe));
		intel_dp->DP |= DP_AUDIO_OUTPUT_ENABLE;
		intel_write_eld(encoder, adjusted_mode);
	}
	memset(intel_dp->link_configuration, 0, DP_LINK_CONFIGURATION_SIZE);
	intel_dp->link_configuration[0] = intel_dp->link_bw;
	intel_dp->link_configuration[1] = intel_dp->lane_count;
	intel_dp->link_configuration[8] = DP_SET_ANSI_8B10B;
	/*
	 * Check for DPCD version > 1.1 and enhanced framing support
	 */
	if (intel_dp->dpcd[DP_DPCD_REV] >= 0x11 &&
	    (intel_dp->dpcd[DP_MAX_LANE_COUNT] & DP_ENHANCED_FRAME_CAP)) {
		intel_dp->link_configuration[1] |= DP_LANE_COUNT_ENHANCED_FRAME_EN;
	}

	/* Split out the IBX/CPU vs CPT settings */

	if (is_cpu_edp(intel_dp) && IS_GEN7(dev)) {
		if (adjusted_mode->flags & DRM_MODE_FLAG_PHSYNC)
			intel_dp->DP |= DP_SYNC_HS_HIGH;
		if (adjusted_mode->flags & DRM_MODE_FLAG_PVSYNC)
			intel_dp->DP |= DP_SYNC_VS_HIGH;
		intel_dp->DP |= DP_LINK_TRAIN_OFF_CPT;

		if (intel_dp->link_configuration[1] & DP_LANE_COUNT_ENHANCED_FRAME_EN)
			intel_dp->DP |= DP_ENHANCED_FRAMING;

		intel_dp->DP |= intel_crtc->pipe << 29;

		/* don't miss out required setting for eDP */
		intel_dp->DP |= DP_PLL_ENABLE;
		if (adjusted_mode->clock < 200000)
			intel_dp->DP |= DP_PLL_FREQ_160MHZ;
		else
			intel_dp->DP |= DP_PLL_FREQ_270MHZ;
	} else if (!HAS_PCH_CPT(dev) || is_cpu_edp(intel_dp)) {
		intel_dp->DP |= intel_dp->color_range;

		if (adjusted_mode->flags & DRM_MODE_FLAG_PHSYNC)
			intel_dp->DP |= DP_SYNC_HS_HIGH;
		if (adjusted_mode->flags & DRM_MODE_FLAG_PVSYNC)
			intel_dp->DP |= DP_SYNC_VS_HIGH;
		intel_dp->DP |= DP_LINK_TRAIN_OFF;

		if (intel_dp->link_configuration[1] & DP_LANE_COUNT_ENHANCED_FRAME_EN)
			intel_dp->DP |= DP_ENHANCED_FRAMING;

		if (intel_crtc->pipe == 1)
			intel_dp->DP |= DP_PIPEB_SELECT;

		if (is_cpu_edp(intel_dp)) {
			/* don't miss out required setting for eDP */
			intel_dp->DP |= DP_PLL_ENABLE;
			if (adjusted_mode->clock < 200000)
				intel_dp->DP |= DP_PLL_FREQ_160MHZ;
			else
				intel_dp->DP |= DP_PLL_FREQ_270MHZ;
		}
	} else {
		intel_dp->DP |= DP_LINK_TRAIN_OFF_CPT;
	}
}

#define IDLE_ON_MASK		(PP_ON | 0 	  | PP_SEQUENCE_MASK | 0                     | PP_SEQUENCE_STATE_MASK)
#define IDLE_ON_VALUE   	(PP_ON | 0 	  | PP_SEQUENCE_NONE | 0                     | PP_SEQUENCE_STATE_ON_IDLE)

#define IDLE_OFF_MASK		(PP_ON | 0        | PP_SEQUENCE_MASK | 0                     | PP_SEQUENCE_STATE_MASK)
#define IDLE_OFF_VALUE		(0     | 0        | PP_SEQUENCE_NONE | 0                     | PP_SEQUENCE_STATE_OFF_IDLE)

#define IDLE_CYCLE_MASK		(PP_ON | 0        | PP_SEQUENCE_MASK | PP_CYCLE_DELAY_ACTIVE | PP_SEQUENCE_STATE_MASK)
#define IDLE_CYCLE_VALUE	(0     | 0        | PP_SEQUENCE_NONE | 0                     | PP_SEQUENCE_STATE_OFF_IDLE)

static void ironlake_wait_panel_status(struct intel_dp *intel_dp,
				       u32 mask,
				       u32 value)
{
	struct drm_device *dev = intel_dp->base.base.dev;
	struct drm_i915_private *dev_priv = dev->dev_private;

	DRM_DEBUG_KMS("mask %08x value %08x status %08x control %08x\n",
		      mask, value,
		      I915_READ(PCH_PP_STATUS),
		      I915_READ(PCH_PP_CONTROL));

	if (_wait_for((I915_READ(PCH_PP_STATUS) & mask) == value, 5000, 10)) {
		DRM_ERROR("Panel status timeout: status %08x control %08x\n",
			  I915_READ(PCH_PP_STATUS),
			  I915_READ(PCH_PP_CONTROL));
	}
}

static void ironlake_wait_panel_on(struct intel_dp *intel_dp)
{
	DRM_DEBUG_KMS("Wait for panel power on\n");
	ironlake_wait_panel_status(intel_dp, IDLE_ON_MASK, IDLE_ON_VALUE);
}

static void ironlake_wait_panel_off(struct intel_dp *intel_dp)
{
	DRM_DEBUG_KMS("Wait for panel power off time\n");
	ironlake_wait_panel_status(intel_dp, IDLE_OFF_MASK, IDLE_OFF_VALUE);
}

static void ironlake_wait_panel_power_cycle(struct intel_dp *intel_dp)
{
	DRM_DEBUG_KMS("Wait for panel power cycle\n");
	ironlake_wait_panel_status(intel_dp, IDLE_CYCLE_MASK, IDLE_CYCLE_VALUE);
}


/* Read the current pp_control value, unlocking the register if it
 * is locked
 */

static  u32 ironlake_get_pp_control(struct drm_i915_private *dev_priv)
{
	u32	control = I915_READ(PCH_PP_CONTROL);

	control &= ~PANEL_UNLOCK_MASK;
	control |= PANEL_UNLOCK_REGS;
	return control;
}

static void ironlake_edp_panel_vdd_on(struct intel_dp *intel_dp)
{
	struct drm_device *dev = intel_dp->base.base.dev;
	struct drm_i915_private *dev_priv = dev->dev_private;
	u32 pp;

	if (!is_edp(intel_dp))
		return;
	DRM_DEBUG_KMS("Turn eDP VDD on\n");

	WARN(intel_dp->want_panel_vdd,
	     "eDP VDD already requested on\n");

	intel_dp->want_panel_vdd = true;

	if (ironlake_edp_have_panel_vdd(intel_dp)) {
		DRM_DEBUG_KMS("eDP VDD already on\n");
		return;
	}

	if (!ironlake_edp_have_panel_power(intel_dp))
		ironlake_wait_panel_power_cycle(intel_dp);

	pp = ironlake_get_pp_control(dev_priv);
	pp |= EDP_FORCE_VDD;
	I915_WRITE(PCH_PP_CONTROL, pp);
	POSTING_READ(PCH_PP_CONTROL);
	DRM_DEBUG_KMS("PCH_PP_STATUS: 0x%08x PCH_PP_CONTROL: 0x%08x\n",
		      I915_READ(PCH_PP_STATUS), I915_READ(PCH_PP_CONTROL));

	/*
	 * If the panel wasn't on, delay before accessing aux channel
	 */
	if (!ironlake_edp_have_panel_power(intel_dp)) {
		DRM_DEBUG_KMS("eDP was not running\n");
		msleep(intel_dp->panel_power_up_delay);
	}
}

static void ironlake_panel_vdd_off_sync(struct intel_dp *intel_dp)
{
	struct drm_device *dev = intel_dp->base.base.dev;
	struct drm_i915_private *dev_priv = dev->dev_private;
	u32 pp;

	if (!intel_dp->want_panel_vdd && ironlake_edp_have_panel_vdd(intel_dp)) {
		pp = ironlake_get_pp_control(dev_priv);
		pp &= ~EDP_FORCE_VDD;
		I915_WRITE(PCH_PP_CONTROL, pp);
		POSTING_READ(PCH_PP_CONTROL);

		/* Make sure sequencer is idle before allowing subsequent activity */
		DRM_DEBUG_KMS("PCH_PP_STATUS: 0x%08x PCH_PP_CONTROL: 0x%08x\n",
			      I915_READ(PCH_PP_STATUS), I915_READ(PCH_PP_CONTROL));

		msleep(intel_dp->panel_power_down_delay);
	}
}

static void ironlake_panel_vdd_work(struct work_struct *__work)
{
	struct intel_dp *intel_dp = container_of(to_delayed_work(__work),
						 struct intel_dp, panel_vdd_work);
	struct drm_device *dev = intel_dp->base.base.dev;

	mutex_lock(&dev->mode_config.mutex);
	ironlake_panel_vdd_off_sync(intel_dp);
	mutex_unlock(&dev->mode_config.mutex);
}

static void ironlake_edp_panel_vdd_off(struct intel_dp *intel_dp, bool sync)
{
	if (!is_edp(intel_dp))
		return;

	DRM_DEBUG_KMS("Turn eDP VDD off %d\n", intel_dp->want_panel_vdd);
	WARN(!intel_dp->want_panel_vdd, "eDP VDD not forced on");

	intel_dp->want_panel_vdd = false;

	if (sync) {
		ironlake_panel_vdd_off_sync(intel_dp);
	} else {
		/*
		 * Queue the timer to fire a long
		 * time from now (relative to the power down delay)
		 * to keep the panel power up across a sequence of operations
		 */
		schedule_delayed_work(&intel_dp->panel_vdd_work,
				      msecs_to_jiffies(intel_dp->panel_power_cycle_delay * 5));
	}
}

static void ironlake_edp_panel_on(struct intel_dp *intel_dp)
{
	struct drm_device *dev = intel_dp->base.base.dev;
	struct drm_i915_private *dev_priv = dev->dev_private;
	u32 pp;

	if (!is_edp(intel_dp))
		return;

	DRM_DEBUG_KMS("Turn eDP power on\n");

	if (ironlake_edp_have_panel_power(intel_dp)) {
		DRM_DEBUG_KMS("eDP power already on\n");
		return;
	}

	ironlake_wait_panel_power_cycle(intel_dp);

	pp = ironlake_get_pp_control(dev_priv);
	if (IS_GEN5(dev)) {
		/* ILK workaround: disable reset around power sequence */
		pp &= ~PANEL_POWER_RESET;
		I915_WRITE(PCH_PP_CONTROL, pp);
		POSTING_READ(PCH_PP_CONTROL);
	}

	pp |= POWER_TARGET_ON;
	if (!IS_GEN5(dev))
		pp |= PANEL_POWER_RESET;

	I915_WRITE(PCH_PP_CONTROL, pp);
	POSTING_READ(PCH_PP_CONTROL);

	ironlake_wait_panel_on(intel_dp);

	if (IS_GEN5(dev)) {
		pp |= PANEL_POWER_RESET; /* restore panel reset bit */
		I915_WRITE(PCH_PP_CONTROL, pp);
		POSTING_READ(PCH_PP_CONTROL);
	}
}

static void ironlake_edp_panel_off(struct intel_dp *intel_dp)
{
	struct drm_device *dev = intel_dp->base.base.dev;
	struct drm_i915_private *dev_priv = dev->dev_private;
	u32 pp;

	if (!is_edp(intel_dp))
		return;

	DRM_DEBUG_KMS("Turn eDP power off\n");

	WARN(intel_dp->want_panel_vdd, "Cannot turn power off while VDD is on\n");

	pp = ironlake_get_pp_control(dev_priv);
	pp &= ~(POWER_TARGET_ON | EDP_FORCE_VDD | PANEL_POWER_RESET | EDP_BLC_ENABLE);
	I915_WRITE(PCH_PP_CONTROL, pp);
	POSTING_READ(PCH_PP_CONTROL);

	ironlake_wait_panel_off(intel_dp);
}

static void ironlake_edp_backlight_on(struct intel_dp *intel_dp)
{
	struct drm_device *dev = intel_dp->base.base.dev;
	struct drm_i915_private *dev_priv = dev->dev_private;
	u32 pp;

	if (!is_edp(intel_dp))
		return;

	DRM_DEBUG_KMS("\n");
	/*
	 * If we enable the backlight right away following a panel power
	 * on, we may see slight flicker as the panel syncs with the eDP
	 * link.  So delay a bit to make sure the image is solid before
	 * allowing it to appear.
	 */
	msleep(intel_dp->backlight_on_delay);
	pp = ironlake_get_pp_control(dev_priv);
	pp |= EDP_BLC_ENABLE;
	I915_WRITE(PCH_PP_CONTROL, pp);
	POSTING_READ(PCH_PP_CONTROL);
}

static void ironlake_edp_backlight_off(struct intel_dp *intel_dp)
{
	struct drm_device *dev = intel_dp->base.base.dev;
	struct drm_i915_private *dev_priv = dev->dev_private;
	u32 pp;

	if (!is_edp(intel_dp))
		return;

	DRM_DEBUG_KMS("\n");
	pp = ironlake_get_pp_control(dev_priv);
	pp &= ~EDP_BLC_ENABLE;
	I915_WRITE(PCH_PP_CONTROL, pp);
	POSTING_READ(PCH_PP_CONTROL);
	msleep(intel_dp->backlight_off_delay);
}

static void ironlake_edp_pll_on(struct drm_encoder *encoder)
{
	struct drm_device *dev = encoder->dev;
	struct drm_i915_private *dev_priv = dev->dev_private;
	u32 dpa_ctl;

	DRM_DEBUG_KMS("\n");
	dpa_ctl = I915_READ(DP_A);
	dpa_ctl |= DP_PLL_ENABLE;
	I915_WRITE(DP_A, dpa_ctl);
	POSTING_READ(DP_A);
	udelay(200);
}

static void ironlake_edp_pll_off(struct drm_encoder *encoder)
{
	struct drm_device *dev = encoder->dev;
	struct drm_i915_private *dev_priv = dev->dev_private;
	u32 dpa_ctl;

	dpa_ctl = I915_READ(DP_A);
	dpa_ctl &= ~DP_PLL_ENABLE;
	I915_WRITE(DP_A, dpa_ctl);
	POSTING_READ(DP_A);
	udelay(200);
}

/* If the sink supports it, try to set the power state appropriately */
static void intel_dp_sink_dpms(struct intel_dp *intel_dp, int mode)
{
	int ret, i;

	/* Should have a valid DPCD by this point */
	if (intel_dp->dpcd[DP_DPCD_REV] < 0x11)
		return;

	if (mode != DRM_MODE_DPMS_ON) {
		ret = intel_dp_aux_native_write_1(intel_dp, DP_SET_POWER,
						  DP_SET_POWER_D3);
		if (ret != 1)
			DRM_DEBUG_DRIVER("failed to write sink power state\n");
	} else {
		/*
		 * When turning on, we need to retry for 1ms to give the sink
		 * time to wake up.
		 */
		for (i = 0; i < 3; i++) {
			ret = intel_dp_aux_native_write_1(intel_dp,
							  DP_SET_POWER,
							  DP_SET_POWER_D0);
			if (ret == 1)
				break;
			msleep(1);
		}
	}
}

static void intel_dp_prepare(struct drm_encoder *encoder)
{
	struct intel_dp *intel_dp = enc_to_intel_dp(encoder);

	ironlake_edp_backlight_off(intel_dp);
	ironlake_edp_panel_off(intel_dp);

	/* Wake up the sink first */
	ironlake_edp_panel_vdd_on(intel_dp);
	intel_dp_sink_dpms(intel_dp, DRM_MODE_DPMS_ON);
	intel_dp_link_down(intel_dp);
	ironlake_edp_panel_vdd_off(intel_dp, false);

	/* Make sure the panel is off before trying to
	 * change the mode
	 */
}

static void intel_dp_commit(struct drm_encoder *encoder)
{
	struct intel_dp *intel_dp = enc_to_intel_dp(encoder);
	struct drm_device *dev = encoder->dev;
	struct intel_crtc *intel_crtc = to_intel_crtc(intel_dp->base.base.crtc);

	ironlake_edp_panel_vdd_on(intel_dp);
	intel_dp_sink_dpms(intel_dp, DRM_MODE_DPMS_ON);
	intel_dp_start_link_train(intel_dp);
	ironlake_edp_panel_on(intel_dp);
	ironlake_edp_panel_vdd_off(intel_dp, true);
	intel_dp_complete_link_train(intel_dp);
	ironlake_edp_backlight_on(intel_dp);

	intel_dp->dpms_mode = DRM_MODE_DPMS_ON;

	if (HAS_PCH_CPT(dev))
		intel_cpt_verify_modeset(dev, intel_crtc->pipe);
}

static void
intel_dp_dpms(struct drm_encoder *encoder, int mode)
{
	struct intel_dp *intel_dp = enc_to_intel_dp(encoder);
	struct drm_device *dev = encoder->dev;
	struct drm_i915_private *dev_priv = dev->dev_private;
	uint32_t dp_reg = I915_READ(intel_dp->output_reg);

	if (mode != DRM_MODE_DPMS_ON) {
		ironlake_edp_backlight_off(intel_dp);
		ironlake_edp_panel_off(intel_dp);

		ironlake_edp_panel_vdd_on(intel_dp);
		intel_dp_sink_dpms(intel_dp, mode);
		intel_dp_link_down(intel_dp);
		ironlake_edp_panel_vdd_off(intel_dp, false);

		if (is_cpu_edp(intel_dp))
			ironlake_edp_pll_off(encoder);
	} else {
		if (is_cpu_edp(intel_dp))
			ironlake_edp_pll_on(encoder);

		ironlake_edp_panel_vdd_on(intel_dp);
		intel_dp_sink_dpms(intel_dp, mode);
		if (!(dp_reg & DP_PORT_EN)) {
			intel_dp_start_link_train(intel_dp);
			ironlake_edp_panel_on(intel_dp);
			ironlake_edp_panel_vdd_off(intel_dp, true);
			intel_dp_complete_link_train(intel_dp);
		} else
			ironlake_edp_panel_vdd_off(intel_dp, false);
		ironlake_edp_backlight_on(intel_dp);
	}
	intel_dp->dpms_mode = mode;
}

/*
 * Native read with retry for link status and receiver capability reads for
 * cases where the sink may still be asleep.
 */
static bool
intel_dp_aux_native_read_retry(struct intel_dp *intel_dp, uint16_t address,
			       uint8_t *recv, int recv_bytes)
{
	int ret, i;

	/*
	 * Sinks are *supposed* to come up within 1ms from an off state,
	 * but we're also supposed to retry 3 times per the spec.
	 */
	for (i = 0; i < 3; i++) {
		ret = intel_dp_aux_native_read(intel_dp, address, recv,
					       recv_bytes);
		if (ret == recv_bytes)
			return true;
		msleep(1);
	}

	return false;
}

/*
 * Fetch AUX CH registers 0x202 - 0x207 which contain
 * link status information
 */
static bool
intel_dp_get_link_status(struct intel_dp *intel_dp, uint8_t link_status[DP_LINK_STATUS_SIZE])
{
	return intel_dp_aux_native_read_retry(intel_dp,
					      DP_LANE0_1_STATUS,
					      link_status,
					      DP_LINK_STATUS_SIZE);
}

static uint8_t
intel_dp_link_status(uint8_t link_status[DP_LINK_STATUS_SIZE],
		     int r)
{
	return link_status[r - DP_LANE0_1_STATUS];
}

static uint8_t
intel_get_adjust_request_voltage(uint8_t adjust_request[2],
				 int lane)
{
	int	    s = ((lane & 1) ?
			 DP_ADJUST_VOLTAGE_SWING_LANE1_SHIFT :
			 DP_ADJUST_VOLTAGE_SWING_LANE0_SHIFT);
	uint8_t l = adjust_request[lane>>1];

	return ((l >> s) & 3) << DP_TRAIN_VOLTAGE_SWING_SHIFT;
}

static uint8_t
intel_get_adjust_request_pre_emphasis(uint8_t adjust_request[2],
				      int lane)
{
	int	    s = ((lane & 1) ?
			 DP_ADJUST_PRE_EMPHASIS_LANE1_SHIFT :
			 DP_ADJUST_PRE_EMPHASIS_LANE0_SHIFT);
	uint8_t l = adjust_request[lane>>1];

	return ((l >> s) & 3) << DP_TRAIN_PRE_EMPHASIS_SHIFT;
}


#if 0
static char	*voltage_names[] = {
	"0.4V", "0.6V", "0.8V", "1.2V"
};
static char	*pre_emph_names[] = {
	"0dB", "3.5dB", "6dB", "9.5dB"
};
static char	*link_train_names[] = {
	"pattern 1", "pattern 2", "idle", "off"
};
#endif

/*
 * These are source-specific values; current Intel hardware supports
 * a maximum voltage of 800mV and a maximum pre-emphasis of 6dB
 */

static uint8_t
intel_dp_voltage_max(struct intel_dp *intel_dp)
{
	struct drm_device *dev = intel_dp->base.base.dev;

	if (IS_GEN7(dev) && is_cpu_edp(intel_dp))
		return DP_TRAIN_VOLTAGE_SWING_800;
	else if (HAS_PCH_CPT(dev) && !is_cpu_edp(intel_dp))
		return DP_TRAIN_VOLTAGE_SWING_1200;
	else
		return DP_TRAIN_VOLTAGE_SWING_800;
}

static uint8_t
intel_dp_pre_emphasis_max(struct intel_dp *intel_dp, uint8_t voltage_swing)
{
	struct drm_device *dev = intel_dp->base.base.dev;

	if (IS_GEN7(dev) && is_cpu_edp(intel_dp)) {
		switch (voltage_swing & DP_TRAIN_VOLTAGE_SWING_MASK) {
		case DP_TRAIN_VOLTAGE_SWING_400:
			return DP_TRAIN_PRE_EMPHASIS_6;
		case DP_TRAIN_VOLTAGE_SWING_600:
		case DP_TRAIN_VOLTAGE_SWING_800:
			return DP_TRAIN_PRE_EMPHASIS_3_5;
		default:
			return DP_TRAIN_PRE_EMPHASIS_0;
		}
	} else {
		switch (voltage_swing & DP_TRAIN_VOLTAGE_SWING_MASK) {
		case DP_TRAIN_VOLTAGE_SWING_400:
			return DP_TRAIN_PRE_EMPHASIS_6;
		case DP_TRAIN_VOLTAGE_SWING_600:
			return DP_TRAIN_PRE_EMPHASIS_6;
		case DP_TRAIN_VOLTAGE_SWING_800:
			return DP_TRAIN_PRE_EMPHASIS_3_5;
		case DP_TRAIN_VOLTAGE_SWING_1200:
		default:
			return DP_TRAIN_PRE_EMPHASIS_0;
		}
	}
}

static void
intel_get_adjust_train(struct intel_dp *intel_dp, uint8_t link_status[DP_LINK_STATUS_SIZE])
{
	uint8_t v = 0;
	uint8_t p = 0;
	int lane;
	uint8_t	*adjust_request = link_status + (DP_ADJUST_REQUEST_LANE0_1 - DP_LANE0_1_STATUS);
	uint8_t voltage_max;
	uint8_t preemph_max;

	for (lane = 0; lane < intel_dp->lane_count; lane++) {
		uint8_t this_v = intel_get_adjust_request_voltage(adjust_request, lane);
		uint8_t this_p = intel_get_adjust_request_pre_emphasis(adjust_request, lane);

		if (this_v > v)
			v = this_v;
		if (this_p > p)
			p = this_p;
	}

	voltage_max = intel_dp_voltage_max(intel_dp);
	if (v >= voltage_max)
		v = voltage_max | DP_TRAIN_MAX_SWING_REACHED;

	preemph_max = intel_dp_pre_emphasis_max(intel_dp, v);
	if (p >= preemph_max)
		p = preemph_max | DP_TRAIN_MAX_PRE_EMPHASIS_REACHED;

	for (lane = 0; lane < 4; lane++)
		intel_dp->train_set[lane] = v | p;
}

static uint32_t
intel_dp_signal_levels(uint8_t train_set)
{
	uint32_t	signal_levels = 0;

	switch (train_set & DP_TRAIN_VOLTAGE_SWING_MASK) {
	case DP_TRAIN_VOLTAGE_SWING_400:
	default:
		signal_levels |= DP_VOLTAGE_0_4;
		break;
	case DP_TRAIN_VOLTAGE_SWING_600:
		signal_levels |= DP_VOLTAGE_0_6;
		break;
	case DP_TRAIN_VOLTAGE_SWING_800:
		signal_levels |= DP_VOLTAGE_0_8;
		break;
	case DP_TRAIN_VOLTAGE_SWING_1200:
		signal_levels |= DP_VOLTAGE_1_2;
		break;
	}
	switch (train_set & DP_TRAIN_PRE_EMPHASIS_MASK) {
	case DP_TRAIN_PRE_EMPHASIS_0:
	default:
		signal_levels |= DP_PRE_EMPHASIS_0;
		break;
	case DP_TRAIN_PRE_EMPHASIS_3_5:
		signal_levels |= DP_PRE_EMPHASIS_3_5;
		break;
	case DP_TRAIN_PRE_EMPHASIS_6:
		signal_levels |= DP_PRE_EMPHASIS_6;
		break;
	case DP_TRAIN_PRE_EMPHASIS_9_5:
		signal_levels |= DP_PRE_EMPHASIS_9_5;
		break;
	}
	return signal_levels;
}

/* Gen6's DP voltage swing and pre-emphasis control */
static uint32_t
intel_gen6_edp_signal_levels(uint8_t train_set)
{
	int signal_levels = train_set & (DP_TRAIN_VOLTAGE_SWING_MASK |
					 DP_TRAIN_PRE_EMPHASIS_MASK);
	switch (signal_levels) {
	case DP_TRAIN_VOLTAGE_SWING_400 | DP_TRAIN_PRE_EMPHASIS_0:
	case DP_TRAIN_VOLTAGE_SWING_600 | DP_TRAIN_PRE_EMPHASIS_0:
		return EDP_LINK_TRAIN_400_600MV_0DB_SNB_B;
	case DP_TRAIN_VOLTAGE_SWING_400 | DP_TRAIN_PRE_EMPHASIS_3_5:
		return EDP_LINK_TRAIN_400MV_3_5DB_SNB_B;
	case DP_TRAIN_VOLTAGE_SWING_400 | DP_TRAIN_PRE_EMPHASIS_6:
	case DP_TRAIN_VOLTAGE_SWING_600 | DP_TRAIN_PRE_EMPHASIS_6:
		return EDP_LINK_TRAIN_400_600MV_6DB_SNB_B;
	case DP_TRAIN_VOLTAGE_SWING_600 | DP_TRAIN_PRE_EMPHASIS_3_5:
	case DP_TRAIN_VOLTAGE_SWING_800 | DP_TRAIN_PRE_EMPHASIS_3_5:
		return EDP_LINK_TRAIN_600_800MV_3_5DB_SNB_B;
	case DP_TRAIN_VOLTAGE_SWING_800 | DP_TRAIN_PRE_EMPHASIS_0:
	case DP_TRAIN_VOLTAGE_SWING_1200 | DP_TRAIN_PRE_EMPHASIS_0:
		return EDP_LINK_TRAIN_800_1200MV_0DB_SNB_B;
	default:
		DRM_DEBUG_KMS("Unsupported voltage swing/pre-emphasis level:"
			      "0x%x\n", signal_levels);
		return EDP_LINK_TRAIN_400_600MV_0DB_SNB_B;
	}
}

/* Gen7's DP voltage swing and pre-emphasis control */
static uint32_t
intel_gen7_edp_signal_levels(uint8_t train_set)
{
	int signal_levels = train_set & (DP_TRAIN_VOLTAGE_SWING_MASK |
					 DP_TRAIN_PRE_EMPHASIS_MASK);
	switch (signal_levels) {
	case DP_TRAIN_VOLTAGE_SWING_400 | DP_TRAIN_PRE_EMPHASIS_0:
		return EDP_LINK_TRAIN_400MV_0DB_IVB;
	case DP_TRAIN_VOLTAGE_SWING_400 | DP_TRAIN_PRE_EMPHASIS_3_5:
		return EDP_LINK_TRAIN_400MV_3_5DB_IVB;
	case DP_TRAIN_VOLTAGE_SWING_400 | DP_TRAIN_PRE_EMPHASIS_6:
		return EDP_LINK_TRAIN_400MV_6DB_IVB;

	case DP_TRAIN_VOLTAGE_SWING_600 | DP_TRAIN_PRE_EMPHASIS_0:
		return EDP_LINK_TRAIN_600MV_0DB_IVB;
	case DP_TRAIN_VOLTAGE_SWING_600 | DP_TRAIN_PRE_EMPHASIS_3_5:
		return EDP_LINK_TRAIN_600MV_3_5DB_IVB;

	case DP_TRAIN_VOLTAGE_SWING_800 | DP_TRAIN_PRE_EMPHASIS_0:
		return EDP_LINK_TRAIN_800MV_0DB_IVB;
	case DP_TRAIN_VOLTAGE_SWING_800 | DP_TRAIN_PRE_EMPHASIS_3_5:
		return EDP_LINK_TRAIN_800MV_3_5DB_IVB;

	default:
		DRM_DEBUG_KMS("Unsupported voltage swing/pre-emphasis level:"
			      "0x%x\n", signal_levels);
		return EDP_LINK_TRAIN_500MV_0DB_IVB;
	}
}

static uint8_t
intel_get_lane_status(uint8_t link_status[DP_LINK_STATUS_SIZE],
		      int lane)
{
	int s = (lane & 1) * 4;
	uint8_t l = link_status[lane>>1];

	return (l >> s) & 0xf;
}

/* Check for clock recovery is done on all channels */
static bool
intel_clock_recovery_ok(uint8_t link_status[DP_LINK_STATUS_SIZE], int lane_count)
{
	int lane;
	uint8_t lane_status;

	for (lane = 0; lane < lane_count; lane++) {
		lane_status = intel_get_lane_status(link_status, lane);
		if ((lane_status & DP_LANE_CR_DONE) == 0)
			return false;
	}
	return true;
}

/* Check to see if channel eq is done on all channels */
#define CHANNEL_EQ_BITS (DP_LANE_CR_DONE|\
			 DP_LANE_CHANNEL_EQ_DONE|\
			 DP_LANE_SYMBOL_LOCKED)
static bool
intel_channel_eq_ok(struct intel_dp *intel_dp, uint8_t link_status[DP_LINK_STATUS_SIZE])
{
	uint8_t lane_align;
	uint8_t lane_status;
	int lane;

	lane_align = intel_dp_link_status(link_status,
					  DP_LANE_ALIGN_STATUS_UPDATED);
	if ((lane_align & DP_INTERLANE_ALIGN_DONE) == 0)
		return false;
	for (lane = 0; lane < intel_dp->lane_count; lane++) {
		lane_status = intel_get_lane_status(link_status, lane);
		if ((lane_status & CHANNEL_EQ_BITS) != CHANNEL_EQ_BITS)
			return false;
	}
	return true;
}

static bool
intel_dp_set_link_train(struct intel_dp *intel_dp,
			uint32_t dp_reg_value,
			uint8_t dp_train_pat)
{
	struct drm_device *dev = intel_dp->base.base.dev;
	struct drm_i915_private *dev_priv = dev->dev_private;
	int ret;

	I915_WRITE(intel_dp->output_reg, dp_reg_value);
	POSTING_READ(intel_dp->output_reg);

	intel_dp_aux_native_write_1(intel_dp,
				    DP_TRAINING_PATTERN_SET,
				    dp_train_pat);

	ret = intel_dp_aux_native_write(intel_dp,
					DP_TRAINING_LANE0_SET,
					intel_dp->train_set,
					intel_dp->lane_count);
	if (ret != intel_dp->lane_count)
		return false;

	return true;
}

/* Enable corresponding port and start training pattern 1 */
static void
intel_dp_start_link_train(struct intel_dp *intel_dp)
{
	struct drm_device *dev = intel_dp->base.base.dev;
	struct drm_i915_private *dev_priv = dev->dev_private;
	struct intel_crtc *intel_crtc = to_intel_crtc(intel_dp->base.base.crtc);
	int i;
	uint8_t voltage;
	bool clock_recovery = false;
	int voltage_tries, loop_tries;
	u32 reg;
	uint32_t DP = intel_dp->DP;

	/*
	 * On CPT we have to enable the port in training pattern 1, which
	 * will happen below in intel_dp_set_link_train.  Otherwise, enable
	 * the port and wait for it to become active.
	 */
	if (!HAS_PCH_CPT(dev)) {
		I915_WRITE(intel_dp->output_reg, intel_dp->DP);
		POSTING_READ(intel_dp->output_reg);
		intel_wait_for_vblank(dev, intel_crtc->pipe);
	}

	/* Write the link configuration data */
	intel_dp_aux_native_write(intel_dp, DP_LINK_BW_SET,
				  intel_dp->link_configuration,
				  DP_LINK_CONFIGURATION_SIZE);

	DP |= DP_PORT_EN;

	if (HAS_PCH_CPT(dev) && (IS_GEN7(dev) || !is_cpu_edp(intel_dp)))
		DP &= ~DP_LINK_TRAIN_MASK_CPT;
	else
		DP &= ~DP_LINK_TRAIN_MASK;
	memset(intel_dp->train_set, 0, 4);
	voltage = 0xff;
	voltage_tries = 0;
	loop_tries = 0;
	clock_recovery = false;
	for (;;) {
		/* Use intel_dp->train_set[0] to set the voltage and pre emphasis values */
		uint8_t	    link_status[DP_LINK_STATUS_SIZE];
		uint32_t    signal_levels;


		if (IS_GEN7(dev) && is_cpu_edp(intel_dp)) {
			signal_levels = intel_gen7_edp_signal_levels(intel_dp->train_set[0]);
			DP = (DP & ~EDP_LINK_TRAIN_VOL_EMP_MASK_IVB) | signal_levels;
		} else if (IS_GEN6(dev) && is_cpu_edp(intel_dp)) {
			signal_levels = intel_gen6_edp_signal_levels(intel_dp->train_set[0]);
			DP = (DP & ~EDP_LINK_TRAIN_VOL_EMP_MASK_SNB) | signal_levels;
		} else {
			signal_levels = intel_dp_signal_levels(intel_dp->train_set[0]);
			DRM_DEBUG_KMS("training pattern 1 signal levels %08x\n", signal_levels);
			DP = (DP & ~(DP_VOLTAGE_MASK|DP_PRE_EMPHASIS_MASK)) | signal_levels;
		}

		if (HAS_PCH_CPT(dev) && (IS_GEN7(dev) || !is_cpu_edp(intel_dp)))
			reg = DP | DP_LINK_TRAIN_PAT_1_CPT;
		else
			reg = DP | DP_LINK_TRAIN_PAT_1;

		if (!intel_dp_set_link_train(intel_dp, reg,
					     DP_TRAINING_PATTERN_1 |
					     DP_LINK_SCRAMBLING_DISABLE))
			break;
		/* Set training pattern 1 */

		udelay(100);
		if (!intel_dp_get_link_status(intel_dp, link_status)) {
			DRM_ERROR("failed to get link status\n");
			break;
		}

		if (intel_clock_recovery_ok(link_status, intel_dp->lane_count)) {
			DRM_DEBUG_KMS("clock recovery OK\n");
			clock_recovery = true;
			break;
		}

		/* Check to see if we've tried the max voltage */
		for (i = 0; i < intel_dp->lane_count; i++)
			if ((intel_dp->train_set[i] & DP_TRAIN_MAX_SWING_REACHED) == 0)
				break;
		if (i == intel_dp->lane_count) {
			++loop_tries;
			if (loop_tries == 5) {
				DRM_DEBUG_KMS("too many full retries, give up\n");
				break;
			}
			memset(intel_dp->train_set, 0, 4);
			voltage_tries = 0;
			continue;
		}

		/* Check to see if we've tried the same voltage 5 times */
		if ((intel_dp->train_set[0] & DP_TRAIN_VOLTAGE_SWING_MASK) == voltage) {
			++voltage_tries;
			if (voltage_tries == 5) {
				DRM_DEBUG_KMS("too many voltage retries, give up\n");
				break;
			}
		} else
			voltage_tries = 0;
		voltage = intel_dp->train_set[0] & DP_TRAIN_VOLTAGE_SWING_MASK;

		/* Compute new intel_dp->train_set as requested by target */
		intel_get_adjust_train(intel_dp, link_status);
	}

	intel_dp->DP = DP;
}

static void
intel_dp_complete_link_train(struct intel_dp *intel_dp)
{
	struct drm_device *dev = intel_dp->base.base.dev;
	struct drm_i915_private *dev_priv = dev->dev_private;
	bool channel_eq = false;
	int tries, cr_tries;
	u32 reg;
	uint32_t DP = intel_dp->DP;

	/* channel equalization */
	tries = 0;
	cr_tries = 0;
	channel_eq = false;
	for (;;) {
		/* Use intel_dp->train_set[0] to set the voltage and pre emphasis values */
		uint32_t    signal_levels;
		uint8_t	    link_status[DP_LINK_STATUS_SIZE];

		if (cr_tries > 5) {
			DRM_ERROR("failed to train DP, aborting\n");
			intel_dp_link_down(intel_dp);
			break;
		}

		if (IS_GEN7(dev) && is_cpu_edp(intel_dp)) {
			signal_levels = intel_gen7_edp_signal_levels(intel_dp->train_set[0]);
			DP = (DP & ~EDP_LINK_TRAIN_VOL_EMP_MASK_IVB) | signal_levels;
		} else if (IS_GEN6(dev) && is_cpu_edp(intel_dp)) {
			signal_levels = intel_gen6_edp_signal_levels(intel_dp->train_set[0]);
			DP = (DP & ~EDP_LINK_TRAIN_VOL_EMP_MASK_SNB) | signal_levels;
		} else {
			signal_levels = intel_dp_signal_levels(intel_dp->train_set[0]);
			DP = (DP & ~(DP_VOLTAGE_MASK|DP_PRE_EMPHASIS_MASK)) | signal_levels;
		}

		if (HAS_PCH_CPT(dev) && (IS_GEN7(dev) || !is_cpu_edp(intel_dp)))
			reg = DP | DP_LINK_TRAIN_PAT_2_CPT;
		else
			reg = DP | DP_LINK_TRAIN_PAT_2;

		/* channel eq pattern */
		if (!intel_dp_set_link_train(intel_dp, reg,
					     DP_TRAINING_PATTERN_2 |
					     DP_LINK_SCRAMBLING_DISABLE))
			break;

		udelay(400);
		if (!intel_dp_get_link_status(intel_dp, link_status))
			break;

		/* Make sure clock is still ok */
		if (!intel_clock_recovery_ok(link_status, intel_dp->lane_count)) {
			intel_dp_start_link_train(intel_dp);
			cr_tries++;
			continue;
		}

		if (intel_channel_eq_ok(intel_dp, link_status)) {
			channel_eq = true;
			break;
		}

		/* Try 5 times, then try clock recovery if that fails */
		if (tries > 5) {
			intel_dp_link_down(intel_dp);
			intel_dp_start_link_train(intel_dp);
			tries = 0;
			cr_tries++;
			continue;
		}

		/* Compute new intel_dp->train_set as requested by target */
		intel_get_adjust_train(intel_dp, link_status);
		++tries;
	}

	if (HAS_PCH_CPT(dev) && (IS_GEN7(dev) || !is_cpu_edp(intel_dp)))
		reg = DP | DP_LINK_TRAIN_OFF_CPT;
	else
		reg = DP | DP_LINK_TRAIN_OFF;

	I915_WRITE(intel_dp->output_reg, reg);
	POSTING_READ(intel_dp->output_reg);
	intel_dp_aux_native_write_1(intel_dp,
				    DP_TRAINING_PATTERN_SET, DP_TRAINING_PATTERN_DISABLE);
}

static void
intel_dp_link_down(struct intel_dp *intel_dp)
{
	struct drm_device *dev = intel_dp->base.base.dev;
	struct drm_i915_private *dev_priv = dev->dev_private;
	uint32_t DP = intel_dp->DP;

	if ((I915_READ(intel_dp->output_reg) & DP_PORT_EN) == 0)
		return;

	DRM_DEBUG_KMS("\n");

	if (is_edp(intel_dp)) {
		DP &= ~DP_PLL_ENABLE;
		I915_WRITE(intel_dp->output_reg, DP);
		POSTING_READ(intel_dp->output_reg);
		udelay(100);
	}

	if (HAS_PCH_CPT(dev) && (IS_GEN7(dev) || !is_cpu_edp(intel_dp))) {
		DP &= ~DP_LINK_TRAIN_MASK_CPT;
		I915_WRITE(intel_dp->output_reg, DP | DP_LINK_TRAIN_PAT_IDLE_CPT);
	} else {
		DP &= ~DP_LINK_TRAIN_MASK;
		I915_WRITE(intel_dp->output_reg, DP | DP_LINK_TRAIN_PAT_IDLE);
	}
	POSTING_READ(intel_dp->output_reg);

	msleep(17);

	if (is_edp(intel_dp)) {
		if (HAS_PCH_CPT(dev) && (IS_GEN7(dev) || !is_cpu_edp(intel_dp)))
			DP |= DP_LINK_TRAIN_OFF_CPT;
		else
			DP |= DP_LINK_TRAIN_OFF;
	}

	if (!HAS_PCH_CPT(dev) &&
	    I915_READ(intel_dp->output_reg) & DP_PIPEB_SELECT) {
		struct drm_crtc *crtc = intel_dp->base.base.crtc;

		/* Hardware workaround: leaving our transcoder select
		 * set to transcoder B while it's off will prevent the
		 * corresponding HDMI output on transcoder A.
		 *
		 * Combine this with another hardware workaround:
		 * transcoder select bit can only be cleared while the
		 * port is enabled.
		 */
		DP &= ~DP_PIPEB_SELECT;
		I915_WRITE(intel_dp->output_reg, DP);

		/* Changes to enable or select take place the vblank
		 * after being written.
		 */
		if (crtc == NULL) {
			/* We can arrive here never having been attached
			 * to a CRTC, for instance, due to inheriting
			 * random state from the BIOS.
			 *
			 * If the pipe is not running, play safe and
			 * wait for the clocks to stabilise before
			 * continuing.
			 */
			POSTING_READ(intel_dp->output_reg);
			msleep(50);
		} else
			intel_wait_for_vblank(dev, to_intel_crtc(crtc)->pipe);
	}

	DP &= ~DP_AUDIO_OUTPUT_ENABLE;
	I915_WRITE(intel_dp->output_reg, DP & ~DP_PORT_EN);
	POSTING_READ(intel_dp->output_reg);
	msleep(intel_dp->panel_power_down_delay);
}

static bool
intel_dp_get_dpcd(struct intel_dp *intel_dp)
{
	if (intel_dp_aux_native_read_retry(intel_dp, 0x000, intel_dp->dpcd,
					   sizeof(intel_dp->dpcd)) &&
	    (intel_dp->dpcd[DP_DPCD_REV] != 0)) {
		return true;
	}

	return false;
}

static bool
intel_dp_get_sink_irq(struct intel_dp *intel_dp, u8 *sink_irq_vector)
{
	int ret;

	ret = intel_dp_aux_native_read_retry(intel_dp,
					     DP_DEVICE_SERVICE_IRQ_VECTOR,
					     sink_irq_vector, 1);
	if (!ret)
		return false;

	return true;
}

static void
intel_dp_handle_test_request(struct intel_dp *intel_dp)
{
	/* NAK by default */
	intel_dp_aux_native_write_1(intel_dp, DP_TEST_RESPONSE, DP_TEST_ACK);
}

/*
 * According to DP spec
 * 5.1.2:
 *  1. Read DPCD
 *  2. Configure link according to Receiver Capabilities
 *  3. Use Link Training from 2.5.3.3 and 3.5.1.3
 *  4. Check link status on receipt of hot-plug interrupt
 */

static void
intel_dp_check_link_status(struct intel_dp *intel_dp)
{
	u8 sink_irq_vector;
	u8 link_status[DP_LINK_STATUS_SIZE];

	if (intel_dp->dpms_mode != DRM_MODE_DPMS_ON)
		return;

	if (!intel_dp->base.base.crtc)
		return;

	/* Try to read receiver status if the link appears to be up */
	if (!intel_dp_get_link_status(intel_dp, link_status)) {
		intel_dp_link_down(intel_dp);
		return;
	}

	/* Now read the DPCD to see if it's actually running */
	if (!intel_dp_get_dpcd(intel_dp)) {
		intel_dp_link_down(intel_dp);
		return;
	}

	/* Try to read the source of the interrupt */
	if (intel_dp->dpcd[DP_DPCD_REV] >= 0x11 &&
	    intel_dp_get_sink_irq(intel_dp, &sink_irq_vector)) {
		/* Clear interrupt source */
		intel_dp_aux_native_write_1(intel_dp,
					    DP_DEVICE_SERVICE_IRQ_VECTOR,
					    sink_irq_vector);

		if (sink_irq_vector & DP_AUTOMATED_TEST_REQUEST)
			intel_dp_handle_test_request(intel_dp);
		if (sink_irq_vector & (DP_CP_IRQ | DP_SINK_SPECIFIC_IRQ))
			DRM_DEBUG_DRIVER("CP or sink specific irq unhandled\n");
	}

	if (!intel_channel_eq_ok(intel_dp, link_status)) {
		DRM_DEBUG_KMS("%s: channel EQ not ok, retraining\n",
			      drm_get_encoder_name(&intel_dp->base.base));
		intel_dp_start_link_train(intel_dp);
		intel_dp_complete_link_train(intel_dp);
	}
}

static enum drm_connector_status
intel_dp_detect_dpcd(struct intel_dp *intel_dp)
{
	if (intel_dp_get_dpcd(intel_dp))
		return connector_status_connected;
	return connector_status_disconnected;
}

static enum drm_connector_status
ironlake_dp_detect(struct intel_dp *intel_dp)
{
	enum drm_connector_status status;

	/* Can't disconnect eDP, but you can close the lid... */
	if (is_edp(intel_dp)) {
		status = intel_panel_detect(intel_dp->base.base.dev);
		if (status == connector_status_unknown)
			status = connector_status_connected;
		return status;
	}

	return intel_dp_detect_dpcd(intel_dp);
}

static enum drm_connector_status
g4x_dp_detect(struct intel_dp *intel_dp)
{
	struct drm_device *dev = intel_dp->base.base.dev;
	struct drm_i915_private *dev_priv = dev->dev_private;
	uint32_t temp, bit;

	switch (intel_dp->output_reg) {
	case DP_B:
		bit = DPB_HOTPLUG_INT_STATUS;
		break;
	case DP_C:
		bit = DPC_HOTPLUG_INT_STATUS;
		break;
	case DP_D:
		bit = DPD_HOTPLUG_INT_STATUS;
		break;
	default:
		return connector_status_unknown;
	}

	temp = I915_READ(PORT_HOTPLUG_STAT);

	if ((temp & bit) == 0)
		return connector_status_disconnected;

	return intel_dp_detect_dpcd(intel_dp);
}

static struct edid *
intel_dp_get_edid(struct drm_connector *connector, struct i2c_adapter *adapter)
{
	struct intel_dp *intel_dp = intel_attached_dp(connector);
	struct edid	*edid;

	ironlake_edp_panel_vdd_on(intel_dp);
	edid = drm_get_edid(connector, adapter);
	ironlake_edp_panel_vdd_off(intel_dp, false);
	return edid;
}

static int
intel_dp_get_edid_modes(struct drm_connector *connector, struct i2c_adapter *adapter)
{
	struct intel_dp *intel_dp = intel_attached_dp(connector);
	int	ret;

	ironlake_edp_panel_vdd_on(intel_dp);
	ret = intel_ddc_get_modes(connector, adapter);
	ironlake_edp_panel_vdd_off(intel_dp, false);
	return ret;
}


/**
 * Uses CRT_HOTPLUG_EN and CRT_HOTPLUG_STAT to detect DP connection.
 *
 * \return true if DP port is connected.
 * \return false if DP port is disconnected.
 */
static enum drm_connector_status
intel_dp_detect(struct drm_connector *connector, bool force)
{
	struct intel_dp *intel_dp = intel_attached_dp(connector);
	struct drm_device *dev = intel_dp->base.base.dev;
	enum drm_connector_status status;
	struct edid *edid = NULL;

	intel_dp->has_audio = false;

	if (HAS_PCH_SPLIT(dev))
		status = ironlake_dp_detect(intel_dp);
	else
		status = g4x_dp_detect(intel_dp);

	DRM_DEBUG_KMS("DPCD: %02hx%02hx%02hx%02hx%02hx%02hx%02hx%02hx\n",
		      intel_dp->dpcd[0], intel_dp->dpcd[1], intel_dp->dpcd[2],
		      intel_dp->dpcd[3], intel_dp->dpcd[4], intel_dp->dpcd[5],
		      intel_dp->dpcd[6], intel_dp->dpcd[7]);

	if (status != connector_status_connected)
		return status;

	if (intel_dp->force_audio != HDMI_AUDIO_AUTO) {
		intel_dp->has_audio = (intel_dp->force_audio == HDMI_AUDIO_ON);
	} else {
		edid = intel_dp_get_edid(connector, &intel_dp->adapter);
		if (edid) {
			intel_dp->has_audio = drm_detect_monitor_audio(edid);
			connector->display_info.raw_edid = NULL;
			kfree(edid);
		}
	}

	return connector_status_connected;
}

static int intel_dp_get_modes(struct drm_connector *connector)
{
	struct intel_dp *intel_dp = intel_attached_dp(connector);
	struct drm_device *dev = intel_dp->base.base.dev;
	struct drm_i915_private *dev_priv = dev->dev_private;
	int ret;

	/* We should parse the EDID data and find out if it has an audio sink
	 */

	ret = intel_dp_get_edid_modes(connector, &intel_dp->adapter);
	if (ret) {
		if (is_edp(intel_dp) && !intel_dp->panel_fixed_mode) {
			struct drm_display_mode *newmode;
			list_for_each_entry(newmode, &connector->probed_modes,
					    head) {
				if ((newmode->type & DRM_MODE_TYPE_PREFERRED)) {
					intel_dp->panel_fixed_mode =
						drm_mode_duplicate(dev, newmode);
					break;
				}
			}
		}
		return ret;
	}

	/* if eDP has no EDID, try to use fixed panel mode from VBT */
	if (is_edp(intel_dp)) {
		/* initialize panel mode from VBT if available for eDP */
		if (intel_dp->panel_fixed_mode == NULL && dev_priv->lfp_lvds_vbt_mode != NULL) {
			intel_dp->panel_fixed_mode =
				drm_mode_duplicate(dev, dev_priv->lfp_lvds_vbt_mode);
			if (intel_dp->panel_fixed_mode) {
				intel_dp->panel_fixed_mode->type |=
					DRM_MODE_TYPE_PREFERRED;
			}
		}
		if (intel_dp->panel_fixed_mode) {
			struct drm_display_mode *mode;
			mode = drm_mode_duplicate(dev, intel_dp->panel_fixed_mode);
			drm_mode_probed_add(connector, mode);
			return 1;
		}
	}
	return 0;
}

static bool
intel_dp_detect_audio(struct drm_connector *connector)
{
	struct intel_dp *intel_dp = intel_attached_dp(connector);
	struct edid *edid;
	bool has_audio = false;

	edid = intel_dp_get_edid(connector, &intel_dp->adapter);
	if (edid) {
		has_audio = drm_detect_monitor_audio(edid);

		connector->display_info.raw_edid = NULL;
		kfree(edid);
	}

	return has_audio;
}

static int
intel_dp_set_property(struct drm_connector *connector,
		      struct drm_property *property,
		      uint64_t val)
{
	struct drm_i915_private *dev_priv = connector->dev->dev_private;
	struct intel_dp *intel_dp = intel_attached_dp(connector);
	int ret;

	ret = drm_connector_property_set_value(connector, property, val);
	if (ret)
		return ret;

	if (property == dev_priv->force_audio_property) {
		int i = val;
		bool has_audio;

		if (i == intel_dp->force_audio)
			return 0;

		intel_dp->force_audio = i;

		if (i == HDMI_AUDIO_AUTO)
			has_audio = intel_dp_detect_audio(connector);
		else
			has_audio = (i == HDMI_AUDIO_ON);

		if (has_audio == intel_dp->has_audio)
			return 0;

		intel_dp->has_audio = has_audio;
		goto done;
	}

	if (property == dev_priv->broadcast_rgb_property) {
		if (val == !!intel_dp->color_range)
			return 0;

		intel_dp->color_range = val ? DP_COLOR_RANGE_16_235 : 0;
		goto done;
	}

	return -EINVAL;

done:
	if (intel_dp->base.base.crtc) {
		struct drm_crtc *crtc = intel_dp->base.base.crtc;
		drm_crtc_helper_set_mode(crtc, &crtc->mode,
					 crtc->x, crtc->y,
					 crtc->fb);
	}

	return 0;
}

static void
intel_dp_destroy(struct drm_connector *connector)
{
	struct drm_device *dev = connector->dev;

	if (intel_dpd_is_edp(dev))
		intel_panel_destroy_backlight(dev);

	drm_sysfs_connector_remove(connector);
	drm_connector_cleanup(connector);
	kfree(connector);
}

static void intel_dp_encoder_destroy(struct drm_encoder *encoder)
{
	struct intel_dp *intel_dp = enc_to_intel_dp(encoder);

	i2c_del_adapter(&intel_dp->adapter);
	drm_encoder_cleanup(encoder);
	if (is_edp(intel_dp)) {
		cancel_delayed_work_sync(&intel_dp->panel_vdd_work);
		ironlake_panel_vdd_off_sync(intel_dp);
	}
	kfree(intel_dp);
}

static const struct drm_encoder_helper_funcs intel_dp_helper_funcs = {
	.dpms = intel_dp_dpms,
	.mode_fixup = intel_dp_mode_fixup,
	.prepare = intel_dp_prepare,
	.mode_set = intel_dp_mode_set,
	.commit = intel_dp_commit,
};

static const struct drm_connector_funcs intel_dp_connector_funcs = {
	.dpms = drm_helper_connector_dpms,
	.detect = intel_dp_detect,
	.fill_modes = drm_helper_probe_single_connector_modes,
	.set_property = intel_dp_set_property,
	.destroy = intel_dp_destroy,
};

static const struct drm_connector_helper_funcs intel_dp_connector_helper_funcs = {
	.get_modes = intel_dp_get_modes,
	.mode_valid = intel_dp_mode_valid,
	.best_encoder = intel_best_encoder,
};

static const struct drm_encoder_funcs intel_dp_enc_funcs = {
	.destroy = intel_dp_encoder_destroy,
};

static void
intel_dp_hot_plug(struct intel_encoder *intel_encoder)
{
	struct intel_dp *intel_dp = container_of(intel_encoder, struct intel_dp, base);

	intel_dp_check_link_status(intel_dp);
}

/* Return which DP Port should be selected for Transcoder DP control */
int
intel_trans_dp_port_sel(struct drm_crtc *crtc)
{
	struct drm_device *dev = crtc->dev;
	struct drm_mode_config *mode_config = &dev->mode_config;
	struct drm_encoder *encoder;

	list_for_each_entry(encoder, &mode_config->encoder_list, head) {
		struct intel_dp *intel_dp;

		if (encoder->crtc != crtc)
			continue;

		intel_dp = enc_to_intel_dp(encoder);
		if (intel_dp->base.type == INTEL_OUTPUT_DISPLAYPORT ||
		    intel_dp->base.type == INTEL_OUTPUT_EDP)
			return intel_dp->output_reg;
	}

	return -1;
}

/* check the VBT to see whether the eDP is on DP-D port */
bool intel_dpd_is_edp(struct drm_device *dev)
{
	struct drm_i915_private *dev_priv = dev->dev_private;
	struct child_device_config *p_child;
	int i;

	if (!dev_priv->child_dev_num)
		return false;

	for (i = 0; i < dev_priv->child_dev_num; i++) {
		p_child = dev_priv->child_dev + i;

		if (p_child->dvo_port == PORT_IDPD &&
		    p_child->device_type == DEVICE_TYPE_eDP)
			return true;
	}
	return false;
}

static void
intel_dp_add_properties(struct intel_dp *intel_dp, struct drm_connector *connector)
{
	intel_attach_force_audio_property(connector);
	intel_attach_broadcast_rgb_property(connector);
}

void
intel_dp_init(struct drm_device *dev, int output_reg)
{
	struct drm_i915_private *dev_priv = dev->dev_private;
	struct drm_connector *connector;
	struct intel_dp *intel_dp;
	struct intel_encoder *intel_encoder;
	struct intel_connector *intel_connector;
	const char *name = NULL;
	int type;

	intel_dp = kzalloc(sizeof(struct intel_dp), GFP_KERNEL);
	if (!intel_dp)
		return;

	intel_dp->output_reg = output_reg;
	intel_dp->dpms_mode = -1;

	intel_connector = kzalloc(sizeof(struct intel_connector), GFP_KERNEL);
	if (!intel_connector) {
		kfree(intel_dp);
		return;
	}
	intel_encoder = &intel_dp->base;

	if (HAS_PCH_SPLIT(dev) && output_reg == PCH_DP_D)
		if (intel_dpd_is_edp(dev))
			intel_dp->is_pch_edp = true;

	if (output_reg == DP_A || is_pch_edp(intel_dp)) {
		type = DRM_MODE_CONNECTOR_eDP;
		intel_encoder->type = INTEL_OUTPUT_EDP;
	} else {
		type = DRM_MODE_CONNECTOR_DisplayPort;
		intel_encoder->type = INTEL_OUTPUT_DISPLAYPORT;
	}

	connector = &intel_connector->base;
	drm_connector_init(dev, connector, &intel_dp_connector_funcs, type);
	drm_connector_helper_add(connector, &intel_dp_connector_helper_funcs);

	connector->polled = DRM_CONNECTOR_POLL_HPD;

	if (output_reg == DP_B || output_reg == PCH_DP_B)
		intel_encoder->clone_mask = (1 << INTEL_DP_B_CLONE_BIT);
	else if (output_reg == DP_C || output_reg == PCH_DP_C)
		intel_encoder->clone_mask = (1 << INTEL_DP_C_CLONE_BIT);
	else if (output_reg == DP_D || output_reg == PCH_DP_D)
		intel_encoder->clone_mask = (1 << INTEL_DP_D_CLONE_BIT);

	if (is_edp(intel_dp)) {
		intel_encoder->clone_mask = (1 << INTEL_EDP_CLONE_BIT);
		INIT_DELAYED_WORK(&intel_dp->panel_vdd_work,
				  ironlake_panel_vdd_work);
	}

	intel_encoder->crtc_mask = (1 << 0) | (1 << 1) | (1 << 2);
	connector->interlace_allowed = true;
	connector->doublescan_allowed = 0;

	drm_encoder_init(dev, &intel_encoder->base, &intel_dp_enc_funcs,
			 DRM_MODE_ENCODER_TMDS);
	drm_encoder_helper_add(&intel_encoder->base, &intel_dp_helper_funcs);

	intel_connector_attach_encoder(intel_connector, intel_encoder);
	drm_sysfs_connector_add(connector);

	/* Set up the DDC bus. */
	switch (output_reg) {
		case DP_A:
			name = "DPDDC-A";
			break;
		case DP_B:
		case PCH_DP_B:
			dev_priv->hotplug_supported_mask |=
				HDMIB_HOTPLUG_INT_STATUS;
			name = "DPDDC-B";
			break;
		case DP_C:
		case PCH_DP_C:
			dev_priv->hotplug_supported_mask |=
				HDMIC_HOTPLUG_INT_STATUS;
			name = "DPDDC-C";
			break;
		case DP_D:
		case PCH_DP_D:
			dev_priv->hotplug_supported_mask |=
				HDMID_HOTPLUG_INT_STATUS;
			name = "DPDDC-D";
			break;
	}

	/* Cache some DPCD data in the eDP case */
	if (is_edp(intel_dp)) {
		bool ret;
		struct edp_power_seq	cur, vbt;
		u32 pp_on, pp_off, pp_div;

		pp_on = I915_READ(PCH_PP_ON_DELAYS);
		pp_off = I915_READ(PCH_PP_OFF_DELAYS);
		pp_div = I915_READ(PCH_PP_DIVISOR);

		/* Pull timing values out of registers */
		cur.t1_t3 = (pp_on & PANEL_POWER_UP_DELAY_MASK) >>
			PANEL_POWER_UP_DELAY_SHIFT;

		cur.t8 = (pp_on & PANEL_LIGHT_ON_DELAY_MASK) >>
			PANEL_LIGHT_ON_DELAY_SHIFT;

		cur.t9 = (pp_off & PANEL_LIGHT_OFF_DELAY_MASK) >>
			PANEL_LIGHT_OFF_DELAY_SHIFT;

		cur.t10 = (pp_off & PANEL_POWER_DOWN_DELAY_MASK) >>
			PANEL_POWER_DOWN_DELAY_SHIFT;

		cur.t11_t12 = ((pp_div & PANEL_POWER_CYCLE_DELAY_MASK) >>
			       PANEL_POWER_CYCLE_DELAY_SHIFT) * 1000;

		DRM_DEBUG_KMS("cur t1_t3 %d t8 %d t9 %d t10 %d t11_t12 %d\n",
			      cur.t1_t3, cur.t8, cur.t9, cur.t10, cur.t11_t12);

		vbt = dev_priv->edp.pps;

		DRM_DEBUG_KMS("vbt t1_t3 %d t8 %d t9 %d t10 %d t11_t12 %d\n",
			      vbt.t1_t3, vbt.t8, vbt.t9, vbt.t10, vbt.t11_t12);

#define get_delay(field)	((max(cur.field, vbt.field) + 9) / 10)

		intel_dp->panel_power_up_delay = get_delay(t1_t3);
		intel_dp->backlight_on_delay = get_delay(t8);
		intel_dp->backlight_off_delay = get_delay(t9);
		intel_dp->panel_power_down_delay = get_delay(t10);
		intel_dp->panel_power_cycle_delay = get_delay(t11_t12);

		DRM_DEBUG_KMS("panel power up delay %d, power down delay %d, power cycle delay %d\n",
			      intel_dp->panel_power_up_delay, intel_dp->panel_power_down_delay,
			      intel_dp->panel_power_cycle_delay);

		DRM_DEBUG_KMS("backlight on delay %d, off delay %d\n",
			      intel_dp->backlight_on_delay, intel_dp->backlight_off_delay);

		ironlake_edp_panel_vdd_on(intel_dp);
		ret = intel_dp_get_dpcd(intel_dp);
		ironlake_edp_panel_vdd_off(intel_dp, false);

		if (ret) {
			if (intel_dp->dpcd[DP_DPCD_REV] >= 0x11)
				dev_priv->no_aux_handshake =
					intel_dp->dpcd[DP_MAX_DOWNSPREAD] &
					DP_NO_AUX_HANDSHAKE_LINK_TRAINING;
		} else {
			/* if this fails, presume the device is a ghost */
			DRM_INFO("failed to retrieve link info, disabling eDP\n");
			intel_dp_encoder_destroy(&intel_dp->base.base);
			intel_dp_destroy(&intel_connector->base);
			return;
		}
	}

	intel_dp_i2c_init(intel_dp, intel_connector, name);

	intel_encoder->hot_plug = intel_dp_hot_plug;

	if (is_edp(intel_dp)) {
		dev_priv->int_edp_connector = connector;
		intel_panel_setup_backlight(dev);
	}

	intel_dp_add_properties(intel_dp, connector);

	/* For G4X desktop chip, PEG_BAND_GAP_DATA 3:0 must first be written
	 * 0xd.  Failure to do so will result in spurious interrupts being
	 * generated on the port when a cable is not attached.
	 */
	if (IS_G4X(dev) && !IS_GM45(dev)) {
		u32 temp = I915_READ(PEG_BAND_GAP_DATA);
		I915_WRITE(PEG_BAND_GAP_DATA, (temp & ~0xf) | 0xd);
	}
}<|MERGE_RESOLUTION|>--- conflicted
+++ resolved
@@ -260,21 +260,8 @@
 			return MODE_PANEL;
 	}
 
-<<<<<<< HEAD
-	mode_rate = intel_dp_link_required(mode->clock, 24);
-	max_rate = intel_dp_max_data_rate(max_link_clock, max_lanes);
-
-	if (mode_rate > max_rate) {
-			mode_rate = intel_dp_link_required(mode->clock, 18);
-			if (mode_rate > max_rate)
-				return MODE_CLOCK_HIGH;
-			else
-				mode->private_flags |= INTEL_MODE_DP_FORCE_6BPC;
-	}
-=======
 	if (!intel_dp_adjust_dithering(intel_dp, mode, NULL))
 		return MODE_CLOCK_HIGH;
->>>>>>> e816b57a
 
 	if (mode->clock < 10000)
 		return MODE_CLOCK_LOW;
@@ -701,11 +688,7 @@
 	int lane_count, clock;
 	int max_lane_count = intel_dp_max_lane_count(intel_dp);
 	int max_clock = intel_dp_max_link_bw(intel_dp) == DP_LINK_BW_2_7 ? 1 : 0;
-<<<<<<< HEAD
-	int bpp = mode->private_flags & INTEL_MODE_DP_FORCE_6BPC ? 18 : 24;
-=======
 	int bpp;
->>>>>>> e816b57a
 	static int bws[2] = { DP_LINK_BW_1_62, DP_LINK_BW_2_7 };
 
 	if (is_edp(intel_dp) && intel_dp->panel_fixed_mode) {
