/*
 * Copyright (C) 2007 Ben Skeggs.
 * All Rights Reserved.
 *
 * Permission is hereby granted, free of charge, to any person obtaining
 * a copy of this software and associated documentation files (the
 * "Software"), to deal in the Software without restriction, including
 * without limitation the rights to use, copy, modify, merge, publish,
 * distribute, sublicense, and/or sell copies of the Software, and to
 * permit persons to whom the Software is furnished to do so, subject to
 * the following conditions:
 *
 * The above copyright notice and this permission notice (including the
 * next paragraph) shall be included in all copies or substantial
 * portions of the Software.
 *
 * THE SOFTWARE IS PROVIDED "AS IS", WITHOUT WARRANTY OF ANY KIND,
 * EXPRESS OR IMPLIED, INCLUDING BUT NOT LIMITED TO THE WARRANTIES OF
 * MERCHANTABILITY, FITNESS FOR A PARTICULAR PURPOSE AND NONINFRINGEMENT.
 * IN NO EVENT SHALL THE COPYRIGHT OWNER(S) AND/OR ITS SUPPLIERS BE
 * LIABLE FOR ANY CLAIM, DAMAGES OR OTHER LIABILITY, WHETHER IN AN ACTION
 * OF CONTRACT, TORT OR OTHERWISE, ARISING FROM, OUT OF OR IN CONNECTION
 * WITH THE SOFTWARE OR THE USE OR OTHER DEALINGS IN THE SOFTWARE.
 *
 */

#include "drmP.h"
#include "drm.h"

#include "nouveau_drv.h"
#include "nouveau_ramht.h"
#include "nouveau_dma.h"

#define USE_REFCNT(dev) (nouveau_private(dev)->chipset >= 0x10)
#define USE_SEMA(dev) (nouveau_private(dev)->chipset >= 0x17)

struct nouveau_fence {
	struct nouveau_channel *channel;
	struct kref refcount;
	struct list_head entry;

	uint32_t sequence;
	bool signalled;

	void (*work)(void *priv, bool signalled);
	void *priv;
};

struct nouveau_semaphore {
	struct kref ref;
	struct drm_device *dev;
	struct drm_mm_node *mem;
};

static inline struct nouveau_fence *
nouveau_fence(void *sync_obj)
{
	return (struct nouveau_fence *)sync_obj;
}

static void
nouveau_fence_del(struct kref *ref)
{
	struct nouveau_fence *fence =
		container_of(ref, struct nouveau_fence, refcount);

	kfree(fence);
}

void
nouveau_fence_update(struct nouveau_channel *chan)
{
	struct drm_device *dev = chan->dev;
	struct nouveau_fence *tmp, *fence;
	uint32_t sequence;

	spin_lock(&chan->fence.lock);

<<<<<<< HEAD
	if (USE_REFCNT)
=======
	if (USE_REFCNT(dev))
>>>>>>> 45f53cc9
		sequence = nvchan_rd32(chan, 0x48);
	else
		sequence = atomic_read(&chan->fence.last_sequence_irq);

	if (chan->fence.sequence_ack == sequence)
		goto out;
	chan->fence.sequence_ack = sequence;

	list_for_each_entry_safe(fence, tmp, &chan->fence.pending, entry) {
		sequence = fence->sequence;
		fence->signalled = true;
		list_del(&fence->entry);

		if (unlikely(fence->work))
			fence->work(fence->priv, true);

		kref_put(&fence->refcount, nouveau_fence_del);

		if (sequence == chan->fence.sequence_ack)
			break;
	}
out:
	spin_unlock(&chan->fence.lock);
}

int
nouveau_fence_new(struct nouveau_channel *chan, struct nouveau_fence **pfence,
		  bool emit)
{
	struct nouveau_fence *fence;
	int ret = 0;

	fence = kzalloc(sizeof(*fence), GFP_KERNEL);
	if (!fence)
		return -ENOMEM;
	kref_init(&fence->refcount);
	fence->channel = chan;

	if (emit)
		ret = nouveau_fence_emit(fence);

	if (ret)
		nouveau_fence_unref((void *)&fence);
	*pfence = fence;
	return ret;
}

struct nouveau_channel *
nouveau_fence_channel(struct nouveau_fence *fence)
{
	return fence ? fence->channel : NULL;
}

int
nouveau_fence_emit(struct nouveau_fence *fence)
{
	struct nouveau_channel *chan = fence->channel;
<<<<<<< HEAD
=======
	struct drm_device *dev = chan->dev;
>>>>>>> 45f53cc9
	int ret;

	ret = RING_SPACE(chan, 2);
	if (ret)
		return ret;

	if (unlikely(chan->fence.sequence == chan->fence.sequence_ack - 1)) {
		nouveau_fence_update(chan);

		BUG_ON(chan->fence.sequence ==
		       chan->fence.sequence_ack - 1);
	}

	fence->sequence = ++chan->fence.sequence;

	kref_get(&fence->refcount);
	spin_lock(&chan->fence.lock);
	list_add_tail(&fence->entry, &chan->fence.pending);
	spin_unlock(&chan->fence.lock);

	BEGIN_RING(chan, NvSubSw, USE_REFCNT(dev) ? 0x0050 : 0x0150, 1);
	OUT_RING(chan, fence->sequence);
	FIRE_RING(chan);

	return 0;
}

void
nouveau_fence_work(struct nouveau_fence *fence,
		   void (*work)(void *priv, bool signalled),
		   void *priv)
{
	BUG_ON(fence->work);

	spin_lock(&fence->channel->fence.lock);

	if (fence->signalled) {
		work(priv, true);
	} else {
		fence->work = work;
		fence->priv = priv;
	}

	spin_unlock(&fence->channel->fence.lock);
}

void
nouveau_fence_unref(void **sync_obj)
{
	struct nouveau_fence *fence = nouveau_fence(*sync_obj);

	if (fence)
		kref_put(&fence->refcount, nouveau_fence_del);
	*sync_obj = NULL;
}

void *
nouveau_fence_ref(void *sync_obj)
{
	struct nouveau_fence *fence = nouveau_fence(sync_obj);

	kref_get(&fence->refcount);
	return sync_obj;
}

bool
nouveau_fence_signalled(void *sync_obj, void *sync_arg)
{
	struct nouveau_fence *fence = nouveau_fence(sync_obj);
	struct nouveau_channel *chan = fence->channel;

	if (fence->signalled)
		return true;

	nouveau_fence_update(chan);
	return fence->signalled;
}

int
nouveau_fence_wait(void *sync_obj, void *sync_arg, bool lazy, bool intr)
{
	unsigned long timeout = jiffies + (3 * DRM_HZ);
	int ret = 0;

	while (1) {
		if (nouveau_fence_signalled(sync_obj, sync_arg))
			break;

		if (time_after_eq(jiffies, timeout)) {
			ret = -EBUSY;
			break;
		}

		__set_current_state(intr ? TASK_INTERRUPTIBLE
			: TASK_UNINTERRUPTIBLE);
		if (lazy)
			schedule_timeout(1);

		if (intr && signal_pending(current)) {
			ret = -ERESTARTSYS;
			break;
		}
	}

	__set_current_state(TASK_RUNNING);

	return ret;
}

static struct nouveau_semaphore *
alloc_semaphore(struct drm_device *dev)
{
	struct drm_nouveau_private *dev_priv = dev->dev_private;
	struct nouveau_semaphore *sema;

	if (!USE_SEMA(dev))
		return NULL;

	sema = kmalloc(sizeof(*sema), GFP_KERNEL);
	if (!sema)
		goto fail;

	spin_lock(&dev_priv->fence.lock);
	sema->mem = drm_mm_search_free(&dev_priv->fence.heap, 4, 0, 0);
	if (sema->mem)
		sema->mem = drm_mm_get_block(sema->mem, 4, 0);
	spin_unlock(&dev_priv->fence.lock);

	if (!sema->mem)
		goto fail;

	kref_init(&sema->ref);
	sema->dev = dev;
	nouveau_bo_wr32(dev_priv->fence.bo, sema->mem->start / 4, 0);

	return sema;
fail:
	kfree(sema);
	return NULL;
}

static void
free_semaphore(struct kref *ref)
{
	struct nouveau_semaphore *sema =
		container_of(ref, struct nouveau_semaphore, ref);
	struct drm_nouveau_private *dev_priv = sema->dev->dev_private;

	spin_lock(&dev_priv->fence.lock);
	drm_mm_put_block(sema->mem);
	spin_unlock(&dev_priv->fence.lock);

	kfree(sema);
}

static void
semaphore_work(void *priv, bool signalled)
{
	struct nouveau_semaphore *sema = priv;
	struct drm_nouveau_private *dev_priv = sema->dev->dev_private;

	if (unlikely(!signalled))
		nouveau_bo_wr32(dev_priv->fence.bo, sema->mem->start / 4, 1);

	kref_put(&sema->ref, free_semaphore);
}

static int
emit_semaphore(struct nouveau_channel *chan, int method,
	       struct nouveau_semaphore *sema)
{
	struct drm_nouveau_private *dev_priv = sema->dev->dev_private;
	struct nouveau_fence *fence;
	bool smart = (dev_priv->card_type >= NV_50);
	int ret;

	ret = RING_SPACE(chan, smart ? 8 : 4);
	if (ret)
		return ret;

	if (smart) {
		BEGIN_RING(chan, NvSubSw, NV_SW_DMA_SEMAPHORE, 1);
		OUT_RING(chan, NvSema);
	}
	BEGIN_RING(chan, NvSubSw, NV_SW_SEMAPHORE_OFFSET, 1);
	OUT_RING(chan, sema->mem->start);

	if (smart && method == NV_SW_SEMAPHORE_ACQUIRE) {
		/*
		 * NV50 tries to be too smart and context-switch
		 * between semaphores instead of doing a "first come,
		 * first served" strategy like previous cards
		 * do.
		 *
		 * That's bad because the ACQUIRE latency can get as
		 * large as the PFIFO context time slice in the
		 * typical DRI2 case where you have several
		 * outstanding semaphores at the same moment.
		 *
		 * If we're going to ACQUIRE, force the card to
		 * context switch before, just in case the matching
		 * RELEASE is already scheduled to be executed in
		 * another channel.
		 */
		BEGIN_RING(chan, NvSubSw, NV_SW_YIELD, 1);
		OUT_RING(chan, 0);
	}

	BEGIN_RING(chan, NvSubSw, method, 1);
	OUT_RING(chan, 1);

	if (smart && method == NV_SW_SEMAPHORE_RELEASE) {
		/*
		 * Force the card to context switch, there may be
		 * another channel waiting for the semaphore we just
		 * released.
		 */
		BEGIN_RING(chan, NvSubSw, NV_SW_YIELD, 1);
		OUT_RING(chan, 0);
	}

	/* Delay semaphore destruction until its work is done */
	ret = nouveau_fence_new(chan, &fence, true);
	if (ret)
		return ret;

	kref_get(&sema->ref);
	nouveau_fence_work(fence, semaphore_work, sema);
	nouveau_fence_unref((void *)&fence);

	return 0;
}

<<<<<<< HEAD
=======
int
nouveau_fence_sync(struct nouveau_fence *fence,
		   struct nouveau_channel *wchan)
{
	struct nouveau_channel *chan = nouveau_fence_channel(fence);
	struct drm_device *dev = wchan->dev;
	struct nouveau_semaphore *sema;
	int ret;

	if (likely(!fence || chan == wchan ||
		   nouveau_fence_signalled(fence, NULL)))
		return 0;

	sema = alloc_semaphore(dev);
	if (!sema) {
		/* Early card or broken userspace, fall back to
		 * software sync. */
		return nouveau_fence_wait(fence, NULL, false, false);
	}

	/* Make wchan wait until it gets signalled */
	ret = emit_semaphore(wchan, NV_SW_SEMAPHORE_ACQUIRE, sema);
	if (ret)
		goto out;

	/* Signal the semaphore from chan */
	ret = emit_semaphore(chan, NV_SW_SEMAPHORE_RELEASE, sema);
out:
	kref_put(&sema->ref, free_semaphore);
	return ret;
}

int
nouveau_fence_flush(void *sync_obj, void *sync_arg)
{
	return 0;
}

>>>>>>> 45f53cc9
int
nouveau_fence_channel_init(struct nouveau_channel *chan)
{
	struct drm_device *dev = chan->dev;
	struct drm_nouveau_private *dev_priv = dev->dev_private;
	struct nouveau_gpuobj *obj = NULL;
	int ret;

	/* Create an NV_SW object for various sync purposes */
	ret = nouveau_gpuobj_sw_new(chan, NV_SW, &obj);
	if (ret)
		return ret;

	ret = nouveau_ramht_insert(chan, NvSw, obj);
	nouveau_gpuobj_ref(NULL, &obj);
	if (ret)
		return ret;

	ret = RING_SPACE(chan, 2);
	if (ret)
		return ret;
	BEGIN_RING(chan, NvSubSw, 0, 1);
	OUT_RING(chan, NvSw);

	/* Create a DMA object for the shared cross-channel sync area. */
	if (USE_SEMA(dev)) {
		struct drm_mm_node *mem = dev_priv->fence.bo->bo.mem.mm_node;

		ret = nouveau_gpuobj_dma_new(chan, NV_CLASS_DMA_IN_MEMORY,
					     mem->start << PAGE_SHIFT,
					     mem->size << PAGE_SHIFT,
					     NV_DMA_ACCESS_RW,
					     NV_DMA_TARGET_VIDMEM, &obj);
		if (ret)
			return ret;

		ret = nouveau_ramht_insert(chan, NvSema, obj);
		nouveau_gpuobj_ref(NULL, &obj);
		if (ret)
			return ret;

		ret = RING_SPACE(chan, 2);
		if (ret)
			return ret;
		BEGIN_RING(chan, NvSubSw, NV_SW_DMA_SEMAPHORE, 1);
		OUT_RING(chan, NvSema);
	}

	FIRE_RING(chan);

	INIT_LIST_HEAD(&chan->fence.pending);
	spin_lock_init(&chan->fence.lock);
	atomic_set(&chan->fence.last_sequence_irq, 0);
<<<<<<< HEAD
=======

>>>>>>> 45f53cc9
	return 0;
}

void
nouveau_fence_channel_fini(struct nouveau_channel *chan)
{
	struct nouveau_fence *tmp, *fence;

	list_for_each_entry_safe(fence, tmp, &chan->fence.pending, entry) {
		fence->signalled = true;
		list_del(&fence->entry);

		if (unlikely(fence->work))
			fence->work(fence->priv, false);

		kref_put(&fence->refcount, nouveau_fence_del);
	}
}

int
nouveau_fence_init(struct drm_device *dev)
{
	struct drm_nouveau_private *dev_priv = dev->dev_private;
	int ret;

	/* Create a shared VRAM heap for cross-channel sync. */
	if (USE_SEMA(dev)) {
		ret = nouveau_bo_new(dev, NULL, 4096, 0, TTM_PL_FLAG_VRAM,
				     0, 0, false, true, &dev_priv->fence.bo);
		if (ret)
			return ret;

		ret = nouveau_bo_pin(dev_priv->fence.bo, TTM_PL_FLAG_VRAM);
		if (ret)
			goto fail;

		ret = nouveau_bo_map(dev_priv->fence.bo);
		if (ret)
			goto fail;

		ret = drm_mm_init(&dev_priv->fence.heap, 0,
				  dev_priv->fence.bo->bo.mem.size);
		if (ret)
			goto fail;

		spin_lock_init(&dev_priv->fence.lock);
	}

	return 0;
fail:
	nouveau_bo_unmap(dev_priv->fence.bo);
	nouveau_bo_ref(NULL, &dev_priv->fence.bo);
	return ret;
}

void
nouveau_fence_fini(struct drm_device *dev)
{
	struct drm_nouveau_private *dev_priv = dev->dev_private;

	if (USE_SEMA(dev)) {
		drm_mm_takedown(&dev_priv->fence.heap);
		nouveau_bo_unmap(dev_priv->fence.bo);
		nouveau_bo_unpin(dev_priv->fence.bo);
		nouveau_bo_ref(NULL, &dev_priv->fence.bo);
	}
}<|MERGE_RESOLUTION|>--- conflicted
+++ resolved
@@ -76,11 +76,7 @@
 
 	spin_lock(&chan->fence.lock);
 
-<<<<<<< HEAD
-	if (USE_REFCNT)
-=======
 	if (USE_REFCNT(dev))
->>>>>>> 45f53cc9
 		sequence = nvchan_rd32(chan, 0x48);
 	else
 		sequence = atomic_read(&chan->fence.last_sequence_irq);
@@ -138,10 +134,7 @@
 nouveau_fence_emit(struct nouveau_fence *fence)
 {
 	struct nouveau_channel *chan = fence->channel;
-<<<<<<< HEAD
-=======
 	struct drm_device *dev = chan->dev;
->>>>>>> 45f53cc9
 	int ret;
 
 	ret = RING_SPACE(chan, 2);
@@ -375,8 +368,6 @@
 	return 0;
 }
 
-<<<<<<< HEAD
-=======
 int
 nouveau_fence_sync(struct nouveau_fence *fence,
 		   struct nouveau_channel *wchan)
@@ -415,7 +406,6 @@
 	return 0;
 }
 
->>>>>>> 45f53cc9
 int
 nouveau_fence_channel_init(struct nouveau_channel *chan)
 {
@@ -469,10 +459,7 @@
 	INIT_LIST_HEAD(&chan->fence.pending);
 	spin_lock_init(&chan->fence.lock);
 	atomic_set(&chan->fence.last_sequence_irq, 0);
-<<<<<<< HEAD
-=======
-
->>>>>>> 45f53cc9
+
 	return 0;
 }
 
