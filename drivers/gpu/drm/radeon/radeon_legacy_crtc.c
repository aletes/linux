--- conflicted
+++ resolved
@@ -379,11 +379,7 @@
 
 	DRM_DEBUG_KMS("\n");
 	/* no fb bound */
-<<<<<<< HEAD
-	if (!crtc->fb) {
-=======
 	if (!atomic && !crtc->fb) {
->>>>>>> 45f53cc9
 		DRM_DEBUG_KMS("No FB bound\n");
 		return 0;
 	}
