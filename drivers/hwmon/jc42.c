/*
 * jc42.c - driver for Jedec JC42.4 compliant temperature sensors
 *
 * Copyright (c) 2010  Ericsson AB.
 *
 * Derived from lm77.c by Andras BALI <drewie@freemail.hu>.
 *
 * JC42.4 compliant temperature sensors are typically used on memory modules.
 *
 * This program is free software; you can redistribute it and/or modify
 * it under the terms of the GNU General Public License as published by
 * the Free Software Foundation; either version 2 of the License, or
 * (at your option) any later version.
 *
 * This program is distributed in the hope that it will be useful,
 * but WITHOUT ANY WARRANTY; without even the implied warranty of
 * MERCHANTABILITY or FITNESS FOR A PARTICULAR PURPOSE.  See the
 * GNU General Public License for more details.
 *
 * You should have received a copy of the GNU General Public License
 * along with this program; if not, write to the Free Software
 * Foundation, Inc., 675 Mass Ave, Cambridge, MA 02139, USA.
 */

#include <linux/module.h>
#include <linux/init.h>
#include <linux/slab.h>
#include <linux/jiffies.h>
#include <linux/i2c.h>
#include <linux/hwmon.h>
#include <linux/hwmon-sysfs.h>
#include <linux/err.h>
#include <linux/mutex.h>

/* Addresses to scan */
static const unsigned short normal_i2c[] = {
	0x18, 0x19, 0x1a, 0x1b, 0x1c, 0x1d, 0x1e, 0x1f, I2C_CLIENT_END };

/* JC42 registers. All registers are 16 bit. */
#define JC42_REG_CAP		0x00
#define JC42_REG_CONFIG		0x01
#define JC42_REG_TEMP_UPPER	0x02
#define JC42_REG_TEMP_LOWER	0x03
#define JC42_REG_TEMP_CRITICAL	0x04
#define JC42_REG_TEMP		0x05
#define JC42_REG_MANID		0x06
#define JC42_REG_DEVICEID	0x07

/* Status bits in temperature register */
#define JC42_ALARM_CRIT_BIT	15
#define JC42_ALARM_MAX_BIT	14
#define JC42_ALARM_MIN_BIT	13

/* Configuration register defines */
#define JC42_CFG_CRIT_ONLY	(1 << 2)
#define JC42_CFG_TCRIT_LOCK	(1 << 6)
#define JC42_CFG_EVENT_LOCK	(1 << 7)
#define JC42_CFG_SHUTDOWN	(1 << 8)
#define JC42_CFG_HYST_SHIFT	9
#define JC42_CFG_HYST_MASK	0x03

/* Capabilities */
#define JC42_CAP_RANGE		(1 << 2)

/* Manufacturer IDs */
#define ADT_MANID		0x11d4  /* Analog Devices */
#define ATMEL_MANID		0x001f  /* Atmel */
#define MAX_MANID		0x004d  /* Maxim */
#define IDT_MANID		0x00b3  /* IDT */
#define MCP_MANID		0x0054  /* Microchip */
#define NXP_MANID		0x1131  /* NXP Semiconductors */
#define ONS_MANID		0x1b09  /* ON Semiconductor */
#define STM_MANID		0x104a  /* ST Microelectronics */

/* Supported chips */

/* Analog Devices */
#define ADT7408_DEVID		0x0801
#define ADT7408_DEVID_MASK	0xffff

/* Atmel */
#define AT30TS00_DEVID		0x8201
#define AT30TS00_DEVID_MASK	0xffff

/* IDT */
#define TS3000B3_DEVID		0x2903  /* Also matches TSE2002B3 */
#define TS3000B3_DEVID_MASK	0xffff

#define TS3000GB2_DEVID		0x2912  /* Also matches TSE2002GB2 */
#define TS3000GB2_DEVID_MASK	0xffff

/* Maxim */
#define MAX6604_DEVID		0x3e00
#define MAX6604_DEVID_MASK	0xffff

/* Microchip */
#define MCP9804_DEVID		0x0200
#define MCP9804_DEVID_MASK	0xfffc

#define MCP98242_DEVID		0x2000
#define MCP98242_DEVID_MASK	0xfffc

#define MCP98243_DEVID		0x2100
#define MCP98243_DEVID_MASK	0xfffc

#define MCP9843_DEVID		0x0000	/* Also matches mcp9805 */
#define MCP9843_DEVID_MASK	0xfffe

/* NXP */
#define SE97_DEVID		0xa200
#define SE97_DEVID_MASK		0xfffc

#define SE98_DEVID		0xa100
#define SE98_DEVID_MASK		0xfffc

/* ON Semiconductor */
#define CAT6095_DEVID		0x0800	/* Also matches CAT34TS02 */
#define CAT6095_DEVID_MASK	0xffe0

/* ST Microelectronics */
#define STTS424_DEVID		0x0101
#define STTS424_DEVID_MASK	0xffff

#define STTS424E_DEVID		0x0000
#define STTS424E_DEVID_MASK	0xfffe

#define STTS2002_DEVID		0x0300
#define STTS2002_DEVID_MASK	0xffff

#define STTS3000_DEVID		0x0200
#define STTS3000_DEVID_MASK	0xffff

static u16 jc42_hysteresis[] = { 0, 1500, 3000, 6000 };

struct jc42_chips {
	u16 manid;
	u16 devid;
	u16 devid_mask;
};

static struct jc42_chips jc42_chips[] = {
	{ ADT_MANID, ADT7408_DEVID, ADT7408_DEVID_MASK },
	{ ATMEL_MANID, AT30TS00_DEVID, AT30TS00_DEVID_MASK },
	{ IDT_MANID, TS3000B3_DEVID, TS3000B3_DEVID_MASK },
	{ IDT_MANID, TS3000GB2_DEVID, TS3000GB2_DEVID_MASK },
	{ MAX_MANID, MAX6604_DEVID, MAX6604_DEVID_MASK },
	{ MCP_MANID, MCP9804_DEVID, MCP9804_DEVID_MASK },
	{ MCP_MANID, MCP98242_DEVID, MCP98242_DEVID_MASK },
	{ MCP_MANID, MCP98243_DEVID, MCP98243_DEVID_MASK },
	{ MCP_MANID, MCP9843_DEVID, MCP9843_DEVID_MASK },
	{ NXP_MANID, SE97_DEVID, SE97_DEVID_MASK },
	{ ONS_MANID, CAT6095_DEVID, CAT6095_DEVID_MASK },
	{ NXP_MANID, SE98_DEVID, SE98_DEVID_MASK },
	{ STM_MANID, STTS424_DEVID, STTS424_DEVID_MASK },
	{ STM_MANID, STTS424E_DEVID, STTS424E_DEVID_MASK },
	{ STM_MANID, STTS2002_DEVID, STTS2002_DEVID_MASK },
	{ STM_MANID, STTS3000_DEVID, STTS3000_DEVID_MASK },
};

/* Each client has this additional data */
struct jc42_data {
	struct device	*hwmon_dev;
	struct mutex	update_lock;	/* protect register access */
	bool		extended;	/* true if extended range supported */
	bool		valid;
	unsigned long	last_updated;	/* In jiffies */
	u16		orig_config;	/* original configuration */
	u16		config;		/* current configuration */
	u16		temp_input;	/* Temperatures */
	u16		temp_crit;
	u16		temp_min;
	u16		temp_max;
};

static int jc42_probe(struct i2c_client *client,
		      const struct i2c_device_id *id);
static int jc42_detect(struct i2c_client *client, struct i2c_board_info *info);
static int jc42_remove(struct i2c_client *client);

static struct jc42_data *jc42_update_device(struct device *dev);

static const struct i2c_device_id jc42_id[] = {
<<<<<<< HEAD
	{ "adt7408", 0 },
	{ "at30ts00", 0 },
	{ "cat94ts02", 0 },
	{ "cat6095", 0 },
	{ "jc42", 0 },
	{ "max6604", 0 },
	{ "mcp9804", 0 },
	{ "mcp9805", 0 },
	{ "mcp98242", 0 },
	{ "mcp98243", 0 },
	{ "mcp9843", 0 },
	{ "se97", 0 },
	{ "se97b", 0 },
	{ "se98", 0 },
	{ "stts424", 0 },
	{ "stts2002", 0 },
	{ "stts3000", 0 },
	{ "tse2002", 0 },
	{ "ts3000", 0 },
=======
	{ "jc42", 0 },
>>>>>>> e816b57a
	{ }
};
MODULE_DEVICE_TABLE(i2c, jc42_id);

#ifdef CONFIG_PM

static int jc42_suspend(struct device *dev)
{
	struct i2c_client *client = to_i2c_client(dev);
	struct jc42_data *data = i2c_get_clientdata(client);

	data->config |= JC42_CFG_SHUTDOWN;
	i2c_smbus_write_word_swapped(client, JC42_REG_CONFIG, data->config);
	return 0;
}

static int jc42_resume(struct device *dev)
{
	struct i2c_client *client = to_i2c_client(dev);
	struct jc42_data *data = i2c_get_clientdata(client);

	data->config &= ~JC42_CFG_SHUTDOWN;
	i2c_smbus_write_word_swapped(client, JC42_REG_CONFIG, data->config);
	return 0;
}

static const struct dev_pm_ops jc42_dev_pm_ops = {
	.suspend = jc42_suspend,
	.resume = jc42_resume,
};

#define JC42_DEV_PM_OPS (&jc42_dev_pm_ops)
#else
#define JC42_DEV_PM_OPS NULL
#endif /* CONFIG_PM */

/* This is the driver that will be inserted */
static struct i2c_driver jc42_driver = {
	.class		= I2C_CLASS_SPD,
	.driver = {
		.name	= "jc42",
		.pm = JC42_DEV_PM_OPS,
	},
	.probe		= jc42_probe,
	.remove		= jc42_remove,
	.id_table	= jc42_id,
	.detect		= jc42_detect,
	.address_list	= normal_i2c,
};

#define JC42_TEMP_MIN_EXTENDED	(-40000)
#define JC42_TEMP_MIN		0
#define JC42_TEMP_MAX		125000

static u16 jc42_temp_to_reg(int temp, bool extended)
{
	int ntemp = SENSORS_LIMIT(temp,
				  extended ? JC42_TEMP_MIN_EXTENDED :
				  JC42_TEMP_MIN, JC42_TEMP_MAX);

	/* convert from 0.001 to 0.0625 resolution */
	return (ntemp * 2 / 125) & 0x1fff;
}

static int jc42_temp_from_reg(s16 reg)
{
	reg &= 0x1fff;

	/* sign extend register */
	if (reg & 0x1000)
		reg |= 0xf000;

	/* convert from 0.0625 to 0.001 resolution */
	return reg * 125 / 2;
}

/* sysfs stuff */

/* read routines for temperature limits */
#define show(value)	\
static ssize_t show_##value(struct device *dev,				\
			    struct device_attribute *attr,		\
			    char *buf)					\
{									\
	struct jc42_data *data = jc42_update_device(dev);		\
	if (IS_ERR(data))						\
		return PTR_ERR(data);					\
	return sprintf(buf, "%d\n", jc42_temp_from_reg(data->value));	\
}

show(temp_input);
show(temp_crit);
show(temp_min);
show(temp_max);

/* read routines for hysteresis values */
static ssize_t show_temp_crit_hyst(struct device *dev,
				   struct device_attribute *attr, char *buf)
{
	struct jc42_data *data = jc42_update_device(dev);
	int temp, hyst;

	if (IS_ERR(data))
		return PTR_ERR(data);

	temp = jc42_temp_from_reg(data->temp_crit);
	hyst = jc42_hysteresis[(data->config >> JC42_CFG_HYST_SHIFT)
			       & JC42_CFG_HYST_MASK];
	return sprintf(buf, "%d\n", temp - hyst);
}

static ssize_t show_temp_max_hyst(struct device *dev,
				  struct device_attribute *attr, char *buf)
{
	struct jc42_data *data = jc42_update_device(dev);
	int temp, hyst;

	if (IS_ERR(data))
		return PTR_ERR(data);

	temp = jc42_temp_from_reg(data->temp_max);
	hyst = jc42_hysteresis[(data->config >> JC42_CFG_HYST_SHIFT)
			       & JC42_CFG_HYST_MASK];
	return sprintf(buf, "%d\n", temp - hyst);
}

/* write routines */
#define set(value, reg)	\
static ssize_t set_##value(struct device *dev,				\
			   struct device_attribute *attr,		\
			   const char *buf, size_t count)		\
{									\
	struct i2c_client *client = to_i2c_client(dev);			\
	struct jc42_data *data = i2c_get_clientdata(client);		\
	int err, ret = count;						\
	long val;							\
	if (kstrtol(buf, 10, &val) < 0)				\
		return -EINVAL;						\
	mutex_lock(&data->update_lock);					\
	data->value = jc42_temp_to_reg(val, data->extended);		\
	err = i2c_smbus_write_word_swapped(client, reg, data->value);	\
	if (err < 0)							\
		ret = err;						\
	mutex_unlock(&data->update_lock);				\
	return ret;							\
}

set(temp_min, JC42_REG_TEMP_LOWER);
set(temp_max, JC42_REG_TEMP_UPPER);
set(temp_crit, JC42_REG_TEMP_CRITICAL);

/*
 * JC42.4 compliant chips only support four hysteresis values.
 * Pick best choice and go from there.
 */
static ssize_t set_temp_crit_hyst(struct device *dev,
				  struct device_attribute *attr,
				  const char *buf, size_t count)
{
	struct i2c_client *client = to_i2c_client(dev);
	struct jc42_data *data = i2c_get_clientdata(client);
	unsigned long val;
	int diff, hyst;
	int err;
	int ret = count;

	if (kstrtoul(buf, 10, &val) < 0)
		return -EINVAL;

	diff = jc42_temp_from_reg(data->temp_crit) - val;
	hyst = 0;
	if (diff > 0) {
		if (diff < 2250)
			hyst = 1;	/* 1.5 degrees C */
		else if (diff < 4500)
			hyst = 2;	/* 3.0 degrees C */
		else
			hyst = 3;	/* 6.0 degrees C */
	}

	mutex_lock(&data->update_lock);
	data->config = (data->config
			& ~(JC42_CFG_HYST_MASK << JC42_CFG_HYST_SHIFT))
	  | (hyst << JC42_CFG_HYST_SHIFT);
	err = i2c_smbus_write_word_swapped(client, JC42_REG_CONFIG,
					   data->config);
	if (err < 0)
		ret = err;
	mutex_unlock(&data->update_lock);
	return ret;
}

static ssize_t show_alarm(struct device *dev,
			  struct device_attribute *attr, char *buf)
{
	u16 bit = to_sensor_dev_attr(attr)->index;
	struct jc42_data *data = jc42_update_device(dev);
	u16 val;

	if (IS_ERR(data))
		return PTR_ERR(data);

	val = data->temp_input;
	if (bit != JC42_ALARM_CRIT_BIT && (data->config & JC42_CFG_CRIT_ONLY))
		val = 0;
	return sprintf(buf, "%u\n", (val >> bit) & 1);
}

static DEVICE_ATTR(temp1_input, S_IRUGO,
		   show_temp_input, NULL);
static DEVICE_ATTR(temp1_crit, S_IRUGO,
		   show_temp_crit, set_temp_crit);
static DEVICE_ATTR(temp1_min, S_IRUGO,
		   show_temp_min, set_temp_min);
static DEVICE_ATTR(temp1_max, S_IRUGO,
		   show_temp_max, set_temp_max);

static DEVICE_ATTR(temp1_crit_hyst, S_IRUGO,
		   show_temp_crit_hyst, set_temp_crit_hyst);
static DEVICE_ATTR(temp1_max_hyst, S_IRUGO,
		   show_temp_max_hyst, NULL);

static SENSOR_DEVICE_ATTR(temp1_crit_alarm, S_IRUGO, show_alarm, NULL,
			  JC42_ALARM_CRIT_BIT);
static SENSOR_DEVICE_ATTR(temp1_min_alarm, S_IRUGO, show_alarm, NULL,
			  JC42_ALARM_MIN_BIT);
static SENSOR_DEVICE_ATTR(temp1_max_alarm, S_IRUGO, show_alarm, NULL,
			  JC42_ALARM_MAX_BIT);

static struct attribute *jc42_attributes[] = {
	&dev_attr_temp1_input.attr,
	&dev_attr_temp1_crit.attr,
	&dev_attr_temp1_min.attr,
	&dev_attr_temp1_max.attr,
	&dev_attr_temp1_crit_hyst.attr,
	&dev_attr_temp1_max_hyst.attr,
	&sensor_dev_attr_temp1_crit_alarm.dev_attr.attr,
	&sensor_dev_attr_temp1_min_alarm.dev_attr.attr,
	&sensor_dev_attr_temp1_max_alarm.dev_attr.attr,
	NULL
};

static umode_t jc42_attribute_mode(struct kobject *kobj,
				  struct attribute *attr, int index)
{
	struct device *dev = container_of(kobj, struct device, kobj);
	struct i2c_client *client = to_i2c_client(dev);
	struct jc42_data *data = i2c_get_clientdata(client);
	unsigned int config = data->config;
	bool readonly;

	if (attr == &dev_attr_temp1_crit.attr)
		readonly = config & JC42_CFG_TCRIT_LOCK;
	else if (attr == &dev_attr_temp1_min.attr ||
		 attr == &dev_attr_temp1_max.attr)
		readonly = config & JC42_CFG_EVENT_LOCK;
	else if (attr == &dev_attr_temp1_crit_hyst.attr)
		readonly = config & (JC42_CFG_EVENT_LOCK | JC42_CFG_TCRIT_LOCK);
	else
		readonly = true;

	return S_IRUGO | (readonly ? 0 : S_IWUSR);
}

static const struct attribute_group jc42_group = {
	.attrs = jc42_attributes,
	.is_visible = jc42_attribute_mode,
};

/* Return 0 if detection is successful, -ENODEV otherwise */
static int jc42_detect(struct i2c_client *client, struct i2c_board_info *info)
{
	struct i2c_adapter *adapter = client->adapter;
	int i, config, cap, manid, devid;

	if (!i2c_check_functionality(adapter, I2C_FUNC_SMBUS_BYTE_DATA |
				     I2C_FUNC_SMBUS_WORD_DATA))
		return -ENODEV;

	cap = i2c_smbus_read_word_swapped(client, JC42_REG_CAP);
	config = i2c_smbus_read_word_swapped(client, JC42_REG_CONFIG);
	manid = i2c_smbus_read_word_swapped(client, JC42_REG_MANID);
	devid = i2c_smbus_read_word_swapped(client, JC42_REG_DEVICEID);

	if (cap < 0 || config < 0 || manid < 0 || devid < 0)
		return -ENODEV;

	if ((cap & 0xff00) || (config & 0xf800))
		return -ENODEV;

	for (i = 0; i < ARRAY_SIZE(jc42_chips); i++) {
		struct jc42_chips *chip = &jc42_chips[i];
		if (manid == chip->manid &&
		    (devid & chip->devid_mask) == chip->devid) {
			strlcpy(info->type, "jc42", I2C_NAME_SIZE);
			return 0;
		}
	}
	return -ENODEV;
}

static int jc42_probe(struct i2c_client *client, const struct i2c_device_id *id)
{
	struct jc42_data *data;
	int config, cap, err;
	struct device *dev = &client->dev;

	data = devm_kzalloc(dev, sizeof(struct jc42_data), GFP_KERNEL);
	if (!data)
		return -ENOMEM;

	i2c_set_clientdata(client, data);
	mutex_init(&data->update_lock);

	cap = i2c_smbus_read_word_swapped(client, JC42_REG_CAP);
	if (cap < 0)
		return cap;

	data->extended = !!(cap & JC42_CAP_RANGE);

	config = i2c_smbus_read_word_swapped(client, JC42_REG_CONFIG);
	if (config < 0)
		return config;

	data->orig_config = config;
	if (config & JC42_CFG_SHUTDOWN) {
		config &= ~JC42_CFG_SHUTDOWN;
		i2c_smbus_write_word_swapped(client, JC42_REG_CONFIG, config);
	}
	data->config = config;

	/* Register sysfs hooks */
	err = sysfs_create_group(&dev->kobj, &jc42_group);
	if (err)
		return err;

	data->hwmon_dev = hwmon_device_register(dev);
	if (IS_ERR(data->hwmon_dev)) {
		err = PTR_ERR(data->hwmon_dev);
		goto exit_remove;
	}

	return 0;

exit_remove:
	sysfs_remove_group(&dev->kobj, &jc42_group);
	return err;
}

static int jc42_remove(struct i2c_client *client)
{
	struct jc42_data *data = i2c_get_clientdata(client);
	hwmon_device_unregister(data->hwmon_dev);
	sysfs_remove_group(&client->dev.kobj, &jc42_group);
	if (data->config != data->orig_config)
		i2c_smbus_write_word_swapped(client, JC42_REG_CONFIG,
					     data->orig_config);
	return 0;
}

static struct jc42_data *jc42_update_device(struct device *dev)
{
	struct i2c_client *client = to_i2c_client(dev);
	struct jc42_data *data = i2c_get_clientdata(client);
	struct jc42_data *ret = data;
	int val;

	mutex_lock(&data->update_lock);

	if (time_after(jiffies, data->last_updated + HZ) || !data->valid) {
		val = i2c_smbus_read_word_swapped(client, JC42_REG_TEMP);
		if (val < 0) {
			ret = ERR_PTR(val);
			goto abort;
		}
		data->temp_input = val;

		val = i2c_smbus_read_word_swapped(client,
						  JC42_REG_TEMP_CRITICAL);
		if (val < 0) {
			ret = ERR_PTR(val);
			goto abort;
		}
		data->temp_crit = val;

		val = i2c_smbus_read_word_swapped(client, JC42_REG_TEMP_LOWER);
		if (val < 0) {
			ret = ERR_PTR(val);
			goto abort;
		}
		data->temp_min = val;

		val = i2c_smbus_read_word_swapped(client, JC42_REG_TEMP_UPPER);
		if (val < 0) {
			ret = ERR_PTR(val);
			goto abort;
		}
		data->temp_max = val;

		data->last_updated = jiffies;
		data->valid = true;
	}
abort:
	mutex_unlock(&data->update_lock);
	return ret;
}

module_i2c_driver(jc42_driver);

MODULE_AUTHOR("Guenter Roeck <guenter.roeck@ericsson.com>");
MODULE_DESCRIPTION("JC42 driver");
MODULE_LICENSE("GPL");<|MERGE_RESOLUTION|>--- conflicted
+++ resolved
@@ -180,29 +180,7 @@
 static struct jc42_data *jc42_update_device(struct device *dev);
 
 static const struct i2c_device_id jc42_id[] = {
-<<<<<<< HEAD
-	{ "adt7408", 0 },
-	{ "at30ts00", 0 },
-	{ "cat94ts02", 0 },
-	{ "cat6095", 0 },
 	{ "jc42", 0 },
-	{ "max6604", 0 },
-	{ "mcp9804", 0 },
-	{ "mcp9805", 0 },
-	{ "mcp98242", 0 },
-	{ "mcp98243", 0 },
-	{ "mcp9843", 0 },
-	{ "se97", 0 },
-	{ "se97b", 0 },
-	{ "se98", 0 },
-	{ "stts424", 0 },
-	{ "stts2002", 0 },
-	{ "stts3000", 0 },
-	{ "tse2002", 0 },
-	{ "ts3000", 0 },
-=======
-	{ "jc42", 0 },
->>>>>>> e816b57a
 	{ }
 };
 MODULE_DEVICE_TABLE(i2c, jc42_id);
