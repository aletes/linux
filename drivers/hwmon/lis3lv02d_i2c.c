/*
 * drivers/hwmon/lis3lv02d_i2c.c
 *
 * Implements I2C interface for lis3lv02d (STMicroelectronics) accelerometer.
 * Driver is based on corresponding SPI driver written by Daniel Mack
 * (lis3lv02d_spi.c (C) 2009 Daniel Mack <daniel@caiaq.de> ).
 *
 * Copyright (C) 2009 Nokia Corporation and/or its subsidiary(-ies).
 *
 * Contact: Samu Onkalo <samu.p.onkalo@nokia.com>
 *
 * This program is free software; you can redistribute it and/or
 * modify it under the terms of the GNU General Public License
 * version 2 as published by the Free Software Foundation.
 *
 * This program is distributed in the hope that it will be useful, but
 * WITHOUT ANY WARRANTY; without even the implied warranty of
 * MERCHANTABILITY or FITNESS FOR A PARTICULAR PURPOSE.  See the GNU
 * General Public License for more details.
 *
 * You should have received a copy of the GNU General Public License
 * along with this program; if not, write to the Free Software
 * Foundation, Inc., 51 Franklin St, Fifth Floor, Boston, MA
 * 02110-1301 USA
 */

#include <linux/module.h>
#include <linux/kernel.h>
#include <linux/init.h>
#include <linux/err.h>
#include <linux/i2c.h>
#include <linux/pm_runtime.h>
#include <linux/delay.h>
#include "lis3lv02d.h"

#define DRV_NAME 	"lis3lv02d_i2c"

static const char reg_vdd[]    = "Vdd";
static const char reg_vdd_io[] = "Vdd_IO";

static int lis3_reg_ctrl(struct lis3lv02d *lis3, bool state)
{
	int ret;
	if (state == LIS3_REG_OFF) {
		ret = regulator_bulk_disable(ARRAY_SIZE(lis3->regulators),
					lis3->regulators);
	} else {
		ret = regulator_bulk_enable(ARRAY_SIZE(lis3->regulators),
					lis3->regulators);
		/* Chip needs time to wakeup. Not mentioned in datasheet */
		usleep_range(10000, 20000);
	}
	return ret;
}

static inline s32 lis3_i2c_write(struct lis3lv02d *lis3, int reg, u8 value)
{
	struct i2c_client *c = lis3->bus_priv;
	return i2c_smbus_write_byte_data(c, reg, value);
}

static inline s32 lis3_i2c_read(struct lis3lv02d *lis3, int reg, u8 *v)
{
	struct i2c_client *c = lis3->bus_priv;
	*v = i2c_smbus_read_byte_data(c, reg);
	return 0;
}

static inline s32 lis3_i2c_blockread(struct lis3lv02d *lis3, int reg, int len,
				u8 *v)
{
	struct i2c_client *c = lis3->bus_priv;
	reg |= (1 << 7); /* 7th bit enables address auto incrementation */
	return i2c_smbus_read_i2c_block_data(c, reg, len, v);
}

static int lis3_i2c_init(struct lis3lv02d *lis3)
{
	u8 reg;
	int ret;

	if (lis3->reg_ctrl)
		lis3_reg_ctrl(lis3, LIS3_REG_ON);

	lis3->read(lis3, WHO_AM_I, &reg);
	if (reg != lis3->whoami)
		printk(KERN_ERR "lis3: power on failure\n");

	/* power up the device */
	ret = lis3->read(lis3, CTRL_REG1, &reg);
	if (ret < 0)
		return ret;

	reg |= CTRL1_PD0 | CTRL1_Xen | CTRL1_Yen | CTRL1_Zen;
	return lis3->write(lis3, CTRL_REG1, reg);
}

/* Default axis mapping but it can be overwritten by platform data */
static union axis_conversion lis3lv02d_axis_map =
	{ .as_array = { LIS3_DEV_X, LIS3_DEV_Y, LIS3_DEV_Z } };

static int __devinit lis3lv02d_i2c_probe(struct i2c_client *client,
					const struct i2c_device_id *id)
{
	int ret = 0;
	struct lis3lv02d_platform_data *pdata = client->dev.platform_data;

	if (pdata) {
		/* Regulator control is optional */
		if (pdata->driver_features & LIS3_USE_REGULATOR_CTRL)
			lis3_dev.reg_ctrl = lis3_reg_ctrl;

		if ((pdata->driver_features & LIS3_USE_BLOCK_READ) &&
			(i2c_check_functionality(client->adapter,
						I2C_FUNC_SMBUS_I2C_BLOCK)))
			lis3_dev.blkread  = lis3_i2c_blockread;

		if (pdata->axis_x)
			lis3lv02d_axis_map.x = pdata->axis_x;

		if (pdata->axis_y)
			lis3lv02d_axis_map.y = pdata->axis_y;

		if (pdata->axis_z)
			lis3lv02d_axis_map.z = pdata->axis_z;

		if (pdata->setup_resources)
			ret = pdata->setup_resources();

		if (ret)
			goto fail;
	}

	if (lis3_dev.reg_ctrl) {
		lis3_dev.regulators[0].supply = reg_vdd;
		lis3_dev.regulators[1].supply = reg_vdd_io;
		ret = regulator_bulk_get(&client->dev,
					ARRAY_SIZE(lis3_dev.regulators),
					lis3_dev.regulators);
		if (ret < 0)
			goto fail;
	}

	lis3_dev.pdata	  = pdata;
	lis3_dev.bus_priv = client;
	lis3_dev.init	  = lis3_i2c_init;
	lis3_dev.read	  = lis3_i2c_read;
	lis3_dev.write	  = lis3_i2c_write;
	lis3_dev.irq	  = client->irq;
	lis3_dev.ac	  = lis3lv02d_axis_map;
	lis3_dev.pm_dev	  = &client->dev;

	i2c_set_clientdata(client, &lis3_dev);

	/* Provide power over the init call */
	if (lis3_dev.reg_ctrl)
		lis3_reg_ctrl(&lis3_dev, LIS3_REG_ON);

	ret = lis3lv02d_init_device(&lis3_dev);

	if (lis3_dev.reg_ctrl)
		lis3_reg_ctrl(&lis3_dev, LIS3_REG_OFF);

	if (ret == 0)
		return 0;
fail:
	if (pdata && pdata->release_resources)
		pdata->release_resources();
	return ret;
}

static int __devexit lis3lv02d_i2c_remove(struct i2c_client *client)
{
	struct lis3lv02d *lis3 = i2c_get_clientdata(client);
	struct lis3lv02d_platform_data *pdata = client->dev.platform_data;

	if (pdata && pdata->release_resources)
		pdata->release_resources();

	lis3lv02d_joystick_disable();
	lis3lv02d_remove_fs(&lis3_dev);

	if (lis3_dev.reg_ctrl)
		regulator_bulk_free(ARRAY_SIZE(lis3->regulators),
				lis3_dev.regulators);
	return 0;
}

#ifdef CONFIG_PM
static int lis3lv02d_i2c_suspend(struct device *dev)
{
	struct i2c_client *client = container_of(dev, struct i2c_client, dev);
	struct lis3lv02d *lis3 = i2c_get_clientdata(client);

	if (!lis3->pdata || !lis3->pdata->wakeup_flags)
		lis3lv02d_poweroff(lis3);
	return 0;
}

static int lis3lv02d_i2c_resume(struct device *dev)
{
	struct i2c_client *client = container_of(dev, struct i2c_client, dev);
	struct lis3lv02d *lis3 = i2c_get_clientdata(client);

<<<<<<< HEAD
	if (!lis3->pdata || !lis3->pdata->wakeup_flags)
=======
	/*
	 * pm_runtime documentation says that devices should always
	 * be powered on at resume. Pm_runtime turns them off after system
	 * wide resume is complete.
	 */
	if (!lis3->pdata || !lis3->pdata->wakeup_flags ||
		pm_runtime_suspended(dev))
>>>>>>> 45f53cc9
		lis3lv02d_poweron(lis3);

	return 0;
}
#else
#define lis3lv02d_i2c_suspend	NULL
#define lis3lv02d_i2c_resume	NULL
#define lis3lv02d_i2c_shutdown	NULL
#endif

static int lis3_i2c_runtime_suspend(struct device *dev)
{
	struct i2c_client *client = container_of(dev, struct i2c_client, dev);
	struct lis3lv02d *lis3 = i2c_get_clientdata(client);

	lis3lv02d_poweroff(lis3);
	return 0;
}

static int lis3_i2c_runtime_resume(struct device *dev)
{
	struct i2c_client *client = container_of(dev, struct i2c_client, dev);
	struct lis3lv02d *lis3 = i2c_get_clientdata(client);

	lis3lv02d_poweron(lis3);
	return 0;
}

static const struct i2c_device_id lis3lv02d_id[] = {
	{"lis3lv02d", 0 },
	{}
};

MODULE_DEVICE_TABLE(i2c, lis3lv02d_id);

static const struct dev_pm_ops lis3_pm_ops = {
	SET_SYSTEM_SLEEP_PM_OPS(lis3lv02d_i2c_suspend,
				lis3lv02d_i2c_resume)
	SET_RUNTIME_PM_OPS(lis3_i2c_runtime_suspend,
			   lis3_i2c_runtime_resume,
			   NULL)
};

static struct i2c_driver lis3lv02d_i2c_driver = {
	.driver	 = {
		.name   = DRV_NAME,
		.owner  = THIS_MODULE,
		.pm     = &lis3_pm_ops,
	},
	.probe	= lis3lv02d_i2c_probe,
	.remove	= __devexit_p(lis3lv02d_i2c_remove),
	.id_table = lis3lv02d_id,
};

static int __init lis3lv02d_init(void)
{
	return i2c_add_driver(&lis3lv02d_i2c_driver);
}

static void __exit lis3lv02d_exit(void)
{
	i2c_del_driver(&lis3lv02d_i2c_driver);
}

MODULE_AUTHOR("Nokia Corporation");
MODULE_DESCRIPTION("lis3lv02d I2C interface");
MODULE_LICENSE("GPL");

module_init(lis3lv02d_init);
module_exit(lis3lv02d_exit);<|MERGE_RESOLUTION|>--- conflicted
+++ resolved
@@ -202,9 +202,6 @@
 	struct i2c_client *client = container_of(dev, struct i2c_client, dev);
 	struct lis3lv02d *lis3 = i2c_get_clientdata(client);
 
-<<<<<<< HEAD
-	if (!lis3->pdata || !lis3->pdata->wakeup_flags)
-=======
 	/*
 	 * pm_runtime documentation says that devices should always
 	 * be powered on at resume. Pm_runtime turns them off after system
@@ -212,7 +209,6 @@
 	 */
 	if (!lis3->pdata || !lis3->pdata->wakeup_flags ||
 		pm_runtime_suspended(dev))
->>>>>>> 45f53cc9
 		lis3lv02d_poweron(lis3);
 
 	return 0;
