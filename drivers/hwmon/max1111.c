/*
 * max1111.c - +2.7V, Low-Power, Multichannel, Serial 8-bit ADCs
 *
 * Based on arch/arm/mach-pxa/corgi_ssp.c
 *
 * Copyright (C) 2004-2005 Richard Purdie
 *
 * Copyright (C) 2008 Marvell International Ltd.
 *	Eric Miao <eric.miao@marvell.com>
 *
 *  This program is free software; you can redistribute it and/or modify
 *  it under the terms of the GNU General Public License version 2 as
 *  publishhed by the Free Software Foundation.
 */

#include <linux/module.h>
#include <linux/kernel.h>
#include <linux/init.h>
#include <linux/err.h>
#include <linux/hwmon.h>
#include <linux/hwmon-sysfs.h>
#include <linux/spi/spi.h>
#include <linux/slab.h>

#define MAX1111_TX_BUF_SIZE	1
#define MAX1111_RX_BUF_SIZE	2

/* MAX1111 Commands */
#define MAX1111_CTRL_PD0      (1u << 0)
#define MAX1111_CTRL_PD1      (1u << 1)
#define MAX1111_CTRL_SGL      (1u << 2)
#define MAX1111_CTRL_UNI      (1u << 3)
#define MAX1111_CTRL_SEL_SH   (5)	/* NOTE: bit 4 is ignored */
#define MAX1111_CTRL_STR      (1u << 7)

struct max1111_data {
	struct spi_device	*spi;
	struct device		*hwmon_dev;
	struct spi_message	msg;
	struct spi_transfer	xfer[2];
	uint8_t tx_buf[MAX1111_TX_BUF_SIZE];
	uint8_t rx_buf[MAX1111_RX_BUF_SIZE];
	struct mutex		drvdata_lock;
	/* protect msg, xfer and buffers from multiple access */
};

static int max1111_read(struct device *dev, int channel)
{
	struct max1111_data *data = dev_get_drvdata(dev);
	uint8_t v1, v2;
	int err;

	/* writing to drvdata struct is not thread safe, wait on mutex */
	mutex_lock(&data->drvdata_lock);

	data->tx_buf[0] = (channel << MAX1111_CTRL_SEL_SH) |
		MAX1111_CTRL_PD0 | MAX1111_CTRL_PD1 |
		MAX1111_CTRL_SGL | MAX1111_CTRL_UNI | MAX1111_CTRL_STR;

	err = spi_sync(data->spi, &data->msg);
	if (err < 0) {
		dev_err(dev, "spi_sync failed with %d\n", err);
		mutex_unlock(&data->drvdata_lock);
		return err;
	}

	v1 = data->rx_buf[0];
	v2 = data->rx_buf[1];

	mutex_unlock(&data->drvdata_lock);

	if ((v1 & 0xc0) || (v2 & 0x3f))
		return -EINVAL;

	return (v1 << 2) | (v2 >> 6);
}

#ifdef CONFIG_SHARPSL_PM
static struct max1111_data *the_max1111;

int max1111_read_channel(int channel)
{
	return max1111_read(&the_max1111->spi->dev, channel);
}
EXPORT_SYMBOL(max1111_read_channel);
#endif

/*
 * NOTE: SPI devices do not have a default 'name' attribute, which is
 * likely to be used by hwmon applications to distinguish between
 * different devices, explicitly add a name attribute here.
 */
static ssize_t show_name(struct device *dev,
			 struct device_attribute *attr, char *buf)
{
	return sprintf(buf, "max1111\n");
}

static ssize_t show_adc(struct device *dev,
			struct device_attribute *attr, char *buf)
{
	int channel = to_sensor_dev_attr(attr)->index;
	int ret;

	ret = max1111_read(dev, channel);
	if (ret < 0)
		return ret;

<<<<<<< HEAD
	/* assume the reference voltage to be 2.048V, with an 8-bit sample,
=======
	/*
	 * assume the reference voltage to be 2.048V, with an 8-bit sample,
>>>>>>> e816b57a
	 * the LSB weight is 8mV
	 */
	return sprintf(buf, "%d\n", ret * 8);
}

#define MAX1111_ADC_ATTR(_id)		\
	SENSOR_DEVICE_ATTR(in##_id##_input, S_IRUGO, show_adc, NULL, _id)

static DEVICE_ATTR(name, S_IRUGO, show_name, NULL);
static MAX1111_ADC_ATTR(0);
static MAX1111_ADC_ATTR(1);
static MAX1111_ADC_ATTR(2);
static MAX1111_ADC_ATTR(3);

static struct attribute *max1111_attributes[] = {
	&dev_attr_name.attr,
	&sensor_dev_attr_in0_input.dev_attr.attr,
	&sensor_dev_attr_in1_input.dev_attr.attr,
	&sensor_dev_attr_in2_input.dev_attr.attr,
	&sensor_dev_attr_in3_input.dev_attr.attr,
	NULL,
};

static const struct attribute_group max1111_attr_group = {
	.attrs	= max1111_attributes,
};

static int __devinit setup_transfer(struct max1111_data *data)
{
	struct spi_message *m;
	struct spi_transfer *x;

	m = &data->msg;
	x = &data->xfer[0];

	spi_message_init(m);

	x->tx_buf = &data->tx_buf[0];
	x->len = MAX1111_TX_BUF_SIZE;
	spi_message_add_tail(x, m);

	x++;
	x->rx_buf = &data->rx_buf[0];
	x->len = MAX1111_RX_BUF_SIZE;
	spi_message_add_tail(x, m);

	return 0;
}

static int __devinit max1111_probe(struct spi_device *spi)
{
	struct max1111_data *data;
	int err;

	spi->bits_per_word = 8;
	spi->mode = SPI_MODE_0;
	err = spi_setup(spi);
	if (err < 0)
		return err;

	data = kzalloc(sizeof(struct max1111_data), GFP_KERNEL);
	if (data == NULL) {
		dev_err(&spi->dev, "failed to allocate memory\n");
		return -ENOMEM;
	}

	err = setup_transfer(data);
	if (err)
		goto err_free_data;

	mutex_init(&data->drvdata_lock);

	data->spi = spi;
	spi_set_drvdata(spi, data);

	err = sysfs_create_group(&spi->dev.kobj, &max1111_attr_group);
	if (err) {
		dev_err(&spi->dev, "failed to create attribute group\n");
		goto err_free_data;
	}

	data->hwmon_dev = hwmon_device_register(&spi->dev);
	if (IS_ERR(data->hwmon_dev)) {
		dev_err(&spi->dev, "failed to create hwmon device\n");
		err = PTR_ERR(data->hwmon_dev);
		goto err_remove;
	}

#ifdef CONFIG_SHARPSL_PM
	the_max1111 = data;
#endif
	return 0;

err_remove:
	sysfs_remove_group(&spi->dev.kobj, &max1111_attr_group);
err_free_data:
	kfree(data);
	return err;
}

static int __devexit max1111_remove(struct spi_device *spi)
{
	struct max1111_data *data = spi_get_drvdata(spi);

	hwmon_device_unregister(data->hwmon_dev);
	sysfs_remove_group(&spi->dev.kobj, &max1111_attr_group);
	mutex_destroy(&data->drvdata_lock);
	kfree(data);
	return 0;
}

static struct spi_driver max1111_driver = {
	.driver		= {
		.name	= "max1111",
		.owner	= THIS_MODULE,
	},
	.probe		= max1111_probe,
	.remove		= __devexit_p(max1111_remove),
};

module_spi_driver(max1111_driver);

MODULE_AUTHOR("Eric Miao <eric.miao@marvell.com>");
MODULE_DESCRIPTION("MAX1111 ADC Driver");
MODULE_LICENSE("GPL");
MODULE_ALIAS("spi:max1111");<|MERGE_RESOLUTION|>--- conflicted
+++ resolved
@@ -106,12 +106,8 @@
 	if (ret < 0)
 		return ret;
 
-<<<<<<< HEAD
-	/* assume the reference voltage to be 2.048V, with an 8-bit sample,
-=======
 	/*
 	 * assume the reference voltage to be 2.048V, with an 8-bit sample,
->>>>>>> e816b57a
 	 * the LSB weight is 8mV
 	 */
 	return sprintf(buf, "%d\n", ret * 8);
