--- conflicted
+++ resolved
@@ -1,4 +1,3 @@
-#include <linux/smp_lock.h>
 #include <linux/module.h>
 #include <linux/types.h>
 #include <linux/string.h>
@@ -243,15 +242,9 @@
 {
 	int ret;
 
-<<<<<<< HEAD
-	lock_kernel();
-	ret = ide_gd_open(bdev, mode);
-	unlock_kernel();
-=======
 	mutex_lock(&ide_gd_mutex);
 	ret = ide_gd_open(bdev, mode);
 	mutex_unlock(&ide_gd_mutex);
->>>>>>> 45f53cc9
 
 	return ret;
 }
@@ -264,11 +257,7 @@
 
 	ide_debug_log(IDE_DBG_FUNC, "enter");
 
-<<<<<<< HEAD
-	lock_kernel();
-=======
 	mutex_lock(&ide_gd_mutex);
->>>>>>> 45f53cc9
 	if (idkp->openers == 1)
 		drive->disk_ops->flush(drive);
 
@@ -280,11 +269,7 @@
 	idkp->openers--;
 
 	ide_disk_put(idkp);
-<<<<<<< HEAD
-	unlock_kernel();
-=======
 	mutex_unlock(&ide_gd_mutex);
->>>>>>> 45f53cc9
 
 	return 0;
 }
