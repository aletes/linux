/*
 * Copyright (c) 2004-2007 Voltaire, Inc. All rights reserved.
 * Copyright (c) 2005 Intel Corporation.  All rights reserved.
 * Copyright (c) 2005 Mellanox Technologies Ltd.  All rights reserved.
 * Copyright (c) 2009 HNR Consulting. All rights reserved.
 *
 * This software is available to you under a choice of one of two
 * licenses.  You may choose to be licensed under the terms of the GNU
 * General Public License (GPL) Version 2, available from the file
 * COPYING in the main directory of this source tree, or the
 * OpenIB.org BSD license below:
 *
 *     Redistribution and use in source and binary forms, with or
 *     without modification, are permitted provided that the following
 *     conditions are met:
 *
 *      - Redistributions of source code must retain the above
 *        copyright notice, this list of conditions and the following
 *        disclaimer.
 *
 *      - Redistributions in binary form must reproduce the above
 *        copyright notice, this list of conditions and the following
 *        disclaimer in the documentation and/or other materials
 *        provided with the distribution.
 *
 * THE SOFTWARE IS PROVIDED "AS IS", WITHOUT WARRANTY OF ANY KIND,
 * EXPRESS OR IMPLIED, INCLUDING BUT NOT LIMITED TO THE WARRANTIES OF
 * MERCHANTABILITY, FITNESS FOR A PARTICULAR PURPOSE AND
 * NONINFRINGEMENT. IN NO EVENT SHALL THE AUTHORS OR COPYRIGHT HOLDERS
 * BE LIABLE FOR ANY CLAIM, DAMAGES OR OTHER LIABILITY, WHETHER IN AN
 * ACTION OF CONTRACT, TORT OR OTHERWISE, ARISING FROM, OUT OF OR IN
 * CONNECTION WITH THE SOFTWARE OR THE USE OR OTHER DEALINGS IN THE
 * SOFTWARE.
 *
 */
#include <linux/dma-mapping.h>
#include <linux/slab.h>
#include <linux/module.h>
#include <rdma/ib_cache.h>

#include "mad_priv.h"
#include "mad_rmpp.h"
#include "smi.h"
#include "agent.h"

MODULE_LICENSE("Dual BSD/GPL");
MODULE_DESCRIPTION("kernel IB MAD API");
MODULE_AUTHOR("Hal Rosenstock");
MODULE_AUTHOR("Sean Hefty");

static int mad_sendq_size = IB_MAD_QP_SEND_SIZE;
static int mad_recvq_size = IB_MAD_QP_RECV_SIZE;

module_param_named(send_queue_size, mad_sendq_size, int, 0444);
MODULE_PARM_DESC(send_queue_size, "Size of send queue in number of work requests");
module_param_named(recv_queue_size, mad_recvq_size, int, 0444);
MODULE_PARM_DESC(recv_queue_size, "Size of receive queue in number of work requests");

static struct kmem_cache *ib_mad_cache;

static struct list_head ib_mad_port_list;
static u32 ib_mad_client_id = 0;

/* Port list lock */
static DEFINE_SPINLOCK(ib_mad_port_list_lock);

/* Forward declarations */
static int method_in_use(struct ib_mad_mgmt_method_table **method,
			 struct ib_mad_reg_req *mad_reg_req);
static void remove_mad_reg_req(struct ib_mad_agent_private *priv);
static struct ib_mad_agent_private *find_mad_agent(
					struct ib_mad_port_private *port_priv,
					struct ib_mad *mad);
static int ib_mad_post_receive_mads(struct ib_mad_qp_info *qp_info,
				    struct ib_mad_private *mad);
static void cancel_mads(struct ib_mad_agent_private *mad_agent_priv);
static void timeout_sends(struct work_struct *work);
static void local_completions(struct work_struct *work);
static int add_nonoui_reg_req(struct ib_mad_reg_req *mad_reg_req,
			      struct ib_mad_agent_private *agent_priv,
			      u8 mgmt_class);
static int add_oui_reg_req(struct ib_mad_reg_req *mad_reg_req,
			   struct ib_mad_agent_private *agent_priv);

/*
 * Returns a ib_mad_port_private structure or NULL for a device/port
 * Assumes ib_mad_port_list_lock is being held
 */
static inline struct ib_mad_port_private *
__ib_get_mad_port(struct ib_device *device, int port_num)
{
	struct ib_mad_port_private *entry;

	list_for_each_entry(entry, &ib_mad_port_list, port_list) {
		if (entry->device == device && entry->port_num == port_num)
			return entry;
	}
	return NULL;
}

/*
 * Wrapper function to return a ib_mad_port_private structure or NULL
 * for a device/port
 */
static inline struct ib_mad_port_private *
ib_get_mad_port(struct ib_device *device, int port_num)
{
	struct ib_mad_port_private *entry;
	unsigned long flags;

	spin_lock_irqsave(&ib_mad_port_list_lock, flags);
	entry = __ib_get_mad_port(device, port_num);
	spin_unlock_irqrestore(&ib_mad_port_list_lock, flags);

	return entry;
}

static inline u8 convert_mgmt_class(u8 mgmt_class)
{
	/* Alias IB_MGMT_CLASS_SUBN_DIRECTED_ROUTE to 0 */
	return mgmt_class == IB_MGMT_CLASS_SUBN_DIRECTED_ROUTE ?
		0 : mgmt_class;
}

static int get_spl_qp_index(enum ib_qp_type qp_type)
{
	switch (qp_type)
	{
	case IB_QPT_SMI:
		return 0;
	case IB_QPT_GSI:
		return 1;
	default:
		return -1;
	}
}

static int vendor_class_index(u8 mgmt_class)
{
	return mgmt_class - IB_MGMT_CLASS_VENDOR_RANGE2_START;
}

static int is_vendor_class(u8 mgmt_class)
{
	if ((mgmt_class < IB_MGMT_CLASS_VENDOR_RANGE2_START) ||
	    (mgmt_class > IB_MGMT_CLASS_VENDOR_RANGE2_END))
		return 0;
	return 1;
}

static int is_vendor_oui(char *oui)
{
	if (oui[0] || oui[1] || oui[2])
		return 1;
	return 0;
}

static int is_vendor_method_in_use(
		struct ib_mad_mgmt_vendor_class *vendor_class,
		struct ib_mad_reg_req *mad_reg_req)
{
	struct ib_mad_mgmt_method_table *method;
	int i;

	for (i = 0; i < MAX_MGMT_OUI; i++) {
		if (!memcmp(vendor_class->oui[i], mad_reg_req->oui, 3)) {
			method = vendor_class->method_table[i];
			if (method) {
				if (method_in_use(&method, mad_reg_req))
					return 1;
				else
					break;
			}
		}
	}
	return 0;
}

int ib_response_mad(struct ib_mad *mad)
{
	return ((mad->mad_hdr.method & IB_MGMT_METHOD_RESP) ||
		(mad->mad_hdr.method == IB_MGMT_METHOD_TRAP_REPRESS) ||
		((mad->mad_hdr.mgmt_class == IB_MGMT_CLASS_BM) &&
		 (mad->mad_hdr.attr_mod & IB_BM_ATTR_MOD_RESP)));
}
EXPORT_SYMBOL(ib_response_mad);

/*
 * ib_register_mad_agent - Register to send/receive MADs
 */
struct ib_mad_agent *ib_register_mad_agent(struct ib_device *device,
					   u8 port_num,
					   enum ib_qp_type qp_type,
					   struct ib_mad_reg_req *mad_reg_req,
					   u8 rmpp_version,
					   ib_mad_send_handler send_handler,
					   ib_mad_recv_handler recv_handler,
					   void *context)
{
	struct ib_mad_port_private *port_priv;
	struct ib_mad_agent *ret = ERR_PTR(-EINVAL);
	struct ib_mad_agent_private *mad_agent_priv;
	struct ib_mad_reg_req *reg_req = NULL;
	struct ib_mad_mgmt_class_table *class;
	struct ib_mad_mgmt_vendor_class_table *vendor;
	struct ib_mad_mgmt_vendor_class *vendor_class;
	struct ib_mad_mgmt_method_table *method;
	int ret2, qpn;
	unsigned long flags;
	u8 mgmt_class, vclass;

	/* Validate parameters */
	qpn = get_spl_qp_index(qp_type);
	if (qpn == -1)
		goto error1;

	if (rmpp_version && rmpp_version != IB_MGMT_RMPP_VERSION)
		goto error1;

	/* Validate MAD registration request if supplied */
	if (mad_reg_req) {
		if (mad_reg_req->mgmt_class_version >= MAX_MGMT_VERSION)
			goto error1;
		if (!recv_handler)
			goto error1;
		if (mad_reg_req->mgmt_class >= MAX_MGMT_CLASS) {
			/*
			 * IB_MGMT_CLASS_SUBN_DIRECTED_ROUTE is the only
			 * one in this range currently allowed
			 */
			if (mad_reg_req->mgmt_class !=
			    IB_MGMT_CLASS_SUBN_DIRECTED_ROUTE)
				goto error1;
		} else if (mad_reg_req->mgmt_class == 0) {
			/*
			 * Class 0 is reserved in IBA and is used for
			 * aliasing of IB_MGMT_CLASS_SUBN_DIRECTED_ROUTE
			 */
			goto error1;
		} else if (is_vendor_class(mad_reg_req->mgmt_class)) {
			/*
			 * If class is in "new" vendor range,
			 * ensure supplied OUI is not zero
			 */
			if (!is_vendor_oui(mad_reg_req->oui))
				goto error1;
		}
		/* Make sure class supplied is consistent with RMPP */
		if (!ib_is_mad_class_rmpp(mad_reg_req->mgmt_class)) {
			if (rmpp_version)
				goto error1;
		}
		/* Make sure class supplied is consistent with QP type */
		if (qp_type == IB_QPT_SMI) {
			if ((mad_reg_req->mgmt_class !=
					IB_MGMT_CLASS_SUBN_LID_ROUTED) &&
			    (mad_reg_req->mgmt_class !=
					IB_MGMT_CLASS_SUBN_DIRECTED_ROUTE))
				goto error1;
		} else {
			if ((mad_reg_req->mgmt_class ==
					IB_MGMT_CLASS_SUBN_LID_ROUTED) ||
			    (mad_reg_req->mgmt_class ==
					IB_MGMT_CLASS_SUBN_DIRECTED_ROUTE))
				goto error1;
		}
	} else {
		/* No registration request supplied */
		if (!send_handler)
			goto error1;
	}

	/* Validate device and port */
	port_priv = ib_get_mad_port(device, port_num);
	if (!port_priv) {
		ret = ERR_PTR(-ENODEV);
		goto error1;
	}

	/* Verify the QP requested is supported.  For example, Ethernet devices
	 * will not have QP0 */
	if (!port_priv->qp_info[qpn].qp) {
		ret = ERR_PTR(-EPROTONOSUPPORT);
		goto error1;
	}

	/* Allocate structures */
	mad_agent_priv = kzalloc(sizeof *mad_agent_priv, GFP_KERNEL);
	if (!mad_agent_priv) {
		ret = ERR_PTR(-ENOMEM);
		goto error1;
	}

	mad_agent_priv->agent.mr = ib_get_dma_mr(port_priv->qp_info[qpn].qp->pd,
						 IB_ACCESS_LOCAL_WRITE);
	if (IS_ERR(mad_agent_priv->agent.mr)) {
		ret = ERR_PTR(-ENOMEM);
		goto error2;
	}

	if (mad_reg_req) {
		reg_req = kmemdup(mad_reg_req, sizeof *reg_req, GFP_KERNEL);
		if (!reg_req) {
			ret = ERR_PTR(-ENOMEM);
			goto error3;
		}
	}

	/* Now, fill in the various structures */
	mad_agent_priv->qp_info = &port_priv->qp_info[qpn];
	mad_agent_priv->reg_req = reg_req;
	mad_agent_priv->agent.rmpp_version = rmpp_version;
	mad_agent_priv->agent.device = device;
	mad_agent_priv->agent.recv_handler = recv_handler;
	mad_agent_priv->agent.send_handler = send_handler;
	mad_agent_priv->agent.context = context;
	mad_agent_priv->agent.qp = port_priv->qp_info[qpn].qp;
	mad_agent_priv->agent.port_num = port_num;
	spin_lock_init(&mad_agent_priv->lock);
	INIT_LIST_HEAD(&mad_agent_priv->send_list);
	INIT_LIST_HEAD(&mad_agent_priv->wait_list);
	INIT_LIST_HEAD(&mad_agent_priv->done_list);
	INIT_LIST_HEAD(&mad_agent_priv->rmpp_list);
	INIT_DELAYED_WORK(&mad_agent_priv->timed_work, timeout_sends);
	INIT_LIST_HEAD(&mad_agent_priv->local_list);
	INIT_WORK(&mad_agent_priv->local_work, local_completions);
	atomic_set(&mad_agent_priv->refcount, 1);
	init_completion(&mad_agent_priv->comp);

	spin_lock_irqsave(&port_priv->reg_lock, flags);
	mad_agent_priv->agent.hi_tid = ++ib_mad_client_id;

	/*
	 * Make sure MAD registration (if supplied)
	 * is non overlapping with any existing ones
	 */
	if (mad_reg_req) {
		mgmt_class = convert_mgmt_class(mad_reg_req->mgmt_class);
		if (!is_vendor_class(mgmt_class)) {
			class = port_priv->version[mad_reg_req->
						   mgmt_class_version].class;
			if (class) {
				method = class->method_table[mgmt_class];
				if (method) {
					if (method_in_use(&method,
							   mad_reg_req))
						goto error4;
				}
			}
			ret2 = add_nonoui_reg_req(mad_reg_req, mad_agent_priv,
						  mgmt_class);
		} else {
			/* "New" vendor class range */
			vendor = port_priv->version[mad_reg_req->
						    mgmt_class_version].vendor;
			if (vendor) {
				vclass = vendor_class_index(mgmt_class);
				vendor_class = vendor->vendor_class[vclass];
				if (vendor_class) {
					if (is_vendor_method_in_use(
							vendor_class,
							mad_reg_req))
						goto error4;
				}
			}
			ret2 = add_oui_reg_req(mad_reg_req, mad_agent_priv);
		}
		if (ret2) {
			ret = ERR_PTR(ret2);
			goto error4;
		}
	}

	/* Add mad agent into port's agent list */
	list_add_tail(&mad_agent_priv->agent_list, &port_priv->agent_list);
	spin_unlock_irqrestore(&port_priv->reg_lock, flags);

	return &mad_agent_priv->agent;

error4:
	spin_unlock_irqrestore(&port_priv->reg_lock, flags);
	kfree(reg_req);
error3:
	ib_dereg_mr(mad_agent_priv->agent.mr);
error2:
	kfree(mad_agent_priv);
error1:
	return ret;
}
EXPORT_SYMBOL(ib_register_mad_agent);

static inline int is_snooping_sends(int mad_snoop_flags)
{
	return (mad_snoop_flags &
		(/*IB_MAD_SNOOP_POSTED_SENDS |
		 IB_MAD_SNOOP_RMPP_SENDS |*/
		 IB_MAD_SNOOP_SEND_COMPLETIONS /*|
		 IB_MAD_SNOOP_RMPP_SEND_COMPLETIONS*/));
}

static inline int is_snooping_recvs(int mad_snoop_flags)
{
	return (mad_snoop_flags &
		(IB_MAD_SNOOP_RECVS /*|
		 IB_MAD_SNOOP_RMPP_RECVS*/));
}

static int register_snoop_agent(struct ib_mad_qp_info *qp_info,
				struct ib_mad_snoop_private *mad_snoop_priv)
{
	struct ib_mad_snoop_private **new_snoop_table;
	unsigned long flags;
	int i;

	spin_lock_irqsave(&qp_info->snoop_lock, flags);
	/* Check for empty slot in array. */
	for (i = 0; i < qp_info->snoop_table_size; i++)
		if (!qp_info->snoop_table[i])
			break;

	if (i == qp_info->snoop_table_size) {
		/* Grow table. */
		new_snoop_table = krealloc(qp_info->snoop_table,
					   sizeof mad_snoop_priv *
					   (qp_info->snoop_table_size + 1),
					   GFP_ATOMIC);
		if (!new_snoop_table) {
			i = -ENOMEM;
			goto out;
		}

		qp_info->snoop_table = new_snoop_table;
		qp_info->snoop_table_size++;
	}
	qp_info->snoop_table[i] = mad_snoop_priv;
	atomic_inc(&qp_info->snoop_count);
out:
	spin_unlock_irqrestore(&qp_info->snoop_lock, flags);
	return i;
}

struct ib_mad_agent *ib_register_mad_snoop(struct ib_device *device,
					   u8 port_num,
					   enum ib_qp_type qp_type,
					   int mad_snoop_flags,
					   ib_mad_snoop_handler snoop_handler,
					   ib_mad_recv_handler recv_handler,
					   void *context)
{
	struct ib_mad_port_private *port_priv;
	struct ib_mad_agent *ret;
	struct ib_mad_snoop_private *mad_snoop_priv;
	int qpn;

	/* Validate parameters */
	if ((is_snooping_sends(mad_snoop_flags) && !snoop_handler) ||
	    (is_snooping_recvs(mad_snoop_flags) && !recv_handler)) {
		ret = ERR_PTR(-EINVAL);
		goto error1;
	}
	qpn = get_spl_qp_index(qp_type);
	if (qpn == -1) {
		ret = ERR_PTR(-EINVAL);
		goto error1;
	}
	port_priv = ib_get_mad_port(device, port_num);
	if (!port_priv) {
		ret = ERR_PTR(-ENODEV);
		goto error1;
	}
	/* Allocate structures */
	mad_snoop_priv = kzalloc(sizeof *mad_snoop_priv, GFP_KERNEL);
	if (!mad_snoop_priv) {
		ret = ERR_PTR(-ENOMEM);
		goto error1;
	}

	/* Now, fill in the various structures */
	mad_snoop_priv->qp_info = &port_priv->qp_info[qpn];
	mad_snoop_priv->agent.device = device;
	mad_snoop_priv->agent.recv_handler = recv_handler;
	mad_snoop_priv->agent.snoop_handler = snoop_handler;
	mad_snoop_priv->agent.context = context;
	mad_snoop_priv->agent.qp = port_priv->qp_info[qpn].qp;
	mad_snoop_priv->agent.port_num = port_num;
	mad_snoop_priv->mad_snoop_flags = mad_snoop_flags;
	init_completion(&mad_snoop_priv->comp);
	mad_snoop_priv->snoop_index = register_snoop_agent(
						&port_priv->qp_info[qpn],
						mad_snoop_priv);
	if (mad_snoop_priv->snoop_index < 0) {
		ret = ERR_PTR(mad_snoop_priv->snoop_index);
		goto error2;
	}

	atomic_set(&mad_snoop_priv->refcount, 1);
	return &mad_snoop_priv->agent;

error2:
	kfree(mad_snoop_priv);
error1:
	return ret;
}
EXPORT_SYMBOL(ib_register_mad_snoop);

static inline void deref_mad_agent(struct ib_mad_agent_private *mad_agent_priv)
{
	if (atomic_dec_and_test(&mad_agent_priv->refcount))
		complete(&mad_agent_priv->comp);
}

static inline void deref_snoop_agent(struct ib_mad_snoop_private *mad_snoop_priv)
{
	if (atomic_dec_and_test(&mad_snoop_priv->refcount))
		complete(&mad_snoop_priv->comp);
}

static void unregister_mad_agent(struct ib_mad_agent_private *mad_agent_priv)
{
	struct ib_mad_port_private *port_priv;
	unsigned long flags;

	/* Note that we could still be handling received MADs */

	/*
	 * Canceling all sends results in dropping received response
	 * MADs, preventing us from queuing additional work
	 */
	cancel_mads(mad_agent_priv);
	port_priv = mad_agent_priv->qp_info->port_priv;
	cancel_delayed_work(&mad_agent_priv->timed_work);

	spin_lock_irqsave(&port_priv->reg_lock, flags);
	remove_mad_reg_req(mad_agent_priv);
	list_del(&mad_agent_priv->agent_list);
	spin_unlock_irqrestore(&port_priv->reg_lock, flags);

	flush_workqueue(port_priv->wq);
	ib_cancel_rmpp_recvs(mad_agent_priv);

	deref_mad_agent(mad_agent_priv);
	wait_for_completion(&mad_agent_priv->comp);

	kfree(mad_agent_priv->reg_req);
	ib_dereg_mr(mad_agent_priv->agent.mr);
	kfree(mad_agent_priv);
}

static void unregister_mad_snoop(struct ib_mad_snoop_private *mad_snoop_priv)
{
	struct ib_mad_qp_info *qp_info;
	unsigned long flags;

	qp_info = mad_snoop_priv->qp_info;
	spin_lock_irqsave(&qp_info->snoop_lock, flags);
	qp_info->snoop_table[mad_snoop_priv->snoop_index] = NULL;
	atomic_dec(&qp_info->snoop_count);
	spin_unlock_irqrestore(&qp_info->snoop_lock, flags);

	deref_snoop_agent(mad_snoop_priv);
	wait_for_completion(&mad_snoop_priv->comp);

	kfree(mad_snoop_priv);
}

/*
 * ib_unregister_mad_agent - Unregisters a client from using MAD services
 */
int ib_unregister_mad_agent(struct ib_mad_agent *mad_agent)
{
	struct ib_mad_agent_private *mad_agent_priv;
	struct ib_mad_snoop_private *mad_snoop_priv;

	/* If the TID is zero, the agent can only snoop. */
	if (mad_agent->hi_tid) {
		mad_agent_priv = container_of(mad_agent,
					      struct ib_mad_agent_private,
					      agent);
		unregister_mad_agent(mad_agent_priv);
	} else {
		mad_snoop_priv = container_of(mad_agent,
					      struct ib_mad_snoop_private,
					      agent);
		unregister_mad_snoop(mad_snoop_priv);
	}
	return 0;
}
EXPORT_SYMBOL(ib_unregister_mad_agent);

static void dequeue_mad(struct ib_mad_list_head *mad_list)
{
	struct ib_mad_queue *mad_queue;
	unsigned long flags;

	BUG_ON(!mad_list->mad_queue);
	mad_queue = mad_list->mad_queue;
	spin_lock_irqsave(&mad_queue->lock, flags);
	list_del(&mad_list->list);
	mad_queue->count--;
	spin_unlock_irqrestore(&mad_queue->lock, flags);
}

static void snoop_send(struct ib_mad_qp_info *qp_info,
		       struct ib_mad_send_buf *send_buf,
		       struct ib_mad_send_wc *mad_send_wc,
		       int mad_snoop_flags)
{
	struct ib_mad_snoop_private *mad_snoop_priv;
	unsigned long flags;
	int i;

	spin_lock_irqsave(&qp_info->snoop_lock, flags);
	for (i = 0; i < qp_info->snoop_table_size; i++) {
		mad_snoop_priv = qp_info->snoop_table[i];
		if (!mad_snoop_priv ||
		    !(mad_snoop_priv->mad_snoop_flags & mad_snoop_flags))
			continue;

		atomic_inc(&mad_snoop_priv->refcount);
		spin_unlock_irqrestore(&qp_info->snoop_lock, flags);
		mad_snoop_priv->agent.snoop_handler(&mad_snoop_priv->agent,
						    send_buf, mad_send_wc);
		deref_snoop_agent(mad_snoop_priv);
		spin_lock_irqsave(&qp_info->snoop_lock, flags);
	}
	spin_unlock_irqrestore(&qp_info->snoop_lock, flags);
}

static void snoop_recv(struct ib_mad_qp_info *qp_info,
		       struct ib_mad_recv_wc *mad_recv_wc,
		       int mad_snoop_flags)
{
	struct ib_mad_snoop_private *mad_snoop_priv;
	unsigned long flags;
	int i;

	spin_lock_irqsave(&qp_info->snoop_lock, flags);
	for (i = 0; i < qp_info->snoop_table_size; i++) {
		mad_snoop_priv = qp_info->snoop_table[i];
		if (!mad_snoop_priv ||
		    !(mad_snoop_priv->mad_snoop_flags & mad_snoop_flags))
			continue;

		atomic_inc(&mad_snoop_priv->refcount);
		spin_unlock_irqrestore(&qp_info->snoop_lock, flags);
		mad_snoop_priv->agent.recv_handler(&mad_snoop_priv->agent,
						   mad_recv_wc);
		deref_snoop_agent(mad_snoop_priv);
		spin_lock_irqsave(&qp_info->snoop_lock, flags);
	}
	spin_unlock_irqrestore(&qp_info->snoop_lock, flags);
}

static void build_smp_wc(struct ib_qp *qp,
			 u64 wr_id, u16 slid, u16 pkey_index, u8 port_num,
			 struct ib_wc *wc)
{
	memset(wc, 0, sizeof *wc);
	wc->wr_id = wr_id;
	wc->status = IB_WC_SUCCESS;
	wc->opcode = IB_WC_RECV;
	wc->pkey_index = pkey_index;
	wc->byte_len = sizeof(struct ib_mad) + sizeof(struct ib_grh);
	wc->src_qp = IB_QP0;
	wc->qp = qp;
	wc->slid = slid;
	wc->sl = 0;
	wc->dlid_path_bits = 0;
	wc->port_num = port_num;
}

/*
 * Return 0 if SMP is to be sent
 * Return 1 if SMP was consumed locally (whether or not solicited)
 * Return < 0 if error
 */
static int handle_outgoing_dr_smp(struct ib_mad_agent_private *mad_agent_priv,
				  struct ib_mad_send_wr_private *mad_send_wr)
{
	int ret = 0;
	struct ib_smp *smp = mad_send_wr->send_buf.mad;
	unsigned long flags;
	struct ib_mad_local_private *local;
	struct ib_mad_private *mad_priv;
	struct ib_mad_port_private *port_priv;
	struct ib_mad_agent_private *recv_mad_agent = NULL;
	struct ib_device *device = mad_agent_priv->agent.device;
	u8 port_num;
	struct ib_wc mad_wc;
	struct ib_send_wr *send_wr = &mad_send_wr->send_wr;

	if (device->node_type == RDMA_NODE_IB_SWITCH &&
	    smp->mgmt_class == IB_MGMT_CLASS_SUBN_DIRECTED_ROUTE)
		port_num = send_wr->wr.ud.port_num;
	else
		port_num = mad_agent_priv->agent.port_num;

	/*
	 * Directed route handling starts if the initial LID routed part of
	 * a request or the ending LID routed part of a response is empty.
	 * If we are at the start of the LID routed part, don't update the
	 * hop_ptr or hop_cnt.  See section 14.2.2, Vol 1 IB spec.
	 */
	if ((ib_get_smp_direction(smp) ? smp->dr_dlid : smp->dr_slid) ==
	     IB_LID_PERMISSIVE &&
	     smi_handle_dr_smp_send(smp, device->node_type, port_num) ==
	     IB_SMI_DISCARD) {
		ret = -EINVAL;
		printk(KERN_ERR PFX "Invalid directed route\n");
		goto out;
	}

	/* Check to post send on QP or process locally */
	if (smi_check_local_smp(smp, device) == IB_SMI_DISCARD &&
	    smi_check_local_returning_smp(smp, device) == IB_SMI_DISCARD)
		goto out;

	local = kmalloc(sizeof *local, GFP_ATOMIC);
	if (!local) {
		ret = -ENOMEM;
		printk(KERN_ERR PFX "No memory for ib_mad_local_private\n");
		goto out;
	}
	local->mad_priv = NULL;
	local->recv_mad_agent = NULL;
	mad_priv = kmem_cache_alloc(ib_mad_cache, GFP_ATOMIC);
	if (!mad_priv) {
		ret = -ENOMEM;
		printk(KERN_ERR PFX "No memory for local response MAD\n");
		kfree(local);
		goto out;
	}

	build_smp_wc(mad_agent_priv->agent.qp,
		     send_wr->wr_id, be16_to_cpu(smp->dr_slid),
		     send_wr->wr.ud.pkey_index,
		     send_wr->wr.ud.port_num, &mad_wc);

	/* No GRH for DR SMP */
	ret = device->process_mad(device, 0, port_num, &mad_wc, NULL,
				  (struct ib_mad *)smp,
				  (struct ib_mad *)&mad_priv->mad);
	switch (ret)
	{
	case IB_MAD_RESULT_SUCCESS | IB_MAD_RESULT_REPLY:
		if (ib_response_mad(&mad_priv->mad.mad) &&
		    mad_agent_priv->agent.recv_handler) {
			local->mad_priv = mad_priv;
			local->recv_mad_agent = mad_agent_priv;
			/*
			 * Reference MAD agent until receive
			 * side of local completion handled
			 */
			atomic_inc(&mad_agent_priv->refcount);
		} else
			kmem_cache_free(ib_mad_cache, mad_priv);
		break;
	case IB_MAD_RESULT_SUCCESS | IB_MAD_RESULT_CONSUMED:
		kmem_cache_free(ib_mad_cache, mad_priv);
		break;
	case IB_MAD_RESULT_SUCCESS:
		/* Treat like an incoming receive MAD */
		port_priv = ib_get_mad_port(mad_agent_priv->agent.device,
					    mad_agent_priv->agent.port_num);
		if (port_priv) {
			memcpy(&mad_priv->mad.mad, smp, sizeof(struct ib_mad));
			recv_mad_agent = find_mad_agent(port_priv,
						        &mad_priv->mad.mad);
		}
		if (!port_priv || !recv_mad_agent) {
			/*
			 * No receiving agent so drop packet and
			 * generate send completion.
			 */
			kmem_cache_free(ib_mad_cache, mad_priv);
			break;
		}
		local->mad_priv = mad_priv;
		local->recv_mad_agent = recv_mad_agent;
		break;
	default:
		kmem_cache_free(ib_mad_cache, mad_priv);
		kfree(local);
		ret = -EINVAL;
		goto out;
	}

	local->mad_send_wr = mad_send_wr;
	/* Reference MAD agent until send side of local completion handled */
	atomic_inc(&mad_agent_priv->refcount);
	/* Queue local completion to local list */
	spin_lock_irqsave(&mad_agent_priv->lock, flags);
	list_add_tail(&local->completion_list, &mad_agent_priv->local_list);
	spin_unlock_irqrestore(&mad_agent_priv->lock, flags);
	queue_work(mad_agent_priv->qp_info->port_priv->wq,
		   &mad_agent_priv->local_work);
	ret = 1;
out:
	return ret;
}

static int get_pad_size(int hdr_len, int data_len)
{
	int seg_size, pad;

	seg_size = sizeof(struct ib_mad) - hdr_len;
	if (data_len && seg_size) {
		pad = seg_size - data_len % seg_size;
		return pad == seg_size ? 0 : pad;
	} else
		return seg_size;
}

static void free_send_rmpp_list(struct ib_mad_send_wr_private *mad_send_wr)
{
	struct ib_rmpp_segment *s, *t;

	list_for_each_entry_safe(s, t, &mad_send_wr->rmpp_list, list) {
		list_del(&s->list);
		kfree(s);
	}
}

static int alloc_send_rmpp_list(struct ib_mad_send_wr_private *send_wr,
				gfp_t gfp_mask)
{
	struct ib_mad_send_buf *send_buf = &send_wr->send_buf;
	struct ib_rmpp_mad *rmpp_mad = send_buf->mad;
	struct ib_rmpp_segment *seg = NULL;
	int left, seg_size, pad;

	send_buf->seg_size = sizeof (struct ib_mad) - send_buf->hdr_len;
	seg_size = send_buf->seg_size;
	pad = send_wr->pad;

	/* Allocate data segments. */
	for (left = send_buf->data_len + pad; left > 0; left -= seg_size) {
		seg = kmalloc(sizeof (*seg) + seg_size, gfp_mask);
		if (!seg) {
			printk(KERN_ERR "alloc_send_rmpp_segs: RMPP mem "
			       "alloc failed for len %zd, gfp %#x\n",
			       sizeof (*seg) + seg_size, gfp_mask);
			free_send_rmpp_list(send_wr);
			return -ENOMEM;
		}
		seg->num = ++send_buf->seg_count;
		list_add_tail(&seg->list, &send_wr->rmpp_list);
	}

	/* Zero any padding */
	if (pad)
		memset(seg->data + seg_size - pad, 0, pad);

	rmpp_mad->rmpp_hdr.rmpp_version = send_wr->mad_agent_priv->
					  agent.rmpp_version;
	rmpp_mad->rmpp_hdr.rmpp_type = IB_MGMT_RMPP_TYPE_DATA;
	ib_set_rmpp_flags(&rmpp_mad->rmpp_hdr, IB_MGMT_RMPP_FLAG_ACTIVE);

	send_wr->cur_seg = container_of(send_wr->rmpp_list.next,
					struct ib_rmpp_segment, list);
	send_wr->last_ack_seg = send_wr->cur_seg;
	return 0;
}

struct ib_mad_send_buf * ib_create_send_mad(struct ib_mad_agent *mad_agent,
					    u32 remote_qpn, u16 pkey_index,
					    int rmpp_active,
					    int hdr_len, int data_len,
					    gfp_t gfp_mask)
{
	struct ib_mad_agent_private *mad_agent_priv;
	struct ib_mad_send_wr_private *mad_send_wr;
	int pad, message_size, ret, size;
	void *buf;

	mad_agent_priv = container_of(mad_agent, struct ib_mad_agent_private,
				      agent);
	pad = get_pad_size(hdr_len, data_len);
	message_size = hdr_len + data_len + pad;

	if ((!mad_agent->rmpp_version &&
	     (rmpp_active || message_size > sizeof(struct ib_mad))) ||
	    (!rmpp_active && message_size > sizeof(struct ib_mad)))
		return ERR_PTR(-EINVAL);

	size = rmpp_active ? hdr_len : sizeof(struct ib_mad);
	buf = kzalloc(sizeof *mad_send_wr + size, gfp_mask);
	if (!buf)
		return ERR_PTR(-ENOMEM);

	mad_send_wr = buf + size;
	INIT_LIST_HEAD(&mad_send_wr->rmpp_list);
	mad_send_wr->send_buf.mad = buf;
	mad_send_wr->send_buf.hdr_len = hdr_len;
	mad_send_wr->send_buf.data_len = data_len;
	mad_send_wr->pad = pad;

	mad_send_wr->mad_agent_priv = mad_agent_priv;
	mad_send_wr->sg_list[0].length = hdr_len;
	mad_send_wr->sg_list[0].lkey = mad_agent->mr->lkey;
	mad_send_wr->sg_list[1].length = sizeof(struct ib_mad) - hdr_len;
	mad_send_wr->sg_list[1].lkey = mad_agent->mr->lkey;

	mad_send_wr->send_wr.wr_id = (unsigned long) mad_send_wr;
	mad_send_wr->send_wr.sg_list = mad_send_wr->sg_list;
	mad_send_wr->send_wr.num_sge = 2;
	mad_send_wr->send_wr.opcode = IB_WR_SEND;
	mad_send_wr->send_wr.send_flags = IB_SEND_SIGNALED;
	mad_send_wr->send_wr.wr.ud.remote_qpn = remote_qpn;
	mad_send_wr->send_wr.wr.ud.remote_qkey = IB_QP_SET_QKEY;
	mad_send_wr->send_wr.wr.ud.pkey_index = pkey_index;

	if (rmpp_active) {
		ret = alloc_send_rmpp_list(mad_send_wr, gfp_mask);
		if (ret) {
			kfree(buf);
			return ERR_PTR(ret);
		}
	}

	mad_send_wr->send_buf.mad_agent = mad_agent;
	atomic_inc(&mad_agent_priv->refcount);
	return &mad_send_wr->send_buf;
}
EXPORT_SYMBOL(ib_create_send_mad);

int ib_get_mad_data_offset(u8 mgmt_class)
{
	if (mgmt_class == IB_MGMT_CLASS_SUBN_ADM)
		return IB_MGMT_SA_HDR;
	else if ((mgmt_class == IB_MGMT_CLASS_DEVICE_MGMT) ||
		 (mgmt_class == IB_MGMT_CLASS_DEVICE_ADM) ||
		 (mgmt_class == IB_MGMT_CLASS_BIS))
		return IB_MGMT_DEVICE_HDR;
	else if ((mgmt_class >= IB_MGMT_CLASS_VENDOR_RANGE2_START) &&
		 (mgmt_class <= IB_MGMT_CLASS_VENDOR_RANGE2_END))
		return IB_MGMT_VENDOR_HDR;
	else
		return IB_MGMT_MAD_HDR;
}
EXPORT_SYMBOL(ib_get_mad_data_offset);

int ib_is_mad_class_rmpp(u8 mgmt_class)
{
	if ((mgmt_class == IB_MGMT_CLASS_SUBN_ADM) ||
	    (mgmt_class == IB_MGMT_CLASS_DEVICE_MGMT) ||
	    (mgmt_class == IB_MGMT_CLASS_DEVICE_ADM) ||
	    (mgmt_class == IB_MGMT_CLASS_BIS) ||
	    ((mgmt_class >= IB_MGMT_CLASS_VENDOR_RANGE2_START) &&
	     (mgmt_class <= IB_MGMT_CLASS_VENDOR_RANGE2_END)))
		return 1;
	return 0;
}
EXPORT_SYMBOL(ib_is_mad_class_rmpp);

void *ib_get_rmpp_segment(struct ib_mad_send_buf *send_buf, int seg_num)
{
	struct ib_mad_send_wr_private *mad_send_wr;
	struct list_head *list;

	mad_send_wr = container_of(send_buf, struct ib_mad_send_wr_private,
				   send_buf);
	list = &mad_send_wr->cur_seg->list;

	if (mad_send_wr->cur_seg->num < seg_num) {
		list_for_each_entry(mad_send_wr->cur_seg, list, list)
			if (mad_send_wr->cur_seg->num == seg_num)
				break;
	} else if (mad_send_wr->cur_seg->num > seg_num) {
		list_for_each_entry_reverse(mad_send_wr->cur_seg, list, list)
			if (mad_send_wr->cur_seg->num == seg_num)
				break;
	}
	return mad_send_wr->cur_seg->data;
}
EXPORT_SYMBOL(ib_get_rmpp_segment);

static inline void *ib_get_payload(struct ib_mad_send_wr_private *mad_send_wr)
{
	if (mad_send_wr->send_buf.seg_count)
		return ib_get_rmpp_segment(&mad_send_wr->send_buf,
					   mad_send_wr->seg_num);
	else
		return mad_send_wr->send_buf.mad +
		       mad_send_wr->send_buf.hdr_len;
}

void ib_free_send_mad(struct ib_mad_send_buf *send_buf)
{
	struct ib_mad_agent_private *mad_agent_priv;
	struct ib_mad_send_wr_private *mad_send_wr;

	mad_agent_priv = container_of(send_buf->mad_agent,
				      struct ib_mad_agent_private, agent);
	mad_send_wr = container_of(send_buf, struct ib_mad_send_wr_private,
				   send_buf);

	free_send_rmpp_list(mad_send_wr);
	kfree(send_buf->mad);
	deref_mad_agent(mad_agent_priv);
}
EXPORT_SYMBOL(ib_free_send_mad);

int ib_send_mad(struct ib_mad_send_wr_private *mad_send_wr)
{
	struct ib_mad_qp_info *qp_info;
	struct list_head *list;
	struct ib_send_wr *bad_send_wr;
	struct ib_mad_agent *mad_agent;
	struct ib_sge *sge;
	unsigned long flags;
	int ret;

	/* Set WR ID to find mad_send_wr upon completion */
	qp_info = mad_send_wr->mad_agent_priv->qp_info;
	mad_send_wr->send_wr.wr_id = (unsigned long)&mad_send_wr->mad_list;
	mad_send_wr->mad_list.mad_queue = &qp_info->send_queue;

	mad_agent = mad_send_wr->send_buf.mad_agent;
	sge = mad_send_wr->sg_list;
	sge[0].addr = ib_dma_map_single(mad_agent->device,
					mad_send_wr->send_buf.mad,
					sge[0].length,
					DMA_TO_DEVICE);
	mad_send_wr->header_mapping = sge[0].addr;

	sge[1].addr = ib_dma_map_single(mad_agent->device,
					ib_get_payload(mad_send_wr),
					sge[1].length,
					DMA_TO_DEVICE);
	mad_send_wr->payload_mapping = sge[1].addr;

	spin_lock_irqsave(&qp_info->send_queue.lock, flags);
	if (qp_info->send_queue.count < qp_info->send_queue.max_active) {
		ret = ib_post_send(mad_agent->qp, &mad_send_wr->send_wr,
				   &bad_send_wr);
		list = &qp_info->send_queue.list;
	} else {
		ret = 0;
		list = &qp_info->overflow_list;
	}

	if (!ret) {
		qp_info->send_queue.count++;
		list_add_tail(&mad_send_wr->mad_list.list, list);
	}
	spin_unlock_irqrestore(&qp_info->send_queue.lock, flags);
	if (ret) {
		ib_dma_unmap_single(mad_agent->device,
				    mad_send_wr->header_mapping,
				    sge[0].length, DMA_TO_DEVICE);
		ib_dma_unmap_single(mad_agent->device,
				    mad_send_wr->payload_mapping,
				    sge[1].length, DMA_TO_DEVICE);
	}
	return ret;
}

/*
 * ib_post_send_mad - Posts MAD(s) to the send queue of the QP associated
 *  with the registered client
 */
int ib_post_send_mad(struct ib_mad_send_buf *send_buf,
		     struct ib_mad_send_buf **bad_send_buf)
{
	struct ib_mad_agent_private *mad_agent_priv;
	struct ib_mad_send_buf *next_send_buf;
	struct ib_mad_send_wr_private *mad_send_wr;
	unsigned long flags;
	int ret = -EINVAL;

	/* Walk list of send WRs and post each on send list */
	for (; send_buf; send_buf = next_send_buf) {

		mad_send_wr = container_of(send_buf,
					   struct ib_mad_send_wr_private,
					   send_buf);
		mad_agent_priv = mad_send_wr->mad_agent_priv;

		if (!send_buf->mad_agent->send_handler ||
		    (send_buf->timeout_ms &&
		     !send_buf->mad_agent->recv_handler)) {
			ret = -EINVAL;
			goto error;
		}

		if (!ib_is_mad_class_rmpp(((struct ib_mad_hdr *) send_buf->mad)->mgmt_class)) {
			if (mad_agent_priv->agent.rmpp_version) {
				ret = -EINVAL;
				goto error;
			}
		}

		/*
		 * Save pointer to next work request to post in case the
		 * current one completes, and the user modifies the work
		 * request associated with the completion
		 */
		next_send_buf = send_buf->next;
		mad_send_wr->send_wr.wr.ud.ah = send_buf->ah;

		if (((struct ib_mad_hdr *) send_buf->mad)->mgmt_class ==
		    IB_MGMT_CLASS_SUBN_DIRECTED_ROUTE) {
			ret = handle_outgoing_dr_smp(mad_agent_priv,
						     mad_send_wr);
			if (ret < 0)		/* error */
				goto error;
			else if (ret == 1)	/* locally consumed */
				continue;
		}

		mad_send_wr->tid = ((struct ib_mad_hdr *) send_buf->mad)->tid;
		/* Timeout will be updated after send completes */
		mad_send_wr->timeout = msecs_to_jiffies(send_buf->timeout_ms);
		mad_send_wr->max_retries = send_buf->retries;
		mad_send_wr->retries_left = send_buf->retries;
		send_buf->retries = 0;
		/* Reference for work request to QP + response */
		mad_send_wr->refcount = 1 + (mad_send_wr->timeout > 0);
		mad_send_wr->status = IB_WC_SUCCESS;

		/* Reference MAD agent until send completes */
		atomic_inc(&mad_agent_priv->refcount);
		spin_lock_irqsave(&mad_agent_priv->lock, flags);
		list_add_tail(&mad_send_wr->agent_list,
			      &mad_agent_priv->send_list);
		spin_unlock_irqrestore(&mad_agent_priv->lock, flags);

		if (mad_agent_priv->agent.rmpp_version) {
			ret = ib_send_rmpp_mad(mad_send_wr);
			if (ret >= 0 && ret != IB_RMPP_RESULT_CONSUMED)
				ret = ib_send_mad(mad_send_wr);
		} else
			ret = ib_send_mad(mad_send_wr);
		if (ret < 0) {
			/* Fail send request */
			spin_lock_irqsave(&mad_agent_priv->lock, flags);
			list_del(&mad_send_wr->agent_list);
			spin_unlock_irqrestore(&mad_agent_priv->lock, flags);
			atomic_dec(&mad_agent_priv->refcount);
			goto error;
		}
	}
	return 0;
error:
	if (bad_send_buf)
		*bad_send_buf = send_buf;
	return ret;
}
EXPORT_SYMBOL(ib_post_send_mad);

/*
 * ib_free_recv_mad - Returns data buffers used to receive
 *  a MAD to the access layer
 */
void ib_free_recv_mad(struct ib_mad_recv_wc *mad_recv_wc)
{
	struct ib_mad_recv_buf *mad_recv_buf, *temp_recv_buf;
	struct ib_mad_private_header *mad_priv_hdr;
	struct ib_mad_private *priv;
	struct list_head free_list;

	INIT_LIST_HEAD(&free_list);
	list_splice_init(&mad_recv_wc->rmpp_list, &free_list);

	list_for_each_entry_safe(mad_recv_buf, temp_recv_buf,
					&free_list, list) {
		mad_recv_wc = container_of(mad_recv_buf, struct ib_mad_recv_wc,
					   recv_buf);
		mad_priv_hdr = container_of(mad_recv_wc,
					    struct ib_mad_private_header,
					    recv_wc);
		priv = container_of(mad_priv_hdr, struct ib_mad_private,
				    header);
		kmem_cache_free(ib_mad_cache, priv);
	}
}
EXPORT_SYMBOL(ib_free_recv_mad);

struct ib_mad_agent *ib_redirect_mad_qp(struct ib_qp *qp,
					u8 rmpp_version,
					ib_mad_send_handler send_handler,
					ib_mad_recv_handler recv_handler,
					void *context)
{
	return ERR_PTR(-EINVAL);	/* XXX: for now */
}
EXPORT_SYMBOL(ib_redirect_mad_qp);

int ib_process_mad_wc(struct ib_mad_agent *mad_agent,
		      struct ib_wc *wc)
{
	printk(KERN_ERR PFX "ib_process_mad_wc() not implemented yet\n");
	return 0;
}
EXPORT_SYMBOL(ib_process_mad_wc);

static int method_in_use(struct ib_mad_mgmt_method_table **method,
			 struct ib_mad_reg_req *mad_reg_req)
{
	int i;

	for_each_set_bit(i, mad_reg_req->method_mask, IB_MGMT_MAX_METHODS) {
		if ((*method)->agent[i]) {
			printk(KERN_ERR PFX "Method %d already in use\n", i);
			return -EINVAL;
		}
	}
	return 0;
}

static int allocate_method_table(struct ib_mad_mgmt_method_table **method)
{
	/* Allocate management method table */
	*method = kzalloc(sizeof **method, GFP_ATOMIC);
	if (!*method) {
		printk(KERN_ERR PFX "No memory for "
		       "ib_mad_mgmt_method_table\n");
		return -ENOMEM;
	}

	return 0;
}

/*
 * Check to see if there are any methods still in use
 */
static int check_method_table(struct ib_mad_mgmt_method_table *method)
{
	int i;

	for (i = 0; i < IB_MGMT_MAX_METHODS; i++)
		if (method->agent[i])
			return 1;
	return 0;
}

/*
 * Check to see if there are any method tables for this class still in use
 */
static int check_class_table(struct ib_mad_mgmt_class_table *class)
{
	int i;

	for (i = 0; i < MAX_MGMT_CLASS; i++)
		if (class->method_table[i])
			return 1;
	return 0;
}

static int check_vendor_class(struct ib_mad_mgmt_vendor_class *vendor_class)
{
	int i;

	for (i = 0; i < MAX_MGMT_OUI; i++)
		if (vendor_class->method_table[i])
			return 1;
	return 0;
}

static int find_vendor_oui(struct ib_mad_mgmt_vendor_class *vendor_class,
			   char *oui)
{
	int i;

	for (i = 0; i < MAX_MGMT_OUI; i++)
		/* Is there matching OUI for this vendor class ? */
		if (!memcmp(vendor_class->oui[i], oui, 3))
			return i;

	return -1;
}

static int check_vendor_table(struct ib_mad_mgmt_vendor_class_table *vendor)
{
	int i;

	for (i = 0; i < MAX_MGMT_VENDOR_RANGE2; i++)
		if (vendor->vendor_class[i])
			return 1;

	return 0;
}

static void remove_methods_mad_agent(struct ib_mad_mgmt_method_table *method,
				     struct ib_mad_agent_private *agent)
{
	int i;

	/* Remove any methods for this mad agent */
	for (i = 0; i < IB_MGMT_MAX_METHODS; i++) {
		if (method->agent[i] == agent) {
			method->agent[i] = NULL;
		}
	}
}

static int add_nonoui_reg_req(struct ib_mad_reg_req *mad_reg_req,
			      struct ib_mad_agent_private *agent_priv,
			      u8 mgmt_class)
{
	struct ib_mad_port_private *port_priv;
	struct ib_mad_mgmt_class_table **class;
	struct ib_mad_mgmt_method_table **method;
	int i, ret;

	port_priv = agent_priv->qp_info->port_priv;
	class = &port_priv->version[mad_reg_req->mgmt_class_version].class;
	if (!*class) {
		/* Allocate management class table for "new" class version */
		*class = kzalloc(sizeof **class, GFP_ATOMIC);
		if (!*class) {
			printk(KERN_ERR PFX "No memory for "
			       "ib_mad_mgmt_class_table\n");
			ret = -ENOMEM;
			goto error1;
		}

		/* Allocate method table for this management class */
		method = &(*class)->method_table[mgmt_class];
		if ((ret = allocate_method_table(method)))
			goto error2;
	} else {
		method = &(*class)->method_table[mgmt_class];
		if (!*method) {
			/* Allocate method table for this management class */
			if ((ret = allocate_method_table(method)))
				goto error1;
		}
	}

	/* Now, make sure methods are not already in use */
	if (method_in_use(method, mad_reg_req))
		goto error3;

	/* Finally, add in methods being registered */
	for_each_set_bit(i, mad_reg_req->method_mask, IB_MGMT_MAX_METHODS)
		(*method)->agent[i] = agent_priv;

	return 0;

error3:
	/* Remove any methods for this mad agent */
	remove_methods_mad_agent(*method, agent_priv);
	/* Now, check to see if there are any methods in use */
	if (!check_method_table(*method)) {
		/* If not, release management method table */
		kfree(*method);
		*method = NULL;
	}
	ret = -EINVAL;
	goto error1;
error2:
	kfree(*class);
	*class = NULL;
error1:
	return ret;
}

static int add_oui_reg_req(struct ib_mad_reg_req *mad_reg_req,
			   struct ib_mad_agent_private *agent_priv)
{
	struct ib_mad_port_private *port_priv;
	struct ib_mad_mgmt_vendor_class_table **vendor_table;
	struct ib_mad_mgmt_vendor_class_table *vendor = NULL;
	struct ib_mad_mgmt_vendor_class *vendor_class = NULL;
	struct ib_mad_mgmt_method_table **method;
	int i, ret = -ENOMEM;
	u8 vclass;

	/* "New" vendor (with OUI) class */
	vclass = vendor_class_index(mad_reg_req->mgmt_class);
	port_priv = agent_priv->qp_info->port_priv;
	vendor_table = &port_priv->version[
				mad_reg_req->mgmt_class_version].vendor;
	if (!*vendor_table) {
		/* Allocate mgmt vendor class table for "new" class version */
		vendor = kzalloc(sizeof *vendor, GFP_ATOMIC);
		if (!vendor) {
			printk(KERN_ERR PFX "No memory for "
			       "ib_mad_mgmt_vendor_class_table\n");
			goto error1;
		}

		*vendor_table = vendor;
	}
	if (!(*vendor_table)->vendor_class[vclass]) {
		/* Allocate table for this management vendor class */
		vendor_class = kzalloc(sizeof *vendor_class, GFP_ATOMIC);
		if (!vendor_class) {
			printk(KERN_ERR PFX "No memory for "
			       "ib_mad_mgmt_vendor_class\n");
			goto error2;
		}

		(*vendor_table)->vendor_class[vclass] = vendor_class;
	}
	for (i = 0; i < MAX_MGMT_OUI; i++) {
		/* Is there matching OUI for this vendor class ? */
		if (!memcmp((*vendor_table)->vendor_class[vclass]->oui[i],
			    mad_reg_req->oui, 3)) {
			method = &(*vendor_table)->vendor_class[
						vclass]->method_table[i];
			BUG_ON(!*method);
			goto check_in_use;
		}
	}
	for (i = 0; i < MAX_MGMT_OUI; i++) {
		/* OUI slot available ? */
		if (!is_vendor_oui((*vendor_table)->vendor_class[
				vclass]->oui[i])) {
			method = &(*vendor_table)->vendor_class[
				vclass]->method_table[i];
			BUG_ON(*method);
			/* Allocate method table for this OUI */
			if ((ret = allocate_method_table(method)))
				goto error3;
			memcpy((*vendor_table)->vendor_class[vclass]->oui[i],
			       mad_reg_req->oui, 3);
			goto check_in_use;
		}
	}
	printk(KERN_ERR PFX "All OUI slots in use\n");
	goto error3;

check_in_use:
	/* Now, make sure methods are not already in use */
	if (method_in_use(method, mad_reg_req))
		goto error4;

	/* Finally, add in methods being registered */
	for_each_set_bit(i, mad_reg_req->method_mask, IB_MGMT_MAX_METHODS)
		(*method)->agent[i] = agent_priv;

	return 0;

error4:
	/* Remove any methods for this mad agent */
	remove_methods_mad_agent(*method, agent_priv);
	/* Now, check to see if there are any methods in use */
	if (!check_method_table(*method)) {
		/* If not, release management method table */
		kfree(*method);
		*method = NULL;
	}
	ret = -EINVAL;
error3:
	if (vendor_class) {
		(*vendor_table)->vendor_class[vclass] = NULL;
		kfree(vendor_class);
	}
error2:
	if (vendor) {
		*vendor_table = NULL;
		kfree(vendor);
	}
error1:
	return ret;
}

static void remove_mad_reg_req(struct ib_mad_agent_private *agent_priv)
{
	struct ib_mad_port_private *port_priv;
	struct ib_mad_mgmt_class_table *class;
	struct ib_mad_mgmt_method_table *method;
	struct ib_mad_mgmt_vendor_class_table *vendor;
	struct ib_mad_mgmt_vendor_class *vendor_class;
	int index;
	u8 mgmt_class;

	/*
	 * Was MAD registration request supplied
	 * with original registration ?
	 */
	if (!agent_priv->reg_req) {
		goto out;
	}

	port_priv = agent_priv->qp_info->port_priv;
	mgmt_class = convert_mgmt_class(agent_priv->reg_req->mgmt_class);
	class = port_priv->version[
			agent_priv->reg_req->mgmt_class_version].class;
	if (!class)
		goto vendor_check;

	method = class->method_table[mgmt_class];
	if (method) {
		/* Remove any methods for this mad agent */
		remove_methods_mad_agent(method, agent_priv);
		/* Now, check to see if there are any methods still in use */
		if (!check_method_table(method)) {
			/* If not, release management method table */
			 kfree(method);
			 class->method_table[mgmt_class] = NULL;
			 /* Any management classes left ? */
			if (!check_class_table(class)) {
				/* If not, release management class table */
				kfree(class);
				port_priv->version[
					agent_priv->reg_req->
					mgmt_class_version].class = NULL;
			}
		}
	}

vendor_check:
	if (!is_vendor_class(mgmt_class))
		goto out;

	/* normalize mgmt_class to vendor range 2 */
	mgmt_class = vendor_class_index(agent_priv->reg_req->mgmt_class);
	vendor = port_priv->version[
			agent_priv->reg_req->mgmt_class_version].vendor;

	if (!vendor)
		goto out;

	vendor_class = vendor->vendor_class[mgmt_class];
	if (vendor_class) {
		index = find_vendor_oui(vendor_class, agent_priv->reg_req->oui);
		if (index < 0)
			goto out;
		method = vendor_class->method_table[index];
		if (method) {
			/* Remove any methods for this mad agent */
			remove_methods_mad_agent(method, agent_priv);
			/*
			 * Now, check to see if there are
			 * any methods still in use
			 */
			if (!check_method_table(method)) {
				/* If not, release management method table */
				kfree(method);
				vendor_class->method_table[index] = NULL;
				memset(vendor_class->oui[index], 0, 3);
				/* Any OUIs left ? */
				if (!check_vendor_class(vendor_class)) {
					/* If not, release vendor class table */
					kfree(vendor_class);
					vendor->vendor_class[mgmt_class] = NULL;
					/* Any other vendor classes left ? */
					if (!check_vendor_table(vendor)) {
						kfree(vendor);
						port_priv->version[
							agent_priv->reg_req->
							mgmt_class_version].
							vendor = NULL;
					}
				}
			}
		}
	}

out:
	return;
}

static struct ib_mad_agent_private *
find_mad_agent(struct ib_mad_port_private *port_priv,
	       struct ib_mad *mad)
{
	struct ib_mad_agent_private *mad_agent = NULL;
	unsigned long flags;

	spin_lock_irqsave(&port_priv->reg_lock, flags);
	if (ib_response_mad(mad)) {
		u32 hi_tid;
		struct ib_mad_agent_private *entry;

		/*
		 * Routing is based on high 32 bits of transaction ID
		 * of MAD.
		 */
		hi_tid = be64_to_cpu(mad->mad_hdr.tid) >> 32;
		list_for_each_entry(entry, &port_priv->agent_list, agent_list) {
			if (entry->agent.hi_tid == hi_tid) {
				mad_agent = entry;
				break;
			}
		}
	} else {
		struct ib_mad_mgmt_class_table *class;
		struct ib_mad_mgmt_method_table *method;
		struct ib_mad_mgmt_vendor_class_table *vendor;
		struct ib_mad_mgmt_vendor_class *vendor_class;
		struct ib_vendor_mad *vendor_mad;
		int index;

		/*
		 * Routing is based on version, class, and method
		 * For "newer" vendor MADs, also based on OUI
		 */
		if (mad->mad_hdr.class_version >= MAX_MGMT_VERSION)
			goto out;
		if (!is_vendor_class(mad->mad_hdr.mgmt_class)) {
			class = port_priv->version[
					mad->mad_hdr.class_version].class;
			if (!class)
				goto out;
			if (convert_mgmt_class(mad->mad_hdr.mgmt_class) >=
			    IB_MGMT_MAX_METHODS)
				goto out;
			method = class->method_table[convert_mgmt_class(
							mad->mad_hdr.mgmt_class)];
			if (method)
				mad_agent = method->agent[mad->mad_hdr.method &
							  ~IB_MGMT_METHOD_RESP];
		} else {
			vendor = port_priv->version[
					mad->mad_hdr.class_version].vendor;
			if (!vendor)
				goto out;
			vendor_class = vendor->vendor_class[vendor_class_index(
						mad->mad_hdr.mgmt_class)];
			if (!vendor_class)
				goto out;
			/* Find matching OUI */
			vendor_mad = (struct ib_vendor_mad *)mad;
			index = find_vendor_oui(vendor_class, vendor_mad->oui);
			if (index == -1)
				goto out;
			method = vendor_class->method_table[index];
			if (method) {
				mad_agent = method->agent[mad->mad_hdr.method &
							  ~IB_MGMT_METHOD_RESP];
			}
		}
	}

	if (mad_agent) {
		if (mad_agent->agent.recv_handler)
			atomic_inc(&mad_agent->refcount);
		else {
			printk(KERN_NOTICE PFX "No receive handler for client "
			       "%p on port %d\n",
			       &mad_agent->agent, port_priv->port_num);
			mad_agent = NULL;
		}
	}
out:
	spin_unlock_irqrestore(&port_priv->reg_lock, flags);

	return mad_agent;
}

static int validate_mad(struct ib_mad *mad, u32 qp_num)
{
	int valid = 0;

	/* Make sure MAD base version is understood */
	if (mad->mad_hdr.base_version != IB_MGMT_BASE_VERSION) {
		printk(KERN_ERR PFX "MAD received with unsupported base "
		       "version %d\n", mad->mad_hdr.base_version);
		goto out;
	}

	/* Filter SMI packets sent to other than QP0 */
	if ((mad->mad_hdr.mgmt_class == IB_MGMT_CLASS_SUBN_LID_ROUTED) ||
	    (mad->mad_hdr.mgmt_class == IB_MGMT_CLASS_SUBN_DIRECTED_ROUTE)) {
		if (qp_num == 0)
			valid = 1;
	} else {
		/* Filter GSI packets sent to QP0 */
		if (qp_num != 0)
			valid = 1;
	}

out:
	return valid;
}

static int is_data_mad(struct ib_mad_agent_private *mad_agent_priv,
		       struct ib_mad_hdr *mad_hdr)
{
	struct ib_rmpp_mad *rmpp_mad;

	rmpp_mad = (struct ib_rmpp_mad *)mad_hdr;
	return !mad_agent_priv->agent.rmpp_version ||
		!(ib_get_rmpp_flags(&rmpp_mad->rmpp_hdr) &
				    IB_MGMT_RMPP_FLAG_ACTIVE) ||
		(rmpp_mad->rmpp_hdr.rmpp_type == IB_MGMT_RMPP_TYPE_DATA);
}

static inline int rcv_has_same_class(struct ib_mad_send_wr_private *wr,
				     struct ib_mad_recv_wc *rwc)
{
	return ((struct ib_mad *)(wr->send_buf.mad))->mad_hdr.mgmt_class ==
		rwc->recv_buf.mad->mad_hdr.mgmt_class;
}

static inline int rcv_has_same_gid(struct ib_mad_agent_private *mad_agent_priv,
				   struct ib_mad_send_wr_private *wr,
				   struct ib_mad_recv_wc *rwc )
{
	struct ib_ah_attr attr;
	u8 send_resp, rcv_resp;
	union ib_gid sgid;
	struct ib_device *device = mad_agent_priv->agent.device;
	u8 port_num = mad_agent_priv->agent.port_num;
	u8 lmc;

	send_resp = ib_response_mad((struct ib_mad *)wr->send_buf.mad);
	rcv_resp = ib_response_mad(rwc->recv_buf.mad);

	if (send_resp == rcv_resp)
		/* both requests, or both responses. GIDs different */
		return 0;

	if (ib_query_ah(wr->send_buf.ah, &attr))
		/* Assume not equal, to avoid false positives. */
		return 0;

	if (!!(attr.ah_flags & IB_AH_GRH) !=
	    !!(rwc->wc->wc_flags & IB_WC_GRH))
		/* one has GID, other does not.  Assume different */
		return 0;

	if (!send_resp && rcv_resp) {
		/* is request/response. */
		if (!(attr.ah_flags & IB_AH_GRH)) {
			if (ib_get_cached_lmc(device, port_num, &lmc))
				return 0;
			return (!lmc || !((attr.src_path_bits ^
					   rwc->wc->dlid_path_bits) &
					  ((1 << lmc) - 1)));
		} else {
			if (ib_get_cached_gid(device, port_num,
					      attr.grh.sgid_index, &sgid))
				return 0;
			return !memcmp(sgid.raw, rwc->recv_buf.grh->dgid.raw,
				       16);
		}
	}

	if (!(attr.ah_flags & IB_AH_GRH))
		return attr.dlid == rwc->wc->slid;
	else
		return !memcmp(attr.grh.dgid.raw, rwc->recv_buf.grh->sgid.raw,
			       16);
}

static inline int is_direct(u8 class)
{
	return (class == IB_MGMT_CLASS_SUBN_DIRECTED_ROUTE);
}

struct ib_mad_send_wr_private*
ib_find_send_mad(struct ib_mad_agent_private *mad_agent_priv,
		 struct ib_mad_recv_wc *wc)
{
	struct ib_mad_send_wr_private *wr;
	struct ib_mad *mad;

	mad = (struct ib_mad *)wc->recv_buf.mad;

	list_for_each_entry(wr, &mad_agent_priv->wait_list, agent_list) {
		if ((wr->tid == mad->mad_hdr.tid) &&
		    rcv_has_same_class(wr, wc) &&
		    /*
		     * Don't check GID for direct routed MADs.
		     * These might have permissive LIDs.
		     */
		    (is_direct(wc->recv_buf.mad->mad_hdr.mgmt_class) ||
		     rcv_has_same_gid(mad_agent_priv, wr, wc)))
			return (wr->status == IB_WC_SUCCESS) ? wr : NULL;
	}

	/*
	 * It's possible to receive the response before we've
	 * been notified that the send has completed
	 */
	list_for_each_entry(wr, &mad_agent_priv->send_list, agent_list) {
		if (is_data_mad(mad_agent_priv, wr->send_buf.mad) &&
		    wr->tid == mad->mad_hdr.tid &&
		    wr->timeout &&
		    rcv_has_same_class(wr, wc) &&
		    /*
		     * Don't check GID for direct routed MADs.
		     * These might have permissive LIDs.
		     */
		    (is_direct(wc->recv_buf.mad->mad_hdr.mgmt_class) ||
		     rcv_has_same_gid(mad_agent_priv, wr, wc)))
			/* Verify request has not been canceled */
			return (wr->status == IB_WC_SUCCESS) ? wr : NULL;
	}
	return NULL;
}

void ib_mark_mad_done(struct ib_mad_send_wr_private *mad_send_wr)
{
	mad_send_wr->timeout = 0;
	if (mad_send_wr->refcount == 1)
		list_move_tail(&mad_send_wr->agent_list,
			      &mad_send_wr->mad_agent_priv->done_list);
}

static void ib_mad_complete_recv(struct ib_mad_agent_private *mad_agent_priv,
				 struct ib_mad_recv_wc *mad_recv_wc)
{
	struct ib_mad_send_wr_private *mad_send_wr;
	struct ib_mad_send_wc mad_send_wc;
	unsigned long flags;

	INIT_LIST_HEAD(&mad_recv_wc->rmpp_list);
	list_add(&mad_recv_wc->recv_buf.list, &mad_recv_wc->rmpp_list);
	if (mad_agent_priv->agent.rmpp_version) {
		mad_recv_wc = ib_process_rmpp_recv_wc(mad_agent_priv,
						      mad_recv_wc);
		if (!mad_recv_wc) {
			deref_mad_agent(mad_agent_priv);
			return;
		}
	}

	/* Complete corresponding request */
	if (ib_response_mad(mad_recv_wc->recv_buf.mad)) {
		spin_lock_irqsave(&mad_agent_priv->lock, flags);
		mad_send_wr = ib_find_send_mad(mad_agent_priv, mad_recv_wc);
		if (!mad_send_wr) {
			spin_unlock_irqrestore(&mad_agent_priv->lock, flags);
			ib_free_recv_mad(mad_recv_wc);
			deref_mad_agent(mad_agent_priv);
			return;
		}
		ib_mark_mad_done(mad_send_wr);
		spin_unlock_irqrestore(&mad_agent_priv->lock, flags);

		/* Defined behavior is to complete response before request */
		mad_recv_wc->wc->wr_id = (unsigned long) &mad_send_wr->send_buf;
		mad_agent_priv->agent.recv_handler(&mad_agent_priv->agent,
						   mad_recv_wc);
		atomic_dec(&mad_agent_priv->refcount);

		mad_send_wc.status = IB_WC_SUCCESS;
		mad_send_wc.vendor_err = 0;
		mad_send_wc.send_buf = &mad_send_wr->send_buf;
		ib_mad_complete_send_wr(mad_send_wr, &mad_send_wc);
	} else {
		mad_agent_priv->agent.recv_handler(&mad_agent_priv->agent,
						   mad_recv_wc);
		deref_mad_agent(mad_agent_priv);
	}
}

static bool generate_unmatched_resp(struct ib_mad_private *recv,
				    struct ib_mad_private *response)
{
	if (recv->mad.mad.mad_hdr.method == IB_MGMT_METHOD_GET ||
	    recv->mad.mad.mad_hdr.method == IB_MGMT_METHOD_SET) {
		memcpy(response, recv, sizeof *response);
		response->header.recv_wc.wc = &response->header.wc;
		response->header.recv_wc.recv_buf.mad = &response->mad.mad;
		response->header.recv_wc.recv_buf.grh = &response->grh;
		response->mad.mad.mad_hdr.method = IB_MGMT_METHOD_GET_RESP;
		response->mad.mad.mad_hdr.status =
			cpu_to_be16(IB_MGMT_MAD_STATUS_UNSUPPORTED_METHOD_ATTRIB);
<<<<<<< HEAD
=======
		if (recv->mad.mad.mad_hdr.mgmt_class == IB_MGMT_CLASS_SUBN_DIRECTED_ROUTE)
			response->mad.mad.mad_hdr.status |= IB_SMP_DIRECTION;
>>>>>>> 711e1bfb

		return true;
	} else {
		return false;
	}
}
static void ib_mad_recv_done_handler(struct ib_mad_port_private *port_priv,
				     struct ib_wc *wc)
{
	struct ib_mad_qp_info *qp_info;
	struct ib_mad_private_header *mad_priv_hdr;
	struct ib_mad_private *recv, *response = NULL;
	struct ib_mad_list_head *mad_list;
	struct ib_mad_agent_private *mad_agent;
	int port_num;
	int ret = IB_MAD_RESULT_SUCCESS;

	mad_list = (struct ib_mad_list_head *)(unsigned long)wc->wr_id;
	qp_info = mad_list->mad_queue->qp_info;
	dequeue_mad(mad_list);

	mad_priv_hdr = container_of(mad_list, struct ib_mad_private_header,
				    mad_list);
	recv = container_of(mad_priv_hdr, struct ib_mad_private, header);
	ib_dma_unmap_single(port_priv->device,
			    recv->header.mapping,
			    sizeof(struct ib_mad_private) -
			      sizeof(struct ib_mad_private_header),
			    DMA_FROM_DEVICE);

	/* Setup MAD receive work completion from "normal" work completion */
	recv->header.wc = *wc;
	recv->header.recv_wc.wc = &recv->header.wc;
	recv->header.recv_wc.mad_len = sizeof(struct ib_mad);
	recv->header.recv_wc.recv_buf.mad = &recv->mad.mad;
	recv->header.recv_wc.recv_buf.grh = &recv->grh;

	if (atomic_read(&qp_info->snoop_count))
		snoop_recv(qp_info, &recv->header.recv_wc, IB_MAD_SNOOP_RECVS);

	/* Validate MAD */
	if (!validate_mad(&recv->mad.mad, qp_info->qp->qp_num))
		goto out;

	response = kmem_cache_alloc(ib_mad_cache, GFP_KERNEL);
	if (!response) {
		printk(KERN_ERR PFX "ib_mad_recv_done_handler no memory "
		       "for response buffer\n");
		goto out;
	}

	if (port_priv->device->node_type == RDMA_NODE_IB_SWITCH)
		port_num = wc->port_num;
	else
		port_num = port_priv->port_num;

	if (recv->mad.mad.mad_hdr.mgmt_class ==
	    IB_MGMT_CLASS_SUBN_DIRECTED_ROUTE) {
		enum smi_forward_action retsmi;

		if (smi_handle_dr_smp_recv(&recv->mad.smp,
					   port_priv->device->node_type,
					   port_num,
					   port_priv->device->phys_port_cnt) ==
					   IB_SMI_DISCARD)
			goto out;

		retsmi = smi_check_forward_dr_smp(&recv->mad.smp);
		if (retsmi == IB_SMI_LOCAL)
			goto local;

		if (retsmi == IB_SMI_SEND) { /* don't forward */
			if (smi_handle_dr_smp_send(&recv->mad.smp,
						   port_priv->device->node_type,
						   port_num) == IB_SMI_DISCARD)
				goto out;

			if (smi_check_local_smp(&recv->mad.smp, port_priv->device) == IB_SMI_DISCARD)
				goto out;
		} else if (port_priv->device->node_type == RDMA_NODE_IB_SWITCH) {
			/* forward case for switches */
			memcpy(response, recv, sizeof(*response));
			response->header.recv_wc.wc = &response->header.wc;
			response->header.recv_wc.recv_buf.mad = &response->mad.mad;
			response->header.recv_wc.recv_buf.grh = &response->grh;

			agent_send_response(&response->mad.mad,
					    &response->grh, wc,
					    port_priv->device,
					    smi_get_fwd_port(&recv->mad.smp),
					    qp_info->qp->qp_num);

			goto out;
		}
	}

local:
	/* Give driver "right of first refusal" on incoming MAD */
	if (port_priv->device->process_mad) {
		ret = port_priv->device->process_mad(port_priv->device, 0,
						     port_priv->port_num,
						     wc, &recv->grh,
						     &recv->mad.mad,
						     &response->mad.mad);
		if (ret & IB_MAD_RESULT_SUCCESS) {
			if (ret & IB_MAD_RESULT_CONSUMED)
				goto out;
			if (ret & IB_MAD_RESULT_REPLY) {
				agent_send_response(&response->mad.mad,
						    &recv->grh, wc,
						    port_priv->device,
						    port_num,
						    qp_info->qp->qp_num);
				goto out;
			}
		}
	}

	mad_agent = find_mad_agent(port_priv, &recv->mad.mad);
	if (mad_agent) {
		ib_mad_complete_recv(mad_agent, &recv->header.recv_wc);
		/*
		 * recv is freed up in error cases in ib_mad_complete_recv
		 * or via recv_handler in ib_mad_complete_recv()
		 */
		recv = NULL;
<<<<<<< HEAD
	} else if (generate_unmatched_resp(recv, response)) {
=======
	} else if ((ret & IB_MAD_RESULT_SUCCESS) &&
		   generate_unmatched_resp(recv, response)) {
>>>>>>> 711e1bfb
		agent_send_response(&response->mad.mad, &recv->grh, wc,
				    port_priv->device, port_num, qp_info->qp->qp_num);
	}

out:
	/* Post another receive request for this QP */
	if (response) {
		ib_mad_post_receive_mads(qp_info, response);
		if (recv)
			kmem_cache_free(ib_mad_cache, recv);
	} else
		ib_mad_post_receive_mads(qp_info, recv);
}

static void adjust_timeout(struct ib_mad_agent_private *mad_agent_priv)
{
	struct ib_mad_send_wr_private *mad_send_wr;
	unsigned long delay;

	if (list_empty(&mad_agent_priv->wait_list)) {
		__cancel_delayed_work(&mad_agent_priv->timed_work);
	} else {
		mad_send_wr = list_entry(mad_agent_priv->wait_list.next,
					 struct ib_mad_send_wr_private,
					 agent_list);

		if (time_after(mad_agent_priv->timeout,
			       mad_send_wr->timeout)) {
			mad_agent_priv->timeout = mad_send_wr->timeout;
			__cancel_delayed_work(&mad_agent_priv->timed_work);
			delay = mad_send_wr->timeout - jiffies;
			if ((long)delay <= 0)
				delay = 1;
			queue_delayed_work(mad_agent_priv->qp_info->
					   port_priv->wq,
					   &mad_agent_priv->timed_work, delay);
		}
	}
}

static void wait_for_response(struct ib_mad_send_wr_private *mad_send_wr)
{
	struct ib_mad_agent_private *mad_agent_priv;
	struct ib_mad_send_wr_private *temp_mad_send_wr;
	struct list_head *list_item;
	unsigned long delay;

	mad_agent_priv = mad_send_wr->mad_agent_priv;
	list_del(&mad_send_wr->agent_list);

	delay = mad_send_wr->timeout;
	mad_send_wr->timeout += jiffies;

	if (delay) {
		list_for_each_prev(list_item, &mad_agent_priv->wait_list) {
			temp_mad_send_wr = list_entry(list_item,
						struct ib_mad_send_wr_private,
						agent_list);
			if (time_after(mad_send_wr->timeout,
				       temp_mad_send_wr->timeout))
				break;
		}
	}
	else
		list_item = &mad_agent_priv->wait_list;
	list_add(&mad_send_wr->agent_list, list_item);

	/* Reschedule a work item if we have a shorter timeout */
	if (mad_agent_priv->wait_list.next == &mad_send_wr->agent_list) {
		__cancel_delayed_work(&mad_agent_priv->timed_work);
		queue_delayed_work(mad_agent_priv->qp_info->port_priv->wq,
				   &mad_agent_priv->timed_work, delay);
	}
}

void ib_reset_mad_timeout(struct ib_mad_send_wr_private *mad_send_wr,
			  int timeout_ms)
{
	mad_send_wr->timeout = msecs_to_jiffies(timeout_ms);
	wait_for_response(mad_send_wr);
}

/*
 * Process a send work completion
 */
void ib_mad_complete_send_wr(struct ib_mad_send_wr_private *mad_send_wr,
			     struct ib_mad_send_wc *mad_send_wc)
{
	struct ib_mad_agent_private	*mad_agent_priv;
	unsigned long			flags;
	int				ret;

	mad_agent_priv = mad_send_wr->mad_agent_priv;
	spin_lock_irqsave(&mad_agent_priv->lock, flags);
	if (mad_agent_priv->agent.rmpp_version) {
		ret = ib_process_rmpp_send_wc(mad_send_wr, mad_send_wc);
		if (ret == IB_RMPP_RESULT_CONSUMED)
			goto done;
	} else
		ret = IB_RMPP_RESULT_UNHANDLED;

	if (mad_send_wc->status != IB_WC_SUCCESS &&
	    mad_send_wr->status == IB_WC_SUCCESS) {
		mad_send_wr->status = mad_send_wc->status;
		mad_send_wr->refcount -= (mad_send_wr->timeout > 0);
	}

	if (--mad_send_wr->refcount > 0) {
		if (mad_send_wr->refcount == 1 && mad_send_wr->timeout &&
		    mad_send_wr->status == IB_WC_SUCCESS) {
			wait_for_response(mad_send_wr);
		}
		goto done;
	}

	/* Remove send from MAD agent and notify client of completion */
	list_del(&mad_send_wr->agent_list);
	adjust_timeout(mad_agent_priv);
	spin_unlock_irqrestore(&mad_agent_priv->lock, flags);

	if (mad_send_wr->status != IB_WC_SUCCESS )
		mad_send_wc->status = mad_send_wr->status;
	if (ret == IB_RMPP_RESULT_INTERNAL)
		ib_rmpp_send_handler(mad_send_wc);
	else
		mad_agent_priv->agent.send_handler(&mad_agent_priv->agent,
						   mad_send_wc);

	/* Release reference on agent taken when sending */
	deref_mad_agent(mad_agent_priv);
	return;
done:
	spin_unlock_irqrestore(&mad_agent_priv->lock, flags);
}

static void ib_mad_send_done_handler(struct ib_mad_port_private *port_priv,
				     struct ib_wc *wc)
{
	struct ib_mad_send_wr_private	*mad_send_wr, *queued_send_wr;
	struct ib_mad_list_head		*mad_list;
	struct ib_mad_qp_info		*qp_info;
	struct ib_mad_queue		*send_queue;
	struct ib_send_wr		*bad_send_wr;
	struct ib_mad_send_wc		mad_send_wc;
	unsigned long flags;
	int ret;

	mad_list = (struct ib_mad_list_head *)(unsigned long)wc->wr_id;
	mad_send_wr = container_of(mad_list, struct ib_mad_send_wr_private,
				   mad_list);
	send_queue = mad_list->mad_queue;
	qp_info = send_queue->qp_info;

retry:
	ib_dma_unmap_single(mad_send_wr->send_buf.mad_agent->device,
			    mad_send_wr->header_mapping,
			    mad_send_wr->sg_list[0].length, DMA_TO_DEVICE);
	ib_dma_unmap_single(mad_send_wr->send_buf.mad_agent->device,
			    mad_send_wr->payload_mapping,
			    mad_send_wr->sg_list[1].length, DMA_TO_DEVICE);
	queued_send_wr = NULL;
	spin_lock_irqsave(&send_queue->lock, flags);
	list_del(&mad_list->list);

	/* Move queued send to the send queue */
	if (send_queue->count-- > send_queue->max_active) {
		mad_list = container_of(qp_info->overflow_list.next,
					struct ib_mad_list_head, list);
		queued_send_wr = container_of(mad_list,
					struct ib_mad_send_wr_private,
					mad_list);
		list_move_tail(&mad_list->list, &send_queue->list);
	}
	spin_unlock_irqrestore(&send_queue->lock, flags);

	mad_send_wc.send_buf = &mad_send_wr->send_buf;
	mad_send_wc.status = wc->status;
	mad_send_wc.vendor_err = wc->vendor_err;
	if (atomic_read(&qp_info->snoop_count))
		snoop_send(qp_info, &mad_send_wr->send_buf, &mad_send_wc,
			   IB_MAD_SNOOP_SEND_COMPLETIONS);
	ib_mad_complete_send_wr(mad_send_wr, &mad_send_wc);

	if (queued_send_wr) {
		ret = ib_post_send(qp_info->qp, &queued_send_wr->send_wr,
				   &bad_send_wr);
		if (ret) {
			printk(KERN_ERR PFX "ib_post_send failed: %d\n", ret);
			mad_send_wr = queued_send_wr;
			wc->status = IB_WC_LOC_QP_OP_ERR;
			goto retry;
		}
	}
}

static void mark_sends_for_retry(struct ib_mad_qp_info *qp_info)
{
	struct ib_mad_send_wr_private *mad_send_wr;
	struct ib_mad_list_head *mad_list;
	unsigned long flags;

	spin_lock_irqsave(&qp_info->send_queue.lock, flags);
	list_for_each_entry(mad_list, &qp_info->send_queue.list, list) {
		mad_send_wr = container_of(mad_list,
					   struct ib_mad_send_wr_private,
					   mad_list);
		mad_send_wr->retry = 1;
	}
	spin_unlock_irqrestore(&qp_info->send_queue.lock, flags);
}

static void mad_error_handler(struct ib_mad_port_private *port_priv,
			      struct ib_wc *wc)
{
	struct ib_mad_list_head *mad_list;
	struct ib_mad_qp_info *qp_info;
	struct ib_mad_send_wr_private *mad_send_wr;
	int ret;

	/* Determine if failure was a send or receive */
	mad_list = (struct ib_mad_list_head *)(unsigned long)wc->wr_id;
	qp_info = mad_list->mad_queue->qp_info;
	if (mad_list->mad_queue == &qp_info->recv_queue)
		/*
		 * Receive errors indicate that the QP has entered the error
		 * state - error handling/shutdown code will cleanup
		 */
		return;

	/*
	 * Send errors will transition the QP to SQE - move
	 * QP to RTS and repost flushed work requests
	 */
	mad_send_wr = container_of(mad_list, struct ib_mad_send_wr_private,
				   mad_list);
	if (wc->status == IB_WC_WR_FLUSH_ERR) {
		if (mad_send_wr->retry) {
			/* Repost send */
			struct ib_send_wr *bad_send_wr;

			mad_send_wr->retry = 0;
			ret = ib_post_send(qp_info->qp, &mad_send_wr->send_wr,
					&bad_send_wr);
			if (ret)
				ib_mad_send_done_handler(port_priv, wc);
		} else
			ib_mad_send_done_handler(port_priv, wc);
	} else {
		struct ib_qp_attr *attr;

		/* Transition QP to RTS and fail offending send */
		attr = kmalloc(sizeof *attr, GFP_KERNEL);
		if (attr) {
			attr->qp_state = IB_QPS_RTS;
			attr->cur_qp_state = IB_QPS_SQE;
			ret = ib_modify_qp(qp_info->qp, attr,
					   IB_QP_STATE | IB_QP_CUR_STATE);
			kfree(attr);
			if (ret)
				printk(KERN_ERR PFX "mad_error_handler - "
				       "ib_modify_qp to RTS : %d\n", ret);
			else
				mark_sends_for_retry(qp_info);
		}
		ib_mad_send_done_handler(port_priv, wc);
	}
}

/*
 * IB MAD completion callback
 */
static void ib_mad_completion_handler(struct work_struct *work)
{
	struct ib_mad_port_private *port_priv;
	struct ib_wc wc;

	port_priv = container_of(work, struct ib_mad_port_private, work);
	ib_req_notify_cq(port_priv->cq, IB_CQ_NEXT_COMP);

	while (ib_poll_cq(port_priv->cq, 1, &wc) == 1) {
		if (wc.status == IB_WC_SUCCESS) {
			switch (wc.opcode) {
			case IB_WC_SEND:
				ib_mad_send_done_handler(port_priv, &wc);
				break;
			case IB_WC_RECV:
				ib_mad_recv_done_handler(port_priv, &wc);
				break;
			default:
				BUG_ON(1);
				break;
			}
		} else
			mad_error_handler(port_priv, &wc);
	}
}

static void cancel_mads(struct ib_mad_agent_private *mad_agent_priv)
{
	unsigned long flags;
	struct ib_mad_send_wr_private *mad_send_wr, *temp_mad_send_wr;
	struct ib_mad_send_wc mad_send_wc;
	struct list_head cancel_list;

	INIT_LIST_HEAD(&cancel_list);

	spin_lock_irqsave(&mad_agent_priv->lock, flags);
	list_for_each_entry_safe(mad_send_wr, temp_mad_send_wr,
				 &mad_agent_priv->send_list, agent_list) {
		if (mad_send_wr->status == IB_WC_SUCCESS) {
			mad_send_wr->status = IB_WC_WR_FLUSH_ERR;
			mad_send_wr->refcount -= (mad_send_wr->timeout > 0);
		}
	}

	/* Empty wait list to prevent receives from finding a request */
	list_splice_init(&mad_agent_priv->wait_list, &cancel_list);
	spin_unlock_irqrestore(&mad_agent_priv->lock, flags);

	/* Report all cancelled requests */
	mad_send_wc.status = IB_WC_WR_FLUSH_ERR;
	mad_send_wc.vendor_err = 0;

	list_for_each_entry_safe(mad_send_wr, temp_mad_send_wr,
				 &cancel_list, agent_list) {
		mad_send_wc.send_buf = &mad_send_wr->send_buf;
		list_del(&mad_send_wr->agent_list);
		mad_agent_priv->agent.send_handler(&mad_agent_priv->agent,
						   &mad_send_wc);
		atomic_dec(&mad_agent_priv->refcount);
	}
}

static struct ib_mad_send_wr_private*
find_send_wr(struct ib_mad_agent_private *mad_agent_priv,
	     struct ib_mad_send_buf *send_buf)
{
	struct ib_mad_send_wr_private *mad_send_wr;

	list_for_each_entry(mad_send_wr, &mad_agent_priv->wait_list,
			    agent_list) {
		if (&mad_send_wr->send_buf == send_buf)
			return mad_send_wr;
	}

	list_for_each_entry(mad_send_wr, &mad_agent_priv->send_list,
			    agent_list) {
		if (is_data_mad(mad_agent_priv, mad_send_wr->send_buf.mad) &&
		    &mad_send_wr->send_buf == send_buf)
			return mad_send_wr;
	}
	return NULL;
}

int ib_modify_mad(struct ib_mad_agent *mad_agent,
		  struct ib_mad_send_buf *send_buf, u32 timeout_ms)
{
	struct ib_mad_agent_private *mad_agent_priv;
	struct ib_mad_send_wr_private *mad_send_wr;
	unsigned long flags;
	int active;

	mad_agent_priv = container_of(mad_agent, struct ib_mad_agent_private,
				      agent);
	spin_lock_irqsave(&mad_agent_priv->lock, flags);
	mad_send_wr = find_send_wr(mad_agent_priv, send_buf);
	if (!mad_send_wr || mad_send_wr->status != IB_WC_SUCCESS) {
		spin_unlock_irqrestore(&mad_agent_priv->lock, flags);
		return -EINVAL;
	}

	active = (!mad_send_wr->timeout || mad_send_wr->refcount > 1);
	if (!timeout_ms) {
		mad_send_wr->status = IB_WC_WR_FLUSH_ERR;
		mad_send_wr->refcount -= (mad_send_wr->timeout > 0);
	}

	mad_send_wr->send_buf.timeout_ms = timeout_ms;
	if (active)
		mad_send_wr->timeout = msecs_to_jiffies(timeout_ms);
	else
		ib_reset_mad_timeout(mad_send_wr, timeout_ms);

	spin_unlock_irqrestore(&mad_agent_priv->lock, flags);
	return 0;
}
EXPORT_SYMBOL(ib_modify_mad);

void ib_cancel_mad(struct ib_mad_agent *mad_agent,
		   struct ib_mad_send_buf *send_buf)
{
	ib_modify_mad(mad_agent, send_buf, 0);
}
EXPORT_SYMBOL(ib_cancel_mad);

static void local_completions(struct work_struct *work)
{
	struct ib_mad_agent_private *mad_agent_priv;
	struct ib_mad_local_private *local;
	struct ib_mad_agent_private *recv_mad_agent;
	unsigned long flags;
	int free_mad;
	struct ib_wc wc;
	struct ib_mad_send_wc mad_send_wc;

	mad_agent_priv =
		container_of(work, struct ib_mad_agent_private, local_work);

	spin_lock_irqsave(&mad_agent_priv->lock, flags);
	while (!list_empty(&mad_agent_priv->local_list)) {
		local = list_entry(mad_agent_priv->local_list.next,
				   struct ib_mad_local_private,
				   completion_list);
		list_del(&local->completion_list);
		spin_unlock_irqrestore(&mad_agent_priv->lock, flags);
		free_mad = 0;
		if (local->mad_priv) {
			recv_mad_agent = local->recv_mad_agent;
			if (!recv_mad_agent) {
				printk(KERN_ERR PFX "No receive MAD agent for local completion\n");
				free_mad = 1;
				goto local_send_completion;
			}

			/*
			 * Defined behavior is to complete response
			 * before request
			 */
			build_smp_wc(recv_mad_agent->agent.qp,
				     (unsigned long) local->mad_send_wr,
				     be16_to_cpu(IB_LID_PERMISSIVE),
				     0, recv_mad_agent->agent.port_num, &wc);

			local->mad_priv->header.recv_wc.wc = &wc;
			local->mad_priv->header.recv_wc.mad_len =
						sizeof(struct ib_mad);
			INIT_LIST_HEAD(&local->mad_priv->header.recv_wc.rmpp_list);
			list_add(&local->mad_priv->header.recv_wc.recv_buf.list,
				 &local->mad_priv->header.recv_wc.rmpp_list);
			local->mad_priv->header.recv_wc.recv_buf.grh = NULL;
			local->mad_priv->header.recv_wc.recv_buf.mad =
						&local->mad_priv->mad.mad;
			if (atomic_read(&recv_mad_agent->qp_info->snoop_count))
				snoop_recv(recv_mad_agent->qp_info,
					  &local->mad_priv->header.recv_wc,
					   IB_MAD_SNOOP_RECVS);
			recv_mad_agent->agent.recv_handler(
						&recv_mad_agent->agent,
						&local->mad_priv->header.recv_wc);
			spin_lock_irqsave(&recv_mad_agent->lock, flags);
			atomic_dec(&recv_mad_agent->refcount);
			spin_unlock_irqrestore(&recv_mad_agent->lock, flags);
		}

local_send_completion:
		/* Complete send */
		mad_send_wc.status = IB_WC_SUCCESS;
		mad_send_wc.vendor_err = 0;
		mad_send_wc.send_buf = &local->mad_send_wr->send_buf;
		if (atomic_read(&mad_agent_priv->qp_info->snoop_count))
			snoop_send(mad_agent_priv->qp_info,
				   &local->mad_send_wr->send_buf,
				   &mad_send_wc, IB_MAD_SNOOP_SEND_COMPLETIONS);
		mad_agent_priv->agent.send_handler(&mad_agent_priv->agent,
						   &mad_send_wc);

		spin_lock_irqsave(&mad_agent_priv->lock, flags);
		atomic_dec(&mad_agent_priv->refcount);
		if (free_mad)
			kmem_cache_free(ib_mad_cache, local->mad_priv);
		kfree(local);
	}
	spin_unlock_irqrestore(&mad_agent_priv->lock, flags);
}

static int retry_send(struct ib_mad_send_wr_private *mad_send_wr)
{
	int ret;

	if (!mad_send_wr->retries_left)
		return -ETIMEDOUT;

	mad_send_wr->retries_left--;
	mad_send_wr->send_buf.retries++;

	mad_send_wr->timeout = msecs_to_jiffies(mad_send_wr->send_buf.timeout_ms);

	if (mad_send_wr->mad_agent_priv->agent.rmpp_version) {
		ret = ib_retry_rmpp(mad_send_wr);
		switch (ret) {
		case IB_RMPP_RESULT_UNHANDLED:
			ret = ib_send_mad(mad_send_wr);
			break;
		case IB_RMPP_RESULT_CONSUMED:
			ret = 0;
			break;
		default:
			ret = -ECOMM;
			break;
		}
	} else
		ret = ib_send_mad(mad_send_wr);

	if (!ret) {
		mad_send_wr->refcount++;
		list_add_tail(&mad_send_wr->agent_list,
			      &mad_send_wr->mad_agent_priv->send_list);
	}
	return ret;
}

static void timeout_sends(struct work_struct *work)
{
	struct ib_mad_agent_private *mad_agent_priv;
	struct ib_mad_send_wr_private *mad_send_wr;
	struct ib_mad_send_wc mad_send_wc;
	unsigned long flags, delay;

	mad_agent_priv = container_of(work, struct ib_mad_agent_private,
				      timed_work.work);
	mad_send_wc.vendor_err = 0;

	spin_lock_irqsave(&mad_agent_priv->lock, flags);
	while (!list_empty(&mad_agent_priv->wait_list)) {
		mad_send_wr = list_entry(mad_agent_priv->wait_list.next,
					 struct ib_mad_send_wr_private,
					 agent_list);

		if (time_after(mad_send_wr->timeout, jiffies)) {
			delay = mad_send_wr->timeout - jiffies;
			if ((long)delay <= 0)
				delay = 1;
			queue_delayed_work(mad_agent_priv->qp_info->
					   port_priv->wq,
					   &mad_agent_priv->timed_work, delay);
			break;
		}

		list_del(&mad_send_wr->agent_list);
		if (mad_send_wr->status == IB_WC_SUCCESS &&
		    !retry_send(mad_send_wr))
			continue;

		spin_unlock_irqrestore(&mad_agent_priv->lock, flags);

		if (mad_send_wr->status == IB_WC_SUCCESS)
			mad_send_wc.status = IB_WC_RESP_TIMEOUT_ERR;
		else
			mad_send_wc.status = mad_send_wr->status;
		mad_send_wc.send_buf = &mad_send_wr->send_buf;
		mad_agent_priv->agent.send_handler(&mad_agent_priv->agent,
						   &mad_send_wc);

		atomic_dec(&mad_agent_priv->refcount);
		spin_lock_irqsave(&mad_agent_priv->lock, flags);
	}
	spin_unlock_irqrestore(&mad_agent_priv->lock, flags);
}

static void ib_mad_thread_completion_handler(struct ib_cq *cq, void *arg)
{
	struct ib_mad_port_private *port_priv = cq->cq_context;
	unsigned long flags;

	spin_lock_irqsave(&ib_mad_port_list_lock, flags);
	if (!list_empty(&port_priv->port_list))
		queue_work(port_priv->wq, &port_priv->work);
	spin_unlock_irqrestore(&ib_mad_port_list_lock, flags);
}

/*
 * Allocate receive MADs and post receive WRs for them
 */
static int ib_mad_post_receive_mads(struct ib_mad_qp_info *qp_info,
				    struct ib_mad_private *mad)
{
	unsigned long flags;
	int post, ret;
	struct ib_mad_private *mad_priv;
	struct ib_sge sg_list;
	struct ib_recv_wr recv_wr, *bad_recv_wr;
	struct ib_mad_queue *recv_queue = &qp_info->recv_queue;

	/* Initialize common scatter list fields */
	sg_list.length = sizeof *mad_priv - sizeof mad_priv->header;
	sg_list.lkey = (*qp_info->port_priv->mr).lkey;

	/* Initialize common receive WR fields */
	recv_wr.next = NULL;
	recv_wr.sg_list = &sg_list;
	recv_wr.num_sge = 1;

	do {
		/* Allocate and map receive buffer */
		if (mad) {
			mad_priv = mad;
			mad = NULL;
		} else {
			mad_priv = kmem_cache_alloc(ib_mad_cache, GFP_KERNEL);
			if (!mad_priv) {
				printk(KERN_ERR PFX "No memory for receive buffer\n");
				ret = -ENOMEM;
				break;
			}
		}
		sg_list.addr = ib_dma_map_single(qp_info->port_priv->device,
						 &mad_priv->grh,
						 sizeof *mad_priv -
						   sizeof mad_priv->header,
						 DMA_FROM_DEVICE);
		mad_priv->header.mapping = sg_list.addr;
		recv_wr.wr_id = (unsigned long)&mad_priv->header.mad_list;
		mad_priv->header.mad_list.mad_queue = recv_queue;

		/* Post receive WR */
		spin_lock_irqsave(&recv_queue->lock, flags);
		post = (++recv_queue->count < recv_queue->max_active);
		list_add_tail(&mad_priv->header.mad_list.list, &recv_queue->list);
		spin_unlock_irqrestore(&recv_queue->lock, flags);
		ret = ib_post_recv(qp_info->qp, &recv_wr, &bad_recv_wr);
		if (ret) {
			spin_lock_irqsave(&recv_queue->lock, flags);
			list_del(&mad_priv->header.mad_list.list);
			recv_queue->count--;
			spin_unlock_irqrestore(&recv_queue->lock, flags);
			ib_dma_unmap_single(qp_info->port_priv->device,
					    mad_priv->header.mapping,
					    sizeof *mad_priv -
					      sizeof mad_priv->header,
					    DMA_FROM_DEVICE);
			kmem_cache_free(ib_mad_cache, mad_priv);
			printk(KERN_ERR PFX "ib_post_recv failed: %d\n", ret);
			break;
		}
	} while (post);

	return ret;
}

/*
 * Return all the posted receive MADs
 */
static void cleanup_recv_queue(struct ib_mad_qp_info *qp_info)
{
	struct ib_mad_private_header *mad_priv_hdr;
	struct ib_mad_private *recv;
	struct ib_mad_list_head *mad_list;

	if (!qp_info->qp)
		return;

	while (!list_empty(&qp_info->recv_queue.list)) {

		mad_list = list_entry(qp_info->recv_queue.list.next,
				      struct ib_mad_list_head, list);
		mad_priv_hdr = container_of(mad_list,
					    struct ib_mad_private_header,
					    mad_list);
		recv = container_of(mad_priv_hdr, struct ib_mad_private,
				    header);

		/* Remove from posted receive MAD list */
		list_del(&mad_list->list);

		ib_dma_unmap_single(qp_info->port_priv->device,
				    recv->header.mapping,
				    sizeof(struct ib_mad_private) -
				      sizeof(struct ib_mad_private_header),
				    DMA_FROM_DEVICE);
		kmem_cache_free(ib_mad_cache, recv);
	}

	qp_info->recv_queue.count = 0;
}

/*
 * Start the port
 */
static int ib_mad_port_start(struct ib_mad_port_private *port_priv)
{
	int ret, i;
	struct ib_qp_attr *attr;
	struct ib_qp *qp;

	attr = kmalloc(sizeof *attr, GFP_KERNEL);
	if (!attr) {
		printk(KERN_ERR PFX "Couldn't kmalloc ib_qp_attr\n");
		return -ENOMEM;
	}

	for (i = 0; i < IB_MAD_QPS_CORE; i++) {
		qp = port_priv->qp_info[i].qp;
		if (!qp)
			continue;

		/*
		 * PKey index for QP1 is irrelevant but
		 * one is needed for the Reset to Init transition
		 */
		attr->qp_state = IB_QPS_INIT;
		attr->pkey_index = 0;
		attr->qkey = (qp->qp_num == 0) ? 0 : IB_QP1_QKEY;
		ret = ib_modify_qp(qp, attr, IB_QP_STATE |
					     IB_QP_PKEY_INDEX | IB_QP_QKEY);
		if (ret) {
			printk(KERN_ERR PFX "Couldn't change QP%d state to "
			       "INIT: %d\n", i, ret);
			goto out;
		}

		attr->qp_state = IB_QPS_RTR;
		ret = ib_modify_qp(qp, attr, IB_QP_STATE);
		if (ret) {
			printk(KERN_ERR PFX "Couldn't change QP%d state to "
			       "RTR: %d\n", i, ret);
			goto out;
		}

		attr->qp_state = IB_QPS_RTS;
		attr->sq_psn = IB_MAD_SEND_Q_PSN;
		ret = ib_modify_qp(qp, attr, IB_QP_STATE | IB_QP_SQ_PSN);
		if (ret) {
			printk(KERN_ERR PFX "Couldn't change QP%d state to "
			       "RTS: %d\n", i, ret);
			goto out;
		}
	}

	ret = ib_req_notify_cq(port_priv->cq, IB_CQ_NEXT_COMP);
	if (ret) {
		printk(KERN_ERR PFX "Failed to request completion "
		       "notification: %d\n", ret);
		goto out;
	}

	for (i = 0; i < IB_MAD_QPS_CORE; i++) {
		if (!port_priv->qp_info[i].qp)
			continue;

		ret = ib_mad_post_receive_mads(&port_priv->qp_info[i], NULL);
		if (ret) {
			printk(KERN_ERR PFX "Couldn't post receive WRs\n");
			goto out;
		}
	}
out:
	kfree(attr);
	return ret;
}

static void qp_event_handler(struct ib_event *event, void *qp_context)
{
	struct ib_mad_qp_info	*qp_info = qp_context;

	/* It's worse than that! He's dead, Jim! */
	printk(KERN_ERR PFX "Fatal error (%d) on MAD QP (%d)\n",
		event->event, qp_info->qp->qp_num);
}

static void init_mad_queue(struct ib_mad_qp_info *qp_info,
			   struct ib_mad_queue *mad_queue)
{
	mad_queue->qp_info = qp_info;
	mad_queue->count = 0;
	spin_lock_init(&mad_queue->lock);
	INIT_LIST_HEAD(&mad_queue->list);
}

static void init_mad_qp(struct ib_mad_port_private *port_priv,
			struct ib_mad_qp_info *qp_info)
{
	qp_info->port_priv = port_priv;
	init_mad_queue(qp_info, &qp_info->send_queue);
	init_mad_queue(qp_info, &qp_info->recv_queue);
	INIT_LIST_HEAD(&qp_info->overflow_list);
	spin_lock_init(&qp_info->snoop_lock);
	qp_info->snoop_table = NULL;
	qp_info->snoop_table_size = 0;
	atomic_set(&qp_info->snoop_count, 0);
}

static int create_mad_qp(struct ib_mad_qp_info *qp_info,
			 enum ib_qp_type qp_type)
{
	struct ib_qp_init_attr	qp_init_attr;
	int ret;

	memset(&qp_init_attr, 0, sizeof qp_init_attr);
	qp_init_attr.send_cq = qp_info->port_priv->cq;
	qp_init_attr.recv_cq = qp_info->port_priv->cq;
	qp_init_attr.sq_sig_type = IB_SIGNAL_ALL_WR;
	qp_init_attr.cap.max_send_wr = mad_sendq_size;
	qp_init_attr.cap.max_recv_wr = mad_recvq_size;
	qp_init_attr.cap.max_send_sge = IB_MAD_SEND_REQ_MAX_SG;
	qp_init_attr.cap.max_recv_sge = IB_MAD_RECV_REQ_MAX_SG;
	qp_init_attr.qp_type = qp_type;
	qp_init_attr.port_num = qp_info->port_priv->port_num;
	qp_init_attr.qp_context = qp_info;
	qp_init_attr.event_handler = qp_event_handler;
	qp_info->qp = ib_create_qp(qp_info->port_priv->pd, &qp_init_attr);
	if (IS_ERR(qp_info->qp)) {
		printk(KERN_ERR PFX "Couldn't create ib_mad QP%d\n",
		       get_spl_qp_index(qp_type));
		ret = PTR_ERR(qp_info->qp);
		goto error;
	}
	/* Use minimum queue sizes unless the CQ is resized */
	qp_info->send_queue.max_active = mad_sendq_size;
	qp_info->recv_queue.max_active = mad_recvq_size;
	return 0;

error:
	return ret;
}

static void destroy_mad_qp(struct ib_mad_qp_info *qp_info)
{
	if (!qp_info->qp)
		return;

	ib_destroy_qp(qp_info->qp);
	kfree(qp_info->snoop_table);
}

/*
 * Open the port
 * Create the QP, PD, MR, and CQ if needed
 */
static int ib_mad_port_open(struct ib_device *device,
			    int port_num)
{
	int ret, cq_size;
	struct ib_mad_port_private *port_priv;
	unsigned long flags;
	char name[sizeof "ib_mad123"];
	int has_smi;

	/* Create new device info */
	port_priv = kzalloc(sizeof *port_priv, GFP_KERNEL);
	if (!port_priv) {
		printk(KERN_ERR PFX "No memory for ib_mad_port_private\n");
		return -ENOMEM;
	}

	port_priv->device = device;
	port_priv->port_num = port_num;
	spin_lock_init(&port_priv->reg_lock);
	INIT_LIST_HEAD(&port_priv->agent_list);
	init_mad_qp(port_priv, &port_priv->qp_info[0]);
	init_mad_qp(port_priv, &port_priv->qp_info[1]);

	cq_size = mad_sendq_size + mad_recvq_size;
	has_smi = rdma_port_get_link_layer(device, port_num) == IB_LINK_LAYER_INFINIBAND;
	if (has_smi)
		cq_size *= 2;

	port_priv->cq = ib_create_cq(port_priv->device,
				     ib_mad_thread_completion_handler,
				     NULL, port_priv, cq_size, 0);
	if (IS_ERR(port_priv->cq)) {
		printk(KERN_ERR PFX "Couldn't create ib_mad CQ\n");
		ret = PTR_ERR(port_priv->cq);
		goto error3;
	}

	port_priv->pd = ib_alloc_pd(device);
	if (IS_ERR(port_priv->pd)) {
		printk(KERN_ERR PFX "Couldn't create ib_mad PD\n");
		ret = PTR_ERR(port_priv->pd);
		goto error4;
	}

	port_priv->mr = ib_get_dma_mr(port_priv->pd, IB_ACCESS_LOCAL_WRITE);
	if (IS_ERR(port_priv->mr)) {
		printk(KERN_ERR PFX "Couldn't get ib_mad DMA MR\n");
		ret = PTR_ERR(port_priv->mr);
		goto error5;
	}

	if (has_smi) {
		ret = create_mad_qp(&port_priv->qp_info[0], IB_QPT_SMI);
		if (ret)
			goto error6;
	}
	ret = create_mad_qp(&port_priv->qp_info[1], IB_QPT_GSI);
	if (ret)
		goto error7;

	snprintf(name, sizeof name, "ib_mad%d", port_num);
	port_priv->wq = create_singlethread_workqueue(name);
	if (!port_priv->wq) {
		ret = -ENOMEM;
		goto error8;
	}
	INIT_WORK(&port_priv->work, ib_mad_completion_handler);

	spin_lock_irqsave(&ib_mad_port_list_lock, flags);
	list_add_tail(&port_priv->port_list, &ib_mad_port_list);
	spin_unlock_irqrestore(&ib_mad_port_list_lock, flags);

	ret = ib_mad_port_start(port_priv);
	if (ret) {
		printk(KERN_ERR PFX "Couldn't start port\n");
		goto error9;
	}

	return 0;

error9:
	spin_lock_irqsave(&ib_mad_port_list_lock, flags);
	list_del_init(&port_priv->port_list);
	spin_unlock_irqrestore(&ib_mad_port_list_lock, flags);

	destroy_workqueue(port_priv->wq);
error8:
	destroy_mad_qp(&port_priv->qp_info[1]);
error7:
	destroy_mad_qp(&port_priv->qp_info[0]);
error6:
	ib_dereg_mr(port_priv->mr);
error5:
	ib_dealloc_pd(port_priv->pd);
error4:
	ib_destroy_cq(port_priv->cq);
	cleanup_recv_queue(&port_priv->qp_info[1]);
	cleanup_recv_queue(&port_priv->qp_info[0]);
error3:
	kfree(port_priv);

	return ret;
}

/*
 * Close the port
 * If there are no classes using the port, free the port
 * resources (CQ, MR, PD, QP) and remove the port's info structure
 */
static int ib_mad_port_close(struct ib_device *device, int port_num)
{
	struct ib_mad_port_private *port_priv;
	unsigned long flags;

	spin_lock_irqsave(&ib_mad_port_list_lock, flags);
	port_priv = __ib_get_mad_port(device, port_num);
	if (port_priv == NULL) {
		spin_unlock_irqrestore(&ib_mad_port_list_lock, flags);
		printk(KERN_ERR PFX "Port %d not found\n", port_num);
		return -ENODEV;
	}
	list_del_init(&port_priv->port_list);
	spin_unlock_irqrestore(&ib_mad_port_list_lock, flags);

	destroy_workqueue(port_priv->wq);
	destroy_mad_qp(&port_priv->qp_info[1]);
	destroy_mad_qp(&port_priv->qp_info[0]);
	ib_dereg_mr(port_priv->mr);
	ib_dealloc_pd(port_priv->pd);
	ib_destroy_cq(port_priv->cq);
	cleanup_recv_queue(&port_priv->qp_info[1]);
	cleanup_recv_queue(&port_priv->qp_info[0]);
	/* XXX: Handle deallocation of MAD registration tables */

	kfree(port_priv);

	return 0;
}

static void ib_mad_init_device(struct ib_device *device)
{
	int start, end, i;

	if (rdma_node_get_transport(device->node_type) != RDMA_TRANSPORT_IB)
		return;

	if (device->node_type == RDMA_NODE_IB_SWITCH) {
		start = 0;
		end   = 0;
	} else {
		start = 1;
		end   = device->phys_port_cnt;
	}

	for (i = start; i <= end; i++) {
		if (ib_mad_port_open(device, i)) {
			printk(KERN_ERR PFX "Couldn't open %s port %d\n",
			       device->name, i);
			goto error;
		}
		if (ib_agent_port_open(device, i)) {
			printk(KERN_ERR PFX "Couldn't open %s port %d "
			       "for agents\n",
			       device->name, i);
			goto error_agent;
		}
	}
	return;

error_agent:
	if (ib_mad_port_close(device, i))
		printk(KERN_ERR PFX "Couldn't close %s port %d\n",
		       device->name, i);

error:
	i--;

	while (i >= start) {
		if (ib_agent_port_close(device, i))
			printk(KERN_ERR PFX "Couldn't close %s port %d "
			       "for agents\n",
			       device->name, i);
		if (ib_mad_port_close(device, i))
			printk(KERN_ERR PFX "Couldn't close %s port %d\n",
			       device->name, i);
		i--;
	}
}

static void ib_mad_remove_device(struct ib_device *device)
{
	int i, num_ports, cur_port;

	if (rdma_node_get_transport(device->node_type) != RDMA_TRANSPORT_IB)
		return;

	if (device->node_type == RDMA_NODE_IB_SWITCH) {
		num_ports = 1;
		cur_port = 0;
	} else {
		num_ports = device->phys_port_cnt;
		cur_port = 1;
	}
	for (i = 0; i < num_ports; i++, cur_port++) {
		if (ib_agent_port_close(device, cur_port))
			printk(KERN_ERR PFX "Couldn't close %s port %d "
			       "for agents\n",
			       device->name, cur_port);
		if (ib_mad_port_close(device, cur_port))
			printk(KERN_ERR PFX "Couldn't close %s port %d\n",
			       device->name, cur_port);
	}
}

static struct ib_client mad_client = {
	.name   = "mad",
	.add = ib_mad_init_device,
	.remove = ib_mad_remove_device
};

static int __init ib_mad_init_module(void)
{
	int ret;

	mad_recvq_size = min(mad_recvq_size, IB_MAD_QP_MAX_SIZE);
	mad_recvq_size = max(mad_recvq_size, IB_MAD_QP_MIN_SIZE);

	mad_sendq_size = min(mad_sendq_size, IB_MAD_QP_MAX_SIZE);
	mad_sendq_size = max(mad_sendq_size, IB_MAD_QP_MIN_SIZE);

	ib_mad_cache = kmem_cache_create("ib_mad",
					 sizeof(struct ib_mad_private),
					 0,
					 SLAB_HWCACHE_ALIGN,
					 NULL);
	if (!ib_mad_cache) {
		printk(KERN_ERR PFX "Couldn't create ib_mad cache\n");
		ret = -ENOMEM;
		goto error1;
	}

	INIT_LIST_HEAD(&ib_mad_port_list);

	if (ib_register_client(&mad_client)) {
		printk(KERN_ERR PFX "Couldn't register ib_mad client\n");
		ret = -EINVAL;
		goto error2;
	}

	return 0;

error2:
	kmem_cache_destroy(ib_mad_cache);
error1:
	return ret;
}

static void __exit ib_mad_cleanup_module(void)
{
	ib_unregister_client(&mad_client);
	kmem_cache_destroy(ib_mad_cache);
}

module_init(ib_mad_init_module);
module_exit(ib_mad_cleanup_module);<|MERGE_RESOLUTION|>--- conflicted
+++ resolved
@@ -1854,11 +1854,8 @@
 		response->mad.mad.mad_hdr.method = IB_MGMT_METHOD_GET_RESP;
 		response->mad.mad.mad_hdr.status =
 			cpu_to_be16(IB_MGMT_MAD_STATUS_UNSUPPORTED_METHOD_ATTRIB);
-<<<<<<< HEAD
-=======
 		if (recv->mad.mad.mad_hdr.mgmt_class == IB_MGMT_CLASS_SUBN_DIRECTED_ROUTE)
 			response->mad.mad.mad_hdr.status |= IB_SMP_DIRECTION;
->>>>>>> 711e1bfb
 
 		return true;
 	} else {
@@ -1985,12 +1982,8 @@
 		 * or via recv_handler in ib_mad_complete_recv()
 		 */
 		recv = NULL;
-<<<<<<< HEAD
-	} else if (generate_unmatched_resp(recv, response)) {
-=======
 	} else if ((ret & IB_MAD_RESULT_SUCCESS) &&
 		   generate_unmatched_resp(recv, response)) {
->>>>>>> 711e1bfb
 		agent_send_response(&response->mad.mad, &recv->grh, wc,
 				    port_priv->device, port_num, qp_info->qp->qp_num);
 	}
