/*
 * Remote Controller core raw events header
 *
 * Copyright (C) 2010 by Mauro Carvalho Chehab <mchehab@redhat.com>
 *
 * This program is free software; you can redistribute it and/or modify
 *  it under the terms of the GNU General Public License as published by
 *  the Free Software Foundation version 2 of the License.
 *
 *  This program is distributed in the hope that it will be useful,
 *  but WITHOUT ANY WARRANTY; without even the implied warranty of
 *  MERCHANTABILITY or FITNESS FOR A PARTICULAR PURPOSE.  See the
 *  GNU General Public License for more details.
 */

#ifndef _IR_RAW_EVENT
#define _IR_RAW_EVENT

#include <linux/slab.h>
#include <linux/spinlock.h>
#include <media/ir-core.h>

struct ir_raw_handler {
	struct list_head list;

	u64 protocols; /* which are handled by this handler */
	int (*decode)(struct input_dev *input_dev, struct ir_raw_event event);

	/* These two should only be used by the lirc decoder */
	int (*raw_register)(struct input_dev *input_dev);
	int (*raw_unregister)(struct input_dev *input_dev);
};

struct ir_raw_event_ctrl {
	struct list_head		list;		/* to keep track of raw clients */
	struct task_struct		*thread;
<<<<<<< HEAD
=======
	spinlock_t			lock;
>>>>>>> 45f53cc9
	struct kfifo			kfifo;		/* fifo for the pulse/space durations */
	ktime_t				last_event;	/* when last event occurred */
	enum raw_event_type		last_type;	/* last event type */
	struct input_dev		*input_dev;	/* pointer to the parent input_dev */
	u64				enabled_protocols; /* enabled raw protocol decoders */

	/* raw decoder state follows */
	struct ir_raw_event prev_ev;
	struct ir_raw_event this_ev;
	struct nec_dec {
		int state;
		unsigned count;
		u32 bits;
		bool is_nec_x;
		bool necx_repeat;
	} nec;
	struct rc5_dec {
		int state;
		u32 bits;
		unsigned count;
		unsigned wanted_bits;
	} rc5;
	struct rc6_dec {
		int state;
		u8 header;
		u32 body;
		bool toggle;
		unsigned count;
		unsigned wanted_bits;
	} rc6;
	struct sony_dec {
		int state;
		u32 bits;
		unsigned count;
	} sony;
	struct jvc_dec {
		int state;
		u16 bits;
		u16 old_bits;
		unsigned count;
		bool first;
		bool toggle;
	} jvc;
<<<<<<< HEAD
=======
	struct rc5_sz_dec {
		int state;
		u32 bits;
		unsigned count;
		unsigned wanted_bits;
	} rc5_sz;
>>>>>>> 45f53cc9
	struct lirc_codec {
		struct ir_input_dev *ir_dev;
		struct lirc_driver *drv;
		int carrier_low;
<<<<<<< HEAD
=======

		ktime_t gap_start;
		u64 gap_duration;
		bool gap;
		bool send_timeout_reports;

>>>>>>> 45f53cc9
	} lirc;
};

/* macros for IR decoders */
static inline bool geq_margin(unsigned d1, unsigned d2, unsigned margin)
{
	return d1 > (d2 - margin);
}

static inline bool eq_margin(unsigned d1, unsigned d2, unsigned margin)
{
	return ((d1 > (d2 - margin)) && (d1 < (d2 + margin)));
}

static inline bool is_transition(struct ir_raw_event *x, struct ir_raw_event *y)
{
	return x->pulse != y->pulse;
}

static inline void decrease_duration(struct ir_raw_event *ev, unsigned duration)
{
	if (duration > ev->duration)
		ev->duration = 0;
	else
		ev->duration -= duration;
}

<<<<<<< HEAD
#define TO_US(duration)			DIV_ROUND_CLOSEST((duration), 1000)
#define TO_STR(is_pulse)		((is_pulse) ? "pulse" : "space")
#define IS_RESET(ev)			(ev.duration == 0)
=======
/* Returns true if event is normal pulse/space event */
static inline bool is_timing_event(struct ir_raw_event ev)
{
	return !ev.carrier_report && !ev.reset;
}

#define TO_US(duration)			DIV_ROUND_CLOSEST((duration), 1000)
#define TO_STR(is_pulse)		((is_pulse) ? "pulse" : "space")
>>>>>>> 45f53cc9
/*
 * Routines from ir-sysfs.c - Meant to be called only internally inside
 * ir-core
 */
int ir_register_input(struct input_dev *input_dev);

int ir_register_class(struct input_dev *input_dev);
void ir_unregister_class(struct input_dev *input_dev);

/*
 * Routines from ir-raw-event.c to be used internally and by decoders
 */
u64 ir_raw_get_allowed_protocols(void);
int ir_raw_event_register(struct input_dev *input_dev);
void ir_raw_event_unregister(struct input_dev *input_dev);
int ir_raw_handler_register(struct ir_raw_handler *ir_raw_handler);
void ir_raw_handler_unregister(struct ir_raw_handler *ir_raw_handler);
void ir_raw_init(void);

int ir_rcmap_init(void);
void ir_rcmap_cleanup(void);
/*
 * Decoder initialization code
 *
 * Those load logic are called during ir-core init, and automatically
 * loads the compiled decoders for their usage with IR raw events
 */

/* from ir-nec-decoder.c */
#ifdef CONFIG_IR_NEC_DECODER_MODULE
#define load_nec_decode()	request_module("ir-nec-decoder")
#else
#define load_nec_decode()	0
#endif

/* from ir-rc5-decoder.c */
#ifdef CONFIG_IR_RC5_DECODER_MODULE
#define load_rc5_decode()	request_module("ir-rc5-decoder")
#else
#define load_rc5_decode()	0
#endif

/* from ir-rc6-decoder.c */
#ifdef CONFIG_IR_RC6_DECODER_MODULE
#define load_rc6_decode()	request_module("ir-rc6-decoder")
#else
#define load_rc6_decode()	0
#endif

/* from ir-jvc-decoder.c */
#ifdef CONFIG_IR_JVC_DECODER_MODULE
#define load_jvc_decode()	request_module("ir-jvc-decoder")
#else
#define load_jvc_decode()	0
#endif

/* from ir-sony-decoder.c */
#ifdef CONFIG_IR_SONY_DECODER_MODULE
#define load_sony_decode()	request_module("ir-sony-decoder")
#else
#define load_sony_decode()	0
#endif

/* from ir-lirc-codec.c */
#ifdef CONFIG_IR_LIRC_CODEC_MODULE
#define load_lirc_codec()	request_module("ir-lirc-codec")
#else
#define load_lirc_codec()	0
#endif


#endif /* _IR_RAW_EVENT */<|MERGE_RESOLUTION|>--- conflicted
+++ resolved
@@ -34,10 +34,7 @@
 struct ir_raw_event_ctrl {
 	struct list_head		list;		/* to keep track of raw clients */
 	struct task_struct		*thread;
-<<<<<<< HEAD
-=======
 	spinlock_t			lock;
->>>>>>> 45f53cc9
 	struct kfifo			kfifo;		/* fifo for the pulse/space durations */
 	ktime_t				last_event;	/* when last event occurred */
 	enum raw_event_type		last_type;	/* last event type */
@@ -81,28 +78,22 @@
 		bool first;
 		bool toggle;
 	} jvc;
-<<<<<<< HEAD
-=======
 	struct rc5_sz_dec {
 		int state;
 		u32 bits;
 		unsigned count;
 		unsigned wanted_bits;
 	} rc5_sz;
->>>>>>> 45f53cc9
 	struct lirc_codec {
 		struct ir_input_dev *ir_dev;
 		struct lirc_driver *drv;
 		int carrier_low;
-<<<<<<< HEAD
-=======
 
 		ktime_t gap_start;
 		u64 gap_duration;
 		bool gap;
 		bool send_timeout_reports;
 
->>>>>>> 45f53cc9
 	} lirc;
 };
 
@@ -130,20 +121,14 @@
 		ev->duration -= duration;
 }
 
-<<<<<<< HEAD
+/* Returns true if event is normal pulse/space event */
+static inline bool is_timing_event(struct ir_raw_event ev)
+{
+	return !ev.carrier_report && !ev.reset;
+}
+
 #define TO_US(duration)			DIV_ROUND_CLOSEST((duration), 1000)
 #define TO_STR(is_pulse)		((is_pulse) ? "pulse" : "space")
-#define IS_RESET(ev)			(ev.duration == 0)
-=======
-/* Returns true if event is normal pulse/space event */
-static inline bool is_timing_event(struct ir_raw_event ev)
-{
-	return !ev.carrier_report && !ev.reset;
-}
-
-#define TO_US(duration)			DIV_ROUND_CLOSEST((duration), 1000)
-#define TO_STR(is_pulse)		((is_pulse) ? "pulse" : "space")
->>>>>>> 45f53cc9
 /*
  * Routines from ir-sysfs.c - Meant to be called only internally inside
  * ir-core
