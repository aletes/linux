--- conflicted
+++ resolved
@@ -108,11 +108,8 @@
 	int (*read_status[2]) (struct dvb_frontend *fe, fe_status_t *status);
 	int (*init[2]) (struct dvb_frontend *fe);
 	int (*sleep[2]) (struct dvb_frontend *fe);
-<<<<<<< HEAD
-=======
 	int (*tuner_init[2]) (struct dvb_frontend *fe);
 	int (*tuner_sleep[2]) (struct dvb_frontend *fe);
->>>>>>> e816b57a
 };
 
 struct af9015_config {
