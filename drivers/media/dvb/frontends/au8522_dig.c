--- conflicted
+++ resolved
@@ -588,14 +588,6 @@
 	    (state->current_modulation == c->modulation))
 		return 0;
 
-<<<<<<< HEAD
-	au8522_enable_modulation(fe, c->modulation);
-
-	/* Allow the demod to settle */
-	msleep(100);
-
-=======
->>>>>>> e816b57a
 	if (fe->ops.tuner_ops.set_params) {
 		if (fe->ops.i2c_gate_ctrl)
 			fe->ops.i2c_gate_ctrl(fe, 1);
@@ -607,14 +599,11 @@
 	if (ret < 0)
 		return ret;
 
-<<<<<<< HEAD
-=======
 	/* Allow the tuner to settle */
 	msleep(100);
 
 	au8522_enable_modulation(fe, c->modulation);
 
->>>>>>> e816b57a
 	state->current_frequency = c->frequency;
 
 	return 0;
