--- conflicted
+++ resolved
@@ -44,10 +44,7 @@
 #include "drxk.h"
 #include "tda10071.h"
 #include "a8293.h"
-<<<<<<< HEAD
-=======
 #include "qt1010.h"
->>>>>>> dcd6c922
 
 MODULE_DESCRIPTION("driver for em28xx based DVB cards");
 MODULE_AUTHOR("Mauro Carvalho Chehab <mchehab@infradead.org>");
@@ -528,8 +525,6 @@
 
 static const struct a8293_config em28xx_a8293_config = {
 	.i2c_addr = 0x08, /* (0x10 >> 1) */
-<<<<<<< HEAD
-=======
 };
 
 static struct zl10353_config em28xx_zl10353_no_i2c_gate_dev = {
@@ -541,7 +536,6 @@
 static struct qt1010_config em28xx_qt1010_config = {
 	.i2c_address = 0x62
 
->>>>>>> dcd6c922
 };
 
 /* ------------------------------------------------------------------ */
@@ -863,36 +857,16 @@
 					NULL);
 		if (dvb->fe[0]) {
 			/* FE 0 attach tuner */
-<<<<<<< HEAD
-			if (!dvb_attach(tda18271_attach, dvb->fe[0], 0x60,
-				&dev->i2c_adap, &em28xx_cxd2820r_tda18271_config)) {
-=======
 			if (!dvb_attach(tda18271_attach,
 					dvb->fe[0],
 					0x60,
 					&dev->i2c_adap,
 					&em28xx_cxd2820r_tda18271_config)) {
 
->>>>>>> dcd6c922
 				dvb_frontend_detach(dvb->fe[0]);
 				result = -EINVAL;
 				goto out_free;
 			}
-<<<<<<< HEAD
-			/* FE 1. This dvb_attach() cannot fail. */
-			dvb->fe[1] = dvb_attach(cxd2820r_attach, NULL, NULL,
-				dvb->fe[0]);
-			dvb->fe[1]->id = 1;
-			/* FE 1 attach tuner */
-			if (!dvb_attach(tda18271_attach, dvb->fe[1], 0x60,
-				&dev->i2c_adap, &em28xx_cxd2820r_tda18271_config)) {
-				dvb_frontend_detach(dvb->fe[1]);
-				/* leave FE 0 still active */
-			}
-
-			mfe_shared = 1;
-=======
->>>>>>> dcd6c922
 		}
 		break;
 	case EM2884_BOARD_HAUPPAUGE_WINTV_HVR_930C:
@@ -954,16 +928,6 @@
 		if (dvb->fe[0]->ops.i2c_gate_ctrl)
 			dvb->fe[0]->ops.i2c_gate_ctrl(dvb->fe[0], 0);
 
-		break;
-	case EM28174_BOARD_PCTV_460E:
-		/* attach demod */
-		dvb->fe[0] = dvb_attach(tda10071_attach,
-			&em28xx_tda10071_config, &dev->i2c_adap);
-
-		/* attach SEC */
-		if (dvb->fe[0])
-			dvb_attach(a8293_attach, dvb->fe[0], &dev->i2c_adap,
-				&em28xx_a8293_config);
 		break;
 	case EM28174_BOARD_PCTV_460E:
 		/* attach demod */
