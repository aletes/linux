--- conflicted
+++ resolved
@@ -325,8 +325,6 @@
 	.chunk_size = 56,
 };
 
-<<<<<<< HEAD
-=======
 struct drxk_config maxmedia_ub425_tc_drxk = {
 	.adr = 0x29,
 	.single_master = 1,
@@ -340,7 +338,6 @@
 	.chunk_size = 58,
 };
 
->>>>>>> e816b57a
 static int drxk_gate_ctrl(struct dvb_frontend *fe, int enable)
 {
 	struct em28xx_dvb *dvb = fe->sec_priv;
@@ -925,21 +922,12 @@
 		sema_init(&dvb->pll_mutex, 1);
 		dvb->gate_ctrl = dvb->fe[0]->ops.i2c_gate_ctrl;
 		dvb->fe[0]->ops.i2c_gate_ctrl = drxk_gate_ctrl;
-<<<<<<< HEAD
 
 		/* Attach xc5000 */
 		memset(&cfg, 0, sizeof(cfg));
 		cfg.i2c_address  = 0x61;
 		cfg.if_khz = 4000;
 
-=======
-
-		/* Attach xc5000 */
-		memset(&cfg, 0, sizeof(cfg));
-		cfg.i2c_address  = 0x61;
-		cfg.if_khz = 4000;
-
->>>>>>> e816b57a
 		if (dvb->fe[0]->ops.i2c_gate_ctrl)
 			dvb->fe[0]->ops.i2c_gate_ctrl(dvb->fe[0], 1);
 		if (!dvb_attach(xc5000_attach, dvb->fe[0], &dev->i2c_adap,
