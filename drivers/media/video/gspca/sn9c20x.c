/*
 *	Sonix sn9c201 sn9c202 library
 *
 * Copyright (C) 2012 Jean-Francois Moine <http://moinejf.free.fr>
 *	Copyright (C) 2008-2009 microdia project <microdia@googlegroups.com>
 *	Copyright (C) 2009 Brian Johnson <brijohn@gmail.com>
 *
 * This program is free software; you can redistribute it and/or modify
 * it under the terms of the GNU General Public License as published by
 * the Free Software Foundation; either version 2 of the License, or
 * any later version.
 *
 * This program is distributed in the hope that it will be useful,
 * but WITHOUT ANY WARRANTY; without even the implied warranty of
 * MERCHANTABILITY or FITNESS FOR A PARTICULAR PURPOSE. See the
 * GNU General Public License for more details.
 *
 * You should have received a copy of the GNU General Public License
 * along with this program; if not, write to the Free Software
 * Foundation, Inc., 59 Temple Place, Suite 330, Boston, MA 02111-1307 USA
 */

#define pr_fmt(fmt) KBUILD_MODNAME ": " fmt

#include <linux/input.h>

#include "gspca.h"
#include "jpeg.h"

#include <media/v4l2-chip-ident.h>
#include <linux/dmi.h>

MODULE_AUTHOR("Brian Johnson <brijohn@gmail.com>, "
		"microdia project <microdia@googlegroups.com>");
MODULE_DESCRIPTION("GSPCA/SN9C20X USB Camera Driver");
MODULE_LICENSE("GPL");

/*
 * Pixel format private data
 */
#define SCALE_MASK	0x0f
#define SCALE_160x120	0
#define SCALE_320x240	1
#define SCALE_640x480	2
#define SCALE_1280x1024	3
#define MODE_RAW	0x10
#define MODE_JPEG	0x20
#define MODE_SXGA	0x80

#define SENSOR_OV9650	0
#define SENSOR_OV9655	1
#define SENSOR_SOI968	2
#define SENSOR_OV7660	3
#define SENSOR_OV7670	4
#define SENSOR_MT9V011	5
#define SENSOR_MT9V111	6
#define SENSOR_MT9V112	7
#define SENSOR_MT9M001	8
#define SENSOR_MT9M111	9
#define SENSOR_MT9M112  10
#define SENSOR_HV7131R	11
#define SENSOR_MT9VPRB	20

/* camera flags */
#define HAS_NO_BUTTON	0x1
#define LED_REVERSE	0x2 /* some cameras unset gpio to turn on leds */
#define FLIP_DETECT	0x4

enum e_ctrl {
	BRIGHTNESS,
	CONTRAST,
	SATURATION,
	HUE,
	GAMMA,
	BLUE,
	RED,
	VFLIP,
	HFLIP,
	EXPOSURE,
	GAIN,
	AUTOGAIN,
	QUALITY,
	NCTRLS		/* number of controls */
};

/* specific webcam descriptor */
struct sd {
	struct gspca_dev gspca_dev;

	struct gspca_ctrl ctrls[NCTRLS];

	struct work_struct work;
	struct workqueue_struct *work_thread;

	u32 pktsz;			/* (used by pkt_scan) */
	u16 npkt;
	s8 nchg;
	u8 fmt;				/* (used for JPEG QTAB update */

#define MIN_AVG_LUM 80
#define MAX_AVG_LUM 130
	atomic_t avg_lum;
	u8 old_step;
	u8 older_step;
	u8 exposure_step;

	u8 i2c_addr;
	u8 sensor;
	u8 hstart;
	u8 vstart;

	u8 jpeg_hdr[JPEG_HDR_SZ];

	u8 flags;
};

static void qual_upd(struct work_struct *work);

struct i2c_reg_u8 {
	u8 reg;
	u8 val;
};

struct i2c_reg_u16 {
	u8 reg;
	u16 val;
};

static const struct dmi_system_id flip_dmi_table[] = {
	{
		.ident = "MSI MS-1034",
		.matches = {
			DMI_MATCH(DMI_SYS_VENDOR, "MICRO-STAR INT'L CO.,LTD."),
			DMI_MATCH(DMI_PRODUCT_NAME, "MS-1034"),
			DMI_MATCH(DMI_PRODUCT_VERSION, "0341")
		}
	},
	{
		.ident = "MSI MS-1632",
		.matches = {
			DMI_MATCH(DMI_BOARD_VENDOR, "MSI"),
			DMI_MATCH(DMI_BOARD_NAME, "MS-1632")
		}
	},
	{
		.ident = "MSI MS-1633X",
		.matches = {
			DMI_MATCH(DMI_BOARD_VENDOR, "MSI"),
			DMI_MATCH(DMI_BOARD_NAME, "MS-1633X")
		}
	},
	{
		.ident = "MSI MS-1635X",
		.matches = {
			DMI_MATCH(DMI_BOARD_VENDOR, "MSI"),
			DMI_MATCH(DMI_BOARD_NAME, "MS-1635X")
		}
	},
	{
		.ident = "ASUSTeK W7J",
		.matches = {
			DMI_MATCH(DMI_BOARD_VENDOR, "ASUSTeK Computer Inc."),
			DMI_MATCH(DMI_BOARD_NAME, "W7J       ")
		}
	},
	{}
};

static void set_cmatrix(struct gspca_dev *gspca_dev);
static void set_gamma(struct gspca_dev *gspca_dev);
static void set_redblue(struct gspca_dev *gspca_dev);
static void set_hvflip(struct gspca_dev *gspca_dev);
static void set_exposure(struct gspca_dev *gspca_dev);
static void set_gain(struct gspca_dev *gspca_dev);
static void set_quality(struct gspca_dev *gspca_dev);

static const struct ctrl sd_ctrls[NCTRLS] = {
[BRIGHTNESS] = {
	    {
		.id      = V4L2_CID_BRIGHTNESS,
		.type    = V4L2_CTRL_TYPE_INTEGER,
		.name    = "Brightness",
		.minimum = 0,
		.maximum = 0xff,
		.step    = 1,
		.default_value = 0x7f
	    },
	    .set_control = set_cmatrix
	},
[CONTRAST] = {
	    {
		.id      = V4L2_CID_CONTRAST,
		.type    = V4L2_CTRL_TYPE_INTEGER,
		.name    = "Contrast",
		.minimum = 0,
		.maximum = 0xff,
		.step    = 1,
		.default_value = 0x7f
	    },
	    .set_control = set_cmatrix
	},
[SATURATION] = {
	    {
		.id      = V4L2_CID_SATURATION,
		.type    = V4L2_CTRL_TYPE_INTEGER,
		.name    = "Saturation",
		.minimum = 0,
		.maximum = 0xff,
		.step    = 1,
		.default_value = 0x7f
	    },
	    .set_control = set_cmatrix
	},
[HUE] = {
	    {
		.id      = V4L2_CID_HUE,
		.type    = V4L2_CTRL_TYPE_INTEGER,
		.name    = "Hue",
		.minimum = -180,
		.maximum = 180,
		.step    = 1,
		.default_value = 0
	    },
	    .set_control = set_cmatrix
	},
[GAMMA] = {
	    {
		.id      = V4L2_CID_GAMMA,
		.type    = V4L2_CTRL_TYPE_INTEGER,
		.name    = "Gamma",
		.minimum = 0,
		.maximum = 0xff,
		.step    = 1,
		.default_value = 0x10
	    },
	    .set_control = set_gamma
	},
[BLUE] = {
	    {
		.id	 = V4L2_CID_BLUE_BALANCE,
		.type	 = V4L2_CTRL_TYPE_INTEGER,
		.name	 = "Blue Balance",
		.minimum = 0,
		.maximum = 0x7f,
		.step	 = 1,
		.default_value = 0x28
	    },
	    .set_control = set_redblue
	},
[RED] = {
	    {
		.id	 = V4L2_CID_RED_BALANCE,
		.type	 = V4L2_CTRL_TYPE_INTEGER,
		.name	 = "Red Balance",
		.minimum = 0,
		.maximum = 0x7f,
		.step	 = 1,
		.default_value = 0x28
	    },
	    .set_control = set_redblue
	},
[HFLIP] = {
	    {
		.id      = V4L2_CID_HFLIP,
		.type    = V4L2_CTRL_TYPE_BOOLEAN,
		.name    = "Horizontal Flip",
		.minimum = 0,
		.maximum = 1,
		.step    = 1,
		.default_value = 0,
	    },
	    .set_control = set_hvflip
	},
[VFLIP] = {
	    {
		.id      = V4L2_CID_VFLIP,
		.type    = V4L2_CTRL_TYPE_BOOLEAN,
		.name    = "Vertical Flip",
		.minimum = 0,
		.maximum = 1,
		.step    = 1,
		.default_value = 0,
	    },
	    .set_control = set_hvflip
	},
[EXPOSURE] = {
	    {
		.id      = V4L2_CID_EXPOSURE,
		.type    = V4L2_CTRL_TYPE_INTEGER,
		.name    = "Exposure",
		.minimum = 0,
		.maximum = 0x1780,
		.step    = 1,
		.default_value = 0x33,
	    },
	    .set_control = set_exposure
	},
[GAIN] = {
	    {
		.id      = V4L2_CID_GAIN,
		.type    = V4L2_CTRL_TYPE_INTEGER,
		.name    = "Gain",
		.minimum = 0,
		.maximum = 28,
		.step    = 1,
		.default_value = 0,
	    },
	    .set_control = set_gain
	},
[AUTOGAIN] = {
	    {
		.id      = V4L2_CID_AUTOGAIN,
		.type    = V4L2_CTRL_TYPE_BOOLEAN,
		.name    = "Auto Exposure",
		.minimum = 0,
		.maximum = 1,
		.step    = 1,
		.default_value = 1,
	    },
	},
[QUALITY] = {
	    {
		.id      = V4L2_CID_JPEG_COMPRESSION_QUALITY,
		.type    = V4L2_CTRL_TYPE_INTEGER,
		.name    = "Compression Quality",
#define QUALITY_MIN 50
#define QUALITY_MAX 90
#define QUALITY_DEF 80
		.minimum = QUALITY_MIN,
		.maximum = QUALITY_MAX,
		.step    = 1,
		.default_value = QUALITY_DEF,
	    },
	    .set_control = set_quality
	},
};

static const struct v4l2_pix_format vga_mode[] = {
	{160, 120, V4L2_PIX_FMT_JPEG, V4L2_FIELD_NONE,
		.bytesperline = 160,
		.sizeimage = 160 * 120 * 4 / 8 + 590,
		.colorspace = V4L2_COLORSPACE_JPEG,
		.priv = SCALE_160x120 | MODE_JPEG},
	{160, 120, V4L2_PIX_FMT_SBGGR8, V4L2_FIELD_NONE,
		.bytesperline = 160,
		.sizeimage = 160 * 120,
		.colorspace = V4L2_COLORSPACE_SRGB,
		.priv = SCALE_160x120 | MODE_RAW},
	{160, 120, V4L2_PIX_FMT_SN9C20X_I420, V4L2_FIELD_NONE,
		.bytesperline = 160,
		.sizeimage = 240 * 120,
		.colorspace = V4L2_COLORSPACE_SRGB,
		.priv = SCALE_160x120},
	{320, 240, V4L2_PIX_FMT_JPEG, V4L2_FIELD_NONE,
		.bytesperline = 320,
		.sizeimage = 320 * 240 * 4 / 8 + 590,
		.colorspace = V4L2_COLORSPACE_JPEG,
		.priv = SCALE_320x240 | MODE_JPEG},
	{320, 240, V4L2_PIX_FMT_SBGGR8, V4L2_FIELD_NONE,
		.bytesperline = 320,
		.sizeimage = 320 * 240 ,
		.colorspace = V4L2_COLORSPACE_SRGB,
		.priv = SCALE_320x240 | MODE_RAW},
	{320, 240, V4L2_PIX_FMT_SN9C20X_I420, V4L2_FIELD_NONE,
		.bytesperline = 320,
		.sizeimage = 480 * 240 ,
		.colorspace = V4L2_COLORSPACE_SRGB,
		.priv = SCALE_320x240},
	{640, 480, V4L2_PIX_FMT_JPEG, V4L2_FIELD_NONE,
		.bytesperline = 640,
		.sizeimage = 640 * 480 * 4 / 8 + 590,
		.colorspace = V4L2_COLORSPACE_JPEG,
		.priv = SCALE_640x480 | MODE_JPEG},
	{640, 480, V4L2_PIX_FMT_SBGGR8, V4L2_FIELD_NONE,
		.bytesperline = 640,
		.sizeimage = 640 * 480,
		.colorspace = V4L2_COLORSPACE_SRGB,
		.priv = SCALE_640x480 | MODE_RAW},
	{640, 480, V4L2_PIX_FMT_SN9C20X_I420, V4L2_FIELD_NONE,
		.bytesperline = 640,
		.sizeimage = 960 * 480,
		.colorspace = V4L2_COLORSPACE_SRGB,
		.priv = SCALE_640x480},
};

static const struct v4l2_pix_format sxga_mode[] = {
	{160, 120, V4L2_PIX_FMT_JPEG, V4L2_FIELD_NONE,
		.bytesperline = 160,
		.sizeimage = 160 * 120 * 4 / 8 + 590,
		.colorspace = V4L2_COLORSPACE_JPEG,
		.priv = SCALE_160x120 | MODE_JPEG},
	{160, 120, V4L2_PIX_FMT_SBGGR8, V4L2_FIELD_NONE,
		.bytesperline = 160,
		.sizeimage = 160 * 120,
		.colorspace = V4L2_COLORSPACE_SRGB,
		.priv = SCALE_160x120 | MODE_RAW},
	{160, 120, V4L2_PIX_FMT_SN9C20X_I420, V4L2_FIELD_NONE,
		.bytesperline = 160,
		.sizeimage = 240 * 120,
		.colorspace = V4L2_COLORSPACE_SRGB,
		.priv = SCALE_160x120},
	{320, 240, V4L2_PIX_FMT_JPEG, V4L2_FIELD_NONE,
		.bytesperline = 320,
		.sizeimage = 320 * 240 * 4 / 8 + 590,
		.colorspace = V4L2_COLORSPACE_JPEG,
		.priv = SCALE_320x240 | MODE_JPEG},
	{320, 240, V4L2_PIX_FMT_SBGGR8, V4L2_FIELD_NONE,
		.bytesperline = 320,
		.sizeimage = 320 * 240 ,
		.colorspace = V4L2_COLORSPACE_SRGB,
		.priv = SCALE_320x240 | MODE_RAW},
	{320, 240, V4L2_PIX_FMT_SN9C20X_I420, V4L2_FIELD_NONE,
		.bytesperline = 320,
		.sizeimage = 480 * 240 ,
		.colorspace = V4L2_COLORSPACE_SRGB,
		.priv = SCALE_320x240},
	{640, 480, V4L2_PIX_FMT_JPEG, V4L2_FIELD_NONE,
		.bytesperline = 640,
		.sizeimage = 640 * 480 * 4 / 8 + 590,
		.colorspace = V4L2_COLORSPACE_JPEG,
		.priv = SCALE_640x480 | MODE_JPEG},
	{640, 480, V4L2_PIX_FMT_SBGGR8, V4L2_FIELD_NONE,
		.bytesperline = 640,
		.sizeimage = 640 * 480,
		.colorspace = V4L2_COLORSPACE_SRGB,
		.priv = SCALE_640x480 | MODE_RAW},
	{640, 480, V4L2_PIX_FMT_SN9C20X_I420, V4L2_FIELD_NONE,
		.bytesperline = 640,
		.sizeimage = 960 * 480,
		.colorspace = V4L2_COLORSPACE_SRGB,
		.priv = SCALE_640x480},
	{1280, 1024, V4L2_PIX_FMT_SBGGR8, V4L2_FIELD_NONE,
		.bytesperline = 1280,
		.sizeimage = 1280 * 1024,
		.colorspace = V4L2_COLORSPACE_SRGB,
		.priv = SCALE_1280x1024 | MODE_RAW | MODE_SXGA},
};

static const struct v4l2_pix_format mono_mode[] = {
	{160, 120, V4L2_PIX_FMT_GREY, V4L2_FIELD_NONE,
		.bytesperline = 160,
		.sizeimage = 160 * 120,
		.colorspace = V4L2_COLORSPACE_SRGB,
		.priv = SCALE_160x120 | MODE_RAW},
	{320, 240, V4L2_PIX_FMT_GREY, V4L2_FIELD_NONE,
		.bytesperline = 320,
		.sizeimage = 320 * 240 ,
		.colorspace = V4L2_COLORSPACE_SRGB,
		.priv = SCALE_320x240 | MODE_RAW},
	{640, 480, V4L2_PIX_FMT_GREY, V4L2_FIELD_NONE,
		.bytesperline = 640,
		.sizeimage = 640 * 480,
		.colorspace = V4L2_COLORSPACE_SRGB,
		.priv = SCALE_640x480 | MODE_RAW},
	{1280, 1024, V4L2_PIX_FMT_GREY, V4L2_FIELD_NONE,
		.bytesperline = 1280,
		.sizeimage = 1280 * 1024,
		.colorspace = V4L2_COLORSPACE_SRGB,
		.priv = SCALE_1280x1024 | MODE_RAW | MODE_SXGA},
};

static const s16 hsv_red_x[] = {
	41,  44,  46,  48,  50,  52,  54,  56,
	58,  60,  62,  64,  66,  68,  70,  72,
	74,  76,  78,  80,  81,  83,  85,  87,
	88,  90,  92,  93,  95,  97,  98, 100,
	101, 102, 104, 105, 107, 108, 109, 110,
	112, 113, 114, 115, 116, 117, 118, 119,
	120, 121, 122, 123, 123, 124, 125, 125,
	126, 127, 127, 128, 128, 129, 129, 129,
	130, 130, 130, 130, 131, 131, 131, 131,
	131, 131, 131, 131, 130, 130, 130, 130,
	129, 129, 129, 128, 128, 127, 127, 126,
	125, 125, 124, 123, 122, 122, 121, 120,
	119, 118, 117, 116, 115, 114, 112, 111,
	110, 109, 107, 106, 105, 103, 102, 101,
	99,  98,  96,  94,  93,  91,  90,  88,
	86,  84,  83,  81,  79,  77,  75,  74,
	72,  70,  68,  66,  64,  62,  60,  58,
	56,  54,  52,  49,  47,  45,  43,  41,
	39,  36,  34,  32,  30,  28,  25,  23,
	21,  19,  16,  14,  12,   9,   7,   5,
	3,   0,  -1,  -3,  -6,  -8, -10, -12,
	-15, -17, -19, -22, -24, -26, -28, -30,
	-33, -35, -37, -39, -41, -44, -46, -48,
	-50, -52, -54, -56, -58, -60, -62, -64,
	-66, -68, -70, -72, -74, -76, -78, -80,
	-81, -83, -85, -87, -88, -90, -92, -93,
	-95, -97, -98, -100, -101, -102, -104, -105,
	-107, -108, -109, -110, -112, -113, -114, -115,
	-116, -117, -118, -119, -120, -121, -122, -123,
	-123, -124, -125, -125, -126, -127, -127, -128,
	-128, -128, -128, -128, -128, -128, -128, -128,
	-128, -128, -128, -128, -128, -128, -128, -128,
	-128, -128, -128, -128, -128, -128, -128, -128,
	-128, -127, -127, -126, -125, -125, -124, -123,
	-122, -122, -121, -120, -119, -118, -117, -116,
	-115, -114, -112, -111, -110, -109, -107, -106,
	-105, -103, -102, -101, -99, -98, -96, -94,
	-93, -91, -90, -88, -86, -84, -83, -81,
	-79, -77, -75, -74, -72, -70, -68, -66,
	-64, -62, -60, -58, -56, -54, -52, -49,
	-47, -45, -43, -41, -39, -36, -34, -32,
	-30, -28, -25, -23, -21, -19, -16, -14,
	-12,  -9,  -7,  -5,  -3,   0,   1,   3,
	6,   8,  10,  12,  15,  17,  19,  22,
	24,  26,  28,  30,  33,  35,  37,  39, 41
};

static const s16 hsv_red_y[] = {
	82,  80,  78,  76,  74,  73,  71,  69,
	67,  65,  63,  61,  58,  56,  54,  52,
	50,  48,  46,  44,  41,  39,  37,  35,
	32,  30,  28,  26,  23,  21,  19,  16,
	14,  12,  10,   7,   5,   3,   0,  -1,
	-3,  -6,  -8, -10, -13, -15, -17, -19,
	-22, -24, -26, -29, -31, -33, -35, -38,
	-40, -42, -44, -46, -48, -51, -53, -55,
	-57, -59, -61, -63, -65, -67, -69, -71,
	-73, -75, -77, -79, -81, -82, -84, -86,
	-88, -89, -91, -93, -94, -96, -98, -99,
	-101, -102, -104, -105, -106, -108, -109, -110,
	-112, -113, -114, -115, -116, -117, -119, -120,
	-120, -121, -122, -123, -124, -125, -126, -126,
	-127, -128, -128, -128, -128, -128, -128, -128,
	-128, -128, -128, -128, -128, -128, -128, -128,
	-128, -128, -128, -128, -128, -128, -128, -128,
	-128, -128, -128, -128, -128, -128, -128, -128,
	-127, -127, -126, -125, -125, -124, -123, -122,
	-121, -120, -119, -118, -117, -116, -115, -114,
	-113, -111, -110, -109, -107, -106, -105, -103,
	-102, -100, -99, -97, -96, -94, -92, -91,
	-89, -87, -85, -84, -82, -80, -78, -76,
	-74, -73, -71, -69, -67, -65, -63, -61,
	-58, -56, -54, -52, -50, -48, -46, -44,
	-41, -39, -37, -35, -32, -30, -28, -26,
	-23, -21, -19, -16, -14, -12, -10,  -7,
	-5,  -3,   0,   1,   3,   6,   8,  10,
	13,  15,  17,  19,  22,  24,  26,  29,
	31,  33,  35,  38,  40,  42,  44,  46,
	48,  51,  53,  55,  57,  59,  61,  63,
	65,  67,  69,  71,  73,  75,  77,  79,
	81,  82,  84,  86,  88,  89,  91,  93,
	94,  96,  98,  99, 101, 102, 104, 105,
	106, 108, 109, 110, 112, 113, 114, 115,
	116, 117, 119, 120, 120, 121, 122, 123,
	124, 125, 126, 126, 127, 128, 128, 129,
	129, 130, 130, 131, 131, 131, 131, 132,
	132, 132, 132, 132, 132, 132, 132, 132,
	132, 132, 132, 131, 131, 131, 130, 130,
	130, 129, 129, 128, 127, 127, 126, 125,
	125, 124, 123, 122, 121, 120, 119, 118,
	117, 116, 115, 114, 113, 111, 110, 109,
	107, 106, 105, 103, 102, 100,  99,  97,
	96, 94, 92, 91, 89, 87, 85, 84, 82
};

static const s16 hsv_green_x[] = {
	-124, -124, -125, -125, -125, -125, -125, -125,
	-125, -126, -126, -125, -125, -125, -125, -125,
	-125, -124, -124, -124, -123, -123, -122, -122,
	-121, -121, -120, -120, -119, -118, -117, -117,
	-116, -115, -114, -113, -112, -111, -110, -109,
	-108, -107, -105, -104, -103, -102, -100, -99,
	-98, -96, -95, -93, -92, -91, -89, -87,
	-86, -84, -83, -81, -79, -77, -76, -74,
	-72, -70, -69, -67, -65, -63, -61, -59,
	-57, -55, -53, -51, -49, -47, -45, -43,
	-41, -39, -37, -35, -33, -30, -28, -26,
	-24, -22, -20, -18, -15, -13, -11,  -9,
	-7,  -4,  -2,   0,   1,   3,   6,   8,
	10,  12,  14,  17,  19,  21,  23,  25,
	27,  29,  32,  34,  36,  38,  40,  42,
	44,  46,  48,  50,  52,  54,  56,  58,
	60,  62,  64,  66,  68,  70,  71,  73,
	75,  77,  78,  80,  82,  83,  85,  87,
	88,  90,  91,  93,  94,  96,  97,  98,
	100, 101, 102, 104, 105, 106, 107, 108,
	109, 111, 112, 113, 113, 114, 115, 116,
	117, 118, 118, 119, 120, 120, 121, 122,
	122, 123, 123, 124, 124, 124, 125, 125,
	125, 125, 125, 125, 125, 126, 126, 125,
	125, 125, 125, 125, 125, 124, 124, 124,
	123, 123, 122, 122, 121, 121, 120, 120,
	119, 118, 117, 117, 116, 115, 114, 113,
	112, 111, 110, 109, 108, 107, 105, 104,
	103, 102, 100,  99,  98,  96,  95,  93,
	92,  91,  89,  87,  86,  84,  83,  81,
	79,  77,  76,  74,  72,  70,  69,  67,
	65,  63,  61,  59,  57,  55,  53,  51,
	49,  47,  45,  43,  41,  39,  37,  35,
	33,  30,  28,  26,  24,  22,  20,  18,
	15,  13,  11,   9,   7,   4,   2,   0,
	-1,  -3,  -6,  -8, -10, -12, -14, -17,
	-19, -21, -23, -25, -27, -29, -32, -34,
	-36, -38, -40, -42, -44, -46, -48, -50,
	-52, -54, -56, -58, -60, -62, -64, -66,
	-68, -70, -71, -73, -75, -77, -78, -80,
	-82, -83, -85, -87, -88, -90, -91, -93,
	-94, -96, -97, -98, -100, -101, -102, -104,
	-105, -106, -107, -108, -109, -111, -112, -113,
	-113, -114, -115, -116, -117, -118, -118, -119,
	-120, -120, -121, -122, -122, -123, -123, -124, -124
};

static const s16 hsv_green_y[] = {
	-100, -99, -98, -97, -95, -94, -93, -91,
	-90, -89, -87, -86, -84, -83, -81, -80,
	-78, -76, -75, -73, -71, -70, -68, -66,
	-64, -63, -61, -59, -57, -55, -53, -51,
	-49, -48, -46, -44, -42, -40, -38, -36,
	-34, -32, -30, -27, -25, -23, -21, -19,
	-17, -15, -13, -11,  -9,  -7,  -4,  -2,
	0,   1,   3,   5,   7,   9,  11,  14,
	16,  18,  20,  22,  24,  26,  28,  30,
	32,  34,  36,  38,  40,  42,  44,  46,
	48,  50,  52,  54,  56,  58,  59,  61,
	63,  65,  67,  68,  70,  72,  74,  75,
	77,  78,  80,  82,  83,  85,  86,  88,
	89,  90,  92,  93,  95,  96,  97,  98,
	100, 101, 102, 103, 104, 105, 106, 107,
	108, 109, 110, 111, 112, 112, 113, 114,
	115, 115, 116, 116, 117, 117, 118, 118,
	119, 119, 119, 120, 120, 120, 120, 120,
	121, 121, 121, 121, 121, 121, 120, 120,
	120, 120, 120, 119, 119, 119, 118, 118,
	117, 117, 116, 116, 115, 114, 114, 113,
	112, 111, 111, 110, 109, 108, 107, 106,
	105, 104, 103, 102, 100,  99,  98,  97,
	95,  94,  93,  91,  90,  89,  87,  86,
	84,  83,  81,  80,  78,  76,  75,  73,
	71,  70,  68,  66,  64,  63,  61,  59,
	57,  55,  53,  51,  49,  48,  46,  44,
	42,  40,  38,  36,  34,  32,  30,  27,
	25,  23,  21,  19,  17,  15,  13,  11,
	9,   7,   4,   2,   0,  -1,  -3,  -5,
	-7,  -9, -11, -14, -16, -18, -20, -22,
	-24, -26, -28, -30, -32, -34, -36, -38,
	-40, -42, -44, -46, -48, -50, -52, -54,
	-56, -58, -59, -61, -63, -65, -67, -68,
	-70, -72, -74, -75, -77, -78, -80, -82,
	-83, -85, -86, -88, -89, -90, -92, -93,
	-95, -96, -97, -98, -100, -101, -102, -103,
	-104, -105, -106, -107, -108, -109, -110, -111,
	-112, -112, -113, -114, -115, -115, -116, -116,
	-117, -117, -118, -118, -119, -119, -119, -120,
	-120, -120, -120, -120, -121, -121, -121, -121,
	-121, -121, -120, -120, -120, -120, -120, -119,
	-119, -119, -118, -118, -117, -117, -116, -116,
	-115, -114, -114, -113, -112, -111, -111, -110,
	-109, -108, -107, -106, -105, -104, -103, -102, -100
};

static const s16 hsv_blue_x[] = {
	112, 113, 114, 114, 115, 116, 117, 117,
	118, 118, 119, 119, 120, 120, 120, 121,
	121, 121, 122, 122, 122, 122, 122, 122,
	122, 122, 122, 122, 122, 122, 121, 121,
	121, 120, 120, 120, 119, 119, 118, 118,
	117, 116, 116, 115, 114, 113, 113, 112,
	111, 110, 109, 108, 107, 106, 105, 104,
	103, 102, 100,  99,  98,  97,  95,  94,
	93,  91,  90,  88,  87,  85,  84,  82,
	80,  79,  77,  76,  74,  72,  70,  69,
	67,  65,  63,  61,  60,  58,  56,  54,
	52,  50,  48,  46,  44,  42,  40,  38,
	36,  34,  32,  30,  28,  26,  24,  22,
	19,  17,  15,  13,  11,   9,   7,   5,
	2,   0,  -1,  -3,  -5,  -7,  -9, -12,
	-14, -16, -18, -20, -22, -24, -26, -28,
	-31, -33, -35, -37, -39, -41, -43, -45,
	-47, -49, -51, -53, -54, -56, -58, -60,
	-62, -64, -66, -67, -69, -71, -73, -74,
	-76, -78, -79, -81, -83, -84, -86, -87,
	-89, -90, -92, -93, -94, -96, -97, -98,
	-99, -101, -102, -103, -104, -105, -106, -107,
	-108, -109, -110, -111, -112, -113, -114, -114,
	-115, -116, -117, -117, -118, -118, -119, -119,
	-120, -120, -120, -121, -121, -121, -122, -122,
	-122, -122, -122, -122, -122, -122, -122, -122,
	-122, -122, -121, -121, -121, -120, -120, -120,
	-119, -119, -118, -118, -117, -116, -116, -115,
	-114, -113, -113, -112, -111, -110, -109, -108,
	-107, -106, -105, -104, -103, -102, -100, -99,
	-98, -97, -95, -94, -93, -91, -90, -88,
	-87, -85, -84, -82, -80, -79, -77, -76,
	-74, -72, -70, -69, -67, -65, -63, -61,
	-60, -58, -56, -54, -52, -50, -48, -46,
	-44, -42, -40, -38, -36, -34, -32, -30,
	-28, -26, -24, -22, -19, -17, -15, -13,
	-11,  -9,  -7,  -5,  -2,   0,   1,   3,
	5,   7,   9,  12,  14,  16,  18,  20,
	22,  24,  26,  28,  31,  33,  35,  37,
	39,  41,  43,  45,  47,  49,  51,  53,
	54,  56,  58,  60,  62,  64,  66,  67,
	69,  71,  73,  74,  76,  78,  79,  81,
	83,  84,  86,  87,  89,  90,  92,  93,
	94,  96,  97,  98,  99, 101, 102, 103,
	104, 105, 106, 107, 108, 109, 110, 111, 112
};

static const s16 hsv_blue_y[] = {
	-11, -13, -15, -17, -19, -21, -23, -25,
	-27, -29, -31, -33, -35, -37, -39, -41,
	-43, -45, -46, -48, -50, -52, -54, -55,
	-57, -59, -61, -62, -64, -66, -67, -69,
	-71, -72, -74, -75, -77, -78, -80, -81,
	-83, -84, -86, -87, -88, -90, -91, -92,
	-93, -95, -96, -97, -98, -99, -100, -101,
	-102, -103, -104, -105, -106, -106, -107, -108,
	-109, -109, -110, -111, -111, -112, -112, -113,
	-113, -114, -114, -114, -115, -115, -115, -115,
	-116, -116, -116, -116, -116, -116, -116, -116,
	-116, -115, -115, -115, -115, -114, -114, -114,
	-113, -113, -112, -112, -111, -111, -110, -110,
	-109, -108, -108, -107, -106, -105, -104, -103,
	-102, -101, -100, -99, -98, -97, -96, -95,
	-94, -93, -91, -90, -89, -88, -86, -85,
	-84, -82, -81, -79, -78, -76, -75, -73,
	-71, -70, -68, -67, -65, -63, -62, -60,
	-58, -56, -55, -53, -51, -49, -47, -45,
	-44, -42, -40, -38, -36, -34, -32, -30,
	-28, -26, -24, -22, -20, -18, -16, -14,
	-12, -10,  -8,  -6,  -4,  -2,   0,   1,
	3,   5,   7,   9,  11,  13,  15,  17,
	19,  21,  23,  25,  27,  29,  31,  33,
	35,  37,  39,  41,  43,  45,  46,  48,
	50,  52,  54,  55,  57,  59,  61,  62,
	64,  66,  67,  69,  71,  72,  74,  75,
	77,  78,  80,  81,  83,  84,  86,  87,
	88,  90,  91,  92,  93,  95,  96,  97,
	98,  99, 100, 101, 102, 103, 104, 105,
	106, 106, 107, 108, 109, 109, 110, 111,
	111, 112, 112, 113, 113, 114, 114, 114,
	115, 115, 115, 115, 116, 116, 116, 116,
	116, 116, 116, 116, 116, 115, 115, 115,
	115, 114, 114, 114, 113, 113, 112, 112,
	111, 111, 110, 110, 109, 108, 108, 107,
	106, 105, 104, 103, 102, 101, 100,  99,
	98,  97,  96,  95,  94,  93,  91,  90,
	89,  88,  86,  85,  84,  82,  81,  79,
	78,  76,  75,  73,  71,  70,  68,  67,
	65,  63,  62,  60,  58,  56,  55,  53,
	51,  49,  47,  45,  44,  42,  40,  38,
	36,  34,  32,  30,  28,  26,  24,  22,
	20,  18,  16,  14,  12,  10,   8,   6,
	4,   2,   0,  -1,  -3,  -5,  -7,  -9, -11
};

static u16 i2c_ident[] = {
	V4L2_IDENT_OV9650,
	V4L2_IDENT_OV9655,
	V4L2_IDENT_SOI968,
	V4L2_IDENT_OV7660,
	V4L2_IDENT_OV7670,
	V4L2_IDENT_MT9V011,
	V4L2_IDENT_MT9V111,
	V4L2_IDENT_MT9V112,
	V4L2_IDENT_MT9M001C12ST,
	V4L2_IDENT_MT9M111,
	V4L2_IDENT_MT9M112,
	V4L2_IDENT_HV7131R,
};

static u16 bridge_init[][2] = {
	{0x1000, 0x78}, {0x1001, 0x40}, {0x1002, 0x1c},
	{0x1020, 0x80}, {0x1061, 0x01}, {0x1067, 0x40},
	{0x1068, 0x30}, {0x1069, 0x20},	{0x106a, 0x10},
	{0x106b, 0x08},	{0x1188, 0x87},	{0x11a1, 0x00},
	{0x11a2, 0x00},	{0x11a3, 0x6a},	{0x11a4, 0x50},
	{0x11ab, 0x00},	{0x11ac, 0x00},	{0x11ad, 0x50},
	{0x11ae, 0x3c},	{0x118a, 0x04},	{0x0395, 0x04},
	{0x11b8, 0x3a},	{0x118b, 0x0e},	{0x10f7, 0x05},
	{0x10f8, 0x14},	{0x10fa, 0xff},	{0x10f9, 0x00},
	{0x11ba, 0x0a},	{0x11a5, 0x2d},	{0x11a6, 0x2d},
	{0x11a7, 0x3a},	{0x11a8, 0x05},	{0x11a9, 0x04},
	{0x11aa, 0x3f},	{0x11af, 0x28},	{0x11b0, 0xd8},
	{0x11b1, 0x14},	{0x11b2, 0xec},	{0x11b3, 0x32},
	{0x11b4, 0xdd},	{0x11b5, 0x32},	{0x11b6, 0xdd},
	{0x10e0, 0x2c},	{0x11bc, 0x40},	{0x11bd, 0x01},
	{0x11be, 0xf0},	{0x11bf, 0x00},	{0x118c, 0x1f},
	{0x118d, 0x1f},	{0x118e, 0x1f},	{0x118f, 0x1f},
	{0x1180, 0x01},	{0x1181, 0x00},	{0x1182, 0x01},
	{0x1183, 0x00},	{0x1184, 0x50},	{0x1185, 0x80},
	{0x1007, 0x00}
};

/* Gain = (bit[3:0] / 16 + 1) * (bit[4] + 1) * (bit[5] + 1) * (bit[6] + 1) */
static u8 ov_gain[] = {
	0x00 /* 1x */, 0x04 /* 1.25x */, 0x08 /* 1.5x */, 0x0c /* 1.75x */,
	0x10 /* 2x */, 0x12 /* 2.25x */, 0x14 /* 2.5x */, 0x16 /* 2.75x */,
	0x18 /* 3x */, 0x1a /* 3.25x */, 0x1c /* 3.5x */, 0x1e /* 3.75x */,
	0x30 /* 4x */, 0x31 /* 4.25x */, 0x32 /* 4.5x */, 0x33 /* 4.75x */,
	0x34 /* 5x */, 0x35 /* 5.25x */, 0x36 /* 5.5x */, 0x37 /* 5.75x */,
	0x38 /* 6x */, 0x39 /* 6.25x */, 0x3a /* 6.5x */, 0x3b /* 6.75x */,
	0x3c /* 7x */, 0x3d /* 7.25x */, 0x3e /* 7.5x */, 0x3f /* 7.75x */,
	0x70 /* 8x */
};

/* Gain = (bit[8] + 1) * (bit[7] + 1) * (bit[6:0] * 0.03125) */
static u16 micron1_gain[] = {
	/* 1x   1.25x   1.5x    1.75x */
	0x0020, 0x0028, 0x0030, 0x0038,
	/* 2x   2.25x   2.5x    2.75x */
	0x00a0, 0x00a4, 0x00a8, 0x00ac,
	/* 3x   3.25x   3.5x    3.75x */
	0x00b0, 0x00b4, 0x00b8, 0x00bc,
	/* 4x   4.25x   4.5x    4.75x */
	0x00c0, 0x00c4, 0x00c8, 0x00cc,
	/* 5x   5.25x   5.5x    5.75x */
	0x00d0, 0x00d4, 0x00d8, 0x00dc,
	/* 6x   6.25x   6.5x    6.75x */
	0x00e0, 0x00e4, 0x00e8, 0x00ec,
	/* 7x   7.25x   7.5x    7.75x */
	0x00f0, 0x00f4, 0x00f8, 0x00fc,
	/* 8x */
	0x01c0
};

/* mt9m001 sensor uses a different gain formula then other micron sensors */
/* Gain = (bit[6] + 1) * (bit[5-0] * 0.125) */
static u16 micron2_gain[] = {
	/* 1x   1.25x   1.5x    1.75x */
	0x0008, 0x000a, 0x000c, 0x000e,
	/* 2x   2.25x   2.5x    2.75x */
	0x0010, 0x0012, 0x0014, 0x0016,
	/* 3x   3.25x   3.5x    3.75x */
	0x0018, 0x001a, 0x001c, 0x001e,
	/* 4x   4.25x   4.5x    4.75x */
	0x0020, 0x0051, 0x0052, 0x0053,
	/* 5x   5.25x   5.5x    5.75x */
	0x0054, 0x0055, 0x0056, 0x0057,
	/* 6x   6.25x   6.5x    6.75x */
	0x0058, 0x0059, 0x005a, 0x005b,
	/* 7x   7.25x   7.5x    7.75x */
	0x005c, 0x005d, 0x005e, 0x005f,
	/* 8x */
	0x0060
};

/* Gain = .5 + bit[7:0] / 16 */
static u8 hv7131r_gain[] = {
	0x08 /* 1x */, 0x0c /* 1.25x */, 0x10 /* 1.5x */, 0x14 /* 1.75x */,
	0x18 /* 2x */, 0x1c /* 2.25x */, 0x20 /* 2.5x */, 0x24 /* 2.75x */,
	0x28 /* 3x */, 0x2c /* 3.25x */, 0x30 /* 3.5x */, 0x34 /* 3.75x */,
	0x38 /* 4x */, 0x3c /* 4.25x */, 0x40 /* 4.5x */, 0x44 /* 4.75x */,
	0x48 /* 5x */, 0x4c /* 5.25x */, 0x50 /* 5.5x */, 0x54 /* 5.75x */,
	0x58 /* 6x */, 0x5c /* 6.25x */, 0x60 /* 6.5x */, 0x64 /* 6.75x */,
	0x68 /* 7x */, 0x6c /* 7.25x */, 0x70 /* 7.5x */, 0x74 /* 7.75x */,
	0x78 /* 8x */
};

static struct i2c_reg_u8 soi968_init[] = {
	{0x0c, 0x00}, {0x0f, 0x1f},
	{0x11, 0x80}, {0x38, 0x52}, {0x1e, 0x00},
	{0x33, 0x08}, {0x35, 0x8c}, {0x36, 0x0c},
	{0x37, 0x04}, {0x45, 0x04}, {0x47, 0xff},
	{0x3e, 0x00}, {0x3f, 0x00}, {0x3b, 0x20},
	{0x3a, 0x96}, {0x3d, 0x0a}, {0x14, 0x8e},
	{0x13, 0x8b}, {0x12, 0x40}, {0x17, 0x13},
	{0x18, 0x63}, {0x19, 0x01}, {0x1a, 0x79},
	{0x32, 0x24}, {0x03, 0x00}, {0x11, 0x40},
	{0x2a, 0x10}, {0x2b, 0xe0}, {0x10, 0x32},
	{0x00, 0x00}, {0x01, 0x80}, {0x02, 0x80},
};

static struct i2c_reg_u8 ov7660_init[] = {
	{0x0e, 0x80}, {0x0d, 0x08}, {0x0f, 0xc3},
	{0x04, 0xc3}, {0x10, 0x40}, {0x11, 0x40},
	{0x12, 0x05}, {0x13, 0xba}, {0x14, 0x2a},
	/* HDG Set hstart and hstop, datasheet default 0x11, 0x61, using
	   0x10, 0x61 and sd->hstart, vstart = 3, fixes ugly colored borders */
	{0x17, 0x10}, {0x18, 0x61},
	{0x37, 0x0f}, {0x38, 0x02}, {0x39, 0x43},
	{0x3a, 0x00}, {0x69, 0x90}, {0x2d, 0xf6},
	{0x2e, 0x0b}, {0x01, 0x78}, {0x02, 0x50},
};

static struct i2c_reg_u8 ov7670_init[] = {
	{0x11, 0x80}, {0x3a, 0x04}, {0x12, 0x01},
	{0x32, 0xb6}, {0x03, 0x0a}, {0x0c, 0x00}, {0x3e, 0x00},
	{0x70, 0x3a}, {0x71, 0x35}, {0x72, 0x11}, {0x73, 0xf0},
	{0xa2, 0x02}, {0x13, 0xe0}, {0x00, 0x00}, {0x10, 0x00},
	{0x0d, 0x40}, {0x14, 0x28}, {0xa5, 0x05}, {0xab, 0x07},
	{0x24, 0x95}, {0x25, 0x33}, {0x26, 0xe3}, {0x9f, 0x75},
	{0xa0, 0x65}, {0xa1, 0x0b}, {0xa6, 0xd8}, {0xa7, 0xd8},
	{0xa8, 0xf0}, {0xa9, 0x90}, {0xaa, 0x94}, {0x13, 0xe5},
	{0x0e, 0x61}, {0x0f, 0x4b}, {0x16, 0x02}, {0x1e, 0x27},
	{0x21, 0x02}, {0x22, 0x91}, {0x29, 0x07}, {0x33, 0x0b},
	{0x35, 0x0b}, {0x37, 0x1d}, {0x38, 0x71}, {0x39, 0x2a},
	{0x3c, 0x78}, {0x4d, 0x40}, {0x4e, 0x20}, {0x69, 0x00},
	{0x74, 0x19}, {0x8d, 0x4f}, {0x8e, 0x00}, {0x8f, 0x00},
	{0x90, 0x00}, {0x91, 0x00}, {0x96, 0x00}, {0x9a, 0x80},
	{0xb0, 0x84}, {0xb1, 0x0c}, {0xb2, 0x0e}, {0xb3, 0x82},
	{0xb8, 0x0a}, {0x43, 0x0a}, {0x44, 0xf0}, {0x45, 0x20},
	{0x46, 0x7d}, {0x47, 0x29}, {0x48, 0x4a}, {0x59, 0x8c},
	{0x5a, 0xa5}, {0x5b, 0xde}, {0x5c, 0x96}, {0x5d, 0x66},
	{0x5e, 0x10}, {0x6c, 0x0a}, {0x6d, 0x55}, {0x6e, 0x11},
	{0x6f, 0x9e}, {0x6a, 0x40}, {0x01, 0x40}, {0x02, 0x40},
	{0x13, 0xe7}, {0x4f, 0x6e}, {0x50, 0x70}, {0x51, 0x02},
	{0x52, 0x1d}, {0x53, 0x56}, {0x54, 0x73}, {0x55, 0x0a},
	{0x56, 0x55}, {0x57, 0x80}, {0x58, 0x9e}, {0x41, 0x08},
	{0x3f, 0x02}, {0x75, 0x03}, {0x76, 0x63}, {0x4c, 0x04},
	{0x77, 0x06}, {0x3d, 0x02}, {0x4b, 0x09}, {0xc9, 0x30},
	{0x41, 0x08}, {0x56, 0x48}, {0x34, 0x11}, {0xa4, 0x88},
	{0x96, 0x00}, {0x97, 0x30}, {0x98, 0x20}, {0x99, 0x30},
	{0x9a, 0x84}, {0x9b, 0x29}, {0x9c, 0x03}, {0x9d, 0x99},
	{0x9e, 0x7f}, {0x78, 0x04}, {0x79, 0x01}, {0xc8, 0xf0},
	{0x79, 0x0f}, {0xc8, 0x00}, {0x79, 0x10}, {0xc8, 0x7e},
	{0x79, 0x0a}, {0xc8, 0x80}, {0x79, 0x0b}, {0xc8, 0x01},
	{0x79, 0x0c}, {0xc8, 0x0f}, {0x79, 0x0d}, {0xc8, 0x20},
	{0x79, 0x09}, {0xc8, 0x80}, {0x79, 0x02}, {0xc8, 0xc0},
	{0x79, 0x03}, {0xc8, 0x40}, {0x79, 0x05}, {0xc8, 0x30},
	{0x79, 0x26}, {0x62, 0x20}, {0x63, 0x00}, {0x64, 0x06},
	{0x65, 0x00}, {0x66, 0x05}, {0x94, 0x05}, {0x95, 0x0a},
	{0x17, 0x13}, {0x18, 0x01}, {0x19, 0x02}, {0x1a, 0x7a},
	{0x46, 0x59}, {0x47, 0x30}, {0x58, 0x9a}, {0x59, 0x84},
	{0x5a, 0x91}, {0x5b, 0x57}, {0x5c, 0x75}, {0x5d, 0x6d},
	{0x5e, 0x13}, {0x64, 0x07}, {0x94, 0x07}, {0x95, 0x0d},
	{0xa6, 0xdf}, {0xa7, 0xdf}, {0x48, 0x4d}, {0x51, 0x00},
	{0x6b, 0x0a}, {0x11, 0x80}, {0x2a, 0x00}, {0x2b, 0x00},
	{0x92, 0x00}, {0x93, 0x00}, {0x55, 0x0a}, {0x56, 0x60},
	{0x4f, 0x6e}, {0x50, 0x70}, {0x51, 0x00}, {0x52, 0x1d},
	{0x53, 0x56}, {0x54, 0x73}, {0x58, 0x9a}, {0x4f, 0x6e},
	{0x50, 0x70}, {0x51, 0x00}, {0x52, 0x1d}, {0x53, 0x56},
	{0x54, 0x73}, {0x58, 0x9a}, {0x3f, 0x01}, {0x7b, 0x03},
	{0x7c, 0x09}, {0x7d, 0x16}, {0x7e, 0x38}, {0x7f, 0x47},
	{0x80, 0x53}, {0x81, 0x5e}, {0x82, 0x6a}, {0x83, 0x74},
	{0x84, 0x80}, {0x85, 0x8c}, {0x86, 0x9b}, {0x87, 0xb2},
	{0x88, 0xcc}, {0x89, 0xe5}, {0x7a, 0x24}, {0x3b, 0x00},
	{0x9f, 0x76}, {0xa0, 0x65}, {0x13, 0xe2}, {0x6b, 0x0a},
	{0x11, 0x80}, {0x2a, 0x00}, {0x2b, 0x00}, {0x92, 0x00},
	{0x93, 0x00},
};

static struct i2c_reg_u8 ov9650_init[] = {
	{0x00, 0x00}, {0x01, 0x78},
	{0x02, 0x78}, {0x03, 0x36}, {0x04, 0x03},
	{0x05, 0x00}, {0x06, 0x00}, {0x08, 0x00},
	{0x09, 0x01}, {0x0c, 0x00}, {0x0d, 0x00},
	{0x0e, 0xa0}, {0x0f, 0x52}, {0x10, 0x7c},
	{0x11, 0x80}, {0x12, 0x45}, {0x13, 0xc2},
	{0x14, 0x2e}, {0x15, 0x00}, {0x16, 0x07},
	{0x17, 0x24}, {0x18, 0xc5}, {0x19, 0x00},
	{0x1a, 0x3c}, {0x1b, 0x00}, {0x1e, 0x04},
	{0x1f, 0x00}, {0x24, 0x78}, {0x25, 0x68},
	{0x26, 0xd4}, {0x27, 0x80}, {0x28, 0x80},
	{0x29, 0x30}, {0x2a, 0x00}, {0x2b, 0x00},
	{0x2c, 0x80}, {0x2d, 0x00}, {0x2e, 0x00},
	{0x2f, 0x00}, {0x30, 0x08}, {0x31, 0x30},
	{0x32, 0x84}, {0x33, 0xe2}, {0x34, 0xbf},
	{0x35, 0x81}, {0x36, 0xf9}, {0x37, 0x00},
	{0x38, 0x93}, {0x39, 0x50}, {0x3a, 0x01},
	{0x3b, 0x01}, {0x3c, 0x73}, {0x3d, 0x19},
	{0x3e, 0x0b}, {0x3f, 0x80}, {0x40, 0xc1},
	{0x41, 0x00}, {0x42, 0x08}, {0x67, 0x80},
	{0x68, 0x80}, {0x69, 0x40}, {0x6a, 0x00},
	{0x6b, 0x0a}, {0x8b, 0x06}, {0x8c, 0x20},
	{0x8d, 0x00}, {0x8e, 0x00}, {0x8f, 0xdf},
	{0x92, 0x00}, {0x93, 0x00}, {0x94, 0x88},
	{0x95, 0x88}, {0x96, 0x04}, {0xa1, 0x00},
	{0xa5, 0x80}, {0xa8, 0x80}, {0xa9, 0xb8},
	{0xaa, 0x92}, {0xab, 0x0a},
};

static struct i2c_reg_u8 ov9655_init[] = {
	{0x0e, 0x61}, {0x11, 0x80}, {0x13, 0xba},
	{0x14, 0x2e}, {0x16, 0x24}, {0x1e, 0x04}, {0x27, 0x08},
	{0x28, 0x08}, {0x29, 0x15}, {0x2c, 0x08}, {0x34, 0x3d},
	{0x35, 0x00}, {0x38, 0x12}, {0x0f, 0x42}, {0x39, 0x57},
	{0x3a, 0x00}, {0x3b, 0xcc}, {0x3c, 0x0c}, {0x3d, 0x19},
	{0x3e, 0x0c}, {0x3f, 0x01}, {0x41, 0x40}, {0x42, 0x80},
	{0x45, 0x46}, {0x46, 0x62}, {0x47, 0x2a}, {0x48, 0x3c},
	{0x4a, 0xf0}, {0x4b, 0xdc}, {0x4c, 0xdc}, {0x4d, 0xdc},
	{0x4e, 0xdc}, {0x6c, 0x04}, {0x6f, 0x9e}, {0x70, 0x05},
	{0x71, 0x78}, {0x77, 0x02}, {0x8a, 0x23}, {0x90, 0x7e},
	{0x91, 0x7c}, {0x9f, 0x6e}, {0xa0, 0x6e}, {0xa5, 0x68},
	{0xa6, 0x60}, {0xa8, 0xc1}, {0xa9, 0xfa}, {0xaa, 0x92},
	{0xab, 0x04}, {0xac, 0x80}, {0xad, 0x80}, {0xae, 0x80},
	{0xaf, 0x80}, {0xb2, 0xf2}, {0xb3, 0x20}, {0xb5, 0x00},
	{0xb6, 0xaf}, {0xbb, 0xae}, {0xbc, 0x44}, {0xbd, 0x44},
	{0xbe, 0x3b}, {0xbf, 0x3a}, {0xc1, 0xc8}, {0xc2, 0x01},
	{0xc4, 0x00}, {0xc6, 0x85}, {0xc7, 0x81}, {0xc9, 0xe0},
	{0xca, 0xe8}, {0xcc, 0xd8}, {0xcd, 0x93}, {0x2d, 0x00},
	{0x2e, 0x00}, {0x01, 0x80}, {0x02, 0x80}, {0x12, 0x61},
	{0x36, 0xfa}, {0x8c, 0x8d}, {0xc0, 0xaa}, {0x69, 0x0a},
	{0x03, 0x09}, {0x17, 0x16}, {0x18, 0x6e}, {0x19, 0x01},
	{0x1a, 0x3e}, {0x32, 0x09}, {0x2a, 0x10}, {0x2b, 0x0a},
	{0x92, 0x00}, {0x93, 0x00}, {0xa1, 0x00}, {0x10, 0x7c},
	{0x04, 0x03}, {0x00, 0x13},
};

static struct i2c_reg_u16 mt9v112_init[] = {
	{0xf0, 0x0000}, {0x0d, 0x0021}, {0x0d, 0x0020},
	{0x34, 0xc019}, {0x0a, 0x0011}, {0x0b, 0x000b},
	{0x20, 0x0703}, {0x35, 0x2022}, {0xf0, 0x0001},
	{0x05, 0x0000}, {0x06, 0x340c}, {0x3b, 0x042a},
	{0x3c, 0x0400}, {0xf0, 0x0002}, {0x2e, 0x0c58},
	{0x5b, 0x0001}, {0xc8, 0x9f0b}, {0xf0, 0x0001},
	{0x9b, 0x5300}, {0xf0, 0x0000}, {0x2b, 0x0020},
	{0x2c, 0x002a}, {0x2d, 0x0032}, {0x2e, 0x0020},
	{0x09, 0x01dc}, {0x01, 0x000c}, {0x02, 0x0020},
	{0x03, 0x01e0}, {0x04, 0x0280}, {0x06, 0x000c},
	{0x05, 0x0098}, {0x20, 0x0703}, {0x09, 0x01f2},
	{0x2b, 0x00a0}, {0x2c, 0x00a0}, {0x2d, 0x00a0},
	{0x2e, 0x00a0}, {0x01, 0x000c}, {0x02, 0x0020},
	{0x03, 0x01e0}, {0x04, 0x0280}, {0x06, 0x000c},
	{0x05, 0x0098}, {0x09, 0x01c1}, {0x2b, 0x00ae},
	{0x2c, 0x00ae}, {0x2d, 0x00ae}, {0x2e, 0x00ae},
};

static struct i2c_reg_u16 mt9v111_init[] = {
	{0x01, 0x0004}, {0x0d, 0x0001}, {0x0d, 0x0000},
	{0x01, 0x0001}, {0x05, 0x0004}, {0x2d, 0xe0a0},
	{0x2e, 0x0c64},	{0x2f, 0x0064}, {0x06, 0x600e},
	{0x08, 0x0480}, {0x01, 0x0004}, {0x02, 0x0016},
	{0x03, 0x01e7}, {0x04, 0x0287}, {0x05, 0x0004},
	{0x06, 0x002d},	{0x07, 0x3002}, {0x08, 0x0008},
	{0x0e, 0x0008}, {0x20, 0x0000}
};

static struct i2c_reg_u16 mt9v011_init[] = {
	{0x07, 0x0002},	{0x0d, 0x0001},	{0x0d, 0x0000},
	{0x01, 0x0008},	{0x02, 0x0016},	{0x03, 0x01e1},
	{0x04, 0x0281},	{0x05, 0x0083},	{0x06, 0x0006},
	{0x0d, 0x0002}, {0x0a, 0x0000},	{0x0b, 0x0000},
	{0x0c, 0x0000},	{0x0d, 0x0000},	{0x0e, 0x0000},
	{0x0f, 0x0000},	{0x10, 0x0000},	{0x11, 0x0000},
	{0x12, 0x0000},	{0x13, 0x0000},	{0x14, 0x0000},
	{0x15, 0x0000},	{0x16, 0x0000},	{0x17, 0x0000},
	{0x18, 0x0000},	{0x19, 0x0000},	{0x1a, 0x0000},
	{0x1b, 0x0000},	{0x1c, 0x0000},	{0x1d, 0x0000},
	{0x32, 0x0000},	{0x20, 0x1101},	{0x21, 0x0000},
	{0x22, 0x0000},	{0x23, 0x0000},	{0x24, 0x0000},
	{0x25, 0x0000},	{0x26, 0x0000},	{0x27, 0x0024},
	{0x2f, 0xf7b0},	{0x30, 0x0005},	{0x31, 0x0000},
	{0x32, 0x0000},	{0x33, 0x0000},	{0x34, 0x0100},
	{0x3d, 0x068f},	{0x40, 0x01e0},	{0x41, 0x00d1},
	{0x44, 0x0082},	{0x5a, 0x0000},	{0x5b, 0x0000},
	{0x5c, 0x0000},	{0x5d, 0x0000},	{0x5e, 0x0000},
	{0x5f, 0xa31d},	{0x62, 0x0611},	{0x0a, 0x0000},
	{0x06, 0x0029},	{0x05, 0x0009},	{0x20, 0x1101},
	{0x20, 0x1101},	{0x09, 0x0064},	{0x07, 0x0003},
	{0x2b, 0x0033},	{0x2c, 0x00a0},	{0x2d, 0x00a0},
	{0x2e, 0x0033},	{0x07, 0x0002},	{0x06, 0x0000},
	{0x06, 0x0029},	{0x05, 0x0009},
};

static struct i2c_reg_u16 mt9m001_init[] = {
	{0x0d, 0x0001},
	{0x0d, 0x0000},
	{0x04, 0x0500},		/* hres = 1280 */
	{0x03, 0x0400},		/* vres = 1024 */
	{0x20, 0x1100},
	{0x06, 0x0010},
	{0x2b, 0x0024},
	{0x2e, 0x0024},
	{0x35, 0x0024},
	{0x2d, 0x0020},
	{0x2c, 0x0020},
	{0x09, 0x0ad4},
	{0x35, 0x0057},
};

static struct i2c_reg_u16 mt9m111_init[] = {
	{0xf0, 0x0000}, {0x0d, 0x0021}, {0x0d, 0x0008},
	{0xf0, 0x0001}, {0x3a, 0x4300}, {0x9b, 0x4300},
	{0x06, 0x708e}, {0xf0, 0x0002}, {0x2e, 0x0a1e},
	{0xf0, 0x0000},
};

static struct i2c_reg_u16 mt9m112_init[] = {
	{0xf0, 0x0000}, {0x0d, 0x0021}, {0x0d, 0x0008},
	{0xf0, 0x0001}, {0x3a, 0x4300}, {0x9b, 0x4300},
	{0x06, 0x708e}, {0xf0, 0x0002}, {0x2e, 0x0a1e},
	{0xf0, 0x0000},
};

static struct i2c_reg_u8 hv7131r_init[] = {
	{0x02, 0x08}, {0x02, 0x00}, {0x01, 0x08},
	{0x02, 0x00}, {0x20, 0x00}, {0x21, 0xd0},
	{0x22, 0x00}, {0x23, 0x09}, {0x01, 0x08},
	{0x01, 0x08}, {0x01, 0x08}, {0x25, 0x07},
	{0x26, 0xc3}, {0x27, 0x50}, {0x30, 0x62},
	{0x31, 0x10}, {0x32, 0x06}, {0x33, 0x10},
	{0x20, 0x00}, {0x21, 0xd0}, {0x22, 0x00},
	{0x23, 0x09}, {0x01, 0x08},
};

static void reg_r(struct gspca_dev *gspca_dev, u16 reg, u16 length)
{
	struct usb_device *dev = gspca_dev->dev;
	int result;

	if (gspca_dev->usb_err < 0)
		return;
	result = usb_control_msg(dev, usb_rcvctrlpipe(dev, 0),
			0x00,
			USB_DIR_IN | USB_TYPE_VENDOR | USB_RECIP_INTERFACE,
			reg,
			0x00,
			gspca_dev->usb_buf,
			length,
			500);
	if (unlikely(result < 0 || result != length)) {
		pr_err("Read register %02x failed %d\n", reg, result);
		gspca_dev->usb_err = result;
	}
}

static void reg_w(struct gspca_dev *gspca_dev, u16 reg,
		 const u8 *buffer, int length)
{
	struct usb_device *dev = gspca_dev->dev;
	int result;

	if (gspca_dev->usb_err < 0)
		return;
	memcpy(gspca_dev->usb_buf, buffer, length);
	result = usb_control_msg(dev, usb_sndctrlpipe(dev, 0),
			0x08,
			USB_DIR_OUT | USB_TYPE_VENDOR | USB_RECIP_INTERFACE,
			reg,
			0x00,
			gspca_dev->usb_buf,
			length,
			500);
	if (unlikely(result < 0 || result != length)) {
		pr_err("Write register %02x failed %d\n", reg, result);
		gspca_dev->usb_err = result;
	}
}

static void reg_w1(struct gspca_dev *gspca_dev, u16 reg, const u8 value)
{
	reg_w(gspca_dev, reg, &value, 1);
}

static void i2c_w(struct gspca_dev *gspca_dev, const u8 *buffer)
{
	int i;

	reg_w(gspca_dev, 0x10c0, buffer, 8);
	for (i = 0; i < 5; i++) {
		reg_r(gspca_dev, 0x10c0, 1);
		if (gspca_dev->usb_err < 0)
			return;
		if (gspca_dev->usb_buf[0] & 0x04) {
			if (gspca_dev->usb_buf[0] & 0x08) {
				pr_err("i2c_w error\n");
				gspca_dev->usb_err = -EIO;
			}
			return;
		}
		msleep(10);
	}
	pr_err("i2c_w reg %02x no response\n", buffer[2]);
/*	gspca_dev->usb_err = -EIO;	fixme: may occur */
}

static void i2c_w1(struct gspca_dev *gspca_dev, u8 reg, u8 val)
{
	struct sd *sd = (struct sd *) gspca_dev;
	u8 row[8];

	/*
	 * from the point of view of the bridge, the length
	 * includes the address
	 */
	row[0] = 0x81 | (2 << 4);
	row[1] = sd->i2c_addr;
	row[2] = reg;
	row[3] = val;
	row[4] = 0x00;
	row[5] = 0x00;
	row[6] = 0x00;
	row[7] = 0x10;

	i2c_w(gspca_dev, row);
}

static void i2c_w1_buf(struct gspca_dev *gspca_dev,
			struct i2c_reg_u8 *buf, int sz)
{
	while (--sz >= 0) {
		i2c_w1(gspca_dev, buf->reg, buf->val);
		buf++;
	}
}

static void i2c_w2(struct gspca_dev *gspca_dev, u8 reg, u16 val)
{
	struct sd *sd = (struct sd *) gspca_dev;
	u8 row[8];

	/*
	 * from the point of view of the bridge, the length
	 * includes the address
	 */
	row[0] = 0x81 | (3 << 4);
	row[1] = sd->i2c_addr;
	row[2] = reg;
	row[3] = val >> 8;
	row[4] = val;
	row[5] = 0x00;
	row[6] = 0x00;
	row[7] = 0x10;

	i2c_w(gspca_dev, row);
}

static void i2c_w2_buf(struct gspca_dev *gspca_dev,
			struct i2c_reg_u16 *buf, int sz)
{
	while (--sz >= 0) {
		i2c_w2(gspca_dev, buf->reg, buf->val);
		buf++;
	}
}

static void i2c_r1(struct gspca_dev *gspca_dev, u8 reg, u8 *val)
{
	struct sd *sd = (struct sd *) gspca_dev;
	u8 row[8];

	row[0] = 0x81 | (1 << 4);
	row[1] = sd->i2c_addr;
	row[2] = reg;
	row[3] = 0;
	row[4] = 0;
	row[5] = 0;
	row[6] = 0;
	row[7] = 0x10;
	i2c_w(gspca_dev, row);
	row[0] = 0x81 | (1 << 4) | 0x02;
	row[2] = 0;
	i2c_w(gspca_dev, row);
	reg_r(gspca_dev, 0x10c2, 5);
	*val = gspca_dev->usb_buf[4];
}

static void i2c_r2(struct gspca_dev *gspca_dev, u8 reg, u16 *val)
{
	struct sd *sd = (struct sd *) gspca_dev;
	u8 row[8];

	row[0] = 0x81 | (1 << 4);
	row[1] = sd->i2c_addr;
	row[2] = reg;
	row[3] = 0;
	row[4] = 0;
	row[5] = 0;
	row[6] = 0;
	row[7] = 0x10;
	i2c_w(gspca_dev, row);
	row[0] = 0x81 | (2 << 4) | 0x02;
	row[2] = 0;
	i2c_w(gspca_dev, row);
	reg_r(gspca_dev, 0x10c2, 5);
	*val = (gspca_dev->usb_buf[3] << 8) | gspca_dev->usb_buf[4];
}

static void ov9650_init_sensor(struct gspca_dev *gspca_dev)
{
	u16 id;
	struct sd *sd = (struct sd *) gspca_dev;

	i2c_r2(gspca_dev, 0x1c, &id);
	if (gspca_dev->usb_err < 0)
		return;

	if (id != 0x7fa2) {
		pr_err("sensor id for ov9650 doesn't match (0x%04x)\n", id);
		gspca_dev->usb_err = -ENODEV;
		return;
	}

	i2c_w1(gspca_dev, 0x12, 0x80);		/* sensor reset */
	msleep(200);
	i2c_w1_buf(gspca_dev, ov9650_init, ARRAY_SIZE(ov9650_init));
	if (gspca_dev->usb_err < 0)
		pr_err("OV9650 sensor initialization failed\n");
	sd->hstart = 1;
	sd->vstart = 7;
}

static void ov9655_init_sensor(struct gspca_dev *gspca_dev)
{
	struct sd *sd = (struct sd *) gspca_dev;

	i2c_w1(gspca_dev, 0x12, 0x80);		/* sensor reset */
	msleep(200);
	i2c_w1_buf(gspca_dev, ov9655_init, ARRAY_SIZE(ov9655_init));
	if (gspca_dev->usb_err < 0)
		pr_err("OV9655 sensor initialization failed\n");

	/* disable hflip and vflip */
	gspca_dev->ctrl_dis = (1 << HFLIP) | (1 << VFLIP);
	sd->hstart = 1;
	sd->vstart = 2;
}

static void soi968_init_sensor(struct gspca_dev *gspca_dev)
{
	struct sd *sd = (struct sd *) gspca_dev;

	i2c_w1(gspca_dev, 0x12, 0x80);		/* sensor reset */
	msleep(200);
	i2c_w1_buf(gspca_dev, soi968_init, ARRAY_SIZE(soi968_init));
	if (gspca_dev->usb_err < 0)
		pr_err("SOI968 sensor initialization failed\n");

	/* disable hflip and vflip */
	gspca_dev->ctrl_dis = (1 << HFLIP) | (1 << VFLIP)
				| (1 << EXPOSURE);
	sd->hstart = 60;
	sd->vstart = 11;
}

static void ov7660_init_sensor(struct gspca_dev *gspca_dev)
{
	struct sd *sd = (struct sd *) gspca_dev;

	i2c_w1(gspca_dev, 0x12, 0x80);		/* sensor reset */
	msleep(200);
	i2c_w1_buf(gspca_dev, ov7660_init, ARRAY_SIZE(ov7660_init));
	if (gspca_dev->usb_err < 0)
		pr_err("OV7660 sensor initialization failed\n");
	sd->hstart = 3;
	sd->vstart = 3;
}

static void ov7670_init_sensor(struct gspca_dev *gspca_dev)
{
	struct sd *sd = (struct sd *) gspca_dev;

	i2c_w1(gspca_dev, 0x12, 0x80);		/* sensor reset */
	msleep(200);
	i2c_w1_buf(gspca_dev, ov7670_init, ARRAY_SIZE(ov7670_init));
	if (gspca_dev->usb_err < 0)
		pr_err("OV7670 sensor initialization failed\n");

	/* disable hflip and vflip */
	gspca_dev->ctrl_dis = (1 << HFLIP) | (1 << VFLIP);
	sd->hstart = 0;
	sd->vstart = 1;
}

static void mt9v_init_sensor(struct gspca_dev *gspca_dev)
{
	struct sd *sd = (struct sd *) gspca_dev;
	u16 value;

	sd->i2c_addr = 0x5d;
	i2c_r2(gspca_dev, 0xff, &value);
	if (gspca_dev->usb_err >= 0
	 && value == 0x8243) {
		i2c_w2_buf(gspca_dev, mt9v011_init, ARRAY_SIZE(mt9v011_init));
		if (gspca_dev->usb_err < 0) {
			pr_err("MT9V011 sensor initialization failed\n");
			return;
		}
		sd->hstart = 2;
		sd->vstart = 2;
		sd->sensor = SENSOR_MT9V011;
		pr_info("MT9V011 sensor detected\n");
		return;
	}

	gspca_dev->usb_err = 0;
	sd->i2c_addr = 0x5c;
	i2c_w2(gspca_dev, 0x01, 0x0004);
	i2c_r2(gspca_dev, 0xff, &value);
	if (gspca_dev->usb_err >= 0
	 && value == 0x823a) {
		i2c_w2_buf(gspca_dev, mt9v111_init, ARRAY_SIZE(mt9v111_init));
		if (gspca_dev->usb_err < 0) {
			pr_err("MT9V111 sensor initialization failed\n");
			return;
		}
		gspca_dev->ctrl_dis = (1 << EXPOSURE)
					| (1 << AUTOGAIN)
					| (1 << GAIN);
		sd->hstart = 2;
		sd->vstart = 2;
		sd->sensor = SENSOR_MT9V111;
		pr_info("MT9V111 sensor detected\n");
		return;
	}

	gspca_dev->usb_err = 0;
	sd->i2c_addr = 0x5d;
	i2c_w2(gspca_dev, 0xf0, 0x0000);
	if (gspca_dev->usb_err < 0) {
		gspca_dev->usb_err = 0;
		sd->i2c_addr = 0x48;
		i2c_w2(gspca_dev, 0xf0, 0x0000);
	}
	i2c_r2(gspca_dev, 0x00, &value);
	if (gspca_dev->usb_err >= 0
	 && value == 0x1229) {
		i2c_w2_buf(gspca_dev, mt9v112_init, ARRAY_SIZE(mt9v112_init));
		if (gspca_dev->usb_err < 0) {
			pr_err("MT9V112 sensor initialization failed\n");
			return;
		}
		sd->hstart = 6;
		sd->vstart = 2;
		sd->sensor = SENSOR_MT9V112;
		pr_info("MT9V112 sensor detected\n");
		return;
	}

	gspca_dev->usb_err = -ENODEV;
}

static void mt9m112_init_sensor(struct gspca_dev *gspca_dev)
{
	struct sd *sd = (struct sd *) gspca_dev;

	i2c_w2_buf(gspca_dev, mt9m112_init, ARRAY_SIZE(mt9m112_init));
	if (gspca_dev->usb_err < 0)
		pr_err("MT9M112 sensor initialization failed\n");

	gspca_dev->ctrl_dis = (1 << EXPOSURE) | (1 << AUTOGAIN)
				| (1 << GAIN);
	sd->hstart = 0;
	sd->vstart = 2;
}

static void mt9m111_init_sensor(struct gspca_dev *gspca_dev)
{
	struct sd *sd = (struct sd *) gspca_dev;

	i2c_w2_buf(gspca_dev, mt9m111_init, ARRAY_SIZE(mt9m111_init));
	if (gspca_dev->usb_err < 0)
		pr_err("MT9M111 sensor initialization failed\n");

	gspca_dev->ctrl_dis = (1 << EXPOSURE) | (1 << AUTOGAIN)
				| (1 << GAIN);
	sd->hstart = 0;
	sd->vstart = 2;
}

static void mt9m001_init_sensor(struct gspca_dev *gspca_dev)
{
	struct sd *sd = (struct sd *) gspca_dev;
	u16 id;

	i2c_r2(gspca_dev, 0x00, &id);
	if (gspca_dev->usb_err < 0)
		return;

	/* must be 0x8411 or 0x8421 for colour sensor and 8431 for bw */
	switch (id) {
	case 0x8411:
	case 0x8421:
		pr_info("MT9M001 color sensor detected\n");
		break;
	case 0x8431:
		pr_info("MT9M001 mono sensor detected\n");
		break;
	default:
		pr_err("No MT9M001 chip detected, ID = %x\n\n", id);
		gspca_dev->usb_err = -ENODEV;
		return;
	}

	i2c_w2_buf(gspca_dev, mt9m001_init, ARRAY_SIZE(mt9m001_init));
	if (gspca_dev->usb_err < 0)
		pr_err("MT9M001 sensor initialization failed\n");

	/* disable hflip and vflip */
	gspca_dev->ctrl_dis = (1 << HFLIP) | (1 << VFLIP);
	sd->hstart = 1;
	sd->vstart = 1;
}

static void hv7131r_init_sensor(struct gspca_dev *gspca_dev)
{
	struct sd *sd = (struct sd *) gspca_dev;

	i2c_w1_buf(gspca_dev, hv7131r_init, ARRAY_SIZE(hv7131r_init));
	if (gspca_dev->usb_err < 0)
		pr_err("HV7131R Sensor initialization failed\n");

	sd->hstart = 0;
	sd->vstart = 1;
}

static void set_cmatrix(struct gspca_dev *gspca_dev)
{
	struct sd *sd = (struct sd *) gspca_dev;
	int satur;
	s32 hue_coord, hue_index = 180 + sd->ctrls[HUE].val;
	u8 cmatrix[21];

	memset(cmatrix, 0, sizeof cmatrix);
	cmatrix[2] = (sd->ctrls[CONTRAST].val * 0x25 / 0x100) + 0x26;
	cmatrix[0] = 0x13 + (cmatrix[2] - 0x26) * 0x13 / 0x25;
	cmatrix[4] = 0x07 + (cmatrix[2] - 0x26) * 0x07 / 0x25;
	cmatrix[18] = sd->ctrls[BRIGHTNESS].val - 0x80;

	satur = sd->ctrls[SATURATION].val;
	hue_coord = (hsv_red_x[hue_index] * satur) >> 8;
	cmatrix[6] = hue_coord;
	cmatrix[7] = (hue_coord >> 8) & 0x0f;

	hue_coord = (hsv_red_y[hue_index] * satur) >> 8;
	cmatrix[8] = hue_coord;
	cmatrix[9] = (hue_coord >> 8) & 0x0f;

	hue_coord = (hsv_green_x[hue_index] * satur) >> 8;
	cmatrix[10] = hue_coord;
	cmatrix[11] = (hue_coord >> 8) & 0x0f;

	hue_coord = (hsv_green_y[hue_index] * satur) >> 8;
	cmatrix[12] = hue_coord;
	cmatrix[13] = (hue_coord >> 8) & 0x0f;

	hue_coord = (hsv_blue_x[hue_index] * satur) >> 8;
	cmatrix[14] = hue_coord;
	cmatrix[15] = (hue_coord >> 8) & 0x0f;

	hue_coord = (hsv_blue_y[hue_index] * satur) >> 8;
	cmatrix[16] = hue_coord;
	cmatrix[17] = (hue_coord >> 8) & 0x0f;

	reg_w(gspca_dev, 0x10e1, cmatrix, 21);
}

static void set_gamma(struct gspca_dev *gspca_dev)
{
	struct sd *sd = (struct sd *) gspca_dev;
	u8 gamma[17];
	u8 gval = sd->ctrls[GAMMA].val * 0xb8 / 0x100;

	gamma[0] = 0x0a;
	gamma[1] = 0x13 + (gval * (0xcb - 0x13) / 0xb8);
	gamma[2] = 0x25 + (gval * (0xee - 0x25) / 0xb8);
	gamma[3] = 0x37 + (gval * (0xfa - 0x37) / 0xb8);
	gamma[4] = 0x45 + (gval * (0xfc - 0x45) / 0xb8);
	gamma[5] = 0x55 + (gval * (0xfb - 0x55) / 0xb8);
	gamma[6] = 0x65 + (gval * (0xfc - 0x65) / 0xb8);
	gamma[7] = 0x74 + (gval * (0xfd - 0x74) / 0xb8);
	gamma[8] = 0x83 + (gval * (0xfe - 0x83) / 0xb8);
	gamma[9] = 0x92 + (gval * (0xfc - 0x92) / 0xb8);
	gamma[10] = 0xa1 + (gval * (0xfc - 0xa1) / 0xb8);
	gamma[11] = 0xb0 + (gval * (0xfc - 0xb0) / 0xb8);
	gamma[12] = 0xbf + (gval * (0xfb - 0xbf) / 0xb8);
	gamma[13] = 0xce + (gval * (0xfb - 0xce) / 0xb8);
	gamma[14] = 0xdf + (gval * (0xfd - 0xdf) / 0xb8);
	gamma[15] = 0xea + (gval * (0xf9 - 0xea) / 0xb8);
	gamma[16] = 0xf5;

	reg_w(gspca_dev, 0x1190, gamma, 17);
}

static void set_redblue(struct gspca_dev *gspca_dev)
{
	struct sd *sd = (struct sd *) gspca_dev;

	reg_w1(gspca_dev, 0x118c, sd->ctrls[RED].val);
	reg_w1(gspca_dev, 0x118f, sd->ctrls[BLUE].val);
}

static void set_hvflip(struct gspca_dev *gspca_dev)
{
	u8 value, tslb, hflip, vflip;
	u16 value2;
	struct sd *sd = (struct sd *) gspca_dev;

	if ((sd->flags & FLIP_DETECT) && dmi_check_system(flip_dmi_table)) {
		hflip = !sd->ctrls[HFLIP].val;
		vflip = !sd->ctrls[VFLIP].val;
	} else {
		hflip = sd->ctrls[HFLIP].val;
		vflip = sd->ctrls[VFLIP].val;
	}

	switch (sd->sensor) {
	case SENSOR_OV7660:
		value = 0x01;
		if (hflip)
			value |= 0x20;
		if (vflip) {
			value |= 0x10;
			sd->vstart = 2;
		} else {
			sd->vstart = 3;
		}
		reg_w1(gspca_dev, 0x1182, sd->vstart);
		i2c_w1(gspca_dev, 0x1e, value);
		break;
	case SENSOR_OV9650:
		i2c_r1(gspca_dev, 0x1e, &value);
		value &= ~0x30;
		tslb = 0x01;
		if (hflip)
			value |= 0x20;
		if (vflip) {
			value |= 0x10;
			tslb = 0x49;
		}
		i2c_w1(gspca_dev, 0x1e, value);
		i2c_w1(gspca_dev, 0x3a, tslb);
		break;
	case SENSOR_MT9V111:
	case SENSOR_MT9V011:
		i2c_r2(gspca_dev, 0x20, &value2);
		value2 &= ~0xc0a0;
		if (hflip)
			value2 |= 0x8080;
		if (vflip)
			value2 |= 0x4020;
		i2c_w2(gspca_dev, 0x20, value2);
		break;
	case SENSOR_MT9M112:
	case SENSOR_MT9M111:
	case SENSOR_MT9V112:
		i2c_r2(gspca_dev, 0x20, &value2);
		value2 &= ~0x0003;
		if (hflip)
			value2 |= 0x0002;
		if (vflip)
			value2 |= 0x0001;
		i2c_w2(gspca_dev, 0x20, value2);
		break;
	case SENSOR_HV7131R:
		i2c_r1(gspca_dev, 0x01, &value);
		value &= ~0x03;
		if (vflip)
			value |= 0x01;
		if (hflip)
			value |= 0x02;
		i2c_w1(gspca_dev, 0x01, value);
		break;
	}
}

static void set_exposure(struct gspca_dev *gspca_dev)
{
	struct sd *sd = (struct sd *) gspca_dev;
	u8 exp[8] = {0x81, sd->i2c_addr, 0x00, 0x00, 0x00, 0x00, 0x00, 0x1e};
	int expo;

	expo = sd->ctrls[EXPOSURE].val;
	switch (sd->sensor) {
	case SENSOR_OV7660:
	case SENSOR_OV7670:
	case SENSOR_OV9655:
	case SENSOR_OV9650:
		exp[0] |= (3 << 4);
		exp[2] = 0x2d;
		exp[3] = expo;
		exp[4] = expo >> 8;
		break;
	case SENSOR_MT9M001:
	case SENSOR_MT9V112:
	case SENSOR_MT9V011:
		exp[0] |= (3 << 4);
		exp[2] = 0x09;
		exp[3] = expo >> 8;
		exp[4] = expo;
		break;
	case SENSOR_HV7131R:
		exp[0] |= (4 << 4);
		exp[2] = 0x25;
		exp[3] = expo >> 5;
		exp[4] = expo << 3;
		exp[5] = 0;
		break;
	default:
		return;
	}
	i2c_w(gspca_dev, exp);
}

static void set_gain(struct gspca_dev *gspca_dev)
{
	struct sd *sd = (struct sd *) gspca_dev;
	u8 gain[8] = {0x81, sd->i2c_addr, 0x00, 0x00, 0x00, 0x00, 0x00, 0x1d};
	int g;

	g = sd->ctrls[GAIN].val;
	switch (sd->sensor) {
	case SENSOR_OV7660:
	case SENSOR_OV7670:
	case SENSOR_SOI968:
	case SENSOR_OV9655:
	case SENSOR_OV9650:
		gain[0] |= (2 << 4);
		gain[3] = ov_gain[g];
		break;
	case SENSOR_MT9V011:
		gain[0] |= (3 << 4);
		gain[2] = 0x35;
		gain[3] = micron1_gain[g] >> 8;
		gain[4] = micron1_gain[g];
		break;
	case SENSOR_MT9V112:
		gain[0] |= (3 << 4);
		gain[2] = 0x2f;
		gain[3] = micron1_gain[g] >> 8;
		gain[4] = micron1_gain[g];
		break;
	case SENSOR_MT9M001:
		gain[0] |= (3 << 4);
		gain[2] = 0x2f;
		gain[3] = micron2_gain[g] >> 8;
		gain[4] = micron2_gain[g];
		break;
	case SENSOR_HV7131R:
		gain[0] |= (2 << 4);
		gain[2] = 0x30;
		gain[3] = hv7131r_gain[g];
		break;
	default:
		return;
	}
	i2c_w(gspca_dev, gain);
}

static void set_quality(struct gspca_dev *gspca_dev)
{
	struct sd *sd = (struct sd *) gspca_dev;

	jpeg_set_qual(sd->jpeg_hdr, sd->ctrls[QUALITY].val);
	reg_w1(gspca_dev, 0x1061, 0x01);	/* stop transfer */
	reg_w1(gspca_dev, 0x10e0, sd->fmt | 0x20); /* write QTAB */
	reg_w(gspca_dev, 0x1100, &sd->jpeg_hdr[JPEG_QT0_OFFSET], 64);
	reg_w(gspca_dev, 0x1140, &sd->jpeg_hdr[JPEG_QT1_OFFSET], 64);
	reg_w1(gspca_dev, 0x1061, 0x03);	/* restart transfer */
	reg_w1(gspca_dev, 0x10e0, sd->fmt);
	sd->fmt ^= 0x0c;			/* invert QTAB use + write */
	reg_w1(gspca_dev, 0x10e0, sd->fmt);
}

#ifdef CONFIG_VIDEO_ADV_DEBUG
static int sd_dbg_g_register(struct gspca_dev *gspca_dev,
			struct v4l2_dbg_register *reg)
{
	struct sd *sd = (struct sd *) gspca_dev;

	switch (reg->match.type) {
	case V4L2_CHIP_MATCH_HOST:
		if (reg->match.addr != 0)
			return -EINVAL;
		if (reg->reg < 0x1000 || reg->reg > 0x11ff)
			return -EINVAL;
		reg_r(gspca_dev, reg->reg, 1);
		reg->val = gspca_dev->usb_buf[0];
		return gspca_dev->usb_err;
	case V4L2_CHIP_MATCH_I2C_ADDR:
		if (reg->match.addr != sd->i2c_addr)
			return -EINVAL;
		if (sd->sensor >= SENSOR_MT9V011 &&
		    sd->sensor <= SENSOR_MT9M112) {
			i2c_r2(gspca_dev, reg->reg, (u16 *) &reg->val);
		} else {
			i2c_r1(gspca_dev, reg->reg, (u8 *) &reg->val);
		}
		return gspca_dev->usb_err;
	}
	return -EINVAL;
}

static int sd_dbg_s_register(struct gspca_dev *gspca_dev,
			struct v4l2_dbg_register *reg)
{
	struct sd *sd = (struct sd *) gspca_dev;

	switch (reg->match.type) {
	case V4L2_CHIP_MATCH_HOST:
		if (reg->match.addr != 0)
			return -EINVAL;
		if (reg->reg < 0x1000 || reg->reg > 0x11ff)
			return -EINVAL;
		reg_w1(gspca_dev, reg->reg, reg->val);
		return gspca_dev->usb_err;
	case V4L2_CHIP_MATCH_I2C_ADDR:
		if (reg->match.addr != sd->i2c_addr)
			return -EINVAL;
		if (sd->sensor >= SENSOR_MT9V011 &&
		    sd->sensor <= SENSOR_MT9M112) {
			i2c_w2(gspca_dev, reg->reg, reg->val);
		} else {
			i2c_w1(gspca_dev, reg->reg, reg->val);
		}
		return gspca_dev->usb_err;
	}
	return -EINVAL;
}
#endif

static int sd_chip_ident(struct gspca_dev *gspca_dev,
			struct v4l2_dbg_chip_ident *chip)
{
	struct sd *sd = (struct sd *) gspca_dev;

	switch (chip->match.type) {
	case V4L2_CHIP_MATCH_HOST:
		if (chip->match.addr != 0)
			return -EINVAL;
		chip->revision = 0;
		chip->ident = V4L2_IDENT_SN9C20X;
		return 0;
	case V4L2_CHIP_MATCH_I2C_ADDR:
		if (chip->match.addr != sd->i2c_addr)
			return -EINVAL;
		chip->revision = 0;
		chip->ident = i2c_ident[sd->sensor];
		return 0;
	}
	return -EINVAL;
}

static int sd_config(struct gspca_dev *gspca_dev,
			const struct usb_device_id *id)
{
	struct sd *sd = (struct sd *) gspca_dev;
	struct cam *cam;

	cam = &gspca_dev->cam;
	cam->needs_full_bandwidth = 1;

	sd->sensor = id->driver_info >> 8;
	sd->i2c_addr = id->driver_info;
	sd->flags = id->driver_info >> 16;

	switch (sd->sensor) {
	case SENSOR_MT9M112:
	case SENSOR_MT9M111:
	case SENSOR_OV9650:
	case SENSOR_SOI968:
		cam->cam_mode = sxga_mode;
		cam->nmodes = ARRAY_SIZE(sxga_mode);
		break;
	case SENSOR_MT9M001:
		cam->cam_mode = mono_mode;
		cam->nmodes = ARRAY_SIZE(mono_mode);
		break;
	default:
		cam->cam_mode = vga_mode;
		cam->nmodes = ARRAY_SIZE(vga_mode);
		break;
	}

	sd->old_step = 0;
	sd->older_step = 0;
	sd->exposure_step = 16;

	gspca_dev->cam.ctrls = sd->ctrls;

	INIT_WORK(&sd->work, qual_upd);

	return 0;
}

static int sd_init(struct gspca_dev *gspca_dev)
{
	struct sd *sd = (struct sd *) gspca_dev;
	int i;
	u8 value;
	u8 i2c_init[9] =
		{0x80, sd->i2c_addr, 0x00, 0x00, 0x00, 0x00, 0x00, 0x00, 0x03};

	for (i = 0; i < ARRAY_SIZE(bridge_init); i++) {
		value = bridge_init[i][1];
		reg_w(gspca_dev, bridge_init[i][0], &value, 1);
		if (gspca_dev->usb_err < 0) {
			pr_err("Device initialization failed\n");
			return gspca_dev->usb_err;
		}
	}

	if (sd->flags & LED_REVERSE)
		reg_w1(gspca_dev, 0x1006, 0x00);
	else
		reg_w1(gspca_dev, 0x1006, 0x20);

	reg_w(gspca_dev, 0x10c0, i2c_init, 9);
	if (gspca_dev->usb_err < 0) {
		pr_err("Device initialization failed\n");
		return gspca_dev->usb_err;
	}

	switch (sd->sensor) {
	case SENSOR_OV9650:
		ov9650_init_sensor(gspca_dev);
		if (gspca_dev->usb_err < 0)
			break;
		pr_info("OV9650 sensor detected\n");
		break;
	case SENSOR_OV9655:
		ov9655_init_sensor(gspca_dev);
		if (gspca_dev->usb_err < 0)
			break;
		pr_info("OV9655 sensor detected\n");
		break;
	case SENSOR_SOI968:
		soi968_init_sensor(gspca_dev);
		if (gspca_dev->usb_err < 0)
			break;
		pr_info("SOI968 sensor detected\n");
		break;
	case SENSOR_OV7660:
		ov7660_init_sensor(gspca_dev);
		if (gspca_dev->usb_err < 0)
			break;
		pr_info("OV7660 sensor detected\n");
		break;
	case SENSOR_OV7670:
		ov7670_init_sensor(gspca_dev);
		if (gspca_dev->usb_err < 0)
			break;
		pr_info("OV7670 sensor detected\n");
		break;
	case SENSOR_MT9VPRB:
		mt9v_init_sensor(gspca_dev);
		if (gspca_dev->usb_err < 0)
			break;
		pr_info("MT9VPRB sensor detected\n");
		break;
	case SENSOR_MT9M111:
		mt9m111_init_sensor(gspca_dev);
		if (gspca_dev->usb_err < 0)
			break;
		pr_info("MT9M111 sensor detected\n");
		break;
	case SENSOR_MT9M112:
		mt9m112_init_sensor(gspca_dev);
		if (gspca_dev->usb_err < 0)
			break;
		pr_info("MT9M112 sensor detected\n");
		break;
	case SENSOR_MT9M001:
		mt9m001_init_sensor(gspca_dev);
		if (gspca_dev->usb_err < 0)
			break;
		break;
	case SENSOR_HV7131R:
		hv7131r_init_sensor(gspca_dev);
		if (gspca_dev->usb_err < 0)
			break;
		pr_info("HV7131R sensor detected\n");
		break;
	default:
		pr_err("Unsupported sensor\n");
		gspca_dev->usb_err = -ENODEV;
	}

	return gspca_dev->usb_err;
}

static void configure_sensor_output(struct gspca_dev *gspca_dev, int mode)
{
	struct sd *sd = (struct sd *) gspca_dev;
	u8 value;

	switch (sd->sensor) {
	case SENSOR_SOI968:
		if (mode & MODE_SXGA) {
			i2c_w1(gspca_dev, 0x17, 0x1d);
			i2c_w1(gspca_dev, 0x18, 0xbd);
			i2c_w1(gspca_dev, 0x19, 0x01);
			i2c_w1(gspca_dev, 0x1a, 0x81);
			i2c_w1(gspca_dev, 0x12, 0x00);
			sd->hstart = 140;
			sd->vstart = 19;
		} else {
			i2c_w1(gspca_dev, 0x17, 0x13);
			i2c_w1(gspca_dev, 0x18, 0x63);
			i2c_w1(gspca_dev, 0x19, 0x01);
			i2c_w1(gspca_dev, 0x1a, 0x79);
			i2c_w1(gspca_dev, 0x12, 0x40);
			sd->hstart = 60;
			sd->vstart = 11;
		}
		break;
	case SENSOR_OV9650:
		if (mode & MODE_SXGA) {
			i2c_w1(gspca_dev, 0x17, 0x1b);
			i2c_w1(gspca_dev, 0x18, 0xbc);
			i2c_w1(gspca_dev, 0x19, 0x01);
			i2c_w1(gspca_dev, 0x1a, 0x82);
			i2c_r1(gspca_dev, 0x12, &value);
			i2c_w1(gspca_dev, 0x12, value & 0x07);
		} else {
			i2c_w1(gspca_dev, 0x17, 0x24);
			i2c_w1(gspca_dev, 0x18, 0xc5);
			i2c_w1(gspca_dev, 0x19, 0x00);
			i2c_w1(gspca_dev, 0x1a, 0x3c);
			i2c_r1(gspca_dev, 0x12, &value);
			i2c_w1(gspca_dev, 0x12, (value & 0x7) | 0x40);
		}
		break;
	case SENSOR_MT9M112:
	case SENSOR_MT9M111:
		if (mode & MODE_SXGA) {
			i2c_w2(gspca_dev, 0xf0, 0x0002);
			i2c_w2(gspca_dev, 0xc8, 0x970b);
			i2c_w2(gspca_dev, 0xf0, 0x0000);
		} else {
			i2c_w2(gspca_dev, 0xf0, 0x0002);
			i2c_w2(gspca_dev, 0xc8, 0x8000);
			i2c_w2(gspca_dev, 0xf0, 0x0000);
		}
		break;
	}
}

static int sd_isoc_init(struct gspca_dev *gspca_dev)
{
	struct usb_interface *intf;
	u32 flags = gspca_dev->cam.cam_mode[(int)gspca_dev->curr_mode].priv;

	/*
	 * When using the SN9C20X_I420 fmt the sn9c20x needs more bandwidth
	 * than our regular bandwidth calculations reserve, so we force the
	 * use of a specific altsetting when using the SN9C20X_I420 fmt.
	 */
	if (!(flags & (MODE_RAW | MODE_JPEG))) {
		intf = usb_ifnum_to_if(gspca_dev->dev, gspca_dev->iface);

		if (intf->num_altsetting != 9) {
			pr_warn("sn9c20x camera with unknown number of alt "
			        "settings (%d), please report!\n",
			        intf->num_altsetting);
			gspca_dev->alt = intf->num_altsetting;
			return 0;
		}

		switch (gspca_dev->width) {
		case 160: /* 160x120 */
			gspca_dev->alt = 2;
			break;
		case 320: /* 320x240 */
			gspca_dev->alt = 6;
			break;
		default:  /* >= 640x480 */
			gspca_dev->alt = 9;
<<<<<<< HEAD
=======
			break;
>>>>>>> e816b57a
		}
	}

	return 0;
}

#define HW_WIN(mode, hstart, vstart) \
((const u8 []){hstart, 0, vstart, 0, \
(mode & MODE_SXGA ? 1280 >> 4 : 640 >> 4), \
(mode & MODE_SXGA ? 1024 >> 3 : 480 >> 3)})

#define CLR_WIN(width, height) \
((const u8 [])\
{0, width >> 2, 0, height >> 1,\
((width >> 10) & 0x01) | ((height >> 8) & 0x6)})

static int sd_start(struct gspca_dev *gspca_dev)
{
	struct sd *sd = (struct sd *) gspca_dev;
	int mode = gspca_dev->cam.cam_mode[(int) gspca_dev->curr_mode].priv;
	int width = gspca_dev->width;
	int height = gspca_dev->height;
	u8 fmt, scale = 0;

	jpeg_define(sd->jpeg_hdr, height, width,
			0x21);
	jpeg_set_qual(sd->jpeg_hdr, sd->ctrls[QUALITY].val);

	if (mode & MODE_RAW)
		fmt = 0x2d;
	else if (mode & MODE_JPEG)
		fmt = 0x24;
	else
		fmt = 0x2f;	/* YUV 420 */
	sd->fmt = fmt;

	switch (mode & SCALE_MASK) {
	case SCALE_1280x1024:
		scale = 0xc0;
		pr_info("Set 1280x1024\n");
		break;
	case SCALE_640x480:
		scale = 0x80;
		pr_info("Set 640x480\n");
		break;
	case SCALE_320x240:
		scale = 0x90;
		pr_info("Set 320x240\n");
		break;
	case SCALE_160x120:
		scale = 0xa0;
		pr_info("Set 160x120\n");
		break;
	}

	configure_sensor_output(gspca_dev, mode);
	reg_w(gspca_dev, 0x1100, &sd->jpeg_hdr[JPEG_QT0_OFFSET], 64);
	reg_w(gspca_dev, 0x1140, &sd->jpeg_hdr[JPEG_QT1_OFFSET], 64);
	reg_w(gspca_dev, 0x10fb, CLR_WIN(width, height), 5);
	reg_w(gspca_dev, 0x1180, HW_WIN(mode, sd->hstart, sd->vstart), 6);
	reg_w1(gspca_dev, 0x1189, scale);
	reg_w1(gspca_dev, 0x10e0, fmt);

	set_cmatrix(gspca_dev);
	set_gamma(gspca_dev);
	set_redblue(gspca_dev);
	set_gain(gspca_dev);
	set_exposure(gspca_dev);
	set_hvflip(gspca_dev);

	reg_w1(gspca_dev, 0x1007, 0x20);
	reg_w1(gspca_dev, 0x1061, 0x03);

	/* if JPEG, prepare the compression quality update */
	if (mode & MODE_JPEG) {
		sd->pktsz = sd->npkt = 0;
		sd->nchg = 0;
		sd->work_thread =
			create_singlethread_workqueue(KBUILD_MODNAME);
	}

	return gspca_dev->usb_err;
}

static void sd_stopN(struct gspca_dev *gspca_dev)
{
	reg_w1(gspca_dev, 0x1007, 0x00);
	reg_w1(gspca_dev, 0x1061, 0x01);
}

/* called on streamoff with alt==0 and on disconnect */
/* the usb_lock is held at entry - restore on exit */
static void sd_stop0(struct gspca_dev *gspca_dev)
{
	struct sd *sd = (struct sd *) gspca_dev;

	if (sd->work_thread != NULL) {
		mutex_unlock(&gspca_dev->usb_lock);
		destroy_workqueue(sd->work_thread);
		mutex_lock(&gspca_dev->usb_lock);
		sd->work_thread = NULL;
	}
}

static void do_autoexposure(struct gspca_dev *gspca_dev, u16 avg_lum)
{
	struct sd *sd = (struct sd *) gspca_dev;
	s16 new_exp;

	/*
	 * some hardcoded values are present
	 * like those for maximal/minimal exposure
	 * and exposure steps
	 */
	if (avg_lum < MIN_AVG_LUM) {
		if (sd->ctrls[EXPOSURE].val > 0x1770)
			return;

		new_exp = sd->ctrls[EXPOSURE].val + sd->exposure_step;
		if (new_exp > 0x1770)
			new_exp = 0x1770;
		if (new_exp < 0x10)
			new_exp = 0x10;
		sd->ctrls[EXPOSURE].val = new_exp;
		set_exposure(gspca_dev);

		sd->older_step = sd->old_step;
		sd->old_step = 1;

		if (sd->old_step ^ sd->older_step)
			sd->exposure_step /= 2;
		else
			sd->exposure_step += 2;
	}
	if (avg_lum > MAX_AVG_LUM) {
		if (sd->ctrls[EXPOSURE].val < 0x10)
			return;
		new_exp = sd->ctrls[EXPOSURE].val - sd->exposure_step;
		if (new_exp > 0x1700)
			new_exp = 0x1770;
		if (new_exp < 0x10)
			new_exp = 0x10;
		sd->ctrls[EXPOSURE].val = new_exp;
		set_exposure(gspca_dev);
		sd->older_step = sd->old_step;
		sd->old_step = 0;

		if (sd->old_step ^ sd->older_step)
			sd->exposure_step /= 2;
		else
			sd->exposure_step += 2;
	}
}

static void do_autogain(struct gspca_dev *gspca_dev, u16 avg_lum)
{
	struct sd *sd = (struct sd *) gspca_dev;

	if (avg_lum < MIN_AVG_LUM) {
		if (sd->ctrls[GAIN].val + 1 <= 28) {
			sd->ctrls[GAIN].val++;
			set_gain(gspca_dev);
		}
	}
	if (avg_lum > MAX_AVG_LUM) {
		if (sd->ctrls[GAIN].val > 0) {
			sd->ctrls[GAIN].val--;
			set_gain(gspca_dev);
		}
	}
}

static void sd_dqcallback(struct gspca_dev *gspca_dev)
{
	struct sd *sd = (struct sd *) gspca_dev;
	int avg_lum;

	if (!sd->ctrls[AUTOGAIN].val)
		return;

	avg_lum = atomic_read(&sd->avg_lum);
	if (sd->sensor == SENSOR_SOI968)
		do_autogain(gspca_dev, avg_lum);
	else
		do_autoexposure(gspca_dev, avg_lum);
}

/* JPEG quality update */
/* This function is executed from a work queue. */
static void qual_upd(struct work_struct *work)
{
	struct sd *sd = container_of(work, struct sd, work);
	struct gspca_dev *gspca_dev = &sd->gspca_dev;

	mutex_lock(&gspca_dev->usb_lock);
	PDEBUG(D_STREAM, "qual_upd %d%%", sd->ctrls[QUALITY].val);
	set_quality(gspca_dev);
	mutex_unlock(&gspca_dev->usb_lock);
}

#if defined(CONFIG_INPUT) || defined(CONFIG_INPUT_MODULE)
static int sd_int_pkt_scan(struct gspca_dev *gspca_dev,
			u8 *data,		/* interrupt packet */
			int len)		/* interrupt packet length */
{
	struct sd *sd = (struct sd *) gspca_dev;

	if (!(sd->flags & HAS_NO_BUTTON) && len == 1) {
		input_report_key(gspca_dev->input_dev, KEY_CAMERA, 1);
		input_sync(gspca_dev->input_dev);
		input_report_key(gspca_dev->input_dev, KEY_CAMERA, 0);
		input_sync(gspca_dev->input_dev);
		return 0;
	}
	return -EINVAL;
}
#endif

/* check the JPEG compression */
static void transfer_check(struct gspca_dev *gspca_dev,
			u8 *data)
{
	struct sd *sd = (struct sd *) gspca_dev;
	int new_qual, r;

	new_qual = 0;

	/* if USB error, discard the frame and decrease the quality */
	if (data[6] & 0x08) {				/* USB FIFO full */
		gspca_dev->last_packet_type = DISCARD_PACKET;
		new_qual = -5;
	} else {

		/* else, compute the filling rate and a new JPEG quality */
		r = (sd->pktsz * 100) /
			(sd->npkt *
				gspca_dev->urb[0]->iso_frame_desc[0].length);
		if (r >= 85)
			new_qual = -3;
		else if (r < 75)
			new_qual = 2;
	}
	if (new_qual != 0) {
		sd->nchg += new_qual;
		if (sd->nchg < -6 || sd->nchg >= 12) {
			sd->nchg = 0;
			new_qual += sd->ctrls[QUALITY].val;
			if (new_qual < QUALITY_MIN)
				new_qual = QUALITY_MIN;
			else if (new_qual > QUALITY_MAX)
				new_qual = QUALITY_MAX;
			if (new_qual != sd->ctrls[QUALITY].val) {
				sd->ctrls[QUALITY].val = new_qual;
				queue_work(sd->work_thread, &sd->work);
			}
		}
	} else {
		sd->nchg = 0;
	}
	sd->pktsz = sd->npkt = 0;
}

static void sd_pkt_scan(struct gspca_dev *gspca_dev,
			u8 *data,			/* isoc packet */
			int len)			/* iso packet length */
{
	struct sd *sd = (struct sd *) gspca_dev;
	int avg_lum, is_jpeg;
	static u8 frame_header[] =
		{0xff, 0xff, 0x00, 0xc4, 0xc4, 0x96};

	is_jpeg = (sd->fmt & 0x03) == 0;
	if (len >= 64 && memcmp(data, frame_header, 6) == 0) {
		avg_lum = ((data[35] >> 2) & 3) |
			   (data[20] << 2) |
			   (data[19] << 10);
		avg_lum += ((data[35] >> 4) & 3) |
			    (data[22] << 2) |
			    (data[21] << 10);
		avg_lum += ((data[35] >> 6) & 3) |
			    (data[24] << 2) |
			    (data[23] << 10);
		avg_lum += (data[36] & 3) |
			   (data[26] << 2) |
			   (data[25] << 10);
		avg_lum += ((data[36] >> 2) & 3) |
			    (data[28] << 2) |
			    (data[27] << 10);
		avg_lum += ((data[36] >> 4) & 3) |
			    (data[30] << 2) |
			    (data[29] << 10);
		avg_lum += ((data[36] >> 6) & 3) |
			    (data[32] << 2) |
			    (data[31] << 10);
		avg_lum += ((data[44] >> 4) & 3) |
			    (data[34] << 2) |
			    (data[33] << 10);
		avg_lum >>= 9;
		atomic_set(&sd->avg_lum, avg_lum);

		if (is_jpeg)
			transfer_check(gspca_dev, data);

		gspca_frame_add(gspca_dev, LAST_PACKET, NULL, 0);
		len -= 64;
		if (len == 0)
			return;
		data += 64;
	}
	if (gspca_dev->last_packet_type == LAST_PACKET) {
		if (is_jpeg) {
			gspca_frame_add(gspca_dev, FIRST_PACKET,
				sd->jpeg_hdr, JPEG_HDR_SZ);
			gspca_frame_add(gspca_dev, INTER_PACKET,
				data, len);
		} else {
			gspca_frame_add(gspca_dev, FIRST_PACKET,
				data, len);
		}
	} else {
		/* if JPEG, count the packets and their size */
		if (is_jpeg) {
			sd->npkt++;
			sd->pktsz += len;
		}
		gspca_frame_add(gspca_dev, INTER_PACKET, data, len);
	}
}

/* sub-driver description */
static const struct sd_desc sd_desc = {
	.name = KBUILD_MODNAME,
	.ctrls = sd_ctrls,
	.nctrls = ARRAY_SIZE(sd_ctrls),
	.config = sd_config,
	.init = sd_init,
	.isoc_init = sd_isoc_init,
	.start = sd_start,
	.stopN = sd_stopN,
	.stop0 = sd_stop0,
	.pkt_scan = sd_pkt_scan,
#if defined(CONFIG_INPUT) || defined(CONFIG_INPUT_MODULE)
	.int_pkt_scan = sd_int_pkt_scan,
#endif
	.dq_callback = sd_dqcallback,
#ifdef CONFIG_VIDEO_ADV_DEBUG
	.set_register = sd_dbg_s_register,
	.get_register = sd_dbg_g_register,
#endif
	.get_chip_ident = sd_chip_ident,
};

#define SN9C20X(sensor, i2c_addr, flags) \
	.driver_info =  ((flags & 0xff) << 16) \
			| (SENSOR_ ## sensor << 8) \
			| (i2c_addr)

static const struct usb_device_id device_table[] = {
	{USB_DEVICE(0x0c45, 0x6240), SN9C20X(MT9M001, 0x5d, 0)},
	{USB_DEVICE(0x0c45, 0x6242), SN9C20X(MT9M111, 0x5d, 0)},
	{USB_DEVICE(0x0c45, 0x6248), SN9C20X(OV9655, 0x30, 0)},
	{USB_DEVICE(0x0c45, 0x624c), SN9C20X(MT9M112, 0x5d, 0)},
	{USB_DEVICE(0x0c45, 0x624e), SN9C20X(SOI968, 0x30, LED_REVERSE)},
	{USB_DEVICE(0x0c45, 0x624f), SN9C20X(OV9650, 0x30,
					     (FLIP_DETECT | HAS_NO_BUTTON))},
	{USB_DEVICE(0x0c45, 0x6251), SN9C20X(OV9650, 0x30, 0)},
	{USB_DEVICE(0x0c45, 0x6253), SN9C20X(OV9650, 0x30, 0)},
	{USB_DEVICE(0x0c45, 0x6260), SN9C20X(OV7670, 0x21, 0)},
	{USB_DEVICE(0x0c45, 0x6270), SN9C20X(MT9VPRB, 0x00, 0)},
	{USB_DEVICE(0x0c45, 0x627b), SN9C20X(OV7660, 0x21, FLIP_DETECT)},
	{USB_DEVICE(0x0c45, 0x627c), SN9C20X(HV7131R, 0x11, 0)},
	{USB_DEVICE(0x0c45, 0x627f), SN9C20X(OV9650, 0x30, 0)},
	{USB_DEVICE(0x0c45, 0x6280), SN9C20X(MT9M001, 0x5d, 0)},
	{USB_DEVICE(0x0c45, 0x6282), SN9C20X(MT9M111, 0x5d, 0)},
	{USB_DEVICE(0x0c45, 0x6288), SN9C20X(OV9655, 0x30, 0)},
	{USB_DEVICE(0x0c45, 0x628c), SN9C20X(MT9M112, 0x5d, 0)},
	{USB_DEVICE(0x0c45, 0x628e), SN9C20X(SOI968, 0x30, 0)},
	{USB_DEVICE(0x0c45, 0x628f), SN9C20X(OV9650, 0x30, 0)},
	{USB_DEVICE(0x0c45, 0x62a0), SN9C20X(OV7670, 0x21, 0)},
	{USB_DEVICE(0x0c45, 0x62b0), SN9C20X(MT9VPRB, 0x00, 0)},
	{USB_DEVICE(0x0c45, 0x62b3), SN9C20X(OV9655, 0x30, LED_REVERSE)},
	{USB_DEVICE(0x0c45, 0x62bb), SN9C20X(OV7660, 0x21, LED_REVERSE)},
	{USB_DEVICE(0x0c45, 0x62bc), SN9C20X(HV7131R, 0x11, 0)},
	{USB_DEVICE(0x045e, 0x00f4), SN9C20X(OV9650, 0x30, 0)},
	{USB_DEVICE(0x145f, 0x013d), SN9C20X(OV7660, 0x21, 0)},
	{USB_DEVICE(0x0458, 0x7029), SN9C20X(HV7131R, 0x11, 0)},
	{USB_DEVICE(0x0458, 0x704a), SN9C20X(MT9M112, 0x5d, 0)},
	{USB_DEVICE(0x0458, 0x704c), SN9C20X(MT9M112, 0x5d, 0)},
	{USB_DEVICE(0xa168, 0x0610), SN9C20X(HV7131R, 0x11, 0)},
	{USB_DEVICE(0xa168, 0x0611), SN9C20X(HV7131R, 0x11, 0)},
	{USB_DEVICE(0xa168, 0x0613), SN9C20X(HV7131R, 0x11, 0)},
	{USB_DEVICE(0xa168, 0x0618), SN9C20X(HV7131R, 0x11, 0)},
	{USB_DEVICE(0xa168, 0x0614), SN9C20X(MT9M111, 0x5d, 0)},
	{USB_DEVICE(0xa168, 0x0615), SN9C20X(MT9M111, 0x5d, 0)},
	{USB_DEVICE(0xa168, 0x0617), SN9C20X(MT9M111, 0x5d, 0)},
	{}
};
MODULE_DEVICE_TABLE(usb, device_table);

/* -- device connect -- */
static int sd_probe(struct usb_interface *intf,
		    const struct usb_device_id *id)
{
	return gspca_dev_probe(intf, id, &sd_desc, sizeof(struct sd),
				THIS_MODULE);
}

static struct usb_driver sd_driver = {
	.name = KBUILD_MODNAME,
	.id_table = device_table,
	.probe = sd_probe,
	.disconnect = gspca_disconnect,
#ifdef CONFIG_PM
	.suspend = gspca_suspend,
	.resume = gspca_resume,
	.reset_resume = gspca_resume,
#endif
};

module_usb_driver(sd_driver);<|MERGE_RESOLUTION|>--- conflicted
+++ resolved
@@ -2040,10 +2040,7 @@
 			break;
 		default:  /* >= 640x480 */
 			gspca_dev->alt = 9;
-<<<<<<< HEAD
-=======
 			break;
->>>>>>> e816b57a
 		}
 	}
 
