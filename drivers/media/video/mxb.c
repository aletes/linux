/*
    mxb - v4l2 driver for the Multimedia eXtension Board

    Copyright (C) 1998-2006 Michael Hunold <michael@mihu.de>

    Visit http://www.themm.net/~mihu/linux/saa7146/mxb.html 
    for further details about this card.

    This program is free software; you can redistribute it and/or modify
    it under the terms of the GNU General Public License as published by
    the Free Software Foundation; either version 2 of the License, or
    (at your option) any later version.

    This program is distributed in the hope that it will be useful,
    but WITHOUT ANY WARRANTY; without even the implied warranty of
    MERCHANTABILITY or FITNESS FOR A PARTICULAR PURPOSE.  See the
    GNU General Public License for more details.

    You should have received a copy of the GNU General Public License
    along with this program; if not, write to the Free Software
    Foundation, Inc., 675 Mass Ave, Cambridge, MA 02139, USA.
*/

#define pr_fmt(fmt) KBUILD_MODNAME ": " fmt

#define DEBUG_VARIABLE debug

#include <media/saa7146_vv.h>
#include <media/tuner.h>
#include <media/v4l2-common.h>
#include <media/saa7115.h>
#include <linux/module.h>

#include "tea6415c.h"
#include "tea6420.h"

#define MXB_AUDIOS	6

#define I2C_SAA7111A  0x24
#define	I2C_TDA9840   0x42
#define	I2C_TEA6415C  0x43
#define	I2C_TEA6420_1 0x4c
#define	I2C_TEA6420_2 0x4d
#define	I2C_TUNER     0x60

#define MXB_BOARD_CAN_DO_VBI(dev)   (dev->revision != 0)

/* global variable */
static int mxb_num;

/* initial frequence the tuner will be tuned to.
   in verden (lower saxony, germany) 4148 is a
   channel called "phoenix" */
static int freq = 4148;
module_param(freq, int, 0644);
MODULE_PARM_DESC(freq, "initial frequency the tuner will be tuned to while setup");

static int debug;
module_param(debug, int, 0644);
MODULE_PARM_DESC(debug, "Turn on/off device debugging (default:off).");

#define MXB_INPUTS 4
enum { TUNER, AUX1, AUX3, AUX3_YC };

static struct v4l2_input mxb_inputs[MXB_INPUTS] = {
	{ TUNER,   "Tuner",          V4L2_INPUT_TYPE_TUNER,  0x3f, 0,
		V4L2_STD_PAL_BG | V4L2_STD_PAL_I, 0, V4L2_IN_CAP_STD },
	{ AUX1,	   "AUX1",           V4L2_INPUT_TYPE_CAMERA, 0x3f, 0,
		V4L2_STD_ALL, 0, V4L2_IN_CAP_STD },
	{ AUX3,	   "AUX3 Composite", V4L2_INPUT_TYPE_CAMERA, 0x3f, 0,
		V4L2_STD_ALL, 0, V4L2_IN_CAP_STD },
	{ AUX3_YC, "AUX3 S-Video",   V4L2_INPUT_TYPE_CAMERA, 0x3f, 0,
		V4L2_STD_ALL, 0, V4L2_IN_CAP_STD },
};

/* this array holds the information, which port of the saa7146 each
   input actually uses. the mxb uses port 0 for every input */
static struct {
	int hps_source;
	int hps_sync;
} input_port_selection[MXB_INPUTS] = {
	{ SAA7146_HPS_SOURCE_PORT_A, SAA7146_HPS_SYNC_PORT_A },
	{ SAA7146_HPS_SOURCE_PORT_A, SAA7146_HPS_SYNC_PORT_A },
	{ SAA7146_HPS_SOURCE_PORT_A, SAA7146_HPS_SYNC_PORT_A },
	{ SAA7146_HPS_SOURCE_PORT_A, SAA7146_HPS_SYNC_PORT_A },
};

/* this array holds the information of the audio source (mxb_audios),
   which has to be switched corresponding to the video source (mxb_channels) */
static int video_audio_connect[MXB_INPUTS] =
	{ 0, 1, 3, 3 };

struct mxb_routing {
	u32 input;
	u32 output;
};

/* these are the available audio sources, which can switched
   to the line- and cd-output individually */
static struct v4l2_audio mxb_audios[MXB_AUDIOS] = {
	    {
		.index	= 0,
		.name	= "Tuner",
		.capability = V4L2_AUDCAP_STEREO,
	} , {
		.index	= 1,
		.name	= "AUX1",
		.capability = V4L2_AUDCAP_STEREO,
	} , {
		.index	= 2,
		.name	= "AUX2",
		.capability = V4L2_AUDCAP_STEREO,
	} , {
		.index	= 3,
		.name	= "AUX3",
		.capability = V4L2_AUDCAP_STEREO,
	} , {
		.index	= 4,
		.name	= "Radio (X9)",
		.capability = V4L2_AUDCAP_STEREO,
	} , {
		.index	= 5,
		.name	= "CD-ROM (X10)",
		.capability = V4L2_AUDCAP_STEREO,
	}
};

/* These are the necessary input-output-pins for bringing one audio source
   (see above) to the CD-output. Note that gain is set to 0 in this table. */
static struct mxb_routing TEA6420_cd[MXB_AUDIOS + 1][2] = {
	{ { 1, 1 }, { 1, 1 } },	/* Tuner */
	{ { 5, 1 }, { 6, 1 } },	/* AUX 1 */
	{ { 4, 1 }, { 6, 1 } },	/* AUX 2 */
	{ { 3, 1 }, { 6, 1 } },	/* AUX 3 */
	{ { 1, 1 }, { 3, 1 } },	/* Radio */
	{ { 1, 1 }, { 2, 1 } },	/* CD-Rom */
	{ { 6, 1 }, { 6, 1 } }	/* Mute */
};

/* These are the necessary input-output-pins for bringing one audio source
   (see above) to the line-output. Note that gain is set to 0 in this table. */
static struct mxb_routing TEA6420_line[MXB_AUDIOS + 1][2] = {
	{ { 2, 3 }, { 1, 2 } },
	{ { 5, 3 }, { 6, 2 } },
	{ { 4, 3 }, { 6, 2 } },
	{ { 3, 3 }, { 6, 2 } },
	{ { 2, 3 }, { 3, 2 } },
	{ { 2, 3 }, { 2, 2 } },
	{ { 6, 3 }, { 6, 2 } }	/* Mute */
};

struct mxb
{
	struct video_device	*video_dev;
	struct video_device	*vbi_dev;

	struct i2c_adapter	i2c_adapter;

	struct v4l2_subdev	*saa7111a;
	struct v4l2_subdev	*tda9840;
	struct v4l2_subdev	*tea6415c;
	struct v4l2_subdev	*tuner;
	struct v4l2_subdev	*tea6420_1;
	struct v4l2_subdev	*tea6420_2;

	int	cur_mode;	/* current audio mode (mono, stereo, ...) */
	int	cur_input;	/* current input */
	int	cur_audinput;	/* current audio input */
	int	cur_mute;	/* current mute status */
	struct v4l2_frequency	cur_freq;	/* current frequency the tuner is tuned to */
};

#define saa7111a_call(mxb, o, f, args...) \
	v4l2_subdev_call(mxb->saa7111a, o, f, ##args)
#define tda9840_call(mxb, o, f, args...) \
	v4l2_subdev_call(mxb->tda9840, o, f, ##args)
#define tea6415c_call(mxb, o, f, args...) \
	v4l2_subdev_call(mxb->tea6415c, o, f, ##args)
#define tuner_call(mxb, o, f, args...) \
	v4l2_subdev_call(mxb->tuner, o, f, ##args)
#define call_all(dev, o, f, args...) \
	v4l2_device_call_until_err(&dev->v4l2_dev, 0, o, f, ##args)

static void mxb_update_audmode(struct mxb *mxb)
{
	struct v4l2_tuner t = {
		.audmode = mxb->cur_mode,
	};

	tda9840_call(mxb, tuner, s_tuner, &t);
}

static inline void tea6420_route(struct mxb *mxb, int idx)
{
	v4l2_subdev_call(mxb->tea6420_1, audio, s_routing,
		TEA6420_cd[idx][0].input, TEA6420_cd[idx][0].output, 0);
	v4l2_subdev_call(mxb->tea6420_2, audio, s_routing,
		TEA6420_cd[idx][1].input, TEA6420_cd[idx][1].output, 0);
	v4l2_subdev_call(mxb->tea6420_1, audio, s_routing,
		TEA6420_line[idx][0].input, TEA6420_line[idx][0].output, 0);
	v4l2_subdev_call(mxb->tea6420_2, audio, s_routing,
		TEA6420_line[idx][1].input, TEA6420_line[idx][1].output, 0);
}

static struct saa7146_extension extension;

static int mxb_s_ctrl(struct v4l2_ctrl *ctrl)
{
	struct saa7146_dev *dev = container_of(ctrl->handler,
				struct saa7146_dev, ctrl_handler);
	struct mxb *mxb = dev->ext_priv;

	switch (ctrl->id) {
	case V4L2_CID_AUDIO_MUTE:
		mxb->cur_mute = ctrl->val;
		/* switch the audio-source */
		tea6420_route(mxb, ctrl->val ? 6 :
				video_audio_connect[mxb->cur_input]);
		break;
	default:
		return -EINVAL;
	}
	return 0;
}

static const struct v4l2_ctrl_ops mxb_ctrl_ops = {
	.s_ctrl = mxb_s_ctrl,
};

static int mxb_probe(struct saa7146_dev *dev)
{
	struct v4l2_ctrl_handler *hdl = &dev->ctrl_handler;
	struct mxb *mxb = NULL;

	v4l2_ctrl_new_std(hdl, &mxb_ctrl_ops,
			V4L2_CID_AUDIO_MUTE, 0, 1, 1, 1);
	if (hdl->error)
		return hdl->error;
	mxb = kzalloc(sizeof(struct mxb), GFP_KERNEL);
	if (mxb == NULL) {
		DEB_D("not enough kernel memory\n");
		return -ENOMEM;
	}


	snprintf(mxb->i2c_adapter.name, sizeof(mxb->i2c_adapter.name), "mxb%d", mxb_num);

	saa7146_i2c_adapter_prepare(dev, &mxb->i2c_adapter, SAA7146_I2C_BUS_BIT_RATE_480);
	if (i2c_add_adapter(&mxb->i2c_adapter) < 0) {
		DEB_S("cannot register i2c-device. skipping.\n");
		kfree(mxb);
		return -EFAULT;
	}

	mxb->saa7111a = v4l2_i2c_new_subdev(&dev->v4l2_dev, &mxb->i2c_adapter,
			"saa7111", I2C_SAA7111A, NULL);
	mxb->tea6420_1 = v4l2_i2c_new_subdev(&dev->v4l2_dev, &mxb->i2c_adapter,
			"tea6420", I2C_TEA6420_1, NULL);
	mxb->tea6420_2 = v4l2_i2c_new_subdev(&dev->v4l2_dev, &mxb->i2c_adapter,
			"tea6420", I2C_TEA6420_2, NULL);
	mxb->tea6415c = v4l2_i2c_new_subdev(&dev->v4l2_dev, &mxb->i2c_adapter,
			"tea6415c", I2C_TEA6415C, NULL);
	mxb->tda9840 = v4l2_i2c_new_subdev(&dev->v4l2_dev, &mxb->i2c_adapter,
			"tda9840", I2C_TDA9840, NULL);
	mxb->tuner = v4l2_i2c_new_subdev(&dev->v4l2_dev, &mxb->i2c_adapter,
			"tuner", I2C_TUNER, NULL);

	/* check if all devices are present */
	if (!mxb->tea6420_1 || !mxb->tea6420_2 || !mxb->tea6415c ||
	    !mxb->tda9840 || !mxb->saa7111a || !mxb->tuner) {
		pr_err("did not find all i2c devices. aborting\n");
		i2c_del_adapter(&mxb->i2c_adapter);
		kfree(mxb);
		return -ENODEV;
	}

	/* all devices are present, probe was successful */

	/* we store the pointer in our private data field */
	dev->ext_priv = mxb;

	v4l2_ctrl_handler_setup(hdl);

	return 0;
}

/* some init data for the saa7740, the so-called 'sound arena module'.
   there are no specs available, so we simply use some init values */
static struct {
	int	length;
	char	data[9];
} mxb_saa7740_init[] = {
	{ 3, { 0x80, 0x00, 0x00 } },{ 3, { 0x80, 0x89, 0x00 } },
	{ 3, { 0x80, 0xb0, 0x0a } },{ 3, { 0x00, 0x00, 0x00 } },
	{ 3, { 0x49, 0x00, 0x00 } },{ 3, { 0x4a, 0x00, 0x00 } },
	{ 3, { 0x4b, 0x00, 0x00 } },{ 3, { 0x4c, 0x00, 0x00 } },
	{ 3, { 0x4d, 0x00, 0x00 } },{ 3, { 0x4e, 0x00, 0x00 } },
	{ 3, { 0x4f, 0x00, 0x00 } },{ 3, { 0x50, 0x00, 0x00 } },
	{ 3, { 0x51, 0x00, 0x00 } },{ 3, { 0x52, 0x00, 0x00 } },
	{ 3, { 0x53, 0x00, 0x00 } },{ 3, { 0x54, 0x00, 0x00 } },
	{ 3, { 0x55, 0x00, 0x00 } },{ 3, { 0x56, 0x00, 0x00 } },
	{ 3, { 0x57, 0x00, 0x00 } },{ 3, { 0x58, 0x00, 0x00 } },
	{ 3, { 0x59, 0x00, 0x00 } },{ 3, { 0x5a, 0x00, 0x00 } },
	{ 3, { 0x5b, 0x00, 0x00 } },{ 3, { 0x5c, 0x00, 0x00 } },
	{ 3, { 0x5d, 0x00, 0x00 } },{ 3, { 0x5e, 0x00, 0x00 } },
	{ 3, { 0x5f, 0x00, 0x00 } },{ 3, { 0x60, 0x00, 0x00 } },
	{ 3, { 0x61, 0x00, 0x00 } },{ 3, { 0x62, 0x00, 0x00 } },
	{ 3, { 0x63, 0x00, 0x00 } },{ 3, { 0x64, 0x00, 0x00 } },
	{ 3, { 0x65, 0x00, 0x00 } },{ 3, { 0x66, 0x00, 0x00 } },
	{ 3, { 0x67, 0x00, 0x00 } },{ 3, { 0x68, 0x00, 0x00 } },
	{ 3, { 0x69, 0x00, 0x00 } },{ 3, { 0x6a, 0x00, 0x00 } },
	{ 3, { 0x6b, 0x00, 0x00 } },{ 3, { 0x6c, 0x00, 0x00 } },
	{ 3, { 0x6d, 0x00, 0x00 } },{ 3, { 0x6e, 0x00, 0x00 } },
	{ 3, { 0x6f, 0x00, 0x00 } },{ 3, { 0x70, 0x00, 0x00 } },
	{ 3, { 0x71, 0x00, 0x00 } },{ 3, { 0x72, 0x00, 0x00 } },
	{ 3, { 0x73, 0x00, 0x00 } },{ 3, { 0x74, 0x00, 0x00 } },
	{ 3, { 0x75, 0x00, 0x00 } },{ 3, { 0x76, 0x00, 0x00 } },
	{ 3, { 0x77, 0x00, 0x00 } },{ 3, { 0x41, 0x00, 0x42 } },
	{ 3, { 0x42, 0x10, 0x42 } },{ 3, { 0x43, 0x20, 0x42 } },
	{ 3, { 0x44, 0x30, 0x42 } },{ 3, { 0x45, 0x00, 0x01 } },
	{ 3, { 0x46, 0x00, 0x01 } },{ 3, { 0x47, 0x00, 0x01 } },
	{ 3, { 0x48, 0x00, 0x01 } },
	{ 9, { 0x01, 0x03, 0xc5, 0x5c, 0x7a, 0x85, 0x01, 0x00, 0x54 } },
	{ 9, { 0x21, 0x03, 0xc5, 0x5c, 0x7a, 0x85, 0x01, 0x00, 0x54 } },
	{ 9, { 0x09, 0x0b, 0xb4, 0x6b, 0x74, 0x85, 0x95, 0x00, 0x34 } },
	{ 9, { 0x29, 0x0b, 0xb4, 0x6b, 0x74, 0x85, 0x95, 0x00, 0x34 } },
	{ 9, { 0x11, 0x17, 0x43, 0x62, 0x68, 0x89, 0xd1, 0xff, 0xb0 } },
	{ 9, { 0x31, 0x17, 0x43, 0x62, 0x68, 0x89, 0xd1, 0xff, 0xb0 } },
	{ 9, { 0x19, 0x20, 0x62, 0x51, 0x5a, 0x95, 0x19, 0x01, 0x50 } },
	{ 9, { 0x39, 0x20, 0x62, 0x51, 0x5a, 0x95, 0x19, 0x01, 0x50 } },
	{ 9, { 0x05, 0x3e, 0xd2, 0x69, 0x4e, 0x9a, 0x51, 0x00, 0xf0 } },
	{ 9, { 0x25, 0x3e, 0xd2, 0x69, 0x4e, 0x9a, 0x51, 0x00, 0xf0 } },
	{ 9, { 0x0d, 0x3d, 0xa1, 0x40, 0x7d, 0x9f, 0x29, 0xfe, 0x14 } },
	{ 9, { 0x2d, 0x3d, 0xa1, 0x40, 0x7d, 0x9f, 0x29, 0xfe, 0x14 } },
	{ 9, { 0x15, 0x73, 0xa1, 0x50, 0x5d, 0xa6, 0xf5, 0xfe, 0x38 } },
	{ 9, { 0x35, 0x73, 0xa1, 0x50, 0x5d, 0xa6, 0xf5, 0xfe, 0x38 } },
	{ 9, { 0x1d, 0xed, 0xd0, 0x68, 0x29, 0xb4, 0xe1, 0x00, 0xb8 } },
	{ 9, { 0x3d, 0xed, 0xd0, 0x68, 0x29, 0xb4, 0xe1, 0x00, 0xb8 } },
	{ 3, { 0x80, 0xb3, 0x0a } },
	{-1, { 0 } }
};

/* bring hardware to a sane state. this has to be done, just in case someone
   wants to capture from this device before it has been properly initialized.
   the capture engine would badly fail, because no valid signal arrives on the
   saa7146, thus leading to timeouts and stuff. */
static int mxb_init_done(struct saa7146_dev* dev)
{
	struct mxb* mxb = (struct mxb*)dev->ext_priv;
	struct i2c_msg msg;
	struct tuner_setup tun_setup;
	v4l2_std_id std = V4L2_STD_PAL_BG;

	int i = 0, err = 0;

	/* mute audio on tea6420s */
	tea6420_route(mxb, 6);

	/* select video mode in saa7111a */
	saa7111a_call(mxb, core, s_std, std);

	/* select tuner-output on saa7111a */
	i = 0;
	saa7111a_call(mxb, video, s_routing, SAA7115_COMPOSITE0,
		SAA7111_FMT_CCIR, 0);

	/* select a tuner type */
	tun_setup.mode_mask = T_ANALOG_TV;
	tun_setup.addr = ADDR_UNSET;
	tun_setup.type = TUNER_PHILIPS_PAL;
	tuner_call(mxb, tuner, s_type_addr, &tun_setup);
	/* tune in some frequency on tuner */
	mxb->cur_freq.tuner = 0;
	mxb->cur_freq.type = V4L2_TUNER_ANALOG_TV;
	mxb->cur_freq.frequency = freq;
	tuner_call(mxb, tuner, s_frequency, &mxb->cur_freq);

	/* set a default video standard */
	/* These two gpio calls set the GPIO pins that control the tda9820 */
	saa7146_write(dev, GPIO_CTRL, 0x00404050);
	saa7111a_call(mxb, core, s_gpio, 1);
	saa7111a_call(mxb, core, s_std, std);
	tuner_call(mxb, core, s_std, std);

	/* switch to tuner-channel on tea6415c */
	tea6415c_call(mxb, video, s_routing, 3, 17, 0);

	/* select tuner-output on multicable on tea6415c */
	tea6415c_call(mxb, video, s_routing, 3, 13, 0);

	/* the rest for mxb */
	mxb->cur_input = 0;
	mxb->cur_audinput = video_audio_connect[mxb->cur_input];
	mxb->cur_mute = 1;

	mxb->cur_mode = V4L2_TUNER_MODE_STEREO;
	mxb_update_audmode(mxb);

	/* check if the saa7740 (aka 'sound arena module') is present
	   on the mxb. if so, we must initialize it. due to lack of
	   informations about the saa7740, the values were reverse
	   engineered. */
	msg.addr = 0x1b;
	msg.flags = 0;
	msg.len = mxb_saa7740_init[0].length;
	msg.buf = &mxb_saa7740_init[0].data[0];

	err = i2c_transfer(&mxb->i2c_adapter, &msg, 1);
	if (err == 1) {
		/* the sound arena module is a pos, that's probably the reason
		   philips refuses to hand out a datasheet for the saa7740...
		   it seems to screw up the i2c bus, so we disable fast irq
		   based i2c transactions here and rely on the slow and safe
		   polling method ... */
		extension.flags &= ~SAA7146_USE_I2C_IRQ;
		for (i = 1; ; i++) {
			if (-1 == mxb_saa7740_init[i].length)
				break;

			msg.len = mxb_saa7740_init[i].length;
			msg.buf = &mxb_saa7740_init[i].data[0];
			err = i2c_transfer(&mxb->i2c_adapter, &msg, 1);
			if (err != 1) {
				DEB_D("failed to initialize 'sound arena module'\n");
				goto err;
			}
		}
		pr_info("'sound arena module' detected\n");
	}
err:
	/* the rest for saa7146: you should definitely set some basic values
	   for the input-port handling of the saa7146. */

	/* ext->saa has been filled by the core driver */

	/* some stuff is done via variables */
	saa7146_set_hps_source_and_sync(dev, input_port_selection[mxb->cur_input].hps_source,
			input_port_selection[mxb->cur_input].hps_sync);

	/* some stuff is done via direct write to the registers */

	/* this is ugly, but because of the fact that this is completely
	   hardware dependend, it should be done directly... */
	saa7146_write(dev, DD1_STREAM_B,	0x00000000);
	saa7146_write(dev, DD1_INIT,		0x02000200);
	saa7146_write(dev, MC2, (MASK_09 | MASK_25 | MASK_10 | MASK_26));

	return 0;
}

/* interrupt-handler. this gets called when irq_mask is != 0.
   it must clear the interrupt-bits in irq_mask it has handled */
/*
void mxb_irq_bh(struct saa7146_dev* dev, u32* irq_mask)
{
	struct mxb* mxb = (struct mxb*)dev->ext_priv;
}
*/

static int vidioc_enum_input(struct file *file, void *fh, struct v4l2_input *i)
{
	DEB_EE("VIDIOC_ENUMINPUT %d\n", i->index);
	if (i->index >= MXB_INPUTS)
		return -EINVAL;
	memcpy(i, &mxb_inputs[i->index], sizeof(struct v4l2_input));
	return 0;
}

static int vidioc_g_input(struct file *file, void *fh, unsigned int *i)
{
	struct saa7146_dev *dev = ((struct saa7146_fh *)fh)->dev;
	struct mxb *mxb = (struct mxb *)dev->ext_priv;
	*i = mxb->cur_input;

	DEB_EE("VIDIOC_G_INPUT %d\n", *i);
	return 0;
}

static int vidioc_s_input(struct file *file, void *fh, unsigned int input)
{
	struct saa7146_dev *dev = ((struct saa7146_fh *)fh)->dev;
	struct mxb *mxb = (struct mxb *)dev->ext_priv;
	int err = 0;
	int i = 0;

	DEB_EE("VIDIOC_S_INPUT %d\n", input);

	if (input >= MXB_INPUTS)
		return -EINVAL;

	mxb->cur_input = input;

	saa7146_set_hps_source_and_sync(dev, input_port_selection[input].hps_source,
			input_port_selection[input].hps_sync);

	/* prepare switching of tea6415c and saa7111a;
	   have a look at the 'background'-file for further informations  */
	switch (input) {
	case TUNER:
		i = SAA7115_COMPOSITE0;

		err = tea6415c_call(mxb, video, s_routing, 3, 17, 0);

		/* connect tuner-output always to multicable */
		if (!err)
			err = tea6415c_call(mxb, video, s_routing, 3, 13, 0);
		break;
	case AUX3_YC:
		/* nothing to be done here. aux3_yc is
		   directly connected to the saa711a */
		i = SAA7115_SVIDEO1;
		break;
	case AUX3:
		/* nothing to be done here. aux3 is
		   directly connected to the saa711a */
		i = SAA7115_COMPOSITE1;
		break;
	case AUX1:
		i = SAA7115_COMPOSITE0;
		err = tea6415c_call(mxb, video, s_routing, 1, 17, 0);
		break;
	}

	if (err)
		return err;

	/* switch video in saa7111a */
	if (saa7111a_call(mxb, video, s_routing, i, SAA7111_FMT_CCIR, 0))
		pr_err("VIDIOC_S_INPUT: could not address saa7111a\n");

	mxb->cur_audinput = video_audio_connect[input];
	/* switch the audio-source only if necessary */
	if (0 == mxb->cur_mute)
		tea6420_route(mxb, mxb->cur_audinput);
	if (mxb->cur_audinput == 0)
		mxb_update_audmode(mxb);

	return 0;
}

static int vidioc_g_tuner(struct file *file, void *fh, struct v4l2_tuner *t)
{
	struct saa7146_dev *dev = ((struct saa7146_fh *)fh)->dev;
	struct mxb *mxb = (struct mxb *)dev->ext_priv;

	if (t->index) {
		DEB_D("VIDIOC_G_TUNER: channel %d does not have a tuner attached\n",
		      t->index);
		return -EINVAL;
	}

	DEB_EE("VIDIOC_G_TUNER: %d\n", t->index);

	memset(t, 0, sizeof(*t));
	strlcpy(t->name, "TV Tuner", sizeof(t->name));
	t->type = V4L2_TUNER_ANALOG_TV;
	t->capability = V4L2_TUNER_CAP_NORM | V4L2_TUNER_CAP_STEREO |
			V4L2_TUNER_CAP_LANG1 | V4L2_TUNER_CAP_LANG2 | V4L2_TUNER_CAP_SAP;
	t->audmode = mxb->cur_mode;
	return call_all(dev, tuner, g_tuner, t);
}

static int vidioc_s_tuner(struct file *file, void *fh, struct v4l2_tuner *t)
{
	struct saa7146_dev *dev = ((struct saa7146_fh *)fh)->dev;
	struct mxb *mxb = (struct mxb *)dev->ext_priv;

	if (t->index) {
		DEB_D("VIDIOC_S_TUNER: channel %d does not have a tuner attached\n",
		      t->index);
		return -EINVAL;
	}

	mxb->cur_mode = t->audmode;
	return call_all(dev, tuner, s_tuner, t);
}

static int vidioc_querystd(struct file *file, void *fh, v4l2_std_id *norm)
{
	struct saa7146_dev *dev = ((struct saa7146_fh *)fh)->dev;

	return call_all(dev, video, querystd, norm);
}

static int vidioc_g_frequency(struct file *file, void *fh, struct v4l2_frequency *f)
{
	struct saa7146_dev *dev = ((struct saa7146_fh *)fh)->dev;
	struct mxb *mxb = (struct mxb *)dev->ext_priv;

	if (f->tuner)
		return -EINVAL;
	*f = mxb->cur_freq;

	DEB_EE("VIDIOC_G_FREQ: freq:0x%08x\n", mxb->cur_freq.frequency);
	return 0;
}

static int vidioc_s_frequency(struct file *file, void *fh, struct v4l2_frequency *f)
{
	struct saa7146_dev *dev = ((struct saa7146_fh *)fh)->dev;
	struct mxb *mxb = (struct mxb *)dev->ext_priv;
	struct saa7146_vv *vv = dev->vv_data;

	if (f->tuner)
		return -EINVAL;

	if (V4L2_TUNER_ANALOG_TV != f->type)
		return -EINVAL;

	DEB_EE("VIDIOC_S_FREQUENCY: freq:0x%08x\n", mxb->cur_freq.frequency);

	/* tune in desired frequency */
	tuner_call(mxb, tuner, s_frequency, f);
	/* let the tuner subdev clamp the frequency to the tuner range */
	tuner_call(mxb, tuner, g_frequency, f);
	mxb->cur_freq = *f;
	if (mxb->cur_audinput == 0)
		mxb_update_audmode(mxb);

	if (mxb->cur_input)
		return 0;

	/* hack: changing the frequency should invalidate the vbi-counter (=> alevt) */
	spin_lock(&dev->slock);
	vv->vbi_fieldcount = 0;
	spin_unlock(&dev->slock);

	return 0;
}

static int vidioc_enumaudio(struct file *file, void *fh, struct v4l2_audio *a)
{
	if (a->index >= MXB_AUDIOS)
		return -EINVAL;
	*a = mxb_audios[a->index];
	return 0;
}

static int vidioc_g_audio(struct file *file, void *fh, struct v4l2_audio *a)
{
	struct saa7146_dev *dev = ((struct saa7146_fh *)fh)->dev;
	struct mxb *mxb = (struct mxb *)dev->ext_priv;

	DEB_EE("VIDIOC_G_AUDIO\n");
	*a = mxb_audios[mxb->cur_audinput];
	return 0;
}

static int vidioc_s_audio(struct file *file, void *fh, struct v4l2_audio *a)
{
	struct saa7146_dev *dev = ((struct saa7146_fh *)fh)->dev;
	struct mxb *mxb = (struct mxb *)dev->ext_priv;

	DEB_D("VIDIOC_S_AUDIO %d\n", a->index);
	if (mxb_inputs[mxb->cur_input].audioset & (1 << a->index)) {
		if (mxb->cur_audinput != a->index) {
			mxb->cur_audinput = a->index;
			tea6420_route(mxb, a->index);
			if (mxb->cur_audinput == 0)
				mxb_update_audmode(mxb);
		}
		return 0;
	}
	return -EINVAL;
}

#ifdef CONFIG_VIDEO_ADV_DEBUG
static int vidioc_g_register(struct file *file, void *fh, struct v4l2_dbg_register *reg)
{
	struct saa7146_dev *dev = ((struct saa7146_fh *)fh)->dev;

	if (!capable(CAP_SYS_ADMIN))
		return -EPERM;
	if (v4l2_chip_match_host(&reg->match)) {
		reg->val = saa7146_read(dev, reg->reg);
		reg->size = 4;
		return 0;
	}
	call_all(dev, core, g_register, reg);
	return 0;
}

static int vidioc_s_register(struct file *file, void *fh, struct v4l2_dbg_register *reg)
{
	struct saa7146_dev *dev = ((struct saa7146_fh *)fh)->dev;

	if (!capable(CAP_SYS_ADMIN))
		return -EPERM;
	if (v4l2_chip_match_host(&reg->match)) {
		saa7146_write(dev, reg->reg, reg->val);
		reg->size = 4;
		return 0;
	}
<<<<<<< HEAD
	default:
/*
		DEB2(pr_err("does not handle this ioctl\n"));
*/
		return -ENOTTY;
	}
	return 0;
=======
	return call_all(dev, core, s_register, reg);
>>>>>>> 711e1bfb
}
#endif

static struct saa7146_ext_vv vv_data;

/* this function only gets called when the probing was successful */
static int mxb_attach(struct saa7146_dev *dev, struct saa7146_pci_extension_data *info)
{
	struct mxb *mxb;

	DEB_EE("dev:%p\n", dev);

	saa7146_vv_init(dev, &vv_data);
	if (mxb_probe(dev)) {
		saa7146_vv_release(dev);
		return -1;
	}
	mxb = (struct mxb *)dev->ext_priv;

	vv_data.vid_ops.vidioc_enum_input = vidioc_enum_input;
	vv_data.vid_ops.vidioc_g_input = vidioc_g_input;
	vv_data.vid_ops.vidioc_s_input = vidioc_s_input;
	vv_data.vid_ops.vidioc_querystd = vidioc_querystd;
	vv_data.vid_ops.vidioc_g_tuner = vidioc_g_tuner;
	vv_data.vid_ops.vidioc_s_tuner = vidioc_s_tuner;
	vv_data.vid_ops.vidioc_g_frequency = vidioc_g_frequency;
	vv_data.vid_ops.vidioc_s_frequency = vidioc_s_frequency;
	vv_data.vid_ops.vidioc_enumaudio = vidioc_enumaudio;
	vv_data.vid_ops.vidioc_g_audio = vidioc_g_audio;
	vv_data.vid_ops.vidioc_s_audio = vidioc_s_audio;
#ifdef CONFIG_VIDEO_ADV_DEBUG
	vv_data.vid_ops.vidioc_g_register = vidioc_g_register;
	vv_data.vid_ops.vidioc_s_register = vidioc_s_register;
#endif
	if (saa7146_register_device(&mxb->video_dev, dev, "mxb", VFL_TYPE_GRABBER)) {
		ERR("cannot register capture v4l2 device. skipping.\n");
		saa7146_vv_release(dev);
		return -1;
	}

	/* initialization stuff (vbi) (only for revision > 0 and for extensions which want it)*/
	if (MXB_BOARD_CAN_DO_VBI(dev)) {
		if (saa7146_register_device(&mxb->vbi_dev, dev, "mxb", VFL_TYPE_VBI)) {
			ERR("cannot register vbi v4l2 device. skipping.\n");
		}
	}

	pr_info("found Multimedia eXtension Board #%d\n", mxb_num);

	mxb_num++;
	mxb_init_done(dev);
	return 0;
}

static int mxb_detach(struct saa7146_dev *dev)
{
	struct mxb *mxb = (struct mxb *)dev->ext_priv;

	DEB_EE("dev:%p\n", dev);

	/* mute audio on tea6420s */
	tea6420_route(mxb, 6);

	saa7146_unregister_device(&mxb->video_dev,dev);
	if (MXB_BOARD_CAN_DO_VBI(dev))
		saa7146_unregister_device(&mxb->vbi_dev, dev);
	saa7146_vv_release(dev);

	mxb_num--;

	i2c_del_adapter(&mxb->i2c_adapter);
	kfree(mxb);

	return 0;
}

static int std_callback(struct saa7146_dev *dev, struct saa7146_standard *standard)
{
	struct mxb *mxb = (struct mxb *)dev->ext_priv;

	if (V4L2_STD_PAL_I == standard->id) {
		v4l2_std_id std = V4L2_STD_PAL_I;

		DEB_D("VIDIOC_S_STD: setting mxb for PAL_I\n");
		/* These two gpio calls set the GPIO pins that control the tda9820 */
		saa7146_write(dev, GPIO_CTRL, 0x00404050);
		saa7111a_call(mxb, core, s_gpio, 0);
		saa7111a_call(mxb, core, s_std, std);
		if (mxb->cur_input == 0)
			tuner_call(mxb, core, s_std, std);
	} else {
		v4l2_std_id std = V4L2_STD_PAL_BG;

		if (mxb->cur_input)
			std = standard->id;
		DEB_D("VIDIOC_S_STD: setting mxb for PAL/NTSC/SECAM\n");
		/* These two gpio calls set the GPIO pins that control the tda9820 */
		saa7146_write(dev, GPIO_CTRL, 0x00404050);
		saa7111a_call(mxb, core, s_gpio, 1);
		saa7111a_call(mxb, core, s_std, std);
		if (mxb->cur_input == 0)
			tuner_call(mxb, core, s_std, std);
	}
	return 0;
}

static struct saa7146_standard standard[] = {
	{
		.name	= "PAL-BG", 	.id	= V4L2_STD_PAL_BG,
		.v_offset	= 0x17,	.v_field 	= 288,
		.h_offset	= 0x14,	.h_pixels 	= 680,
		.v_max_out	= 576,	.h_max_out	= 768,
	}, {
		.name	= "PAL-I", 	.id	= V4L2_STD_PAL_I,
		.v_offset	= 0x17,	.v_field 	= 288,
		.h_offset	= 0x14,	.h_pixels 	= 680,
		.v_max_out	= 576,	.h_max_out	= 768,
	}, {
		.name	= "NTSC", 	.id	= V4L2_STD_NTSC,
		.v_offset	= 0x16,	.v_field 	= 240,
		.h_offset	= 0x06,	.h_pixels 	= 708,
		.v_max_out	= 480,	.h_max_out	= 640,
	}, {
		.name	= "SECAM", 	.id	= V4L2_STD_SECAM,
		.v_offset	= 0x14,	.v_field 	= 288,
		.h_offset	= 0x14,	.h_pixels 	= 720,
		.v_max_out	= 576,	.h_max_out	= 768,
	}
};

static struct saa7146_pci_extension_data mxb = {
	.ext_priv = "Multimedia eXtension Board",
	.ext = &extension,
};

static struct pci_device_id pci_tbl[] = {
	{
		.vendor    = PCI_VENDOR_ID_PHILIPS,
		.device	   = PCI_DEVICE_ID_PHILIPS_SAA7146,
		.subvendor = 0x0000,
		.subdevice = 0x0000,
		.driver_data = (unsigned long)&mxb,
	}, {
		.vendor	= 0,
	}
};

MODULE_DEVICE_TABLE(pci, pci_tbl);

static struct saa7146_ext_vv vv_data = {
	.inputs		= MXB_INPUTS,
	.capabilities	= V4L2_CAP_TUNER | V4L2_CAP_VBI_CAPTURE | V4L2_CAP_AUDIO,
	.stds		= &standard[0],
	.num_stds	= sizeof(standard)/sizeof(struct saa7146_standard),
	.std_callback	= &std_callback,
};

static struct saa7146_extension extension = {
	.name		= "Multimedia eXtension Board",
	.flags		= SAA7146_USE_I2C_IRQ,

	.pci_tbl	= &pci_tbl[0],
	.module		= THIS_MODULE,

	.attach		= mxb_attach,
	.detach		= mxb_detach,

	.irq_mask	= 0,
	.irq_func	= NULL,
};

static int __init mxb_init_module(void)
{
	if (saa7146_register_extension(&extension)) {
		DEB_S("failed to register extension\n");
		return -ENODEV;
	}

	return 0;
}

static void __exit mxb_cleanup_module(void)
{
	saa7146_unregister_extension(&extension);
}

module_init(mxb_init_module);
module_exit(mxb_cleanup_module);

MODULE_DESCRIPTION("video4linux-2 driver for the Siemens-Nixdorf 'Multimedia eXtension board'");
MODULE_AUTHOR("Michael Hunold <michael@mihu.de>");
MODULE_LICENSE("GPL");<|MERGE_RESOLUTION|>--- conflicted
+++ resolved
@@ -691,17 +691,7 @@
 		reg->size = 4;
 		return 0;
 	}
-<<<<<<< HEAD
-	default:
-/*
-		DEB2(pr_err("does not handle this ioctl\n"));
-*/
-		return -ENOTTY;
-	}
-	return 0;
-=======
 	return call_all(dev, core, s_register, reg);
->>>>>>> 711e1bfb
 }
 #endif
 
