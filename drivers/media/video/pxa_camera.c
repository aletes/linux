--- conflicted
+++ resolved
@@ -1139,10 +1139,7 @@
 	struct soc_camera_host *ici = to_soc_camera_host(icd->parent);
 	struct pxa_camera_dev *pcdev = ici->priv;
 	struct v4l2_mbus_config cfg = {.type = V4L2_MBUS_PARALLEL,};
-<<<<<<< HEAD
-=======
 	u32 pixfmt = icd->current_fmt->host_fmt->fourcc;
->>>>>>> dcd6c922
 	unsigned long bus_flags, common_flags;
 	int ret;
 	struct pxa_cam *cam = icd->host_priv;
