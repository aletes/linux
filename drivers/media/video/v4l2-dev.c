--- conflicted
+++ resolved
@@ -186,21 +186,12 @@
 		size_t sz, loff_t *off)
 {
 	struct video_device *vdev = video_devdata(filp);
-<<<<<<< HEAD
-	int ret = -EIO;
-
-	if (!vdev->fops->read)
-		return -EINVAL;
-	if (vdev->lock)
-		mutex_lock(vdev->lock);
-=======
 	int ret = -ENODEV;
 
 	if (!vdev->fops->read)
 		return -EINVAL;
 	if (vdev->lock && mutex_lock_interruptible(vdev->lock))
 		return -ERESTARTSYS;
->>>>>>> 3cbea436
 	if (video_is_registered(vdev))
 		ret = vdev->fops->read(filp, buf, sz, off);
 	if (vdev->lock)
@@ -212,21 +203,12 @@
 		size_t sz, loff_t *off)
 {
 	struct video_device *vdev = video_devdata(filp);
-<<<<<<< HEAD
-	int ret = -EIO;
-
-	if (!vdev->fops->write)
-		return -EINVAL;
-	if (vdev->lock)
-		mutex_lock(vdev->lock);
-=======
 	int ret = -ENODEV;
 
 	if (!vdev->fops->write)
 		return -EINVAL;
 	if (vdev->lock && mutex_lock_interruptible(vdev->lock))
 		return -ERESTARTSYS;
->>>>>>> 3cbea436
 	if (video_is_registered(vdev))
 		ret = vdev->fops->write(filp, buf, sz, off);
 	if (vdev->lock)
@@ -237,17 +219,10 @@
 static unsigned int v4l2_poll(struct file *filp, struct poll_table_struct *poll)
 {
 	struct video_device *vdev = video_devdata(filp);
-<<<<<<< HEAD
-	int ret = DEFAULT_POLLMASK;
-
-	if (!vdev->fops->poll)
-		return ret;
-=======
 	int ret = POLLERR | POLLHUP;
 
 	if (!vdev->fops->poll)
 		return DEFAULT_POLLMASK;
->>>>>>> 3cbea436
 	if (vdev->lock)
 		mutex_lock(vdev->lock);
 	if (video_is_registered(vdev))
@@ -263,27 +238,13 @@
 	int ret = -ENODEV;
 
 	if (vdev->fops->unlocked_ioctl) {
-<<<<<<< HEAD
-		if (vdev->lock)
-			mutex_lock(vdev->lock);
-=======
 		if (vdev->lock && mutex_lock_interruptible(vdev->lock))
 			return -ERESTARTSYS;
->>>>>>> 3cbea436
 		if (video_is_registered(vdev))
 			ret = vdev->fops->unlocked_ioctl(filp, cmd, arg);
 		if (vdev->lock)
 			mutex_unlock(vdev->lock);
 	} else if (vdev->fops->ioctl) {
-<<<<<<< HEAD
-		/* TODO: convert all drivers to unlocked_ioctl */
-		static DEFINE_MUTEX(v4l2_ioctl_mutex);
-
-		mutex_lock(&v4l2_ioctl_mutex);
-		if (video_is_registered(vdev))
-			ret = vdev->fops->ioctl(filp, cmd, arg);
-		mutex_unlock(&v4l2_ioctl_mutex);
-=======
 		/* This code path is a replacement for the BKL. It is a major
 		 * hack but it will have to do for those drivers that are not
 		 * yet converted to use unlocked_ioctl.
@@ -316,7 +277,6 @@
 			ret = vdev->fops->ioctl(filp, cmd, arg);
 		if (cmd != VIDIOC_DQBUF)
 			mutex_unlock(m);
->>>>>>> 3cbea436
 	} else
 		ret = -ENOTTY;
 
@@ -330,13 +290,8 @@
 
 	if (!vdev->fops->mmap)
 		return ret;
-<<<<<<< HEAD
-	if (vdev->lock)
-		mutex_lock(vdev->lock);
-=======
 	if (vdev->lock && mutex_lock_interruptible(vdev->lock))
 		return -ERESTARTSYS;
->>>>>>> 3cbea436
 	if (video_is_registered(vdev))
 		ret = vdev->fops->mmap(filp, vm);
 	if (vdev->lock)
@@ -354,11 +309,7 @@
 	mutex_lock(&videodev_lock);
 	vdev = video_devdata(filp);
 	/* return ENODEV if the video device has already been removed. */
-<<<<<<< HEAD
-	if (vdev == NULL) {
-=======
 	if (vdev == NULL || !video_is_registered(vdev)) {
->>>>>>> 3cbea436
 		mutex_unlock(&videodev_lock);
 		return -ENODEV;
 	}
@@ -366,15 +317,10 @@
 	video_get(vdev);
 	mutex_unlock(&videodev_lock);
 	if (vdev->fops->open) {
-<<<<<<< HEAD
-		if (vdev->lock)
-			mutex_lock(vdev->lock);
-=======
 		if (vdev->lock && mutex_lock_interruptible(vdev->lock)) {
 			ret = -ERESTARTSYS;
 			goto err;
 		}
->>>>>>> 3cbea436
 		if (video_is_registered(vdev))
 			ret = vdev->fops->open(filp);
 		else
@@ -678,14 +624,12 @@
 	if (!vdev || !video_is_registered(vdev))
 		return;
 
-<<<<<<< HEAD
-=======
 	mutex_lock(&videodev_lock);
 	/* This must be in a critical section to prevent a race with v4l2_open.
 	 * Once this bit has been cleared video_get may never be called again.
 	 */
->>>>>>> 3cbea436
 	clear_bit(V4L2_FL_REGISTERED, &vdev->flags);
+	mutex_unlock(&videodev_lock);
 	device_unregister(&vdev->dev);
 }
 EXPORT_SYMBOL(video_unregister_device);
