/*
 * V4L2 sub-device
 *
 * Copyright (C) 2010 Nokia Corporation
 *
 * Contact: Laurent Pinchart <laurent.pinchart@ideasonboard.com>
 *	    Sakari Ailus <sakari.ailus@iki.fi>
 *
 * This program is free software; you can redistribute it and/or modify
 * it under the terms of the GNU General Public License version 2 as
 * published by the Free Software Foundation.
 *
 * This program is distributed in the hope that it will be useful,
 * but WITHOUT ANY WARRANTY; without even the implied warranty of
 * MERCHANTABILITY or FITNESS FOR A PARTICULAR PURPOSE.  See the
 * GNU General Public License for more details.
 *
 * You should have received a copy of the GNU General Public License
 * along with this program; if not, write to the Free Software
 * Foundation, Inc., 59 Temple Place, Suite 330, Boston, MA  02111-1307  USA
 */

#include <linux/ioctl.h>
#include <linux/slab.h>
#include <linux/types.h>
#include <linux/videodev2.h>
#include <linux/export.h>

#include <media/v4l2-ctrls.h>
#include <media/v4l2-device.h>
#include <media/v4l2-ioctl.h>
#include <media/v4l2-fh.h>
#include <media/v4l2-event.h>

static int subdev_fh_init(struct v4l2_subdev_fh *fh, struct v4l2_subdev *sd)
{
#if defined(CONFIG_VIDEO_V4L2_SUBDEV_API)
	/* Allocate try format and crop in the same memory block */
	fh->try_fmt = kzalloc((sizeof(*fh->try_fmt) + sizeof(*fh->try_crop))
			      * sd->entity.num_pads, GFP_KERNEL);
	if (fh->try_fmt == NULL)
		return -ENOMEM;

	fh->try_crop = (struct v4l2_rect *)
		(fh->try_fmt + sd->entity.num_pads);
#endif
	return 0;
}

static void subdev_fh_free(struct v4l2_subdev_fh *fh)
{
#if defined(CONFIG_VIDEO_V4L2_SUBDEV_API)
	kfree(fh->try_fmt);
	fh->try_fmt = NULL;
	fh->try_crop = NULL;
#endif
}

static int subdev_open(struct file *file)
{
	struct video_device *vdev = video_devdata(file);
	struct v4l2_subdev *sd = vdev_to_v4l2_subdev(vdev);
	struct v4l2_subdev_fh *subdev_fh;
#if defined(CONFIG_MEDIA_CONTROLLER)
	struct media_entity *entity = NULL;
#endif
	int ret;

	subdev_fh = kzalloc(sizeof(*subdev_fh), GFP_KERNEL);
	if (subdev_fh == NULL)
		return -ENOMEM;

	ret = subdev_fh_init(subdev_fh, sd);
	if (ret) {
		kfree(subdev_fh);
		return ret;
	}

	v4l2_fh_init(&subdev_fh->vfh, vdev);
	v4l2_fh_add(&subdev_fh->vfh);
	file->private_data = &subdev_fh->vfh;
#if defined(CONFIG_MEDIA_CONTROLLER)
	if (sd->v4l2_dev->mdev) {
		entity = media_entity_get(&sd->entity);
		if (!entity) {
			ret = -EBUSY;
			goto err;
		}
	}
#endif

	if (sd->internal_ops && sd->internal_ops->open) {
		ret = sd->internal_ops->open(sd, subdev_fh);
		if (ret < 0)
			goto err;
	}

	return 0;

err:
#if defined(CONFIG_MEDIA_CONTROLLER)
	if (entity)
		media_entity_put(entity);
#endif
	v4l2_fh_del(&subdev_fh->vfh);
	v4l2_fh_exit(&subdev_fh->vfh);
	subdev_fh_free(subdev_fh);
	kfree(subdev_fh);

	return ret;
}

static int subdev_close(struct file *file)
{
	struct video_device *vdev = video_devdata(file);
	struct v4l2_subdev *sd = vdev_to_v4l2_subdev(vdev);
	struct v4l2_fh *vfh = file->private_data;
	struct v4l2_subdev_fh *subdev_fh = to_v4l2_subdev_fh(vfh);

	if (sd->internal_ops && sd->internal_ops->close)
		sd->internal_ops->close(sd, subdev_fh);
#if defined(CONFIG_MEDIA_CONTROLLER)
	if (sd->v4l2_dev->mdev)
		media_entity_put(&sd->entity);
#endif
	v4l2_fh_del(vfh);
	v4l2_fh_exit(vfh);
	subdev_fh_free(subdev_fh);
	kfree(subdev_fh);
	file->private_data = NULL;

	return 0;
}

static long subdev_do_ioctl(struct file *file, unsigned int cmd, void *arg)
{
	struct video_device *vdev = video_devdata(file);
	struct v4l2_subdev *sd = vdev_to_v4l2_subdev(vdev);
	struct v4l2_fh *vfh = file->private_data;
#if defined(CONFIG_VIDEO_V4L2_SUBDEV_API)
	struct v4l2_subdev_fh *subdev_fh = to_v4l2_subdev_fh(vfh);
#endif

	switch (cmd) {
	case VIDIOC_QUERYCTRL:
		return v4l2_queryctrl(vfh->ctrl_handler, arg);

	case VIDIOC_QUERYMENU:
		return v4l2_querymenu(vfh->ctrl_handler, arg);

	case VIDIOC_G_CTRL:
		return v4l2_g_ctrl(vfh->ctrl_handler, arg);

	case VIDIOC_S_CTRL:
		return v4l2_s_ctrl(vfh, vfh->ctrl_handler, arg);

	case VIDIOC_G_EXT_CTRLS:
		return v4l2_g_ext_ctrls(vfh->ctrl_handler, arg);

	case VIDIOC_S_EXT_CTRLS:
		return v4l2_s_ext_ctrls(vfh, vfh->ctrl_handler, arg);

	case VIDIOC_TRY_EXT_CTRLS:
		return v4l2_try_ext_ctrls(vfh->ctrl_handler, arg);

	case VIDIOC_DQEVENT:
		if (!(sd->flags & V4L2_SUBDEV_FL_HAS_EVENTS))
			return -ENOIOCTLCMD;

		return v4l2_event_dequeue(vfh, arg, file->f_flags & O_NONBLOCK);

	case VIDIOC_SUBSCRIBE_EVENT:
		return v4l2_subdev_call(sd, core, subscribe_event, vfh, arg);

	case VIDIOC_UNSUBSCRIBE_EVENT:
		return v4l2_subdev_call(sd, core, unsubscribe_event, vfh, arg);

#ifdef CONFIG_VIDEO_ADV_DEBUG
	case VIDIOC_DBG_G_REGISTER:
	{
		struct v4l2_dbg_register *p = arg;

		if (!capable(CAP_SYS_ADMIN))
			return -EPERM;
		return v4l2_subdev_call(sd, core, g_register, p);
	}
	case VIDIOC_DBG_S_REGISTER:
	{
		struct v4l2_dbg_register *p = arg;

		if (!capable(CAP_SYS_ADMIN))
			return -EPERM;
		return v4l2_subdev_call(sd, core, s_register, p);
	}
#endif
<<<<<<< HEAD
=======

	case VIDIOC_LOG_STATUS:
		return v4l2_subdev_call(sd, core, log_status);

>>>>>>> dcd6c922
#if defined(CONFIG_VIDEO_V4L2_SUBDEV_API)
	case VIDIOC_SUBDEV_G_FMT: {
		struct v4l2_subdev_format *format = arg;

		if (format->which != V4L2_SUBDEV_FORMAT_TRY &&
		    format->which != V4L2_SUBDEV_FORMAT_ACTIVE)
			return -EINVAL;

		if (format->pad >= sd->entity.num_pads)
			return -EINVAL;

		return v4l2_subdev_call(sd, pad, get_fmt, subdev_fh, format);
	}

	case VIDIOC_SUBDEV_S_FMT: {
		struct v4l2_subdev_format *format = arg;

		if (format->which != V4L2_SUBDEV_FORMAT_TRY &&
		    format->which != V4L2_SUBDEV_FORMAT_ACTIVE)
			return -EINVAL;

		if (format->pad >= sd->entity.num_pads)
			return -EINVAL;

		return v4l2_subdev_call(sd, pad, set_fmt, subdev_fh, format);
	}

	case VIDIOC_SUBDEV_G_CROP: {
		struct v4l2_subdev_crop *crop = arg;

		if (crop->which != V4L2_SUBDEV_FORMAT_TRY &&
		    crop->which != V4L2_SUBDEV_FORMAT_ACTIVE)
			return -EINVAL;

		if (crop->pad >= sd->entity.num_pads)
			return -EINVAL;

		return v4l2_subdev_call(sd, pad, get_crop, subdev_fh, crop);
	}

	case VIDIOC_SUBDEV_S_CROP: {
		struct v4l2_subdev_crop *crop = arg;

		if (crop->which != V4L2_SUBDEV_FORMAT_TRY &&
		    crop->which != V4L2_SUBDEV_FORMAT_ACTIVE)
			return -EINVAL;

		if (crop->pad >= sd->entity.num_pads)
			return -EINVAL;

		return v4l2_subdev_call(sd, pad, set_crop, subdev_fh, crop);
	}

	case VIDIOC_SUBDEV_ENUM_MBUS_CODE: {
		struct v4l2_subdev_mbus_code_enum *code = arg;

		if (code->pad >= sd->entity.num_pads)
			return -EINVAL;

		return v4l2_subdev_call(sd, pad, enum_mbus_code, subdev_fh,
					code);
	}

	case VIDIOC_SUBDEV_ENUM_FRAME_SIZE: {
		struct v4l2_subdev_frame_size_enum *fse = arg;

		if (fse->pad >= sd->entity.num_pads)
			return -EINVAL;

		return v4l2_subdev_call(sd, pad, enum_frame_size, subdev_fh,
					fse);
	}

	case VIDIOC_SUBDEV_G_FRAME_INTERVAL:
		return v4l2_subdev_call(sd, video, g_frame_interval, arg);

	case VIDIOC_SUBDEV_S_FRAME_INTERVAL:
		return v4l2_subdev_call(sd, video, s_frame_interval, arg);

	case VIDIOC_SUBDEV_ENUM_FRAME_INTERVAL: {
		struct v4l2_subdev_frame_interval_enum *fie = arg;

		if (fie->pad >= sd->entity.num_pads)
			return -EINVAL;

		return v4l2_subdev_call(sd, pad, enum_frame_interval, subdev_fh,
					fie);
	}
#endif
	default:
		return v4l2_subdev_call(sd, core, ioctl, cmd, arg);
	}

	return 0;
}

static long subdev_ioctl(struct file *file, unsigned int cmd,
	unsigned long arg)
{
	return video_usercopy(file, cmd, arg, subdev_do_ioctl);
}

static unsigned int subdev_poll(struct file *file, poll_table *wait)
{
	struct video_device *vdev = video_devdata(file);
	struct v4l2_subdev *sd = vdev_to_v4l2_subdev(vdev);
	struct v4l2_fh *fh = file->private_data;

	if (!(sd->flags & V4L2_SUBDEV_FL_HAS_EVENTS))
		return POLLERR;

	poll_wait(file, &fh->wait, wait);

	if (v4l2_event_pending(fh))
		return POLLPRI;

	return 0;
}

const struct v4l2_file_operations v4l2_subdev_fops = {
	.owner = THIS_MODULE,
	.open = subdev_open,
	.unlocked_ioctl = subdev_ioctl,
	.release = subdev_close,
	.poll = subdev_poll,
};

void v4l2_subdev_init(struct v4l2_subdev *sd, const struct v4l2_subdev_ops *ops)
{
	INIT_LIST_HEAD(&sd->list);
	BUG_ON(!ops);
	sd->ops = ops;
	sd->v4l2_dev = NULL;
	sd->flags = 0;
	sd->name[0] = '\0';
	sd->grp_id = 0;
	sd->dev_priv = NULL;
	sd->host_priv = NULL;
#if defined(CONFIG_MEDIA_CONTROLLER)
	sd->entity.name = sd->name;
	sd->entity.type = MEDIA_ENT_T_V4L2_SUBDEV;
#endif
}
EXPORT_SYMBOL(v4l2_subdev_init);<|MERGE_RESOLUTION|>--- conflicted
+++ resolved
@@ -193,13 +193,10 @@
 		return v4l2_subdev_call(sd, core, s_register, p);
 	}
 #endif
-<<<<<<< HEAD
-=======
 
 	case VIDIOC_LOG_STATUS:
 		return v4l2_subdev_call(sd, core, log_status);
 
->>>>>>> dcd6c922
 #if defined(CONFIG_VIDEO_V4L2_SUBDEV_API)
 	case VIDIOC_SUBDEV_G_FMT: {
 		struct v4l2_subdev_format *format = arg;
