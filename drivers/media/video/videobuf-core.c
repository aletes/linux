/*
 * generic helper functions for handling video4linux capture buffers
 *
 * (c) 2007 Mauro Carvalho Chehab, <mchehab@infradead.org>
 *
 * Highly based on video-buf written originally by:
 * (c) 2001,02 Gerd Knorr <kraxel@bytesex.org>
 * (c) 2006 Mauro Carvalho Chehab, <mchehab@infradead.org>
 * (c) 2006 Ted Walther and John Sokol
 *
 * This program is free software; you can redistribute it and/or modify
 * it under the terms of the GNU General Public License as published by
 * the Free Software Foundation; either version 2
 */

#include <linux/init.h>
#include <linux/module.h>
#include <linux/moduleparam.h>
#include <linux/mm.h>
#include <linux/sched.h>
#include <linux/slab.h>
#include <linux/interrupt.h>

#include <media/videobuf-core.h>

#define MAGIC_BUFFER 0x20070728
#define MAGIC_CHECK(is, should)						\
	do {								\
		if (unlikely((is) != (should))) {			\
			printk(KERN_ERR					\
				"magic mismatch: %x (expected %x)\n",	\
					is, should);			\
			BUG();						\
		}							\
	} while (0)

static int debug;
module_param(debug, int, 0644);

MODULE_DESCRIPTION("helper module to manage video4linux buffers");
MODULE_AUTHOR("Mauro Carvalho Chehab <mchehab@infradead.org>");
MODULE_LICENSE("GPL");

#define dprintk(level, fmt, arg...)					\
	do {								\
		if (debug >= level)					\
			printk(KERN_DEBUG "vbuf: " fmt, ## arg);	\
	} while (0)

/* --------------------------------------------------------------------- */

#define CALL(q, f, arg...)						\
	((q->int_ops->f) ? q->int_ops->f(arg) : 0)

struct videobuf_buffer *videobuf_alloc_vb(struct videobuf_queue *q)
{
	struct videobuf_buffer *vb;

	BUG_ON(q->msize < sizeof(*vb));

	if (!q->int_ops || !q->int_ops->alloc_vb) {
		printk(KERN_ERR "No specific ops defined!\n");
		BUG();
	}

	vb = q->int_ops->alloc_vb(q->msize);
	if (NULL != vb) {
		init_waitqueue_head(&vb->done);
		vb->magic = MAGIC_BUFFER;
	}

	return vb;
}
EXPORT_SYMBOL_GPL(videobuf_alloc_vb);

static int is_state_active_or_queued(struct videobuf_queue *q, struct videobuf_buffer *vb)
{
	unsigned long flags;
	bool rc;

	spin_lock_irqsave(q->irqlock, flags);
	rc = vb->state != VIDEOBUF_ACTIVE && vb->state != VIDEOBUF_QUEUED;
	spin_unlock_irqrestore(q->irqlock, flags);
	return rc;
};

int videobuf_waiton(struct videobuf_queue *q, struct videobuf_buffer *vb,
		int non_blocking, int intr)
{
	bool is_ext_locked;
	int ret = 0;

	MAGIC_CHECK(vb->magic, MAGIC_BUFFER);

	if (non_blocking) {
		if (is_state_active_or_queued(q, vb))
			return 0;
		return -EAGAIN;
	}

	is_ext_locked = q->ext_lock && mutex_is_locked(q->ext_lock);

	/* Release vdev lock to prevent this wait from blocking outside access to
	   the device. */
	if (is_ext_locked)
		mutex_unlock(q->ext_lock);
	if (intr)
		ret = wait_event_interruptible(vb->done, is_state_active_or_queued(q, vb));
	else
		wait_event(vb->done, is_state_active_or_queued(q, vb));
	/* Relock */
	if (is_ext_locked)
		mutex_lock(q->ext_lock);

	return ret;
}
EXPORT_SYMBOL_GPL(videobuf_waiton);

int videobuf_iolock(struct videobuf_queue *q, struct videobuf_buffer *vb,
		    struct v4l2_framebuffer *fbuf)
{
	MAGIC_CHECK(vb->magic, MAGIC_BUFFER);
	MAGIC_CHECK(q->int_ops->magic, MAGIC_QTYPE_OPS);

	return CALL(q, iolock, q, vb, fbuf);
}
EXPORT_SYMBOL_GPL(videobuf_iolock);

void *videobuf_queue_to_vaddr(struct videobuf_queue *q,
			      struct videobuf_buffer *buf)
{
	if (q->int_ops->vaddr)
		return q->int_ops->vaddr(buf);
	return NULL;
}
EXPORT_SYMBOL_GPL(videobuf_queue_to_vaddr);

/* --------------------------------------------------------------------- */


void videobuf_queue_core_init(struct videobuf_queue *q,
			 const struct videobuf_queue_ops *ops,
			 struct device *dev,
			 spinlock_t *irqlock,
			 enum v4l2_buf_type type,
			 enum v4l2_field field,
			 unsigned int msize,
			 void *priv,
			 struct videobuf_qtype_ops *int_ops,
			 struct mutex *ext_lock)
{
	BUG_ON(!q);
	memset(q, 0, sizeof(*q));
	q->irqlock   = irqlock;
	q->ext_lock  = ext_lock;
	q->dev       = dev;
	q->type      = type;
	q->field     = field;
	q->msize     = msize;
	q->ops       = ops;
	q->priv_data = priv;
	q->int_ops   = int_ops;

	/* All buffer operations are mandatory */
	BUG_ON(!q->ops->buf_setup);
	BUG_ON(!q->ops->buf_prepare);
	BUG_ON(!q->ops->buf_queue);
	BUG_ON(!q->ops->buf_release);

	/* Lock is mandatory for queue_cancel to work */
	BUG_ON(!irqlock);

	/* Having implementations for abstract methods are mandatory */
	BUG_ON(!q->int_ops);

	mutex_init(&q->vb_lock);
	init_waitqueue_head(&q->wait);
	INIT_LIST_HEAD(&q->stream);
}
EXPORT_SYMBOL_GPL(videobuf_queue_core_init);

/* Locking: Only usage in bttv unsafe find way to remove */
int videobuf_queue_is_busy(struct videobuf_queue *q)
{
	int i;

	MAGIC_CHECK(q->int_ops->magic, MAGIC_QTYPE_OPS);

	if (q->streaming) {
		dprintk(1, "busy: streaming active\n");
		return 1;
	}
	if (q->reading) {
		dprintk(1, "busy: pending read #1\n");
		return 1;
	}
	if (q->read_buf) {
		dprintk(1, "busy: pending read #2\n");
		return 1;
	}
	for (i = 0; i < VIDEO_MAX_FRAME; i++) {
		if (NULL == q->bufs[i])
			continue;
		if (q->bufs[i]->map) {
			dprintk(1, "busy: buffer #%d mapped\n", i);
			return 1;
		}
		if (q->bufs[i]->state == VIDEOBUF_QUEUED) {
			dprintk(1, "busy: buffer #%d queued\n", i);
			return 1;
		}
		if (q->bufs[i]->state == VIDEOBUF_ACTIVE) {
			dprintk(1, "busy: buffer #%d avtive\n", i);
			return 1;
		}
	}
	return 0;
}
EXPORT_SYMBOL_GPL(videobuf_queue_is_busy);

/**
 * __videobuf_free() - free all the buffers and their control structures
 *
 * This function can only be called if streaming/reading is off, i.e. no buffers
 * are under control of the driver.
 */
/* Locking: Caller holds q->vb_lock */
static int __videobuf_free(struct videobuf_queue *q)
{
	int i;

	dprintk(1, "%s\n", __func__);
	if (!q)
		return 0;

	if (q->streaming || q->reading) {
		dprintk(1, "Cannot free buffers when streaming or reading\n");
		return -EBUSY;
	}

	MAGIC_CHECK(q->int_ops->magic, MAGIC_QTYPE_OPS);

	for (i = 0; i < VIDEO_MAX_FRAME; i++)
		if (q->bufs[i] && q->bufs[i]->map) {
			dprintk(1, "Cannot free mmapped buffers\n");
			return -EBUSY;
		}

	for (i = 0; i < VIDEO_MAX_FRAME; i++) {
		if (NULL == q->bufs[i])
			continue;
		q->ops->buf_release(q, q->bufs[i]);
		kfree(q->bufs[i]);
		q->bufs[i] = NULL;
	}

	return 0;
}

/* Locking: Caller holds q->vb_lock */
void videobuf_queue_cancel(struct videobuf_queue *q)
{
	unsigned long flags = 0;
	int i;

	q->streaming = 0;
	q->reading  = 0;
	wake_up_interruptible_sync(&q->wait);

	/* remove queued buffers from list */
	spin_lock_irqsave(q->irqlock, flags);
	for (i = 0; i < VIDEO_MAX_FRAME; i++) {
		if (NULL == q->bufs[i])
			continue;
		if (q->bufs[i]->state == VIDEOBUF_QUEUED) {
			list_del(&q->bufs[i]->queue);
			q->bufs[i]->state = VIDEOBUF_ERROR;
			wake_up_all(&q->bufs[i]->done);
		}
	}
	spin_unlock_irqrestore(q->irqlock, flags);

	/* free all buffers + clear queue */
	for (i = 0; i < VIDEO_MAX_FRAME; i++) {
		if (NULL == q->bufs[i])
			continue;
		q->ops->buf_release(q, q->bufs[i]);
	}
	INIT_LIST_HEAD(&q->stream);
}
EXPORT_SYMBOL_GPL(videobuf_queue_cancel);

/* --------------------------------------------------------------------- */

/* Locking: Caller holds q->vb_lock */
enum v4l2_field videobuf_next_field(struct videobuf_queue *q)
{
	enum v4l2_field field = q->field;

	BUG_ON(V4L2_FIELD_ANY == field);

	if (V4L2_FIELD_ALTERNATE == field) {
		if (V4L2_FIELD_TOP == q->last) {
			field   = V4L2_FIELD_BOTTOM;
			q->last = V4L2_FIELD_BOTTOM;
		} else {
			field   = V4L2_FIELD_TOP;
			q->last = V4L2_FIELD_TOP;
		}
	}
	return field;
}
EXPORT_SYMBOL_GPL(videobuf_next_field);

/* Locking: Caller holds q->vb_lock */
static void videobuf_status(struct videobuf_queue *q, struct v4l2_buffer *b,
			    struct videobuf_buffer *vb, enum v4l2_buf_type type)
{
	MAGIC_CHECK(vb->magic, MAGIC_BUFFER);
	MAGIC_CHECK(q->int_ops->magic, MAGIC_QTYPE_OPS);

	b->index    = vb->i;
	b->type     = type;

	b->memory   = vb->memory;
	switch (b->memory) {
	case V4L2_MEMORY_MMAP:
		b->m.offset  = vb->boff;
		b->length    = vb->bsize;
		break;
	case V4L2_MEMORY_USERPTR:
		b->m.userptr = vb->baddr;
		b->length    = vb->bsize;
		break;
	case V4L2_MEMORY_OVERLAY:
		b->m.offset  = vb->boff;
		break;
	}

	b->flags    = 0;
	if (vb->map)
		b->flags |= V4L2_BUF_FLAG_MAPPED;

	switch (vb->state) {
	case VIDEOBUF_PREPARED:
	case VIDEOBUF_QUEUED:
	case VIDEOBUF_ACTIVE:
		b->flags |= V4L2_BUF_FLAG_QUEUED;
		break;
	case VIDEOBUF_ERROR:
		b->flags |= V4L2_BUF_FLAG_ERROR;
		/* fall through */
	case VIDEOBUF_DONE:
		b->flags |= V4L2_BUF_FLAG_DONE;
		break;
	case VIDEOBUF_NEEDS_INIT:
	case VIDEOBUF_IDLE:
		/* nothing */
		break;
	}

	if (vb->input != UNSET) {
		b->flags |= V4L2_BUF_FLAG_INPUT;
		b->input  = vb->input;
	}

	b->field     = vb->field;
	b->timestamp = vb->ts;
	b->bytesused = vb->size;
	b->sequence  = vb->field_count >> 1;
}

int videobuf_mmap_free(struct videobuf_queue *q)
{
	int ret;
<<<<<<< HEAD
	mutex_lock(&q->vb_lock);
	ret = __videobuf_free(q);
	mutex_unlock(&q->vb_lock);
=======
	videobuf_queue_lock(q);
	ret = __videobuf_free(q);
	videobuf_queue_unlock(q);
>>>>>>> 45f53cc9
	return ret;
}
EXPORT_SYMBOL_GPL(videobuf_mmap_free);

/* Locking: Caller holds q->vb_lock */
int __videobuf_mmap_setup(struct videobuf_queue *q,
			unsigned int bcount, unsigned int bsize,
			enum v4l2_memory memory)
{
	unsigned int i;
	int err;

	MAGIC_CHECK(q->int_ops->magic, MAGIC_QTYPE_OPS);

	err = __videobuf_free(q);
	if (0 != err)
		return err;

	/* Allocate and initialize buffers */
	for (i = 0; i < bcount; i++) {
		q->bufs[i] = videobuf_alloc_vb(q);

		if (NULL == q->bufs[i])
			break;

		q->bufs[i]->i      = i;
		q->bufs[i]->input  = UNSET;
		q->bufs[i]->memory = memory;
		q->bufs[i]->bsize  = bsize;
		switch (memory) {
		case V4L2_MEMORY_MMAP:
			q->bufs[i]->boff = PAGE_ALIGN(bsize) * i;
			break;
		case V4L2_MEMORY_USERPTR:
		case V4L2_MEMORY_OVERLAY:
			/* nothing */
			break;
		}
	}

	if (!i)
		return -ENOMEM;

	dprintk(1, "mmap setup: %d buffers, %d bytes each\n", i, bsize);

	return i;
}
EXPORT_SYMBOL_GPL(__videobuf_mmap_setup);

int videobuf_mmap_setup(struct videobuf_queue *q,
			unsigned int bcount, unsigned int bsize,
			enum v4l2_memory memory)
{
	int ret;
	videobuf_queue_lock(q);
	ret = __videobuf_mmap_setup(q, bcount, bsize, memory);
	videobuf_queue_unlock(q);
	return ret;
}
EXPORT_SYMBOL_GPL(videobuf_mmap_setup);

int videobuf_reqbufs(struct videobuf_queue *q,
		 struct v4l2_requestbuffers *req)
{
	unsigned int size, count;
	int retval;

	if (req->count < 1) {
		dprintk(1, "reqbufs: count invalid (%d)\n", req->count);
		return -EINVAL;
	}

	if (req->memory != V4L2_MEMORY_MMAP     &&
	    req->memory != V4L2_MEMORY_USERPTR  &&
	    req->memory != V4L2_MEMORY_OVERLAY) {
		dprintk(1, "reqbufs: memory type invalid\n");
		return -EINVAL;
	}

	videobuf_queue_lock(q);
	if (req->type != q->type) {
		dprintk(1, "reqbufs: queue type invalid\n");
		retval = -EINVAL;
		goto done;
	}

	if (q->streaming) {
		dprintk(1, "reqbufs: streaming already exists\n");
		retval = -EBUSY;
		goto done;
	}
	if (!list_empty(&q->stream)) {
		dprintk(1, "reqbufs: stream running\n");
		retval = -EBUSY;
		goto done;
	}

	count = req->count;
	if (count > VIDEO_MAX_FRAME)
		count = VIDEO_MAX_FRAME;
	size = 0;
	q->ops->buf_setup(q, &count, &size);
	dprintk(1, "reqbufs: bufs=%d, size=0x%x [%u pages total]\n",
		count, size,
		(unsigned int)((count * PAGE_ALIGN(size)) >> PAGE_SHIFT));

	retval = __videobuf_mmap_setup(q, count, size, req->memory);
	if (retval < 0) {
		dprintk(1, "reqbufs: mmap setup returned %d\n", retval);
		goto done;
	}

	req->count = retval;
	retval = 0;

 done:
	videobuf_queue_unlock(q);
	return retval;
}
EXPORT_SYMBOL_GPL(videobuf_reqbufs);

int videobuf_querybuf(struct videobuf_queue *q, struct v4l2_buffer *b)
{
	int ret = -EINVAL;

	videobuf_queue_lock(q);
	if (unlikely(b->type != q->type)) {
		dprintk(1, "querybuf: Wrong type.\n");
		goto done;
	}
	if (unlikely(b->index >= VIDEO_MAX_FRAME)) {
		dprintk(1, "querybuf: index out of range.\n");
		goto done;
	}
	if (unlikely(NULL == q->bufs[b->index])) {
		dprintk(1, "querybuf: buffer is null.\n");
		goto done;
	}

	videobuf_status(q, b, q->bufs[b->index], q->type);

	ret = 0;
done:
	videobuf_queue_unlock(q);
	return ret;
}
EXPORT_SYMBOL_GPL(videobuf_querybuf);

int videobuf_qbuf(struct videobuf_queue *q, struct v4l2_buffer *b)
{
	struct videobuf_buffer *buf;
	enum v4l2_field field;
	unsigned long flags = 0;
	int retval;

	MAGIC_CHECK(q->int_ops->magic, MAGIC_QTYPE_OPS);

	if (b->memory == V4L2_MEMORY_MMAP)
		down_read(&current->mm->mmap_sem);

	videobuf_queue_lock(q);
	retval = -EBUSY;
	if (q->reading) {
		dprintk(1, "qbuf: Reading running...\n");
		goto done;
	}
	retval = -EINVAL;
	if (b->type != q->type) {
		dprintk(1, "qbuf: Wrong type.\n");
		goto done;
	}
	if (b->index >= VIDEO_MAX_FRAME) {
		dprintk(1, "qbuf: index out of range.\n");
		goto done;
	}
	buf = q->bufs[b->index];
	if (NULL == buf) {
		dprintk(1, "qbuf: buffer is null.\n");
		goto done;
	}
	MAGIC_CHECK(buf->magic, MAGIC_BUFFER);
	if (buf->memory != b->memory) {
		dprintk(1, "qbuf: memory type is wrong.\n");
		goto done;
	}
	if (buf->state != VIDEOBUF_NEEDS_INIT && buf->state != VIDEOBUF_IDLE) {
		dprintk(1, "qbuf: buffer is already queued or active.\n");
		goto done;
	}

	if (b->flags & V4L2_BUF_FLAG_INPUT) {
		if (b->input >= q->inputs) {
			dprintk(1, "qbuf: wrong input.\n");
			goto done;
		}
		buf->input = b->input;
	} else {
		buf->input = UNSET;
	}

	switch (b->memory) {
	case V4L2_MEMORY_MMAP:
		if (0 == buf->baddr) {
			dprintk(1, "qbuf: mmap requested "
				   "but buffer addr is zero!\n");
			goto done;
		}
		if (q->type == V4L2_BUF_TYPE_VIDEO_OUTPUT
		    || q->type == V4L2_BUF_TYPE_VBI_OUTPUT
		    || q->type == V4L2_BUF_TYPE_SLICED_VBI_OUTPUT) {
			buf->size = b->bytesused;
			buf->field = b->field;
			buf->ts = b->timestamp;
		}
		break;
	case V4L2_MEMORY_USERPTR:
		if (b->length < buf->bsize) {
			dprintk(1, "qbuf: buffer length is not enough\n");
			goto done;
		}
		if (VIDEOBUF_NEEDS_INIT != buf->state &&
		    buf->baddr != b->m.userptr)
			q->ops->buf_release(q, buf);
		buf->baddr = b->m.userptr;
		break;
	case V4L2_MEMORY_OVERLAY:
		buf->boff = b->m.offset;
		break;
	default:
		dprintk(1, "qbuf: wrong memory type\n");
		goto done;
	}

	dprintk(1, "qbuf: requesting next field\n");
	field = videobuf_next_field(q);
	retval = q->ops->buf_prepare(q, buf, field);
	if (0 != retval) {
		dprintk(1, "qbuf: buffer_prepare returned %d\n", retval);
		goto done;
	}

	list_add_tail(&buf->stream, &q->stream);
	if (q->streaming) {
		spin_lock_irqsave(q->irqlock, flags);
		q->ops->buf_queue(q, buf);
		spin_unlock_irqrestore(q->irqlock, flags);
	}
	dprintk(1, "qbuf: succeeded\n");
	retval = 0;
	wake_up_interruptible_sync(&q->wait);

done:
	videobuf_queue_unlock(q);

	if (b->memory == V4L2_MEMORY_MMAP)
		up_read(&current->mm->mmap_sem);

	return retval;
}
EXPORT_SYMBOL_GPL(videobuf_qbuf);

/* Locking: Caller holds q->vb_lock */
static int stream_next_buffer_check_queue(struct videobuf_queue *q, int noblock)
{
	int retval;

checks:
	if (!q->streaming) {
		dprintk(1, "next_buffer: Not streaming\n");
		retval = -EINVAL;
		goto done;
	}

	if (list_empty(&q->stream)) {
		if (noblock) {
			retval = -EAGAIN;
			dprintk(2, "next_buffer: no buffers to dequeue\n");
			goto done;
		} else {
			dprintk(2, "next_buffer: waiting on buffer\n");

			/* Drop lock to avoid deadlock with qbuf */
			videobuf_queue_unlock(q);

			/* Checking list_empty and streaming is safe without
			 * locks because we goto checks to validate while
			 * holding locks before proceeding */
			retval = wait_event_interruptible(q->wait,
				!list_empty(&q->stream) || !q->streaming);
			videobuf_queue_lock(q);

			if (retval)
				goto done;

			goto checks;
		}
	}

	retval = 0;

done:
	return retval;
}

/* Locking: Caller holds q->vb_lock */
static int stream_next_buffer(struct videobuf_queue *q,
			struct videobuf_buffer **vb, int nonblocking)
{
	int retval;
	struct videobuf_buffer *buf = NULL;

	retval = stream_next_buffer_check_queue(q, nonblocking);
	if (retval)
		goto done;

	buf = list_entry(q->stream.next, struct videobuf_buffer, stream);
	retval = videobuf_waiton(q, buf, nonblocking, 1);
	if (retval < 0)
		goto done;

	*vb = buf;
done:
	return retval;
}

int videobuf_dqbuf(struct videobuf_queue *q,
		   struct v4l2_buffer *b, int nonblocking)
{
	struct videobuf_buffer *buf = NULL;
	int retval;

	MAGIC_CHECK(q->int_ops->magic, MAGIC_QTYPE_OPS);

	memset(b, 0, sizeof(*b));
	videobuf_queue_lock(q);

	retval = stream_next_buffer(q, &buf, nonblocking);
	if (retval < 0) {
		dprintk(1, "dqbuf: next_buffer error: %i\n", retval);
		goto done;
	}

	switch (buf->state) {
	case VIDEOBUF_ERROR:
		dprintk(1, "dqbuf: state is error\n");
		break;
	case VIDEOBUF_DONE:
		dprintk(1, "dqbuf: state is done\n");
		break;
	default:
		dprintk(1, "dqbuf: state invalid\n");
		retval = -EINVAL;
		goto done;
	}
	CALL(q, sync, q, buf);
	videobuf_status(q, b, buf, q->type);
	list_del(&buf->stream);
	buf->state = VIDEOBUF_IDLE;
	b->flags &= ~V4L2_BUF_FLAG_DONE;
done:
	videobuf_queue_unlock(q);
	return retval;
}
EXPORT_SYMBOL_GPL(videobuf_dqbuf);

int videobuf_streamon(struct videobuf_queue *q)
{
	struct videobuf_buffer *buf;
	unsigned long flags = 0;
	int retval;

	videobuf_queue_lock(q);
	retval = -EBUSY;
	if (q->reading)
		goto done;
	retval = 0;
	if (q->streaming)
		goto done;
	q->streaming = 1;
	spin_lock_irqsave(q->irqlock, flags);
	list_for_each_entry(buf, &q->stream, stream)
		if (buf->state == VIDEOBUF_PREPARED)
			q->ops->buf_queue(q, buf);
	spin_unlock_irqrestore(q->irqlock, flags);

	wake_up_interruptible_sync(&q->wait);
done:
	videobuf_queue_unlock(q);
	return retval;
}
EXPORT_SYMBOL_GPL(videobuf_streamon);

/* Locking: Caller holds q->vb_lock */
static int __videobuf_streamoff(struct videobuf_queue *q)
{
	if (!q->streaming)
		return -EINVAL;

	videobuf_queue_cancel(q);

	return 0;
}

int videobuf_streamoff(struct videobuf_queue *q)
{
	int retval;

	videobuf_queue_lock(q);
	retval = __videobuf_streamoff(q);
	videobuf_queue_unlock(q);

	return retval;
}
EXPORT_SYMBOL_GPL(videobuf_streamoff);

/* Locking: Caller holds q->vb_lock */
static ssize_t videobuf_read_zerocopy(struct videobuf_queue *q,
				      char __user *data,
				      size_t count, loff_t *ppos)
{
	enum v4l2_field field;
	unsigned long flags = 0;
	int retval;

	MAGIC_CHECK(q->int_ops->magic, MAGIC_QTYPE_OPS);

	/* setup stuff */
	q->read_buf = videobuf_alloc_vb(q);
	if (NULL == q->read_buf)
		return -ENOMEM;

	q->read_buf->memory = V4L2_MEMORY_USERPTR;
	q->read_buf->baddr  = (unsigned long)data;
	q->read_buf->bsize  = count;

	field = videobuf_next_field(q);
	retval = q->ops->buf_prepare(q, q->read_buf, field);
	if (0 != retval)
		goto done;

	/* start capture & wait */
	spin_lock_irqsave(q->irqlock, flags);
	q->ops->buf_queue(q, q->read_buf);
	spin_unlock_irqrestore(q->irqlock, flags);
	retval = videobuf_waiton(q, q->read_buf, 0, 0);
	if (0 == retval) {
		CALL(q, sync, q, q->read_buf);
		if (VIDEOBUF_ERROR == q->read_buf->state)
			retval = -EIO;
		else
			retval = q->read_buf->size;
	}

done:
	/* cleanup */
	q->ops->buf_release(q, q->read_buf);
	kfree(q->read_buf);
	q->read_buf = NULL;
	return retval;
}

static int __videobuf_copy_to_user(struct videobuf_queue *q,
				   struct videobuf_buffer *buf,
				   char __user *data, size_t count,
				   int nonblocking)
{
	void *vaddr = CALL(q, vaddr, buf);

	/* copy to userspace */
	if (count > buf->size - q->read_off)
		count = buf->size - q->read_off;

	if (copy_to_user(data, vaddr + q->read_off, count))
		return -EFAULT;

	return count;
}

static int __videobuf_copy_stream(struct videobuf_queue *q,
				  struct videobuf_buffer *buf,
				  char __user *data, size_t count, size_t pos,
				  int vbihack, int nonblocking)
{
	unsigned int *fc = CALL(q, vaddr, buf);

	if (vbihack) {
		/* dirty, undocumented hack -- pass the frame counter
			* within the last four bytes of each vbi data block.
			* We need that one to maintain backward compatibility
			* to all vbi decoding software out there ... */
		fc += (buf->size >> 2) - 1;
		*fc = buf->field_count >> 1;
		dprintk(1, "vbihack: %d\n", *fc);
	}

	/* copy stuff using the common method */
	count = __videobuf_copy_to_user(q, buf, data, count, nonblocking);

	if ((count == -EFAULT) && (pos == 0))
		return -EFAULT;

	return count;
}

ssize_t videobuf_read_one(struct videobuf_queue *q,
			  char __user *data, size_t count, loff_t *ppos,
			  int nonblocking)
{
	enum v4l2_field field;
	unsigned long flags = 0;
	unsigned size = 0, nbufs = 1;
	int retval;

	MAGIC_CHECK(q->int_ops->magic, MAGIC_QTYPE_OPS);

	videobuf_queue_lock(q);

	q->ops->buf_setup(q, &nbufs, &size);

	if (NULL == q->read_buf  &&
	    count >= size        &&
	    !nonblocking) {
		retval = videobuf_read_zerocopy(q, data, count, ppos);
		if (retval >= 0  ||  retval == -EIO)
			/* ok, all done */
			goto done;
		/* fallback to kernel bounce buffer on failures */
	}

	if (NULL == q->read_buf) {
		/* need to capture a new frame */
		retval = -ENOMEM;
		q->read_buf = videobuf_alloc_vb(q);

		dprintk(1, "video alloc=0x%p\n", q->read_buf);
		if (NULL == q->read_buf)
			goto done;
		q->read_buf->memory = V4L2_MEMORY_USERPTR;
		q->read_buf->bsize = count; /* preferred size */
		field = videobuf_next_field(q);
		retval = q->ops->buf_prepare(q, q->read_buf, field);

		if (0 != retval) {
			kfree(q->read_buf);
			q->read_buf = NULL;
			goto done;
		}

		spin_lock_irqsave(q->irqlock, flags);
		q->ops->buf_queue(q, q->read_buf);
		spin_unlock_irqrestore(q->irqlock, flags);

		q->read_off = 0;
	}

	/* wait until capture is done */
	retval = videobuf_waiton(q, q->read_buf, nonblocking, 1);
	if (0 != retval)
		goto done;

	CALL(q, sync, q, q->read_buf);

	if (VIDEOBUF_ERROR == q->read_buf->state) {
		/* catch I/O errors */
		q->ops->buf_release(q, q->read_buf);
		kfree(q->read_buf);
		q->read_buf = NULL;
		retval = -EIO;
		goto done;
	}

	/* Copy to userspace */
	retval = __videobuf_copy_to_user(q, q->read_buf, data, count, nonblocking);
	if (retval < 0)
		goto done;

	q->read_off += retval;
	if (q->read_off == q->read_buf->size) {
		/* all data copied, cleanup */
		q->ops->buf_release(q, q->read_buf);
		kfree(q->read_buf);
		q->read_buf = NULL;
	}

done:
	videobuf_queue_unlock(q);
	return retval;
}
EXPORT_SYMBOL_GPL(videobuf_read_one);

/* Locking: Caller holds q->vb_lock */
static int __videobuf_read_start(struct videobuf_queue *q)
{
	enum v4l2_field field;
	unsigned long flags = 0;
	unsigned int count = 0, size = 0;
	int err, i;

	q->ops->buf_setup(q, &count, &size);
	if (count < 2)
		count = 2;
	if (count > VIDEO_MAX_FRAME)
		count = VIDEO_MAX_FRAME;
	size = PAGE_ALIGN(size);

	err = __videobuf_mmap_setup(q, count, size, V4L2_MEMORY_USERPTR);
	if (err < 0)
		return err;

	count = err;

	for (i = 0; i < count; i++) {
		field = videobuf_next_field(q);
		err = q->ops->buf_prepare(q, q->bufs[i], field);
		if (err)
			return err;
		list_add_tail(&q->bufs[i]->stream, &q->stream);
	}
	spin_lock_irqsave(q->irqlock, flags);
	for (i = 0; i < count; i++)
		q->ops->buf_queue(q, q->bufs[i]);
	spin_unlock_irqrestore(q->irqlock, flags);
	q->reading = 1;
	return 0;
}

static void __videobuf_read_stop(struct videobuf_queue *q)
{
	int i;

	videobuf_queue_cancel(q);
	__videobuf_free(q);
	INIT_LIST_HEAD(&q->stream);
	for (i = 0; i < VIDEO_MAX_FRAME; i++) {
		if (NULL == q->bufs[i])
			continue;
		kfree(q->bufs[i]);
		q->bufs[i] = NULL;
	}
	q->read_buf = NULL;
}

int videobuf_read_start(struct videobuf_queue *q)
{
	int rc;

	videobuf_queue_lock(q);
	rc = __videobuf_read_start(q);
	videobuf_queue_unlock(q);

	return rc;
}
EXPORT_SYMBOL_GPL(videobuf_read_start);

void videobuf_read_stop(struct videobuf_queue *q)
{
	videobuf_queue_lock(q);
	__videobuf_read_stop(q);
	videobuf_queue_unlock(q);
}
EXPORT_SYMBOL_GPL(videobuf_read_stop);

void videobuf_stop(struct videobuf_queue *q)
{
	videobuf_queue_lock(q);

	if (q->streaming)
		__videobuf_streamoff(q);

	if (q->reading)
		__videobuf_read_stop(q);

	videobuf_queue_unlock(q);
}
EXPORT_SYMBOL_GPL(videobuf_stop);

ssize_t videobuf_read_stream(struct videobuf_queue *q,
			     char __user *data, size_t count, loff_t *ppos,
			     int vbihack, int nonblocking)
{
	int rc, retval;
	unsigned long flags = 0;

	MAGIC_CHECK(q->int_ops->magic, MAGIC_QTYPE_OPS);

	dprintk(2, "%s\n", __func__);
	videobuf_queue_lock(q);
	retval = -EBUSY;
	if (q->streaming)
		goto done;
	if (!q->reading) {
		retval = __videobuf_read_start(q);
		if (retval < 0)
			goto done;
	}

	retval = 0;
	while (count > 0) {
		/* get / wait for data */
		if (NULL == q->read_buf) {
			q->read_buf = list_entry(q->stream.next,
						 struct videobuf_buffer,
						 stream);
			list_del(&q->read_buf->stream);
			q->read_off = 0;
		}
		rc = videobuf_waiton(q, q->read_buf, nonblocking, 1);
		if (rc < 0) {
			if (0 == retval)
				retval = rc;
			break;
		}

		if (q->read_buf->state == VIDEOBUF_DONE) {
			rc = __videobuf_copy_stream(q, q->read_buf, data + retval, count,
					retval, vbihack, nonblocking);
			if (rc < 0) {
				retval = rc;
				break;
			}
			retval      += rc;
			count       -= rc;
			q->read_off += rc;
		} else {
			/* some error */
			q->read_off = q->read_buf->size;
			if (0 == retval)
				retval = -EIO;
		}

		/* requeue buffer when done with copying */
		if (q->read_off == q->read_buf->size) {
			list_add_tail(&q->read_buf->stream,
				      &q->stream);
			spin_lock_irqsave(q->irqlock, flags);
			q->ops->buf_queue(q, q->read_buf);
			spin_unlock_irqrestore(q->irqlock, flags);
			q->read_buf = NULL;
		}
		if (retval < 0)
			break;
	}

done:
	videobuf_queue_unlock(q);
	return retval;
}
EXPORT_SYMBOL_GPL(videobuf_read_stream);

unsigned int videobuf_poll_stream(struct file *file,
				  struct videobuf_queue *q,
				  poll_table *wait)
{
	struct videobuf_buffer *buf = NULL;
	unsigned int rc = 0;

	videobuf_queue_lock(q);
	if (q->streaming) {
		if (!list_empty(&q->stream))
			buf = list_entry(q->stream.next,
					 struct videobuf_buffer, stream);
	} else {
		if (!q->reading)
			__videobuf_read_start(q);
		if (!q->reading) {
			rc = POLLERR;
		} else if (NULL == q->read_buf) {
			q->read_buf = list_entry(q->stream.next,
						 struct videobuf_buffer,
						 stream);
			list_del(&q->read_buf->stream);
			q->read_off = 0;
		}
		buf = q->read_buf;
	}
	if (!buf)
		rc = POLLERR;

	if (0 == rc) {
		poll_wait(file, &buf->done, wait);
		if (buf->state == VIDEOBUF_DONE ||
		    buf->state == VIDEOBUF_ERROR) {
			switch (q->type) {
			case V4L2_BUF_TYPE_VIDEO_OUTPUT:
			case V4L2_BUF_TYPE_VBI_OUTPUT:
			case V4L2_BUF_TYPE_SLICED_VBI_OUTPUT:
				rc = POLLOUT | POLLWRNORM;
				break;
			default:
				rc = POLLIN | POLLRDNORM;
				break;
			}
		}
	}
	videobuf_queue_unlock(q);
	return rc;
}
EXPORT_SYMBOL_GPL(videobuf_poll_stream);

int videobuf_mmap_mapper(struct videobuf_queue *q, struct vm_area_struct *vma)
{
	int rc = -EINVAL;
	int i;

	MAGIC_CHECK(q->int_ops->magic, MAGIC_QTYPE_OPS);

	if (!(vma->vm_flags & VM_WRITE) || !(vma->vm_flags & VM_SHARED)) {
		dprintk(1, "mmap appl bug: PROT_WRITE and MAP_SHARED are required\n");
		return -EINVAL;
	}

	videobuf_queue_lock(q);
	for (i = 0; i < VIDEO_MAX_FRAME; i++) {
		struct videobuf_buffer *buf = q->bufs[i];

		if (buf && buf->memory == V4L2_MEMORY_MMAP &&
				buf->boff == (vma->vm_pgoff << PAGE_SHIFT)) {
			rc = CALL(q, mmap_mapper, q, buf, vma);
			break;
		}
	}
	videobuf_queue_unlock(q);

	return rc;
}
EXPORT_SYMBOL_GPL(videobuf_mmap_mapper);

#ifdef CONFIG_VIDEO_V4L1_COMPAT
int videobuf_cgmbuf(struct videobuf_queue *q,
		    struct video_mbuf *mbuf, int count)
{
	struct v4l2_requestbuffers req;
	int rc, i;

	MAGIC_CHECK(q->int_ops->magic, MAGIC_QTYPE_OPS);

	memset(&req, 0, sizeof(req));
	req.type   = q->type;
	req.count  = count;
	req.memory = V4L2_MEMORY_MMAP;
	rc = videobuf_reqbufs(q, &req);
	if (rc < 0)
		return rc;

	mbuf->frames = req.count;
	mbuf->size   = 0;
	for (i = 0; i < mbuf->frames; i++) {
		mbuf->offsets[i]  = q->bufs[i]->boff;
		mbuf->size       += PAGE_ALIGN(q->bufs[i]->bsize);
	}

	return 0;
}
EXPORT_SYMBOL_GPL(videobuf_cgmbuf);
#endif
<|MERGE_RESOLUTION|>--- conflicted
+++ resolved
@@ -373,15 +373,9 @@
 int videobuf_mmap_free(struct videobuf_queue *q)
 {
 	int ret;
-<<<<<<< HEAD
-	mutex_lock(&q->vb_lock);
+	videobuf_queue_lock(q);
 	ret = __videobuf_free(q);
-	mutex_unlock(&q->vb_lock);
-=======
-	videobuf_queue_lock(q);
-	ret = __videobuf_free(q);
-	videobuf_queue_unlock(q);
->>>>>>> 45f53cc9
+	videobuf_queue_unlock(q);
 	return ret;
 }
 EXPORT_SYMBOL_GPL(videobuf_mmap_free);
