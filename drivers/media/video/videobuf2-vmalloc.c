/*
 * videobuf2-vmalloc.c - vmalloc memory allocator for videobuf2
 *
 * Copyright (C) 2010 Samsung Electronics
 *
 * Author: Pawel Osciak <pawel@osciak.com>
 *
 * This program is free software; you can redistribute it and/or modify
 * it under the terms of the GNU General Public License as published by
 * the Free Software Foundation.
 */

#include <linux/io.h>
#include <linux/module.h>
#include <linux/mm.h>
#include <linux/sched.h>
#include <linux/slab.h>
#include <linux/vmalloc.h>

#include <media/videobuf2-core.h>
#include <media/videobuf2-memops.h>

struct vb2_vmalloc_buf {
	void				*vaddr;
	struct page			**pages;
<<<<<<< HEAD
=======
	struct vm_area_struct		*vma;
>>>>>>> e816b57a
	int				write;
	unsigned long			size;
	unsigned int			n_pages;
	atomic_t			refcount;
	struct vb2_vmarea_handler	handler;
};

static void vb2_vmalloc_put(void *buf_priv);

static void *vb2_vmalloc_alloc(void *alloc_ctx, unsigned long size)
{
	struct vb2_vmalloc_buf *buf;

	buf = kzalloc(sizeof(*buf), GFP_KERNEL);
	if (!buf)
		return NULL;

	buf->size = size;
	buf->vaddr = vmalloc_user(buf->size);
	buf->handler.refcount = &buf->refcount;
	buf->handler.put = vb2_vmalloc_put;
	buf->handler.arg = buf;

	if (!buf->vaddr) {
		pr_debug("vmalloc of size %ld failed\n", buf->size);
		kfree(buf);
		return NULL;
	}

	atomic_inc(&buf->refcount);
	return buf;
}

static void vb2_vmalloc_put(void *buf_priv)
{
	struct vb2_vmalloc_buf *buf = buf_priv;

	if (atomic_dec_and_test(&buf->refcount)) {
		vfree(buf->vaddr);
		kfree(buf);
	}
}

static void *vb2_vmalloc_get_userptr(void *alloc_ctx, unsigned long vaddr,
				     unsigned long size, int write)
{
	struct vb2_vmalloc_buf *buf;
	unsigned long first, last;
	int n_pages, offset;
<<<<<<< HEAD
=======
	struct vm_area_struct *vma;
	dma_addr_t physp;
>>>>>>> e816b57a

	buf = kzalloc(sizeof(*buf), GFP_KERNEL);
	if (!buf)
		return NULL;

	buf->write = write;
	offset = vaddr & ~PAGE_MASK;
	buf->size = size;

<<<<<<< HEAD
	first = vaddr >> PAGE_SHIFT;
	last  = (vaddr + size - 1) >> PAGE_SHIFT;
	buf->n_pages = last - first + 1;
	buf->pages = kzalloc(buf->n_pages * sizeof(struct page *), GFP_KERNEL);
	if (!buf->pages)
		goto fail_pages_array_alloc;

	/* current->mm->mmap_sem is taken by videobuf2 core */
	n_pages = get_user_pages(current, current->mm, vaddr & PAGE_MASK,
				 buf->n_pages, write, 1, /* force */
				 buf->pages, NULL);
	if (n_pages != buf->n_pages)
		goto fail_get_user_pages;

	buf->vaddr = vm_map_ram(buf->pages, buf->n_pages, -1, PAGE_KERNEL);
	if (!buf->vaddr)
		goto fail_get_user_pages;
=======

	vma = find_vma(current->mm, vaddr);
	if (vma && (vma->vm_flags & VM_PFNMAP) && (vma->vm_pgoff)) {
		if (vb2_get_contig_userptr(vaddr, size, &vma, &physp))
			goto fail_pages_array_alloc;
		buf->vma = vma;
		buf->vaddr = ioremap_nocache(physp, size);
		if (!buf->vaddr)
			goto fail_pages_array_alloc;
	} else {
		first = vaddr >> PAGE_SHIFT;
		last  = (vaddr + size - 1) >> PAGE_SHIFT;
		buf->n_pages = last - first + 1;
		buf->pages = kzalloc(buf->n_pages * sizeof(struct page *),
				     GFP_KERNEL);
		if (!buf->pages)
			goto fail_pages_array_alloc;

		/* current->mm->mmap_sem is taken by videobuf2 core */
		n_pages = get_user_pages(current, current->mm,
					 vaddr & PAGE_MASK, buf->n_pages,
					 write, 1, /* force */
					 buf->pages, NULL);
		if (n_pages != buf->n_pages)
			goto fail_get_user_pages;

		buf->vaddr = vm_map_ram(buf->pages, buf->n_pages, -1,
					PAGE_KERNEL);
		if (!buf->vaddr)
			goto fail_get_user_pages;
	}
>>>>>>> e816b57a

	buf->vaddr += offset;
	return buf;

fail_get_user_pages:
	pr_debug("get_user_pages requested/got: %d/%d]\n", n_pages,
		 buf->n_pages);
	while (--n_pages >= 0)
		put_page(buf->pages[n_pages]);
	kfree(buf->pages);

fail_pages_array_alloc:
	kfree(buf);

	return NULL;
}

static void vb2_vmalloc_put_userptr(void *buf_priv)
{
	struct vb2_vmalloc_buf *buf = buf_priv;
	unsigned long vaddr = (unsigned long)buf->vaddr & PAGE_MASK;
	unsigned int i;

<<<<<<< HEAD
	if (vaddr)
		vm_unmap_ram((void *)vaddr, buf->n_pages);
	for (i = 0; i < buf->n_pages; ++i) {
		if (buf->write)
			set_page_dirty_lock(buf->pages[i]);
		put_page(buf->pages[i]);
	}
	kfree(buf->pages);
=======
	if (buf->pages) {
		if (vaddr)
			vm_unmap_ram((void *)vaddr, buf->n_pages);
		for (i = 0; i < buf->n_pages; ++i) {
			if (buf->write)
				set_page_dirty_lock(buf->pages[i]);
			put_page(buf->pages[i]);
		}
		kfree(buf->pages);
	} else {
		if (buf->vma)
			vb2_put_vma(buf->vma);
		iounmap(buf->vaddr);
	}
>>>>>>> e816b57a
	kfree(buf);
}

static void *vb2_vmalloc_vaddr(void *buf_priv)
{
	struct vb2_vmalloc_buf *buf = buf_priv;

	if (!buf->vaddr) {
		pr_err("Address of an unallocated plane requested "
		       "or cannot map user pointer\n");
		return NULL;
	}

	return buf->vaddr;
}

static unsigned int vb2_vmalloc_num_users(void *buf_priv)
{
	struct vb2_vmalloc_buf *buf = buf_priv;
	return atomic_read(&buf->refcount);
}

static int vb2_vmalloc_mmap(void *buf_priv, struct vm_area_struct *vma)
{
	struct vb2_vmalloc_buf *buf = buf_priv;
	int ret;

	if (!buf) {
		pr_err("No memory to map\n");
		return -EINVAL;
	}

	ret = remap_vmalloc_range(vma, buf->vaddr, 0);
	if (ret) {
		pr_err("Remapping vmalloc memory, error: %d\n", ret);
		return ret;
	}

	/*
	 * Make sure that vm_areas for 2 buffers won't be merged together
	 */
	vma->vm_flags		|= VM_DONTEXPAND;

	/*
	 * Use common vm_area operations to track buffer refcount.
	 */
	vma->vm_private_data	= &buf->handler;
	vma->vm_ops		= &vb2_common_vm_ops;

	vma->vm_ops->open(vma);

	return 0;
}

const struct vb2_mem_ops vb2_vmalloc_memops = {
	.alloc		= vb2_vmalloc_alloc,
	.put		= vb2_vmalloc_put,
	.get_userptr	= vb2_vmalloc_get_userptr,
	.put_userptr	= vb2_vmalloc_put_userptr,
	.vaddr		= vb2_vmalloc_vaddr,
	.mmap		= vb2_vmalloc_mmap,
	.num_users	= vb2_vmalloc_num_users,
};
EXPORT_SYMBOL_GPL(vb2_vmalloc_memops);

MODULE_DESCRIPTION("vmalloc memory handling routines for videobuf2");
MODULE_AUTHOR("Pawel Osciak <pawel@osciak.com>");
MODULE_LICENSE("GPL");<|MERGE_RESOLUTION|>--- conflicted
+++ resolved
@@ -23,10 +23,7 @@
 struct vb2_vmalloc_buf {
 	void				*vaddr;
 	struct page			**pages;
-<<<<<<< HEAD
-=======
 	struct vm_area_struct		*vma;
->>>>>>> e816b57a
 	int				write;
 	unsigned long			size;
 	unsigned int			n_pages;
@@ -76,11 +73,8 @@
 	struct vb2_vmalloc_buf *buf;
 	unsigned long first, last;
 	int n_pages, offset;
-<<<<<<< HEAD
-=======
 	struct vm_area_struct *vma;
 	dma_addr_t physp;
->>>>>>> e816b57a
 
 	buf = kzalloc(sizeof(*buf), GFP_KERNEL);
 	if (!buf)
@@ -90,25 +84,6 @@
 	offset = vaddr & ~PAGE_MASK;
 	buf->size = size;
 
-<<<<<<< HEAD
-	first = vaddr >> PAGE_SHIFT;
-	last  = (vaddr + size - 1) >> PAGE_SHIFT;
-	buf->n_pages = last - first + 1;
-	buf->pages = kzalloc(buf->n_pages * sizeof(struct page *), GFP_KERNEL);
-	if (!buf->pages)
-		goto fail_pages_array_alloc;
-
-	/* current->mm->mmap_sem is taken by videobuf2 core */
-	n_pages = get_user_pages(current, current->mm, vaddr & PAGE_MASK,
-				 buf->n_pages, write, 1, /* force */
-				 buf->pages, NULL);
-	if (n_pages != buf->n_pages)
-		goto fail_get_user_pages;
-
-	buf->vaddr = vm_map_ram(buf->pages, buf->n_pages, -1, PAGE_KERNEL);
-	if (!buf->vaddr)
-		goto fail_get_user_pages;
-=======
 
 	vma = find_vma(current->mm, vaddr);
 	if (vma && (vma->vm_flags & VM_PFNMAP) && (vma->vm_pgoff)) {
@@ -140,7 +115,6 @@
 		if (!buf->vaddr)
 			goto fail_get_user_pages;
 	}
->>>>>>> e816b57a
 
 	buf->vaddr += offset;
 	return buf;
@@ -164,16 +138,6 @@
 	unsigned long vaddr = (unsigned long)buf->vaddr & PAGE_MASK;
 	unsigned int i;
 
-<<<<<<< HEAD
-	if (vaddr)
-		vm_unmap_ram((void *)vaddr, buf->n_pages);
-	for (i = 0; i < buf->n_pages; ++i) {
-		if (buf->write)
-			set_page_dirty_lock(buf->pages[i]);
-		put_page(buf->pages[i]);
-	}
-	kfree(buf->pages);
-=======
 	if (buf->pages) {
 		if (vaddr)
 			vm_unmap_ram((void *)vaddr, buf->n_pages);
@@ -188,7 +152,6 @@
 			vb2_put_vma(buf->vma);
 		iounmap(buf->vaddr);
 	}
->>>>>>> e816b57a
 	kfree(buf);
 }
 
