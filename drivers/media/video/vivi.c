--- conflicted
+++ resolved
@@ -616,11 +616,7 @@
 			dev->int_menu->qmenu_int[dev->int_menu->cur.val],
 			dev->int_menu->cur.val);
 	gen_text(dev, vbuf, line++ * 16, 16, str);
-<<<<<<< HEAD
-	mutex_unlock(&dev->ctrl_handler.lock);
-=======
 	mutex_unlock(dev->ctrl_handler.lock);
->>>>>>> 711e1bfb
 	if (dev->button_pressed) {
 		dev->button_pressed--;
 		snprintf(str, sizeof(str), " button pressed!");
