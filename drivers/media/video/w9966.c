/*
	Winbond w9966cf Webcam parport driver.

	Version 0.33

	Copyright (C) 2001 Jakob Kemi <jakob.kemi@post.utfors.se>

	This program is free software; you can redistribute it and/or modify
	it under the terms of the GNU General Public License as published by
	the Free Software Foundation; either version 2 of the License, or
	(at your option) any later version.

	This program is distributed in the hope that it will be useful,
	but WITHOUT ANY WARRANTY; without even the implied warranty of
	MERCHANTABILITY or FITNESS FOR A PARTICULAR PURPOSE.  See the
	GNU General Public License for more details.

	You should have received a copy of the GNU General Public License
	along with this program; if not, write to the Free Software
	Foundation, Inc., 675 Mass Ave, Cambridge, MA 02139, USA.
*/
/*
	Supported devices:
	*Lifeview FlyCam Supra (using the Philips saa7111a chip)

	Does any other model using the w9966 interface chip exist ?

	Todo:

	*Add a working EPP mode, since DMA ECP read isn't implemented
	in the parport drivers. (That's why it's so sloow)

	*Add support for other ccd-control chips than the saa7111
	please send me feedback on what kind of chips you have.

	*Add proper probing. I don't know what's wrong with the IEEE1284
	parport drivers but (IEEE1284_MODE_NIBBLE|IEEE1284_DEVICE_ID)
	and nibble read seems to be broken for some peripherals.

	*Add probing for onboard SRAM, port directions etc. (if possible)

	*Add support for the hardware compressed modes (maybe using v4l2)

	*Fix better support for the capture window (no skewed images, v4l
	interface to capt. window)

	*Probably some bugs that I don't know of

	Please support me by sending feedback!

	Changes:

	Alan Cox:	Removed RGB mode for kernel merge, added THIS_MODULE
			and owner support for newer module locks
*/

#include <linux/module.h>
#include <linux/init.h>
#include <linux/delay.h>
#include <linux/version.h>
#include <linux/videodev2.h>
#include <linux/slab.h>
#include <media/v4l2-common.h>
#include <media/v4l2-ioctl.h>
#include <media/v4l2-device.h>
#include <linux/parport.h>

/*#define DEBUG*/				/* Undef me for production */

#ifdef DEBUG
#define DPRINTF(x, a...) printk(KERN_DEBUG "W9966: %s(): "x, __func__ , ##a)
#else
#define DPRINTF(x...)
#endif

/*
 *	Defines, simple typedefs etc.
 */

#define W9966_DRIVERNAME	"W9966CF Webcam"
#define W9966_MAXCAMS		4	/* Maximum number of cameras */
#define W9966_RBUFFER		2048	/* Read buffer (must be an even number) */
#define W9966_SRAMSIZE		131072	/* 128kb */
#define W9966_SRAMID		0x02	/* check w9966cf.pdf */

/* Empirically determined window limits */
#define W9966_WND_MIN_X		16
#define W9966_WND_MIN_Y		14
#define W9966_WND_MAX_X		705
#define W9966_WND_MAX_Y		253
#define W9966_WND_MAX_W		(W9966_WND_MAX_X - W9966_WND_MIN_X)
#define W9966_WND_MAX_H		(W9966_WND_MAX_Y - W9966_WND_MIN_Y)

/* Keep track of our current state */
#define W9966_STATE_PDEV	0x01
#define W9966_STATE_CLAIMED	0x02
#define W9966_STATE_VDEV	0x04

#define W9966_I2C_W_ID		0x48
#define W9966_I2C_R_ID		0x49
#define W9966_I2C_R_DATA	0x08
#define W9966_I2C_R_CLOCK	0x04
#define W9966_I2C_W_DATA	0x02
#define W9966_I2C_W_CLOCK	0x01

struct w9966 {
	struct v4l2_device v4l2_dev;
	unsigned char dev_state;
	unsigned char i2c_state;
	unsigned short ppmode;
	struct parport *pport;
	struct pardevice *pdev;
	struct video_device vdev;
	unsigned short width;
	unsigned short height;
	unsigned char brightness;
	signed char contrast;
	signed char color;
	signed char hue;
	struct mutex lock;
};

/*
 *	Module specific properties
 */

MODULE_AUTHOR("Jakob Kemi <jakob.kemi@post.utfors.se>");
MODULE_DESCRIPTION("Winbond w9966cf WebCam driver (0.32)");
MODULE_LICENSE("GPL");


#ifdef MODULE
static const char *pardev[] = {[0 ... W9966_MAXCAMS] = ""};
#else
static const char *pardev[] = {[0 ... W9966_MAXCAMS] = "aggressive"};
#endif
module_param_array(pardev, charp, NULL, 0);
MODULE_PARM_DESC(pardev, "pardev: where to search for\n"
		"\teach camera. 'aggressive' means brute-force search.\n"
		"\tEg: >pardev=parport3,aggressive,parport2,parport1< would assign\n"
		"\tcam 1 to parport3 and search every parport for cam 2 etc...");

static int parmode;
module_param(parmode, int, 0);
MODULE_PARM_DESC(parmode, "parmode: transfer mode (0=auto, 1=ecp, 2=epp");

static int video_nr = -1;
module_param(video_nr, int, 0);

static struct w9966 w9966_cams[W9966_MAXCAMS];

/*
 *	Private function defines
 */


/* Set camera phase flags, so we know what to uninit when terminating */
static inline void w9966_set_state(struct w9966 *cam, int mask, int val)
{
	cam->dev_state = (cam->dev_state & ~mask) ^ val;
}

/* Get camera phase flags */
static inline int w9966_get_state(struct w9966 *cam, int mask, int val)
{
	return ((cam->dev_state & mask) == val);
}

/* Claim parport for ourself */
static void w9966_pdev_claim(struct w9966 *cam)
{
	if (w9966_get_state(cam, W9966_STATE_CLAIMED, W9966_STATE_CLAIMED))
		return;
	parport_claim_or_block(cam->pdev);
	w9966_set_state(cam, W9966_STATE_CLAIMED, W9966_STATE_CLAIMED);
}

/* Release parport for others to use */
static void w9966_pdev_release(struct w9966 *cam)
{
	if (w9966_get_state(cam, W9966_STATE_CLAIMED, 0))
		return;
	parport_release(cam->pdev);
	w9966_set_state(cam, W9966_STATE_CLAIMED, 0);
}

/* Read register from W9966 interface-chip
   Expects a claimed pdev
   -1 on error, else register data (byte) */
static int w9966_read_reg(struct w9966 *cam, int reg)
{
	/* ECP, read, regtransfer, REG, REG, REG, REG, REG */
	const unsigned char addr = 0x80 | (reg & 0x1f);
	unsigned char val;

	if (parport_negotiate(cam->pport, cam->ppmode | IEEE1284_ADDR) != 0)
		return -1;
	if (parport_write(cam->pport, &addr, 1) != 1)
		return -1;
	if (parport_negotiate(cam->pport, cam->ppmode | IEEE1284_DATA) != 0)
		return -1;
	if (parport_read(cam->pport, &val, 1) != 1)
		return -1;

	return val;
}

/* Write register to W9966 interface-chip
   Expects a claimed pdev
   -1 on error */
static int w9966_write_reg(struct w9966 *cam, int reg, int data)
{
	/* ECP, write, regtransfer, REG, REG, REG, REG, REG */
	const unsigned char addr = 0xc0 | (reg & 0x1f);
	const unsigned char val = data;

	if (parport_negotiate(cam->pport, cam->ppmode | IEEE1284_ADDR) != 0)
		return -1;
	if (parport_write(cam->pport, &addr, 1) != 1)
		return -1;
	if (parport_negotiate(cam->pport, cam->ppmode | IEEE1284_DATA) != 0)
		return -1;
	if (parport_write(cam->pport, &val, 1) != 1)
		return -1;

	return 0;
}

/*
 *	Ugly and primitive i2c protocol functions
 */

/* Sets the data line on the i2c bus.
   Expects a claimed pdev. */
static void w9966_i2c_setsda(struct w9966 *cam, int state)
{
	if (state)
		cam->i2c_state |= W9966_I2C_W_DATA;
	else
		cam->i2c_state &= ~W9966_I2C_W_DATA;

	w9966_write_reg(cam, 0x18, cam->i2c_state);
	udelay(5);
}

/* Get peripheral clock line
   Expects a claimed pdev. */
static int w9966_i2c_getscl(struct w9966 *cam)
{
	const unsigned char state = w9966_read_reg(cam, 0x18);
	return ((state & W9966_I2C_R_CLOCK) > 0);
}

/* Sets the clock line on the i2c bus.
   Expects a claimed pdev. -1 on error */
static int w9966_i2c_setscl(struct w9966 *cam, int state)
{
	unsigned long timeout;

	if (state)
		cam->i2c_state |= W9966_I2C_W_CLOCK;
	else
		cam->i2c_state &= ~W9966_I2C_W_CLOCK;

	w9966_write_reg(cam, 0x18, cam->i2c_state);
	udelay(5);

	/* we go to high, we also expect the peripheral to ack. */
	if (state) {
		timeout = jiffies + 100;
		while (!w9966_i2c_getscl(cam)) {
			if (time_after(jiffies, timeout))
				return -1;
		}
	}
	return 0;
}

#if 0
/* Get peripheral data line
   Expects a claimed pdev. */
static int w9966_i2c_getsda(struct w9966 *cam)
{
	const unsigned char state = w9966_read_reg(cam, 0x18);
	return ((state & W9966_I2C_R_DATA) > 0);
}
#endif

/* Write a byte with ack to the i2c bus.
   Expects a claimed pdev. -1 on error */
static int w9966_i2c_wbyte(struct w9966 *cam, int data)
{
	int i;

	for (i = 7; i >= 0; i--) {
		w9966_i2c_setsda(cam, (data >> i) & 0x01);

		if (w9966_i2c_setscl(cam, 1) == -1)
			return -1;
		w9966_i2c_setscl(cam, 0);
	}

	w9966_i2c_setsda(cam, 1);

	if (w9966_i2c_setscl(cam, 1) == -1)
		return -1;
	w9966_i2c_setscl(cam, 0);

	return 0;
}

/* Read a data byte with ack from the i2c-bus
   Expects a claimed pdev. -1 on error */
#if 0
static int w9966_i2c_rbyte(struct w9966 *cam)
{
	unsigned char data = 0x00;
	int i;

	w9966_i2c_setsda(cam, 1);

	for (i = 0; i < 8; i++) {
		if (w9966_i2c_setscl(cam, 1) == -1)
			return -1;
		data = data << 1;
		if (w9966_i2c_getsda(cam))
			data |= 0x01;

		w9966_i2c_setscl(cam, 0);
	}
	return data;
}
#endif

/* Read a register from the i2c device.
   Expects claimed pdev. -1 on error */
#if 0
static int w9966_read_reg_i2c(struct w9966 *cam, int reg)
{
	int data;

	w9966_i2c_setsda(cam, 0);
	w9966_i2c_setscl(cam, 0);

	if (w9966_i2c_wbyte(cam, W9966_I2C_W_ID) == -1 ||
	    w9966_i2c_wbyte(cam, reg) == -1)
		return -1;

	w9966_i2c_setsda(cam, 1);
	if (w9966_i2c_setscl(cam, 1) == -1)
		return -1;
	w9966_i2c_setsda(cam, 0);
	w9966_i2c_setscl(cam, 0);

	if (w9966_i2c_wbyte(cam, W9966_I2C_R_ID) == -1)
		return -1;
	data = w9966_i2c_rbyte(cam);
	if (data == -1)
		return -1;

	w9966_i2c_setsda(cam, 0);

	if (w9966_i2c_setscl(cam, 1) == -1)
		return -1;
	w9966_i2c_setsda(cam, 1);

	return data;
}
#endif

/* Write a register to the i2c device.
   Expects claimed pdev. -1 on error */
static int w9966_write_reg_i2c(struct w9966 *cam, int reg, int data)
{
	w9966_i2c_setsda(cam, 0);
	w9966_i2c_setscl(cam, 0);

	if (w9966_i2c_wbyte(cam, W9966_I2C_W_ID) == -1 ||
			w9966_i2c_wbyte(cam, reg) == -1 ||
			w9966_i2c_wbyte(cam, data) == -1)
		return -1;

	w9966_i2c_setsda(cam, 0);
	if (w9966_i2c_setscl(cam, 1) == -1)
		return -1;

	w9966_i2c_setsda(cam, 1);

	return 0;
}

/* Find a good length for capture window (used both for W and H)
   A bit ugly but pretty functional. The capture length
   have to match the downscale */
static int w9966_findlen(int near, int size, int maxlen)
{
	int bestlen = size;
	int besterr = abs(near - bestlen);
	int len;

	for (len = size + 1; len < maxlen; len++) {
		int err;
		if (((64 * size) % len) != 0)
			continue;

		err = abs(near - len);

		/* Only continue as long as we keep getting better values */
		if (err > besterr)
			break;

		besterr = err;
		bestlen = len;
	}

	return bestlen;
}

/* Modify capture window (if necessary)
   and calculate downscaling
   Return -1 on error */
static int w9966_calcscale(int size, int min, int max, int *beg, int *end, unsigned char *factor)
{
	int maxlen = max - min;
	int len = *end - *beg + 1;
	int newlen = w9966_findlen(len, size, maxlen);
	int err = newlen - len;

	/* Check for bad format */
	if (newlen > maxlen || newlen < size)
		return -1;

	/* Set factor (6 bit fixed) */
	*factor = (64 * size) / newlen;
	if (*factor == 64)
		*factor = 0x00;	/* downscale is disabled */
	else
		*factor |= 0x80; /* set downscale-enable bit */

	/* Modify old beginning and end */
	*beg -= err / 2;
	*end += err - (err / 2);

	/* Move window if outside borders */
	if (*beg < min) {
		*end += min - *beg;
		*beg += min - *beg;
	}
	if (*end > max) {
		*beg -= *end - max;
		*end -= *end - max;
	}

	return 0;
}

/* Setup the cameras capture window etc.
   Expects a claimed pdev
   return -1 on error */
static int w9966_setup(struct w9966 *cam, int x1, int y1, int x2, int y2, int w, int h)
{
	unsigned int i;
	unsigned int enh_s, enh_e;
	unsigned char scale_x, scale_y;
	unsigned char regs[0x1c];
	unsigned char saa7111_regs[] = {
		0x21, 0x00, 0xd8, 0x23, 0x00, 0x80, 0x80, 0x00,
		0x88, 0x10, 0x80, 0x40, 0x40, 0x00, 0x01, 0x00,
		0x48, 0x0c, 0x00, 0x00, 0x00, 0x00, 0x00, 0x00,
		0x00, 0x00, 0x00, 0x71, 0xe7, 0x00, 0x00, 0xc0
	};


	if (w * h * 2 > W9966_SRAMSIZE) {
		DPRINTF("capture window exceeds SRAM size!.\n");
		w = 200; h = 160;	/* Pick default values */
	}

	w &= ~0x1;
	if (w < 2)
		w = 2;
	if (h < 1)
		h = 1;
	if (w > W9966_WND_MAX_W)
		w = W9966_WND_MAX_W;
	if (h > W9966_WND_MAX_H)
		h = W9966_WND_MAX_H;

	cam->width = w;
	cam->height = h;

	enh_s = 0;
	enh_e = w * h * 2;

	/* Modify capture window if necessary and calculate downscaling */
	if (w9966_calcscale(w, W9966_WND_MIN_X, W9966_WND_MAX_X, &x1, &x2, &scale_x) != 0 ||
			w9966_calcscale(h, W9966_WND_MIN_Y, W9966_WND_MAX_Y, &y1, &y2, &scale_y) != 0)
		return -1;

	DPRINTF("%dx%d, x: %d<->%d, y: %d<->%d, sx: %d/64, sy: %d/64.\n",
			w, h, x1, x2, y1, y2, scale_x & ~0x80, scale_y & ~0x80);

	/* Setup registers */
	regs[0x00] = 0x00;			/* Set normal operation */
	regs[0x01] = 0x18;			/* Capture mode */
	regs[0x02] = scale_y;			/* V-scaling */
	regs[0x03] = scale_x;			/* H-scaling */

	/* Capture window */
	regs[0x04] = (x1 & 0x0ff);		/* X-start (8 low bits) */
	regs[0x05] = (x1 & 0x300)>>8;		/* X-start (2 high bits) */
	regs[0x06] = (y1 & 0x0ff);		/* Y-start (8 low bits) */
	regs[0x07] = (y1 & 0x300)>>8;		/* Y-start (2 high bits) */
	regs[0x08] = (x2 & 0x0ff);		/* X-end (8 low bits) */
	regs[0x09] = (x2 & 0x300)>>8;		/* X-end (2 high bits) */
	regs[0x0a] = (y2 & 0x0ff);		/* Y-end (8 low bits) */

	regs[0x0c] = W9966_SRAMID;		/* SRAM-banks (1x 128kb) */

	/* Enhancement layer */
	regs[0x0d] = (enh_s & 0x000ff);		/* Enh. start (0-7) */
	regs[0x0e] = (enh_s & 0x0ff00) >> 8;	/* Enh. start (8-15) */
	regs[0x0f] = (enh_s & 0x70000) >> 16;	/* Enh. start (16-17/18??) */
	regs[0x10] = (enh_e & 0x000ff);		/* Enh. end (0-7) */
	regs[0x11] = (enh_e & 0x0ff00) >> 8;	/* Enh. end (8-15) */
	regs[0x12] = (enh_e & 0x70000) >> 16;	/* Enh. end (16-17/18??) */

	/* Misc */
	regs[0x13] = 0x40;			/* VEE control (raw 4:2:2) */
	regs[0x17] = 0x00;			/* ??? */
	regs[0x18] = cam->i2c_state = 0x00;	/* Serial bus */
	regs[0x19] = 0xff;			/* I/O port direction control */
	regs[0x1a] = 0xff;			/* I/O port data register */
	regs[0x1b] = 0x10;			/* ??? */

	/* SAA7111 chip settings */
	saa7111_regs[0x0a] = cam->brightness;
	saa7111_regs[0x0b] = cam->contrast;
	saa7111_regs[0x0c] = cam->color;
	saa7111_regs[0x0d] = cam->hue;

	/* Reset (ECP-fifo & serial-bus) */
	if (w9966_write_reg(cam, 0x00, 0x03) == -1)
		return -1;

	/* Write regs to w9966cf chip */
	for (i = 0; i < 0x1c; i++)
		if (w9966_write_reg(cam, i, regs[i]) == -1)
			return -1;

	/* Write regs to saa7111 chip */
	for (i = 0; i < 0x20; i++)
		if (w9966_write_reg_i2c(cam, i, saa7111_regs[i]) == -1)
			return -1;

	return 0;
}

/*
 *	Video4linux interfacing
 */

static int cam_querycap(struct file *file, void  *priv,
					struct v4l2_capability *vcap)
{
	struct w9966 *cam = video_drvdata(file);

	strlcpy(vcap->driver, cam->v4l2_dev.name, sizeof(vcap->driver));
	strlcpy(vcap->card, W9966_DRIVERNAME, sizeof(vcap->card));
	strlcpy(vcap->bus_info, "parport", sizeof(vcap->bus_info));
	vcap->version = KERNEL_VERSION(0, 33, 0);
	vcap->capabilities = V4L2_CAP_VIDEO_CAPTURE | V4L2_CAP_READWRITE;
	return 0;
}

static int cam_enum_input(struct file *file, void *fh, struct v4l2_input *vin)
{
	if (vin->index > 0)
		return -EINVAL;
	strlcpy(vin->name, "Camera", sizeof(vin->name));
	vin->type = V4L2_INPUT_TYPE_CAMERA;
	vin->audioset = 0;
	vin->tuner = 0;
	vin->std = 0;
	vin->status = 0;
	return 0;
}

static int cam_g_input(struct file *file, void *fh, unsigned int *inp)
{
	*inp = 0;
	return 0;
}

static int cam_s_input(struct file *file, void *fh, unsigned int inp)
{
	return (inp > 0) ? -EINVAL : 0;
}

static int cam_queryctrl(struct file *file, void *priv,
					struct v4l2_queryctrl *qc)
{
	switch (qc->id) {
	case V4L2_CID_BRIGHTNESS:
		return v4l2_ctrl_query_fill(qc, 0, 255, 1, 128);
	case V4L2_CID_CONTRAST:
		return v4l2_ctrl_query_fill(qc, -64, 64, 1, 64);
	case V4L2_CID_SATURATION:
		return v4l2_ctrl_query_fill(qc, -64, 64, 1, 64);
	case V4L2_CID_HUE:
		return v4l2_ctrl_query_fill(qc, -128, 127, 1, 0);
	}
	return -EINVAL;
}

static int cam_g_ctrl(struct file *file, void *priv,
					struct v4l2_control *ctrl)
{
	struct w9966 *cam = video_drvdata(file);
	int ret = 0;

	switch (ctrl->id) {
	case V4L2_CID_BRIGHTNESS:
		ctrl->value = cam->brightness;
		break;
	case V4L2_CID_CONTRAST:
		ctrl->value = cam->contrast;
		break;
	case V4L2_CID_SATURATION:
		ctrl->value = cam->color;
		break;
	case V4L2_CID_HUE:
		ctrl->value = cam->hue;
		break;
	default:
		ret = -EINVAL;
		break;
	}
	return ret;
}

static int cam_s_ctrl(struct file *file, void *priv,
					struct v4l2_control *ctrl)
{
	struct w9966 *cam = video_drvdata(file);
	int ret = 0;

	mutex_lock(&cam->lock);
	switch (ctrl->id) {
	case V4L2_CID_BRIGHTNESS:
		cam->brightness = ctrl->value;
		break;
	case V4L2_CID_CONTRAST:
		cam->contrast = ctrl->value;
		break;
	case V4L2_CID_SATURATION:
		cam->color = ctrl->value;
		break;
	case V4L2_CID_HUE:
		cam->hue = ctrl->value;
		break;
	default:
		ret = -EINVAL;
		break;
	}

	if (ret == 0) {
		w9966_pdev_claim(cam);

		if (w9966_write_reg_i2c(cam, 0x0a, cam->brightness) == -1 ||
		    w9966_write_reg_i2c(cam, 0x0b, cam->contrast) == -1 ||
		    w9966_write_reg_i2c(cam, 0x0c, cam->color) == -1 ||
		    w9966_write_reg_i2c(cam, 0x0d, cam->hue) == -1) {
			ret = -EIO;
		}

		w9966_pdev_release(cam);
	}
	mutex_unlock(&cam->lock);
	return ret;
}

static int cam_g_fmt_vid_cap(struct file *file, void *fh, struct v4l2_format *fmt)
{
	struct w9966 *cam = video_drvdata(file);
	struct v4l2_pix_format *pix = &fmt->fmt.pix;

	pix->width = cam->width;
	pix->height = cam->height;
	pix->pixelformat = V4L2_PIX_FMT_YUYV;
	pix->field = V4L2_FIELD_NONE;
	pix->bytesperline = 2 * cam->width;
	pix->sizeimage = 2 * cam->width * cam->height;
	/* Just a guess */
	pix->colorspace = V4L2_COLORSPACE_SMPTE170M;
	return 0;
}

static int cam_try_fmt_vid_cap(struct file *file, void *fh, struct v4l2_format *fmt)
{
	struct v4l2_pix_format *pix = &fmt->fmt.pix;

	if (pix->width < 2)
		pix->width = 2;
	if (pix->height < 1)
		pix->height = 1;
	if (pix->width > W9966_WND_MAX_W)
		pix->width = W9966_WND_MAX_W;
	if (pix->height > W9966_WND_MAX_H)
		pix->height = W9966_WND_MAX_H;
	pix->pixelformat = V4L2_PIX_FMT_YUYV;
	pix->field = V4L2_FIELD_NONE;
	pix->bytesperline = 2 * pix->width;
	pix->sizeimage = 2 * pix->width * pix->height;
	/* Just a guess */
	pix->colorspace = V4L2_COLORSPACE_SMPTE170M;
	return 0;
}

static int cam_s_fmt_vid_cap(struct file *file, void *fh, struct v4l2_format *fmt)
{
	struct w9966 *cam = video_drvdata(file);
	struct v4l2_pix_format *pix = &fmt->fmt.pix;
	int ret = cam_try_fmt_vid_cap(file, fh, fmt);

	if (ret)
		return ret;

	mutex_lock(&cam->lock);
	/* Update camera regs */
	w9966_pdev_claim(cam);
	ret = w9966_setup(cam, 0, 0, 1023, 1023, pix->width, pix->height);
	w9966_pdev_release(cam);
	mutex_unlock(&cam->lock);
	return ret;
}

static int cam_enum_fmt_vid_cap(struct file *file, void *fh, struct v4l2_fmtdesc *fmt)
{
	static struct v4l2_fmtdesc formats[] = {
		{ 0, 0, 0,
		  "YUV 4:2:2", V4L2_PIX_FMT_YUYV,
		  { 0, 0, 0, 0 }
		},
	};
	enum v4l2_buf_type type = fmt->type;

	if (fmt->index > 0)
		return -EINVAL;

	*fmt = formats[fmt->index];
	fmt->type = type;
	return 0;
}

/* Capture data */
static ssize_t w9966_v4l_read(struct file *file, char  __user *buf,
		size_t count, loff_t *ppos)
{
	struct w9966 *cam = video_drvdata(file);
	unsigned char addr = 0xa0;	/* ECP, read, CCD-transfer, 00000 */
	unsigned char __user *dest = (unsigned char __user *)buf;
	unsigned long dleft = count;
	unsigned char *tbuf;

	/* Why would anyone want more than this?? */
	if (count > cam->width * cam->height * 2)
		return -EINVAL;

	mutex_lock(&cam->lock);
	w9966_pdev_claim(cam);
	w9966_write_reg(cam, 0x00, 0x02);	/* Reset ECP-FIFO buffer */
	w9966_write_reg(cam, 0x00, 0x00);	/* Return to normal operation */
	w9966_write_reg(cam, 0x01, 0x98);	/* Enable capture */

	/* write special capture-addr and negotiate into data transfer */
	if ((parport_negotiate(cam->pport, cam->ppmode|IEEE1284_ADDR) != 0) ||
			(parport_write(cam->pport, &addr, 1) != 1) ||
			(parport_negotiate(cam->pport, cam->ppmode|IEEE1284_DATA) != 0)) {
		w9966_pdev_release(cam);
		mutex_unlock(&cam->lock);
		return -EFAULT;
	}

	tbuf = kmalloc(W9966_RBUFFER, GFP_KERNEL);
	if (tbuf == NULL) {
		count = -ENOMEM;
		goto out;
	}

	while (dleft > 0) {
		unsigned long tsize = (dleft > W9966_RBUFFER) ? W9966_RBUFFER : dleft;

		if (parport_read(cam->pport, tbuf, tsize) < tsize) {
			count = -EFAULT;
			goto out;
		}
		if (copy_to_user(dest, tbuf, tsize) != 0) {
			count = -EFAULT;
			goto out;
		}
		dest += tsize;
		dleft -= tsize;
	}

	w9966_write_reg(cam, 0x01, 0x18);	/* Disable capture */

out:
	kfree(tbuf);
	w9966_pdev_release(cam);
	mutex_unlock(&cam->lock);

	return count;
}

static const struct v4l2_file_operations w9966_fops = {
	.owner		= THIS_MODULE,
<<<<<<< HEAD
	.ioctl          = video_ioctl2,
=======
	.unlocked_ioctl = video_ioctl2,
>>>>>>> 3cbea436
	.read           = w9966_v4l_read,
};

static const struct v4l2_ioctl_ops w9966_ioctl_ops = {
	.vidioc_querycap    		    = cam_querycap,
	.vidioc_g_input      		    = cam_g_input,
	.vidioc_s_input      		    = cam_s_input,
	.vidioc_enum_input   		    = cam_enum_input,
	.vidioc_queryctrl 		    = cam_queryctrl,
	.vidioc_g_ctrl  		    = cam_g_ctrl,
	.vidioc_s_ctrl 			    = cam_s_ctrl,
	.vidioc_enum_fmt_vid_cap 	    = cam_enum_fmt_vid_cap,
	.vidioc_g_fmt_vid_cap 		    = cam_g_fmt_vid_cap,
	.vidioc_s_fmt_vid_cap  		    = cam_s_fmt_vid_cap,
	.vidioc_try_fmt_vid_cap  	    = cam_try_fmt_vid_cap,
};


/* Initialize camera device. Setup all internal flags, set a
   default video mode, setup ccd-chip, register v4l device etc..
   Also used for 'probing' of hardware.
   -1 on error */
static int w9966_init(struct w9966 *cam, struct parport *port)
{
	struct v4l2_device *v4l2_dev = &cam->v4l2_dev;

	if (cam->dev_state != 0)
		return -1;

	strlcpy(v4l2_dev->name, "w9966", sizeof(v4l2_dev->name));

	if (v4l2_device_register(NULL, v4l2_dev) < 0) {
		v4l2_err(v4l2_dev, "Could not register v4l2_device\n");
		return -1;
	}
	cam->pport = port;
	cam->brightness = 128;
	cam->contrast = 64;
	cam->color = 64;
	cam->hue = 0;

	/* Select requested transfer mode */
	switch (parmode) {
	default:	/* Auto-detect (priority: hw-ecp, hw-epp, sw-ecp) */
	case 0:
		if (port->modes & PARPORT_MODE_ECP)
			cam->ppmode = IEEE1284_MODE_ECP;
		else if (port->modes & PARPORT_MODE_EPP)
			cam->ppmode = IEEE1284_MODE_EPP;
		else
			cam->ppmode = IEEE1284_MODE_ECP;
		break;
	case 1:		/* hw- or sw-ecp */
		cam->ppmode = IEEE1284_MODE_ECP;
		break;
	case 2:		/* hw- or sw-epp */
		cam->ppmode = IEEE1284_MODE_EPP;
		break;
	}

	/* Tell the parport driver that we exists */
	cam->pdev = parport_register_device(port, "w9966", NULL, NULL, NULL, 0, NULL);
	if (cam->pdev == NULL) {
		DPRINTF("parport_register_device() failed\n");
		return -1;
	}
	w9966_set_state(cam, W9966_STATE_PDEV, W9966_STATE_PDEV);

	w9966_pdev_claim(cam);

	/* Setup a default capture mode */
	if (w9966_setup(cam, 0, 0, 1023, 1023, 200, 160) != 0) {
		DPRINTF("w9966_setup() failed.\n");
		return -1;
	}

	w9966_pdev_release(cam);

	/* Fill in the video_device struct and register us to v4l */
	strlcpy(cam->vdev.name, W9966_DRIVERNAME, sizeof(cam->vdev.name));
	cam->vdev.v4l2_dev = v4l2_dev;
	cam->vdev.fops = &w9966_fops;
	cam->vdev.ioctl_ops = &w9966_ioctl_ops;
	cam->vdev.release = video_device_release_empty;
	video_set_drvdata(&cam->vdev, cam);

	mutex_init(&cam->lock);

	if (video_register_device(&cam->vdev, VFL_TYPE_GRABBER, video_nr) < 0)
		return -1;

	w9966_set_state(cam, W9966_STATE_VDEV, W9966_STATE_VDEV);

	/* All ok */
	v4l2_info(v4l2_dev, "Found and initialized a webcam on %s.\n",
			cam->pport->name);
	return 0;
}


/* Terminate everything gracefully */
static void w9966_term(struct w9966 *cam)
{
	/* Unregister from v4l */
	if (w9966_get_state(cam, W9966_STATE_VDEV, W9966_STATE_VDEV)) {
		video_unregister_device(&cam->vdev);
		w9966_set_state(cam, W9966_STATE_VDEV, 0);
	}

	/* Terminate from IEEE1284 mode and release pdev block */
	if (w9966_get_state(cam, W9966_STATE_PDEV, W9966_STATE_PDEV)) {
		w9966_pdev_claim(cam);
		parport_negotiate(cam->pport, IEEE1284_MODE_COMPAT);
		w9966_pdev_release(cam);
	}

	/* Unregister from parport */
	if (w9966_get_state(cam, W9966_STATE_PDEV, W9966_STATE_PDEV)) {
		parport_unregister_device(cam->pdev);
		w9966_set_state(cam, W9966_STATE_PDEV, 0);
	}
}


/* Called once for every parport on init */
static void w9966_attach(struct parport *port)
{
	int i;

	for (i = 0; i < W9966_MAXCAMS; i++) {
		if (w9966_cams[i].dev_state != 0)	/* Cam is already assigned */
			continue;
		if (strcmp(pardev[i], "aggressive") == 0 || strcmp(pardev[i], port->name) == 0) {
			if (w9966_init(&w9966_cams[i], port) != 0)
				w9966_term(&w9966_cams[i]);
			break;	/* return */
		}
	}
}

/* Called once for every parport on termination */
static void w9966_detach(struct parport *port)
{
	int i;

	for (i = 0; i < W9966_MAXCAMS; i++)
		if (w9966_cams[i].dev_state != 0 && w9966_cams[i].pport == port)
			w9966_term(&w9966_cams[i]);
}


static struct parport_driver w9966_ppd = {
	.name = W9966_DRIVERNAME,
	.attach = w9966_attach,
	.detach = w9966_detach,
};

/* Module entry point */
static int __init w9966_mod_init(void)
{
	int i;

	for (i = 0; i < W9966_MAXCAMS; i++)
		w9966_cams[i].dev_state = 0;

	return parport_register_driver(&w9966_ppd);
}

/* Module cleanup */
static void __exit w9966_mod_term(void)
{
	parport_unregister_driver(&w9966_ppd);
}

module_init(w9966_mod_init);
module_exit(w9966_mod_term);<|MERGE_RESOLUTION|>--- conflicted
+++ resolved
@@ -815,11 +815,7 @@
 
 static const struct v4l2_file_operations w9966_fops = {
 	.owner		= THIS_MODULE,
-<<<<<<< HEAD
-	.ioctl          = video_ioctl2,
-=======
 	.unlocked_ioctl = video_ioctl2,
->>>>>>> 3cbea436
 	.read           = w9966_v4l_read,
 };
 
