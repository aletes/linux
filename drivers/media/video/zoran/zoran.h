--- conflicted
+++ resolved
@@ -33,18 +33,6 @@
 
 #include <media/v4l2-device.h>
 
-<<<<<<< HEAD
-#define ZORAN_VIDMODE_PAL	0
-#define ZORAN_VIDMODE_NTSC	1
-#define ZORAN_VIDMODE_SECAM	2
-
-struct zoran_requestbuffers {
-	unsigned long count;	/* Number of buffers for MJPEG grabbing */
-	unsigned long size;	/* Size PER BUFFER in bytes */
-};
-
-=======
->>>>>>> 3cbea436
 struct zoran_sync {
 	unsigned long frame;	/* number of buffer that has been free'd */
 	unsigned long length;	/* number of code bytes in buffer (capture only) */
@@ -52,105 +40,6 @@
 	struct timeval timestamp;	/* timestamp */
 };
 
-<<<<<<< HEAD
-struct zoran_status {
-	int input;		/* Input channel, has to be set prior to BUZIOC_G_STATUS */
-	int signal;		/* Returned: 1 if valid video signal detected */
-	int norm;		/* Returned: ZORAN_VIDMODE_PAL or ZORAN_VIDMODE_NTSC */
-	int color;		/* Returned: 1 if color signal detected */
-};
-
-struct zoran_params {
-
-	/* The following parameters can only be queried */
-
-	int major_version;	/* Major version number of driver */
-	int minor_version;	/* Minor version number of driver */
-
-	/* Main control parameters */
-
-	int input;		/* Input channel: 0 = Composite, 1 = S-VHS */
-	int norm;		/* Norm: ZORAN_VIDMODE_PAL or ZORAN_VIDMODE_NTSC */
-	int decimation;		/* decimation of captured video,
-				 * enlargement of video played back.
-				 * Valid values are 1, 2, 4 or 0.
-				 * 0 is a special value where the user
-				 * has full control over video scaling */
-
-	/* The following parameters only have to be set if decimation==0,
-	 * for other values of decimation they provide the data how the image is captured */
-
-	int HorDcm;		/* Horizontal decimation: 1, 2 or 4 */
-	int VerDcm;		/* Vertical decimation: 1 or 2 */
-	int TmpDcm;		/* Temporal decimation: 1 or 2,
-				 * if TmpDcm==2 in capture every second frame is dropped,
-				 * in playback every frame is played twice */
-	int field_per_buff;	/* Number of fields per buffer: 1 or 2 */
-	int img_x;		/* start of image in x direction */
-	int img_y;		/* start of image in y direction */
-	int img_width;		/* image width BEFORE decimation,
-				 * must be a multiple of HorDcm*16 */
-	int img_height;		/* image height BEFORE decimation,
-				 * must be a multiple of VerDcm*8 */
-
-	/* --- End of parameters for decimation==0 only --- */
-
-	/* JPEG control parameters */
-
-	int quality;		/* Measure for quality of compressed images.
-				 * Scales linearly with the size of the compressed images.
-				 * Must be beetween 0 and 100, 100 is a compression
-				 * ratio of 1:4 */
-
-	int odd_even;		/* Which field should come first ??? */
-
-	int APPn;		/* Number of APP segment to be written, must be 0..15 */
-	int APP_len;		/* Length of data in JPEG APPn segment */
-	char APP_data[60];	/* Data in the JPEG APPn segment. */
-
-	int COM_len;		/* Length of data in JPEG COM segment */
-	char COM_data[60];	/* Data in JPEG COM segment */
-
-	unsigned long jpeg_markers;	/* Which markers should go into the JPEG output.
-					 * Unless you exactly know what you do, leave them untouched.
-					 * Inluding less markers will make the resulting code
-					 * smaller, but there will be fewer applications
-					 * which can read it.
-					 * The presence of the APP and COM marker is
-					 * influenced by APP0_len and COM_len ONLY! */
-#define JPEG_MARKER_DHT (1<<3)	/* Define Huffman Tables */
-#define JPEG_MARKER_DQT (1<<4)	/* Define Quantization Tables */
-#define JPEG_MARKER_DRI (1<<5)	/* Define Restart Interval */
-#define JPEG_MARKER_COM (1<<6)	/* Comment segment */
-#define JPEG_MARKER_APP (1<<7)	/* App segment, driver will allways use APP0 */
-
-	int VFIFO_FB;		/* Flag for enabling Video Fifo Feedback.
-				 * If this flag is turned on and JPEG decompressing
-				 * is going to the screen, the decompress process
-				 * is stopped every time the Video Fifo is full.
-				 * This enables a smooth decompress to the screen
-				 * but the video output signal will get scrambled */
-
-	/* Misc */
-
-	char reserved[312];	/* Makes 512 bytes for this structure */
-};
-
-/*
-Private IOCTL to set up for displaying MJPEG
-*/
-#define BUZIOC_G_PARAMS       _IOR ('v', BASE_VIDIOC_PRIVATE+0,  struct zoran_params)
-#define BUZIOC_S_PARAMS       _IOWR('v', BASE_VIDIOC_PRIVATE+1,  struct zoran_params)
-#define BUZIOC_REQBUFS        _IOWR('v', BASE_VIDIOC_PRIVATE+2,  struct zoran_requestbuffers)
-#define BUZIOC_QBUF_CAPT      _IOW ('v', BASE_VIDIOC_PRIVATE+3,  int)
-#define BUZIOC_QBUF_PLAY      _IOW ('v', BASE_VIDIOC_PRIVATE+4,  int)
-#define BUZIOC_SYNC           _IOR ('v', BASE_VIDIOC_PRIVATE+5,  struct zoran_sync)
-#define BUZIOC_G_STATUS       _IOWR('v', BASE_VIDIOC_PRIVATE+6,  struct zoran_status)
-
-
-#ifdef __KERNEL__
-=======
->>>>>>> 3cbea436
 
 #define MAJOR_VERSION 0		/* driver major version */
 #define MINOR_VERSION 10	/* driver minor version */
