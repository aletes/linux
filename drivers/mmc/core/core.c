/*
 *  linux/drivers/mmc/core/core.c
 *
 *  Copyright (C) 2003-2004 Russell King, All Rights Reserved.
 *  SD support Copyright (C) 2004 Ian Molton, All Rights Reserved.
 *  Copyright (C) 2005-2008 Pierre Ossman, All Rights Reserved.
 *  MMCv4 support Copyright (C) 2006 Philip Langdale, All Rights Reserved.
 *
 * This program is free software; you can redistribute it and/or modify
 * it under the terms of the GNU General Public License version 2 as
 * published by the Free Software Foundation.
 */
#include <linux/module.h>
#include <linux/init.h>
#include <linux/interrupt.h>
#include <linux/completion.h>
#include <linux/device.h>
#include <linux/delay.h>
#include <linux/pagemap.h>
#include <linux/err.h>
#include <linux/leds.h>
#include <linux/scatterlist.h>
#include <linux/log2.h>
#include <linux/regulator/consumer.h>
#include <linux/pm_runtime.h>
#include <linux/suspend.h>
#include <linux/fault-inject.h>
#include <linux/random.h>

#include <linux/mmc/card.h>
#include <linux/mmc/host.h>
#include <linux/mmc/mmc.h>
#include <linux/mmc/sd.h>

#include "core.h"
#include "bus.h"
#include "host.h"
#include "sdio_bus.h"

#include "mmc_ops.h"
#include "sd_ops.h"
#include "sdio_ops.h"

static struct workqueue_struct *workqueue;

/*
 * Enabling software CRCs on the data blocks can be a significant (30%)
 * performance cost, and for other reasons may not always be desired.
 * So we allow it it to be disabled.
 */
bool use_spi_crc = 1;
module_param(use_spi_crc, bool, 0);

/*
 * We normally treat cards as removed during suspend if they are not
 * known to be on a non-removable bus, to avoid the risk of writing
 * back data to a different card after resume.  Allow this to be
 * overridden if necessary.
 */
#ifdef CONFIG_MMC_UNSAFE_RESUME
bool mmc_assume_removable;
#else
bool mmc_assume_removable = 1;
#endif
EXPORT_SYMBOL(mmc_assume_removable);
module_param_named(removable, mmc_assume_removable, bool, 0644);
MODULE_PARM_DESC(
	removable,
	"MMC/SD cards are removable and may be removed during suspend");

/*
 * Internal function. Schedule delayed work in the MMC work queue.
 */
static int mmc_schedule_delayed_work(struct delayed_work *work,
				     unsigned long delay)
{
	return queue_delayed_work(workqueue, work, delay);
}

/*
 * Internal function. Flush all scheduled work from the MMC work queue.
 */
static void mmc_flush_scheduled_work(void)
{
	flush_workqueue(workqueue);
}

#ifdef CONFIG_FAIL_MMC_REQUEST

/*
 * Internal function. Inject random data errors.
 * If mmc_data is NULL no errors are injected.
 */
static void mmc_should_fail_request(struct mmc_host *host,
				    struct mmc_request *mrq)
{
	struct mmc_command *cmd = mrq->cmd;
	struct mmc_data *data = mrq->data;
	static const int data_errors[] = {
		-ETIMEDOUT,
		-EILSEQ,
		-EIO,
	};

	if (!data)
		return;

	if (cmd->error || data->error ||
	    !should_fail(&host->fail_mmc_request, data->blksz * data->blocks))
		return;

	data->error = data_errors[random32() % ARRAY_SIZE(data_errors)];
	data->bytes_xfered = (random32() % (data->bytes_xfered >> 9)) << 9;
}

#else /* CONFIG_FAIL_MMC_REQUEST */

static inline void mmc_should_fail_request(struct mmc_host *host,
					   struct mmc_request *mrq)
{
}

#endif /* CONFIG_FAIL_MMC_REQUEST */

/**
 *	mmc_request_done - finish processing an MMC request
 *	@host: MMC host which completed request
 *	@mrq: MMC request which request
 *
 *	MMC drivers should call this function when they have completed
 *	their processing of a request.
 */
void mmc_request_done(struct mmc_host *host, struct mmc_request *mrq)
{
	struct mmc_command *cmd = mrq->cmd;
	int err = cmd->error;

	if (err && cmd->retries && mmc_host_is_spi(host)) {
		if (cmd->resp[0] & R1_SPI_ILLEGAL_COMMAND)
			cmd->retries = 0;
	}

	if (err && cmd->retries && !mmc_card_removed(host->card)) {
		/*
		 * Request starter must handle retries - see
		 * mmc_wait_for_req_done().
		 */
		if (mrq->done)
			mrq->done(mrq);
	} else {
		mmc_should_fail_request(host, mrq);

		led_trigger_event(host->led, LED_OFF);

		pr_debug("%s: req done (CMD%u): %d: %08x %08x %08x %08x\n",
			mmc_hostname(host), cmd->opcode, err,
			cmd->resp[0], cmd->resp[1],
			cmd->resp[2], cmd->resp[3]);

		if (mrq->data) {
			pr_debug("%s:     %d bytes transferred: %d\n",
				mmc_hostname(host),
				mrq->data->bytes_xfered, mrq->data->error);
		}

		if (mrq->stop) {
			pr_debug("%s:     (CMD%u): %d: %08x %08x %08x %08x\n",
				mmc_hostname(host), mrq->stop->opcode,
				mrq->stop->error,
				mrq->stop->resp[0], mrq->stop->resp[1],
				mrq->stop->resp[2], mrq->stop->resp[3]);
		}

		if (mrq->done)
			mrq->done(mrq);

		mmc_host_clk_release(host);
	}
}

EXPORT_SYMBOL(mmc_request_done);

static void
mmc_start_request(struct mmc_host *host, struct mmc_request *mrq)
{
#ifdef CONFIG_MMC_DEBUG
	unsigned int i, sz;
	struct scatterlist *sg;
#endif

	if (mrq->sbc) {
		pr_debug("<%s: starting CMD%u arg %08x flags %08x>\n",
			 mmc_hostname(host), mrq->sbc->opcode,
			 mrq->sbc->arg, mrq->sbc->flags);
	}

	pr_debug("%s: starting CMD%u arg %08x flags %08x\n",
		 mmc_hostname(host), mrq->cmd->opcode,
		 mrq->cmd->arg, mrq->cmd->flags);

	if (mrq->data) {
		pr_debug("%s:     blksz %d blocks %d flags %08x "
			"tsac %d ms nsac %d\n",
			mmc_hostname(host), mrq->data->blksz,
			mrq->data->blocks, mrq->data->flags,
			mrq->data->timeout_ns / 1000000,
			mrq->data->timeout_clks);
	}

	if (mrq->stop) {
		pr_debug("%s:     CMD%u arg %08x flags %08x\n",
			 mmc_hostname(host), mrq->stop->opcode,
			 mrq->stop->arg, mrq->stop->flags);
	}

	WARN_ON(!host->claimed);

	mrq->cmd->error = 0;
	mrq->cmd->mrq = mrq;
	if (mrq->data) {
		BUG_ON(mrq->data->blksz > host->max_blk_size);
		BUG_ON(mrq->data->blocks > host->max_blk_count);
		BUG_ON(mrq->data->blocks * mrq->data->blksz >
			host->max_req_size);

#ifdef CONFIG_MMC_DEBUG
		sz = 0;
		for_each_sg(mrq->data->sg, sg, mrq->data->sg_len, i)
			sz += sg->length;
		BUG_ON(sz != mrq->data->blocks * mrq->data->blksz);
#endif

		mrq->cmd->data = mrq->data;
		mrq->data->error = 0;
		mrq->data->mrq = mrq;
		if (mrq->stop) {
			mrq->data->stop = mrq->stop;
			mrq->stop->error = 0;
			mrq->stop->mrq = mrq;
		}
	}
	mmc_host_clk_hold(host);
	led_trigger_event(host->led, LED_FULL);
	host->ops->request(host, mrq);
}

static void mmc_wait_done(struct mmc_request *mrq)
{
	complete(&mrq->completion);
}

static int __mmc_start_req(struct mmc_host *host, struct mmc_request *mrq)
{
	init_completion(&mrq->completion);
	mrq->done = mmc_wait_done;
	if (mmc_card_removed(host->card)) {
		mrq->cmd->error = -ENOMEDIUM;
		complete(&mrq->completion);
		return -ENOMEDIUM;
	}
	mmc_start_request(host, mrq);
	return 0;
}

static void mmc_wait_for_req_done(struct mmc_host *host,
				  struct mmc_request *mrq)
{
	struct mmc_command *cmd;

	while (1) {
		wait_for_completion(&mrq->completion);

		cmd = mrq->cmd;
		if (!cmd->error || !cmd->retries ||
		    mmc_card_removed(host->card))
			break;

		pr_debug("%s: req failed (CMD%u): %d, retrying...\n",
			 mmc_hostname(host), cmd->opcode, cmd->error);
		cmd->retries--;
		cmd->error = 0;
		host->ops->request(host, mrq);
	}
}

/**
 *	mmc_pre_req - Prepare for a new request
 *	@host: MMC host to prepare command
 *	@mrq: MMC request to prepare for
 *	@is_first_req: true if there is no previous started request
 *                     that may run in parellel to this call, otherwise false
 *
 *	mmc_pre_req() is called in prior to mmc_start_req() to let
 *	host prepare for the new request. Preparation of a request may be
 *	performed while another request is running on the host.
 */
static void mmc_pre_req(struct mmc_host *host, struct mmc_request *mrq,
		 bool is_first_req)
{
	if (host->ops->pre_req) {
		mmc_host_clk_hold(host);
		host->ops->pre_req(host, mrq, is_first_req);
		mmc_host_clk_release(host);
	}
}

/**
 *	mmc_post_req - Post process a completed request
 *	@host: MMC host to post process command
 *	@mrq: MMC request to post process for
 *	@err: Error, if non zero, clean up any resources made in pre_req
 *
 *	Let the host post process a completed request. Post processing of
 *	a request may be performed while another reuqest is running.
 */
static void mmc_post_req(struct mmc_host *host, struct mmc_request *mrq,
			 int err)
{
	if (host->ops->post_req) {
		mmc_host_clk_hold(host);
		host->ops->post_req(host, mrq, err);
		mmc_host_clk_release(host);
	}
}

/**
 *	mmc_start_req - start a non-blocking request
 *	@host: MMC host to start command
 *	@areq: async request to start
 *	@error: out parameter returns 0 for success, otherwise non zero
 *
 *	Start a new MMC custom command request for a host.
 *	If there is on ongoing async request wait for completion
 *	of that request and start the new one and return.
 *	Does not wait for the new request to complete.
 *
 *      Returns the completed request, NULL in case of none completed.
 *	Wait for the an ongoing request (previoulsy started) to complete and
 *	return the completed request. If there is no ongoing request, NULL
 *	is returned without waiting. NULL is not an error condition.
 */
struct mmc_async_req *mmc_start_req(struct mmc_host *host,
				    struct mmc_async_req *areq, int *error)
{
	int err = 0;
	int start_err = 0;
	struct mmc_async_req *data = host->areq;

	/* Prepare a new request */
	if (areq)
		mmc_pre_req(host, areq->mrq, !host->areq);

	if (host->areq) {
		mmc_wait_for_req_done(host, host->areq->mrq);
		err = host->areq->err_check(host->card, host->areq);
	}

	if (!err && areq)
		start_err = __mmc_start_req(host, areq->mrq);

	if (host->areq)
		mmc_post_req(host, host->areq->mrq, 0);

	 /* Cancel a prepared request if it was not started. */
	if ((err || start_err) && areq)
			mmc_post_req(host, areq->mrq, -EINVAL);

	if (err)
		host->areq = NULL;
	else
		host->areq = areq;

	if (error)
		*error = err;
	return data;
}
EXPORT_SYMBOL(mmc_start_req);

/**
 *	mmc_wait_for_req - start a request and wait for completion
 *	@host: MMC host to start command
 *	@mrq: MMC request to start
 *
 *	Start a new MMC custom command request for a host, and wait
 *	for the command to complete. Does not attempt to parse the
 *	response.
 */
void mmc_wait_for_req(struct mmc_host *host, struct mmc_request *mrq)
{
	__mmc_start_req(host, mrq);
	mmc_wait_for_req_done(host, mrq);
}
EXPORT_SYMBOL(mmc_wait_for_req);

/**
 *	mmc_interrupt_hpi - Issue for High priority Interrupt
 *	@card: the MMC card associated with the HPI transfer
 *
 *	Issued High Priority Interrupt, and check for card status
 *	util out-of prg-state.
 */
int mmc_interrupt_hpi(struct mmc_card *card)
{
	int err;
	u32 status;

	BUG_ON(!card);

	if (!card->ext_csd.hpi_en) {
		pr_info("%s: HPI enable bit unset\n", mmc_hostname(card->host));
		return 1;
	}

	mmc_claim_host(card->host);
	err = mmc_send_status(card, &status);
	if (err) {
		pr_err("%s: Get card status fail\n", mmc_hostname(card->host));
		goto out;
	}

	/*
	 * If the card status is in PRG-state, we can send the HPI command.
	 */
	if (R1_CURRENT_STATE(status) == R1_STATE_PRG) {
		do {
			/*
			 * We don't know when the HPI command will finish
			 * processing, so we need to resend HPI until out
			 * of prg-state, and keep checking the card status
			 * with SEND_STATUS.  If a timeout error occurs when
			 * sending the HPI command, we are already out of
			 * prg-state.
			 */
			err = mmc_send_hpi_cmd(card, &status);
			if (err)
				pr_debug("%s: abort HPI (%d error)\n",
					 mmc_hostname(card->host), err);

			err = mmc_send_status(card, &status);
			if (err)
				break;
		} while (R1_CURRENT_STATE(status) == R1_STATE_PRG);
	} else
		pr_debug("%s: Left prg-state\n", mmc_hostname(card->host));

out:
	mmc_release_host(card->host);
	return err;
}
EXPORT_SYMBOL(mmc_interrupt_hpi);

/**
 *	mmc_wait_for_cmd - start a command and wait for completion
 *	@host: MMC host to start command
 *	@cmd: MMC command to start
 *	@retries: maximum number of retries
 *
 *	Start a new MMC command for a host, and wait for the command
 *	to complete.  Return any error that occurred while the command
 *	was executing.  Do not attempt to parse the response.
 */
int mmc_wait_for_cmd(struct mmc_host *host, struct mmc_command *cmd, int retries)
{
	struct mmc_request mrq = {NULL};

	WARN_ON(!host->claimed);

	memset(cmd->resp, 0, sizeof(cmd->resp));
	cmd->retries = retries;

	mrq.cmd = cmd;
	cmd->data = NULL;

	mmc_wait_for_req(host, &mrq);

	return cmd->error;
}

EXPORT_SYMBOL(mmc_wait_for_cmd);

/**
 *	mmc_set_data_timeout - set the timeout for a data command
 *	@data: data phase for command
 *	@card: the MMC card associated with the data transfer
 *
 *	Computes the data timeout parameters according to the
 *	correct algorithm given the card type.
 */
void mmc_set_data_timeout(struct mmc_data *data, const struct mmc_card *card)
{
	unsigned int mult;

	/*
	 * SDIO cards only define an upper 1 s limit on access.
	 */
	if (mmc_card_sdio(card)) {
		data->timeout_ns = 1000000000;
		data->timeout_clks = 0;
		return;
	}

	/*
	 * SD cards use a 100 multiplier rather than 10
	 */
	mult = mmc_card_sd(card) ? 100 : 10;

	/*
	 * Scale up the multiplier (and therefore the timeout) by
	 * the r2w factor for writes.
	 */
	if (data->flags & MMC_DATA_WRITE)
		mult <<= card->csd.r2w_factor;

	data->timeout_ns = card->csd.tacc_ns * mult;
	data->timeout_clks = card->csd.tacc_clks * mult;

	/*
	 * SD cards also have an upper limit on the timeout.
	 */
	if (mmc_card_sd(card)) {
		unsigned int timeout_us, limit_us;

		timeout_us = data->timeout_ns / 1000;
		if (mmc_host_clk_rate(card->host))
			timeout_us += data->timeout_clks * 1000 /
				(mmc_host_clk_rate(card->host) / 1000);

		if (data->flags & MMC_DATA_WRITE)
			/*
			 * The MMC spec "It is strongly recommended
			 * for hosts to implement more than 500ms
			 * timeout value even if the card indicates
			 * the 250ms maximum busy length."  Even the
			 * previous value of 300ms is known to be
			 * insufficient for some cards.
			 */
			limit_us = 3000000;
		else
			limit_us = 100000;

		/*
		 * SDHC cards always use these fixed values.
		 */
		if (timeout_us > limit_us || mmc_card_blockaddr(card)) {
			data->timeout_ns = limit_us * 1000;
			data->timeout_clks = 0;
		}
	}

	/*
	 * Some cards require longer data read timeout than indicated in CSD.
	 * Address this by setting the read timeout to a "reasonably high"
	 * value. For the cards tested, 300ms has proven enough. If necessary,
	 * this value can be increased if other problematic cards require this.
	 */
	if (mmc_card_long_read_time(card) && data->flags & MMC_DATA_READ) {
		data->timeout_ns = 300000000;
		data->timeout_clks = 0;
	}

	/*
	 * Some cards need very high timeouts if driven in SPI mode.
	 * The worst observed timeout was 900ms after writing a
	 * continuous stream of data until the internal logic
	 * overflowed.
	 */
	if (mmc_host_is_spi(card->host)) {
		if (data->flags & MMC_DATA_WRITE) {
			if (data->timeout_ns < 1000000000)
				data->timeout_ns = 1000000000;	/* 1s */
		} else {
			if (data->timeout_ns < 100000000)
				data->timeout_ns =  100000000;	/* 100ms */
		}
	}
}
EXPORT_SYMBOL(mmc_set_data_timeout);

/**
 *	mmc_align_data_size - pads a transfer size to a more optimal value
 *	@card: the MMC card associated with the data transfer
 *	@sz: original transfer size
 *
 *	Pads the original data size with a number of extra bytes in
 *	order to avoid controller bugs and/or performance hits
 *	(e.g. some controllers revert to PIO for certain sizes).
 *
 *	Returns the improved size, which might be unmodified.
 *
 *	Note that this function is only relevant when issuing a
 *	single scatter gather entry.
 */
unsigned int mmc_align_data_size(struct mmc_card *card, unsigned int sz)
{
	/*
	 * FIXME: We don't have a system for the controller to tell
	 * the core about its problems yet, so for now we just 32-bit
	 * align the size.
	 */
	sz = ((sz + 3) / 4) * 4;

	return sz;
}
EXPORT_SYMBOL(mmc_align_data_size);

/**
 *	__mmc_claim_host - exclusively claim a host
 *	@host: mmc host to claim
 *	@abort: whether or not the operation should be aborted
 *
 *	Claim a host for a set of operations.  If @abort is non null and
 *	dereference a non-zero value then this will return prematurely with
 *	that non-zero value without acquiring the lock.  Returns zero
 *	with the lock held otherwise.
 */
int __mmc_claim_host(struct mmc_host *host, atomic_t *abort)
{
	DECLARE_WAITQUEUE(wait, current);
	unsigned long flags;
	int stop;

	might_sleep();

	add_wait_queue(&host->wq, &wait);
	spin_lock_irqsave(&host->lock, flags);
	while (1) {
		set_current_state(TASK_UNINTERRUPTIBLE);
		stop = abort ? atomic_read(abort) : 0;
		if (stop || !host->claimed || host->claimer == current)
			break;
		spin_unlock_irqrestore(&host->lock, flags);
		schedule();
		spin_lock_irqsave(&host->lock, flags);
	}
	set_current_state(TASK_RUNNING);
	if (!stop) {
		host->claimed = 1;
		host->claimer = current;
		host->claim_cnt += 1;
	} else
		wake_up(&host->wq);
	spin_unlock_irqrestore(&host->lock, flags);
	remove_wait_queue(&host->wq, &wait);
	if (host->ops->enable && !stop && host->claim_cnt == 1)
		host->ops->enable(host);
	return stop;
}

EXPORT_SYMBOL(__mmc_claim_host);

/**
 *	mmc_try_claim_host - try exclusively to claim a host
 *	@host: mmc host to claim
 *
 *	Returns %1 if the host is claimed, %0 otherwise.
 */
int mmc_try_claim_host(struct mmc_host *host)
{
	int claimed_host = 0;
	unsigned long flags;

	spin_lock_irqsave(&host->lock, flags);
	if (!host->claimed || host->claimer == current) {
		host->claimed = 1;
		host->claimer = current;
		host->claim_cnt += 1;
		claimed_host = 1;
	}
	spin_unlock_irqrestore(&host->lock, flags);
	if (host->ops->enable && claimed_host && host->claim_cnt == 1)
		host->ops->enable(host);
	return claimed_host;
}
EXPORT_SYMBOL(mmc_try_claim_host);

/**
 *	mmc_release_host - release a host
 *	@host: mmc host to release
 *
 *	Release a MMC host, allowing others to claim the host
 *	for their operations.
 */
void mmc_release_host(struct mmc_host *host)
{
	unsigned long flags;

	WARN_ON(!host->claimed);

	if (host->ops->disable && host->claim_cnt == 1)
		host->ops->disable(host);

	spin_lock_irqsave(&host->lock, flags);
	if (--host->claim_cnt) {
		/* Release for nested claim */
		spin_unlock_irqrestore(&host->lock, flags);
	} else {
		host->claimed = 0;
		host->claimer = NULL;
		spin_unlock_irqrestore(&host->lock, flags);
		wake_up(&host->wq);
	}
}
EXPORT_SYMBOL(mmc_release_host);

/*
 * Internal function that does the actual ios call to the host driver,
 * optionally printing some debug output.
 */
static inline void mmc_set_ios(struct mmc_host *host)
{
	struct mmc_ios *ios = &host->ios;

	pr_debug("%s: clock %uHz busmode %u powermode %u cs %u Vdd %u "
		"width %u timing %u\n",
		 mmc_hostname(host), ios->clock, ios->bus_mode,
		 ios->power_mode, ios->chip_select, ios->vdd,
		 ios->bus_width, ios->timing);

	if (ios->clock > 0)
		mmc_set_ungated(host);
	host->ops->set_ios(host, ios);
}

/*
 * Control chip select pin on a host.
 */
void mmc_set_chip_select(struct mmc_host *host, int mode)
{
	mmc_host_clk_hold(host);
	host->ios.chip_select = mode;
	mmc_set_ios(host);
	mmc_host_clk_release(host);
}

/*
 * Sets the host clock to the highest possible frequency that
 * is below "hz".
 */
static void __mmc_set_clock(struct mmc_host *host, unsigned int hz)
{
	WARN_ON(hz < host->f_min);

	if (hz > host->f_max)
		hz = host->f_max;

	host->ios.clock = hz;
	mmc_set_ios(host);
}

void mmc_set_clock(struct mmc_host *host, unsigned int hz)
{
	mmc_host_clk_hold(host);
	__mmc_set_clock(host, hz);
	mmc_host_clk_release(host);
}

#ifdef CONFIG_MMC_CLKGATE
/*
 * This gates the clock by setting it to 0 Hz.
 */
void mmc_gate_clock(struct mmc_host *host)
{
	unsigned long flags;

	spin_lock_irqsave(&host->clk_lock, flags);
	host->clk_old = host->ios.clock;
	host->ios.clock = 0;
	host->clk_gated = true;
	spin_unlock_irqrestore(&host->clk_lock, flags);
	mmc_set_ios(host);
}

/*
 * This restores the clock from gating by using the cached
 * clock value.
 */
void mmc_ungate_clock(struct mmc_host *host)
{
	/*
	 * We should previously have gated the clock, so the clock shall
	 * be 0 here! The clock may however be 0 during initialization,
	 * when some request operations are performed before setting
	 * the frequency. When ungate is requested in that situation
	 * we just ignore the call.
	 */
	if (host->clk_old) {
		BUG_ON(host->ios.clock);
		/* This call will also set host->clk_gated to false */
		__mmc_set_clock(host, host->clk_old);
	}
}

void mmc_set_ungated(struct mmc_host *host)
{
	unsigned long flags;

	/*
	 * We've been given a new frequency while the clock is gated,
	 * so make sure we regard this as ungating it.
	 */
	spin_lock_irqsave(&host->clk_lock, flags);
	host->clk_gated = false;
	spin_unlock_irqrestore(&host->clk_lock, flags);
}

#else
void mmc_set_ungated(struct mmc_host *host)
{
}
#endif

/*
 * Change the bus mode (open drain/push-pull) of a host.
 */
void mmc_set_bus_mode(struct mmc_host *host, unsigned int mode)
{
	mmc_host_clk_hold(host);
	host->ios.bus_mode = mode;
	mmc_set_ios(host);
	mmc_host_clk_release(host);
}

/*
 * Change data bus width of a host.
 */
void mmc_set_bus_width(struct mmc_host *host, unsigned int width)
{
	mmc_host_clk_hold(host);
	host->ios.bus_width = width;
	mmc_set_ios(host);
	mmc_host_clk_release(host);
}

/**
 * mmc_vdd_to_ocrbitnum - Convert a voltage to the OCR bit number
 * @vdd:	voltage (mV)
 * @low_bits:	prefer low bits in boundary cases
 *
 * This function returns the OCR bit number according to the provided @vdd
 * value. If conversion is not possible a negative errno value returned.
 *
 * Depending on the @low_bits flag the function prefers low or high OCR bits
 * on boundary voltages. For example,
 * with @low_bits = true, 3300 mV translates to ilog2(MMC_VDD_32_33);
 * with @low_bits = false, 3300 mV translates to ilog2(MMC_VDD_33_34);
 *
 * Any value in the [1951:1999] range translates to the ilog2(MMC_VDD_20_21).
 */
static int mmc_vdd_to_ocrbitnum(int vdd, bool low_bits)
{
	const int max_bit = ilog2(MMC_VDD_35_36);
	int bit;

	if (vdd < 1650 || vdd > 3600)
		return -EINVAL;

	if (vdd >= 1650 && vdd <= 1950)
		return ilog2(MMC_VDD_165_195);

	if (low_bits)
		vdd -= 1;

	/* Base 2000 mV, step 100 mV, bit's base 8. */
	bit = (vdd - 2000) / 100 + 8;
	if (bit > max_bit)
		return max_bit;
	return bit;
}

/**
 * mmc_vddrange_to_ocrmask - Convert a voltage range to the OCR mask
 * @vdd_min:	minimum voltage value (mV)
 * @vdd_max:	maximum voltage value (mV)
 *
 * This function returns the OCR mask bits according to the provided @vdd_min
 * and @vdd_max values. If conversion is not possible the function returns 0.
 *
 * Notes wrt boundary cases:
 * This function sets the OCR bits for all boundary voltages, for example
 * [3300:3400] range is translated to MMC_VDD_32_33 | MMC_VDD_33_34 |
 * MMC_VDD_34_35 mask.
 */
u32 mmc_vddrange_to_ocrmask(int vdd_min, int vdd_max)
{
	u32 mask = 0;

	if (vdd_max < vdd_min)
		return 0;

	/* Prefer high bits for the boundary vdd_max values. */
	vdd_max = mmc_vdd_to_ocrbitnum(vdd_max, false);
	if (vdd_max < 0)
		return 0;

	/* Prefer low bits for the boundary vdd_min values. */
	vdd_min = mmc_vdd_to_ocrbitnum(vdd_min, true);
	if (vdd_min < 0)
		return 0;

	/* Fill the mask, from max bit to min bit. */
	while (vdd_max >= vdd_min)
		mask |= 1 << vdd_max--;

	return mask;
}
EXPORT_SYMBOL(mmc_vddrange_to_ocrmask);

#ifdef CONFIG_REGULATOR

/**
 * mmc_regulator_get_ocrmask - return mask of supported voltages
 * @supply: regulator to use
 *
 * This returns either a negative errno, or a mask of voltages that
 * can be provided to MMC/SD/SDIO devices using the specified voltage
 * regulator.  This would normally be called before registering the
 * MMC host adapter.
 */
int mmc_regulator_get_ocrmask(struct regulator *supply)
{
	int			result = 0;
	int			count;
	int			i;

	count = regulator_count_voltages(supply);
	if (count < 0)
		return count;

	for (i = 0; i < count; i++) {
		int		vdd_uV;
		int		vdd_mV;

		vdd_uV = regulator_list_voltage(supply, i);
		if (vdd_uV <= 0)
			continue;

		vdd_mV = vdd_uV / 1000;
		result |= mmc_vddrange_to_ocrmask(vdd_mV, vdd_mV);
	}

	return result;
}
EXPORT_SYMBOL(mmc_regulator_get_ocrmask);

/**
 * mmc_regulator_set_ocr - set regulator to match host->ios voltage
 * @mmc: the host to regulate
 * @supply: regulator to use
 * @vdd_bit: zero for power off, else a bit number (host->ios.vdd)
 *
 * Returns zero on success, else negative errno.
 *
 * MMC host drivers may use this to enable or disable a regulator using
 * a particular supply voltage.  This would normally be called from the
 * set_ios() method.
 */
int mmc_regulator_set_ocr(struct mmc_host *mmc,
			struct regulator *supply,
			unsigned short vdd_bit)
{
	int			result = 0;
	int			min_uV, max_uV;

	if (vdd_bit) {
		int		tmp;
		int		voltage;

		/* REVISIT mmc_vddrange_to_ocrmask() may have set some
		 * bits this regulator doesn't quite support ... don't
		 * be too picky, most cards and regulators are OK with
		 * a 0.1V range goof (it's a small error percentage).
		 */
		tmp = vdd_bit - ilog2(MMC_VDD_165_195);
		if (tmp == 0) {
			min_uV = 1650 * 1000;
			max_uV = 1950 * 1000;
		} else {
			min_uV = 1900 * 1000 + tmp * 100 * 1000;
			max_uV = min_uV + 100 * 1000;
		}

		/* avoid needless changes to this voltage; the regulator
		 * might not allow this operation
		 */
		voltage = regulator_get_voltage(supply);

		if (mmc->caps2 & MMC_CAP2_BROKEN_VOLTAGE)
			min_uV = max_uV = voltage;

		if (voltage < 0)
			result = voltage;
		else if (voltage < min_uV || voltage > max_uV)
			result = regulator_set_voltage(supply, min_uV, max_uV);
		else
			result = 0;

		if (result == 0 && !mmc->regulator_enabled) {
			result = regulator_enable(supply);
			if (!result)
				mmc->regulator_enabled = true;
		}
	} else if (mmc->regulator_enabled) {
		result = regulator_disable(supply);
		if (result == 0)
			mmc->regulator_enabled = false;
	}

	if (result)
		dev_err(mmc_dev(mmc),
			"could not set regulator OCR (%d)\n", result);
	return result;
}
EXPORT_SYMBOL(mmc_regulator_set_ocr);

#endif /* CONFIG_REGULATOR */

/*
 * Mask off any voltages we don't support and select
 * the lowest voltage
 */
u32 mmc_select_voltage(struct mmc_host *host, u32 ocr)
{
	int bit;

	ocr &= host->ocr_avail;

	bit = ffs(ocr);
	if (bit) {
		bit -= 1;

		ocr &= 3 << bit;

		mmc_host_clk_hold(host);
		host->ios.vdd = bit;
		mmc_set_ios(host);
		mmc_host_clk_release(host);
	} else {
		pr_warning("%s: host doesn't support card's voltages\n",
				mmc_hostname(host));
		ocr = 0;
	}

	return ocr;
}

int mmc_set_signal_voltage(struct mmc_host *host, int signal_voltage, bool cmd11)
{
	struct mmc_command cmd = {0};
	int err = 0;

	BUG_ON(!host);

	/*
	 * Send CMD11 only if the request is to switch the card to
	 * 1.8V signalling.
	 */
	if ((signal_voltage != MMC_SIGNAL_VOLTAGE_330) && cmd11) {
		cmd.opcode = SD_SWITCH_VOLTAGE;
		cmd.arg = 0;
		cmd.flags = MMC_RSP_R1 | MMC_CMD_AC;

		err = mmc_wait_for_cmd(host, &cmd, 0);
		if (err)
			return err;

		if (!mmc_host_is_spi(host) && (cmd.resp[0] & R1_ERROR))
			return -EIO;
	}

	host->ios.signal_voltage = signal_voltage;

	if (host->ops->start_signal_voltage_switch) {
		mmc_host_clk_hold(host);
		err = host->ops->start_signal_voltage_switch(host, &host->ios);
		mmc_host_clk_release(host);
	}

	return err;
}

/*
 * Select timing parameters for host.
 */
void mmc_set_timing(struct mmc_host *host, unsigned int timing)
{
	mmc_host_clk_hold(host);
	host->ios.timing = timing;
	mmc_set_ios(host);
	mmc_host_clk_release(host);
}

/*
 * Select appropriate driver type for host.
 */
void mmc_set_driver_type(struct mmc_host *host, unsigned int drv_type)
{
	mmc_host_clk_hold(host);
	host->ios.drv_type = drv_type;
	mmc_set_ios(host);
	mmc_host_clk_release(host);
}

static void mmc_poweroff_notify(struct mmc_host *host)
{
	struct mmc_card *card;
	unsigned int timeout;
	unsigned int notify_type = EXT_CSD_NO_POWER_NOTIFICATION;
	int err = 0;

	card = host->card;
	mmc_claim_host(host);

	/*
	 * Send power notify command only if card
	 * is mmc and notify state is powered ON
	 */
	if (card && mmc_card_mmc(card) &&
	    (card->poweroff_notify_state == MMC_POWERED_ON)) {

		if (host->power_notify_type == MMC_HOST_PW_NOTIFY_SHORT) {
			notify_type = EXT_CSD_POWER_OFF_SHORT;
			timeout = card->ext_csd.generic_cmd6_time;
			card->poweroff_notify_state = MMC_POWEROFF_SHORT;
		} else {
			notify_type = EXT_CSD_POWER_OFF_LONG;
			timeout = card->ext_csd.power_off_longtime;
			card->poweroff_notify_state = MMC_POWEROFF_LONG;
		}

		err = mmc_switch(card, EXT_CSD_CMD_SET_NORMAL,
				 EXT_CSD_POWER_OFF_NOTIFICATION,
				 notify_type, timeout);

		if (err && err != -EBADMSG)
			pr_err("Device failed to respond within %d poweroff "
			       "time. Forcefully powering down the device\n",
			       timeout);

		/* Set the card state to no notification after the poweroff */
		card->poweroff_notify_state = MMC_NO_POWER_NOTIFICATION;
	}
	mmc_release_host(host);
}

/*
 * Apply power to the MMC stack.  This is a two-stage process.
 * First, we enable power to the card without the clock running.
 * We then wait a bit for the power to stabilise.  Finally,
 * enable the bus drivers and clock to the card.
 *
 * We must _NOT_ enable the clock prior to power stablising.
 *
 * If a host does all the power sequencing itself, ignore the
 * initial MMC_POWER_UP stage.
 */
static void mmc_power_up(struct mmc_host *host)
{
	int bit;

	mmc_host_clk_hold(host);

	/* If ocr is set, we use it */
	if (host->ocr)
		bit = ffs(host->ocr) - 1;
	else
		bit = fls(host->ocr_avail) - 1;

	host->ios.vdd = bit;
	if (mmc_host_is_spi(host))
		host->ios.chip_select = MMC_CS_HIGH;
	else
		host->ios.chip_select = MMC_CS_DONTCARE;
	host->ios.bus_mode = MMC_BUSMODE_PUSHPULL;
	host->ios.power_mode = MMC_POWER_UP;
	host->ios.bus_width = MMC_BUS_WIDTH_1;
	host->ios.timing = MMC_TIMING_LEGACY;
	mmc_set_ios(host);

	/*
	 * This delay should be sufficient to allow the power supply
	 * to reach the minimum voltage.
	 */
	mmc_delay(10);

	host->ios.clock = host->f_init;

	host->ios.power_mode = MMC_POWER_ON;
	mmc_set_ios(host);

	/*
	 * This delay must be at least 74 clock sizes, or 1 ms, or the
	 * time required to reach a stable voltage.
	 */
	mmc_delay(10);

	mmc_host_clk_release(host);
}

void mmc_power_off(struct mmc_host *host)
{
	int err = 0;
	mmc_host_clk_hold(host);

	host->ios.clock = 0;
	host->ios.vdd = 0;

	/*
	 * For eMMC 4.5 device send AWAKE command before
	 * POWER_OFF_NOTIFY command, because in sleep state
	 * eMMC 4.5 devices respond to only RESET and AWAKE cmd
	 */
	if (host->card && mmc_card_is_sleep(host->card) &&
	    host->bus_ops->resume) {
		err = host->bus_ops->resume(host);

		if (!err)
			mmc_poweroff_notify(host);
		else
			pr_warning("%s: error %d during resume "
				   "(continue with poweroff sequence)\n",
				   mmc_hostname(host), err);
	}

	/*
	 * Reset ocr mask to be the highest possible voltage supported for
	 * this mmc host. This value will be used at next power up.
	 */
	host->ocr = 1 << (fls(host->ocr_avail) - 1);

	if (!mmc_host_is_spi(host)) {
		host->ios.bus_mode = MMC_BUSMODE_OPENDRAIN;
		host->ios.chip_select = MMC_CS_DONTCARE;
	}
	host->ios.power_mode = MMC_POWER_OFF;
	host->ios.bus_width = MMC_BUS_WIDTH_1;
	host->ios.timing = MMC_TIMING_LEGACY;
	mmc_set_ios(host);

	/*
	 * Some configurations, such as the 802.11 SDIO card in the OLPC
	 * XO-1.5, require a short delay after poweroff before the card
	 * can be successfully turned on again.
	 */
	mmc_delay(1);

	mmc_host_clk_release(host);
}

/*
 * Cleanup when the last reference to the bus operator is dropped.
 */
static void __mmc_release_bus(struct mmc_host *host)
{
	BUG_ON(!host);
	BUG_ON(host->bus_refs);
	BUG_ON(!host->bus_dead);

	host->bus_ops = NULL;
}

/*
 * Increase reference count of bus operator
 */
static inline void mmc_bus_get(struct mmc_host *host)
{
	unsigned long flags;

	spin_lock_irqsave(&host->lock, flags);
	host->bus_refs++;
	spin_unlock_irqrestore(&host->lock, flags);
}

/*
 * Decrease reference count of bus operator and free it if
 * it is the last reference.
 */
static inline void mmc_bus_put(struct mmc_host *host)
{
	unsigned long flags;

	spin_lock_irqsave(&host->lock, flags);
	host->bus_refs--;
	if ((host->bus_refs == 0) && host->bus_ops)
		__mmc_release_bus(host);
	spin_unlock_irqrestore(&host->lock, flags);
}

/*
 * Assign a mmc bus handler to a host. Only one bus handler may control a
 * host at any given time.
 */
void mmc_attach_bus(struct mmc_host *host, const struct mmc_bus_ops *ops)
{
	unsigned long flags;

	BUG_ON(!host);
	BUG_ON(!ops);

	WARN_ON(!host->claimed);

	spin_lock_irqsave(&host->lock, flags);

	BUG_ON(host->bus_ops);
	BUG_ON(host->bus_refs);

	host->bus_ops = ops;
	host->bus_refs = 1;
	host->bus_dead = 0;

	spin_unlock_irqrestore(&host->lock, flags);
}

/*
 * Remove the current bus handler from a host.
 */
void mmc_detach_bus(struct mmc_host *host)
{
	unsigned long flags;

	BUG_ON(!host);

	WARN_ON(!host->claimed);
	WARN_ON(!host->bus_ops);

	spin_lock_irqsave(&host->lock, flags);

	host->bus_dead = 1;

	spin_unlock_irqrestore(&host->lock, flags);

	mmc_bus_put(host);
}

/**
 *	mmc_detect_change - process change of state on a MMC socket
 *	@host: host which changed state.
 *	@delay: optional delay to wait before detection (jiffies)
 *
 *	MMC drivers should call this when they detect a card has been
 *	inserted or removed. The MMC layer will confirm that any
 *	present card is still functional, and initialize any newly
 *	inserted.
 */
void mmc_detect_change(struct mmc_host *host, unsigned long delay)
{
#ifdef CONFIG_MMC_DEBUG
	unsigned long flags;
	spin_lock_irqsave(&host->lock, flags);
	WARN_ON(host->removed);
	spin_unlock_irqrestore(&host->lock, flags);
#endif
	host->detect_change = 1;
	mmc_schedule_delayed_work(&host->detect, delay);
}

EXPORT_SYMBOL(mmc_detect_change);

void mmc_init_erase(struct mmc_card *card)
{
	unsigned int sz;

	if (is_power_of_2(card->erase_size))
		card->erase_shift = ffs(card->erase_size) - 1;
	else
		card->erase_shift = 0;

	/*
	 * It is possible to erase an arbitrarily large area of an SD or MMC
	 * card.  That is not desirable because it can take a long time
	 * (minutes) potentially delaying more important I/O, and also the
	 * timeout calculations become increasingly hugely over-estimated.
	 * Consequently, 'pref_erase' is defined as a guide to limit erases
	 * to that size and alignment.
	 *
	 * For SD cards that define Allocation Unit size, limit erases to one
	 * Allocation Unit at a time.  For MMC cards that define High Capacity
	 * Erase Size, whether it is switched on or not, limit to that size.
	 * Otherwise just have a stab at a good value.  For modern cards it
	 * will end up being 4MiB.  Note that if the value is too small, it
	 * can end up taking longer to erase.
	 */
	if (mmc_card_sd(card) && card->ssr.au) {
		card->pref_erase = card->ssr.au;
		card->erase_shift = ffs(card->ssr.au) - 1;
	} else if (card->ext_csd.hc_erase_size) {
		card->pref_erase = card->ext_csd.hc_erase_size;
	} else {
		sz = (card->csd.capacity << (card->csd.read_blkbits - 9)) >> 11;
		if (sz < 128)
			card->pref_erase = 512 * 1024 / 512;
		else if (sz < 512)
			card->pref_erase = 1024 * 1024 / 512;
		else if (sz < 1024)
			card->pref_erase = 2 * 1024 * 1024 / 512;
		else
			card->pref_erase = 4 * 1024 * 1024 / 512;
		if (card->pref_erase < card->erase_size)
			card->pref_erase = card->erase_size;
		else {
			sz = card->pref_erase % card->erase_size;
			if (sz)
				card->pref_erase += card->erase_size - sz;
		}
	}
}

static unsigned int mmc_mmc_erase_timeout(struct mmc_card *card,
				          unsigned int arg, unsigned int qty)
{
	unsigned int erase_timeout;

	if (arg == MMC_DISCARD_ARG ||
	    (arg == MMC_TRIM_ARG && card->ext_csd.rev >= 6)) {
		erase_timeout = card->ext_csd.trim_timeout;
	} else if (card->ext_csd.erase_group_def & 1) {
		/* High Capacity Erase Group Size uses HC timeouts */
		if (arg == MMC_TRIM_ARG)
			erase_timeout = card->ext_csd.trim_timeout;
		else
			erase_timeout = card->ext_csd.hc_erase_timeout;
	} else {
		/* CSD Erase Group Size uses write timeout */
		unsigned int mult = (10 << card->csd.r2w_factor);
		unsigned int timeout_clks = card->csd.tacc_clks * mult;
		unsigned int timeout_us;

		/* Avoid overflow: e.g. tacc_ns=80000000 mult=1280 */
		if (card->csd.tacc_ns < 1000000)
			timeout_us = (card->csd.tacc_ns * mult) / 1000;
		else
			timeout_us = (card->csd.tacc_ns / 1000) * mult;

		/*
		 * ios.clock is only a target.  The real clock rate might be
		 * less but not that much less, so fudge it by multiplying by 2.
		 */
		timeout_clks <<= 1;
		timeout_us += (timeout_clks * 1000) /
			      (mmc_host_clk_rate(card->host) / 1000);

		erase_timeout = timeout_us / 1000;

		/*
		 * Theoretically, the calculation could underflow so round up
		 * to 1ms in that case.
		 */
		if (!erase_timeout)
			erase_timeout = 1;
	}

	/* Multiplier for secure operations */
	if (arg & MMC_SECURE_ARGS) {
		if (arg == MMC_SECURE_ERASE_ARG)
			erase_timeout *= card->ext_csd.sec_erase_mult;
		else
			erase_timeout *= card->ext_csd.sec_trim_mult;
	}

	erase_timeout *= qty;

	/*
	 * Ensure at least a 1 second timeout for SPI as per
	 * 'mmc_set_data_timeout()'
	 */
	if (mmc_host_is_spi(card->host) && erase_timeout < 1000)
		erase_timeout = 1000;

	return erase_timeout;
}

static unsigned int mmc_sd_erase_timeout(struct mmc_card *card,
					 unsigned int arg,
					 unsigned int qty)
{
	unsigned int erase_timeout;

	if (card->ssr.erase_timeout) {
		/* Erase timeout specified in SD Status Register (SSR) */
		erase_timeout = card->ssr.erase_timeout * qty +
				card->ssr.erase_offset;
	} else {
		/*
		 * Erase timeout not specified in SD Status Register (SSR) so
		 * use 250ms per write block.
		 */
		erase_timeout = 250 * qty;
	}

	/* Must not be less than 1 second */
	if (erase_timeout < 1000)
		erase_timeout = 1000;

	return erase_timeout;
}

static unsigned int mmc_erase_timeout(struct mmc_card *card,
				      unsigned int arg,
				      unsigned int qty)
{
	if (mmc_card_sd(card))
		return mmc_sd_erase_timeout(card, arg, qty);
	else
		return mmc_mmc_erase_timeout(card, arg, qty);
}

static int mmc_do_erase(struct mmc_card *card, unsigned int from,
			unsigned int to, unsigned int arg)
{
	struct mmc_command cmd = {0};
	unsigned int qty = 0;
	int err;

	/*
	 * qty is used to calculate the erase timeout which depends on how many
	 * erase groups (or allocation units in SD terminology) are affected.
	 * We count erasing part of an erase group as one erase group.
	 * For SD, the allocation units are always a power of 2.  For MMC, the
	 * erase group size is almost certainly also power of 2, but it does not
	 * seem to insist on that in the JEDEC standard, so we fall back to
	 * division in that case.  SD may not specify an allocation unit size,
	 * in which case the timeout is based on the number of write blocks.
	 *
	 * Note that the timeout for secure trim 2 will only be correct if the
	 * number of erase groups specified is the same as the total of all
	 * preceding secure trim 1 commands.  Since the power may have been
	 * lost since the secure trim 1 commands occurred, it is generally
	 * impossible to calculate the secure trim 2 timeout correctly.
	 */
	if (card->erase_shift)
		qty += ((to >> card->erase_shift) -
			(from >> card->erase_shift)) + 1;
	else if (mmc_card_sd(card))
		qty += to - from + 1;
	else
		qty += ((to / card->erase_size) -
			(from / card->erase_size)) + 1;

	if (!mmc_card_blockaddr(card)) {
		from <<= 9;
		to <<= 9;
	}

	if (mmc_card_sd(card))
		cmd.opcode = SD_ERASE_WR_BLK_START;
	else
		cmd.opcode = MMC_ERASE_GROUP_START;
	cmd.arg = from;
	cmd.flags = MMC_RSP_SPI_R1 | MMC_RSP_R1 | MMC_CMD_AC;
	err = mmc_wait_for_cmd(card->host, &cmd, 0);
	if (err) {
		pr_err("mmc_erase: group start error %d, "
		       "status %#x\n", err, cmd.resp[0]);
		err = -EIO;
		goto out;
	}

	memset(&cmd, 0, sizeof(struct mmc_command));
	if (mmc_card_sd(card))
		cmd.opcode = SD_ERASE_WR_BLK_END;
	else
		cmd.opcode = MMC_ERASE_GROUP_END;
	cmd.arg = to;
	cmd.flags = MMC_RSP_SPI_R1 | MMC_RSP_R1 | MMC_CMD_AC;
	err = mmc_wait_for_cmd(card->host, &cmd, 0);
	if (err) {
		pr_err("mmc_erase: group end error %d, status %#x\n",
		       err, cmd.resp[0]);
		err = -EIO;
		goto out;
	}

	memset(&cmd, 0, sizeof(struct mmc_command));
	cmd.opcode = MMC_ERASE;
	cmd.arg = arg;
	cmd.flags = MMC_RSP_SPI_R1B | MMC_RSP_R1B | MMC_CMD_AC;
	cmd.cmd_timeout_ms = mmc_erase_timeout(card, arg, qty);
	err = mmc_wait_for_cmd(card->host, &cmd, 0);
	if (err) {
		pr_err("mmc_erase: erase error %d, status %#x\n",
		       err, cmd.resp[0]);
		err = -EIO;
		goto out;
	}

	if (mmc_host_is_spi(card->host))
		goto out;

	do {
		memset(&cmd, 0, sizeof(struct mmc_command));
		cmd.opcode = MMC_SEND_STATUS;
		cmd.arg = card->rca << 16;
		cmd.flags = MMC_RSP_R1 | MMC_CMD_AC;
		/* Do not retry else we can't see errors */
		err = mmc_wait_for_cmd(card->host, &cmd, 0);
		if (err || (cmd.resp[0] & 0xFDF92000)) {
			pr_err("error %d requesting status %#x\n",
				err, cmd.resp[0]);
			err = -EIO;
			goto out;
		}
	} while (!(cmd.resp[0] & R1_READY_FOR_DATA) ||
		 R1_CURRENT_STATE(cmd.resp[0]) == R1_STATE_PRG);
out:
	return err;
}

/**
 * mmc_erase - erase sectors.
 * @card: card to erase
 * @from: first sector to erase
 * @nr: number of sectors to erase
 * @arg: erase command argument (SD supports only %MMC_ERASE_ARG)
 *
 * Caller must claim host before calling this function.
 */
int mmc_erase(struct mmc_card *card, unsigned int from, unsigned int nr,
	      unsigned int arg)
{
	unsigned int rem, to = from + nr;

	if (!(card->host->caps & MMC_CAP_ERASE) ||
	    !(card->csd.cmdclass & CCC_ERASE))
		return -EOPNOTSUPP;

	if (!card->erase_size)
		return -EOPNOTSUPP;

	if (mmc_card_sd(card) && arg != MMC_ERASE_ARG)
		return -EOPNOTSUPP;

	if ((arg & MMC_SECURE_ARGS) &&
	    !(card->ext_csd.sec_feature_support & EXT_CSD_SEC_ER_EN))
		return -EOPNOTSUPP;

	if ((arg & MMC_TRIM_ARGS) &&
	    !(card->ext_csd.sec_feature_support & EXT_CSD_SEC_GB_CL_EN))
		return -EOPNOTSUPP;

	if (arg == MMC_SECURE_ERASE_ARG) {
		if (from % card->erase_size || nr % card->erase_size)
			return -EINVAL;
	}

	if (arg == MMC_ERASE_ARG) {
		rem = from % card->erase_size;
		if (rem) {
			rem = card->erase_size - rem;
			from += rem;
			if (nr > rem)
				nr -= rem;
			else
				return 0;
		}
		rem = nr % card->erase_size;
		if (rem)
			nr -= rem;
	}

	if (nr == 0)
		return 0;

	to = from + nr;

	if (to <= from)
		return -EINVAL;

	/* 'from' and 'to' are inclusive */
	to -= 1;

	return mmc_do_erase(card, from, to, arg);
}
EXPORT_SYMBOL(mmc_erase);

int mmc_can_erase(struct mmc_card *card)
{
	if ((card->host->caps & MMC_CAP_ERASE) &&
	    (card->csd.cmdclass & CCC_ERASE) && card->erase_size)
		return 1;
	return 0;
}
EXPORT_SYMBOL(mmc_can_erase);

int mmc_can_trim(struct mmc_card *card)
{
	if (card->ext_csd.sec_feature_support & EXT_CSD_SEC_GB_CL_EN)
		return 1;
	return 0;
}
EXPORT_SYMBOL(mmc_can_trim);

int mmc_can_discard(struct mmc_card *card)
{
	/*
	 * As there's no way to detect the discard support bit at v4.5
	 * use the s/w feature support filed.
	 */
	if (card->ext_csd.feature_support & MMC_DISCARD_FEATURE)
		return 1;
	return 0;
}
EXPORT_SYMBOL(mmc_can_discard);

int mmc_can_sanitize(struct mmc_card *card)
{
	if (!mmc_can_trim(card) && !mmc_can_erase(card))
		return 0;
	if (card->ext_csd.sec_feature_support & EXT_CSD_SEC_SANITIZE)
		return 1;
	return 0;
}
EXPORT_SYMBOL(mmc_can_sanitize);

int mmc_can_secure_erase_trim(struct mmc_card *card)
{
	if (card->ext_csd.sec_feature_support & EXT_CSD_SEC_ER_EN)
		return 1;
	return 0;
}
EXPORT_SYMBOL(mmc_can_secure_erase_trim);

int mmc_erase_group_aligned(struct mmc_card *card, unsigned int from,
			    unsigned int nr)
{
	if (!card->erase_size)
		return 0;
	if (from % card->erase_size || nr % card->erase_size)
		return 0;
	return 1;
}
EXPORT_SYMBOL(mmc_erase_group_aligned);

static unsigned int mmc_do_calc_max_discard(struct mmc_card *card,
					    unsigned int arg)
{
	struct mmc_host *host = card->host;
	unsigned int max_discard, x, y, qty = 0, max_qty, timeout;
	unsigned int last_timeout = 0;

	if (card->erase_shift)
		max_qty = UINT_MAX >> card->erase_shift;
	else if (mmc_card_sd(card))
		max_qty = UINT_MAX;
	else
		max_qty = UINT_MAX / card->erase_size;

	/* Find the largest qty with an OK timeout */
	do {
		y = 0;
		for (x = 1; x && x <= max_qty && max_qty - x >= qty; x <<= 1) {
			timeout = mmc_erase_timeout(card, arg, qty + x);
			if (timeout > host->max_discard_to)
				break;
			if (timeout < last_timeout)
				break;
			last_timeout = timeout;
			y = x;
		}
		qty += y;
	} while (y);

	if (!qty)
		return 0;

	if (qty == 1)
		return 1;

	/* Convert qty to sectors */
	if (card->erase_shift)
		max_discard = --qty << card->erase_shift;
	else if (mmc_card_sd(card))
		max_discard = qty;
	else
		max_discard = --qty * card->erase_size;

	return max_discard;
}

unsigned int mmc_calc_max_discard(struct mmc_card *card)
{
	struct mmc_host *host = card->host;
	unsigned int max_discard, max_trim;

	if (!host->max_discard_to)
		return UINT_MAX;

	/*
	 * Without erase_group_def set, MMC erase timeout depends on clock
	 * frequence which can change.  In that case, the best choice is
	 * just the preferred erase size.
	 */
	if (mmc_card_mmc(card) && !(card->ext_csd.erase_group_def & 1))
		return card->pref_erase;

	max_discard = mmc_do_calc_max_discard(card, MMC_ERASE_ARG);
	if (mmc_can_trim(card)) {
		max_trim = mmc_do_calc_max_discard(card, MMC_TRIM_ARG);
		if (max_trim < max_discard)
			max_discard = max_trim;
	} else if (max_discard < card->erase_size) {
		max_discard = 0;
	}
	pr_debug("%s: calculated max. discard sectors %u for timeout %u ms\n",
		 mmc_hostname(host), max_discard, host->max_discard_to);
	return max_discard;
}
EXPORT_SYMBOL(mmc_calc_max_discard);

int mmc_set_blocklen(struct mmc_card *card, unsigned int blocklen)
{
	struct mmc_command cmd = {0};

	if (mmc_card_blockaddr(card) || mmc_card_ddr_mode(card))
		return 0;

	cmd.opcode = MMC_SET_BLOCKLEN;
	cmd.arg = blocklen;
	cmd.flags = MMC_RSP_SPI_R1 | MMC_RSP_R1 | MMC_CMD_AC;
	return mmc_wait_for_cmd(card->host, &cmd, 5);
}
EXPORT_SYMBOL(mmc_set_blocklen);

static void mmc_hw_reset_for_init(struct mmc_host *host)
{
	if (!(host->caps & MMC_CAP_HW_RESET) || !host->ops->hw_reset)
		return;
	mmc_host_clk_hold(host);
	host->ops->hw_reset(host);
	mmc_host_clk_release(host);
}

int mmc_can_reset(struct mmc_card *card)
{
	u8 rst_n_function;

	if (!mmc_card_mmc(card))
		return 0;
	rst_n_function = card->ext_csd.rst_n_function;
	if ((rst_n_function & EXT_CSD_RST_N_EN_MASK) != EXT_CSD_RST_N_ENABLED)
		return 0;
	return 1;
}
EXPORT_SYMBOL(mmc_can_reset);

static int mmc_do_hw_reset(struct mmc_host *host, int check)
{
	struct mmc_card *card = host->card;

	if (!host->bus_ops->power_restore)
		return -EOPNOTSUPP;

	if (!(host->caps & MMC_CAP_HW_RESET) || !host->ops->hw_reset)
		return -EOPNOTSUPP;

	if (!card)
		return -EINVAL;

	if (!mmc_can_reset(card))
		return -EOPNOTSUPP;

	mmc_host_clk_hold(host);
	mmc_set_clock(host, host->f_init);

	host->ops->hw_reset(host);

	/* If the reset has happened, then a status command will fail */
	if (check) {
		struct mmc_command cmd = {0};
		int err;

		cmd.opcode = MMC_SEND_STATUS;
		if (!mmc_host_is_spi(card->host))
			cmd.arg = card->rca << 16;
		cmd.flags = MMC_RSP_SPI_R2 | MMC_RSP_R1 | MMC_CMD_AC;
		err = mmc_wait_for_cmd(card->host, &cmd, 0);
		if (!err) {
			mmc_host_clk_release(host);
			return -ENOSYS;
		}
	}

	host->card->state &= ~(MMC_STATE_HIGHSPEED | MMC_STATE_HIGHSPEED_DDR);
	if (mmc_host_is_spi(host)) {
		host->ios.chip_select = MMC_CS_HIGH;
		host->ios.bus_mode = MMC_BUSMODE_PUSHPULL;
	} else {
		host->ios.chip_select = MMC_CS_DONTCARE;
		host->ios.bus_mode = MMC_BUSMODE_OPENDRAIN;
	}
	host->ios.bus_width = MMC_BUS_WIDTH_1;
	host->ios.timing = MMC_TIMING_LEGACY;
	mmc_set_ios(host);

	mmc_host_clk_release(host);

	return host->bus_ops->power_restore(host);
}

int mmc_hw_reset(struct mmc_host *host)
{
	return mmc_do_hw_reset(host, 0);
}
EXPORT_SYMBOL(mmc_hw_reset);

int mmc_hw_reset_check(struct mmc_host *host)
{
	return mmc_do_hw_reset(host, 1);
}
EXPORT_SYMBOL(mmc_hw_reset_check);

static int mmc_rescan_try_freq(struct mmc_host *host, unsigned freq)
{
	host->f_init = freq;

#ifdef CONFIG_MMC_DEBUG
	pr_info("%s: %s: trying to init card at %u Hz\n",
		mmc_hostname(host), __func__, host->f_init);
#endif
	mmc_power_up(host);

	/*
	 * Some eMMCs (with VCCQ always on) may not be reset after power up, so
	 * do a hardware reset if possible.
	 */
	mmc_hw_reset_for_init(host);

	/* Initialization should be done at 3.3 V I/O voltage. */
	mmc_set_signal_voltage(host, MMC_SIGNAL_VOLTAGE_330, 0);

	/*
	 * sdio_reset sends CMD52 to reset card.  Since we do not know
	 * if the card is being re-initialized, just send it.  CMD52
	 * should be ignored by SD/eMMC cards.
	 */
	sdio_reset(host);
	mmc_go_idle(host);

	mmc_send_if_cond(host, host->ocr_avail);

	/* Order's important: probe SDIO, then SD, then MMC */
	if (!mmc_attach_sdio(host))
		return 0;
	if (!mmc_attach_sd(host))
		return 0;
	if (!mmc_attach_mmc(host))
		return 0;

	mmc_power_off(host);
	return -EIO;
}

int _mmc_detect_card_removed(struct mmc_host *host)
{
	int ret;

	if ((host->caps & MMC_CAP_NONREMOVABLE) || !host->bus_ops->alive)
		return 0;

	if (!host->card || mmc_card_removed(host->card))
		return 1;

	ret = host->bus_ops->alive(host);
	if (ret) {
		mmc_card_set_removed(host->card);
		pr_debug("%s: card remove detected\n", mmc_hostname(host));
	}

	return ret;
}

int mmc_detect_card_removed(struct mmc_host *host)
{
	struct mmc_card *card = host->card;
	int ret;

	WARN_ON(!host->claimed);

	if (!card)
		return 1;

	ret = mmc_card_removed(card);
	/*
	 * The card will be considered unchanged unless we have been asked to
	 * detect a change or host requires polling to provide card detection.
	 */
	if (!host->detect_change && !(host->caps & MMC_CAP_NEEDS_POLL) &&
	    !(host->caps2 & MMC_CAP2_DETECT_ON_ERR))
		return ret;

	host->detect_change = 0;
	if (!ret) {
		ret = _mmc_detect_card_removed(host);
		if (ret && (host->caps2 & MMC_CAP2_DETECT_ON_ERR)) {
			/*
			 * Schedule a detect work as soon as possible to let a
			 * rescan handle the card removal.
			 */
			cancel_delayed_work(&host->detect);
			mmc_detect_change(host, 0);
		}
	}

	return ret;
}
EXPORT_SYMBOL(mmc_detect_card_removed);

void mmc_rescan(struct work_struct *work)
{
	static const unsigned freqs[] = { 400000, 300000, 200000, 100000 };
	struct mmc_host *host =
		container_of(work, struct mmc_host, detect.work);
	int i;

	if (host->rescan_disable)
		return;

	mmc_bus_get(host);

	/*
	 * if there is a _removable_ card registered, check whether it is
	 * still present
	 */
	if (host->bus_ops && host->bus_ops->detect && !host->bus_dead
	    && !(host->caps & MMC_CAP_NONREMOVABLE))
		host->bus_ops->detect(host);

	host->detect_change = 0;

	/*
	 * Let mmc_bus_put() free the bus/bus_ops if we've found that
	 * the card is no longer present.
	 */
	mmc_bus_put(host);
	mmc_bus_get(host);

	/* if there still is a card present, stop here */
	if (host->bus_ops != NULL) {
		mmc_bus_put(host);
		goto out;
	}

	/*
	 * Only we can add a new handler, so it's safe to
	 * release the lock here.
	 */
	mmc_bus_put(host);

	if (host->ops->get_cd && host->ops->get_cd(host) == 0)
		goto out;

	mmc_claim_host(host);
	for (i = 0; i < ARRAY_SIZE(freqs); i++) {
		if (!mmc_rescan_try_freq(host, max(freqs[i], host->f_min)))
			break;
		if (freqs[i] <= host->f_min)
			break;
	}
	mmc_release_host(host);

 out:
	if (host->caps & MMC_CAP_NEEDS_POLL)
		mmc_schedule_delayed_work(&host->detect, HZ);
}

void mmc_start_host(struct mmc_host *host)
{
	mmc_power_off(host);
	mmc_detect_change(host, 0);
}

void mmc_stop_host(struct mmc_host *host)
{
#ifdef CONFIG_MMC_DEBUG
	unsigned long flags;
	spin_lock_irqsave(&host->lock, flags);
	host->removed = 1;
	spin_unlock_irqrestore(&host->lock, flags);
#endif

	cancel_delayed_work_sync(&host->detect);
	mmc_flush_scheduled_work();

	/* clear pm flags now and let card drivers set them as needed */
	host->pm_flags = 0;

	mmc_bus_get(host);
	if (host->bus_ops && !host->bus_dead) {
		/* Calling bus_ops->remove() with a claimed host can deadlock */
		if (host->bus_ops->remove)
			host->bus_ops->remove(host);

		mmc_claim_host(host);
		mmc_detach_bus(host);
		mmc_power_off(host);
		mmc_release_host(host);
		mmc_bus_put(host);
		return;
	}
	mmc_bus_put(host);

	BUG_ON(host->card);

	mmc_power_off(host);
}

int mmc_power_save_host(struct mmc_host *host)
{
	int ret = 0;

#ifdef CONFIG_MMC_DEBUG
	pr_info("%s: %s: powering down\n", mmc_hostname(host), __func__);
#endif

	mmc_bus_get(host);

	if (!host->bus_ops || host->bus_dead || !host->bus_ops->power_restore) {
		mmc_bus_put(host);
		return -EINVAL;
	}

	if (host->bus_ops->power_save)
		ret = host->bus_ops->power_save(host);

	mmc_bus_put(host);

	mmc_power_off(host);

	return ret;
}
EXPORT_SYMBOL(mmc_power_save_host);

int mmc_power_restore_host(struct mmc_host *host)
{
	int ret;

#ifdef CONFIG_MMC_DEBUG
	pr_info("%s: %s: powering up\n", mmc_hostname(host), __func__);
#endif

	mmc_bus_get(host);

	if (!host->bus_ops || host->bus_dead || !host->bus_ops->power_restore) {
		mmc_bus_put(host);
		return -EINVAL;
	}

	mmc_power_up(host);
	ret = host->bus_ops->power_restore(host);

	mmc_bus_put(host);

	return ret;
}
EXPORT_SYMBOL(mmc_power_restore_host);

int mmc_card_awake(struct mmc_host *host)
{
	int err = -ENOSYS;

	if (host->caps2 & MMC_CAP2_NO_SLEEP_CMD)
		return 0;

	mmc_bus_get(host);

	if (host->bus_ops && !host->bus_dead && host->bus_ops->awake)
		err = host->bus_ops->awake(host);

	mmc_bus_put(host);

	return err;
}
EXPORT_SYMBOL(mmc_card_awake);

int mmc_card_sleep(struct mmc_host *host)
{
	int err = -ENOSYS;

	if (host->caps2 & MMC_CAP2_NO_SLEEP_CMD)
		return 0;

	mmc_bus_get(host);

	if (host->bus_ops && !host->bus_dead && host->bus_ops->sleep)
		err = host->bus_ops->sleep(host);

	mmc_bus_put(host);

	return err;
}
EXPORT_SYMBOL(mmc_card_sleep);

int mmc_card_can_sleep(struct mmc_host *host)
{
	struct mmc_card *card = host->card;

	if (card && mmc_card_mmc(card) && card->ext_csd.rev >= 3)
		return 1;
	return 0;
}
EXPORT_SYMBOL(mmc_card_can_sleep);

/*
 * Flush the cache to the non-volatile storage.
 */
int mmc_flush_cache(struct mmc_card *card)
{
	struct mmc_host *host = card->host;
	int err = 0;

	if (!(host->caps2 & MMC_CAP2_CACHE_CTRL))
		return err;

	if (mmc_card_mmc(card) &&
			(card->ext_csd.cache_size > 0) &&
			(card->ext_csd.cache_ctrl & 1)) {
		err = mmc_switch(card, EXT_CSD_CMD_SET_NORMAL,
				EXT_CSD_FLUSH_CACHE, 1, 0);
		if (err)
			pr_err("%s: cache flush error %d\n",
					mmc_hostname(card->host), err);
	}

	return err;
}
EXPORT_SYMBOL(mmc_flush_cache);

/*
 * Turn the cache ON/OFF.
 * Turning the cache OFF shall trigger flushing of the data
 * to the non-volatile storage.
 */
int mmc_cache_ctrl(struct mmc_host *host, u8 enable)
{
	struct mmc_card *card = host->card;
	unsigned int timeout;
	int err = 0;

	if (!(host->caps2 & MMC_CAP2_CACHE_CTRL) ||
			mmc_card_is_removable(host))
		return err;

	mmc_claim_host(host);
	if (card && mmc_card_mmc(card) &&
			(card->ext_csd.cache_size > 0)) {
		enable = !!enable;

		if (card->ext_csd.cache_ctrl ^ enable) {
			timeout = enable ? card->ext_csd.generic_cmd6_time : 0;
			err = mmc_switch(card, EXT_CSD_CMD_SET_NORMAL,
					EXT_CSD_CACHE_CTRL, enable, timeout);
			if (err)
				pr_err("%s: cache %s error %d\n",
						mmc_hostname(card->host),
						enable ? "on" : "off",
						err);
			else
				card->ext_csd.cache_ctrl = enable;
		}
	}
	mmc_release_host(host);

	return err;
}
EXPORT_SYMBOL(mmc_cache_ctrl);

#ifdef CONFIG_PM

/**
 *	mmc_suspend_host - suspend a host
 *	@host: mmc host
 */
int mmc_suspend_host(struct mmc_host *host)
{
	int err = 0;

	cancel_delayed_work(&host->detect);
	mmc_flush_scheduled_work();
<<<<<<< HEAD
	if (mmc_try_claim_host(host)) {
		err = mmc_cache_ctrl(host, 0);
		mmc_release_host(host);
	} else {
		err = -EBUSY;
	}
=======
>>>>>>> 711e1bfb

	err = mmc_cache_ctrl(host, 0);
	if (err)
		goto out;

	mmc_bus_get(host);
	if (host->bus_ops && !host->bus_dead) {

<<<<<<< HEAD
		/*
		 * A long response time is not acceptable for device drivers
		 * when doing suspend. Prevent mmc_claim_host in the suspend
		 * sequence, to potentially wait "forever" by trying to
		 * pre-claim the host.
		 */
		if (mmc_try_claim_host(host)) {
			if (host->bus_ops->suspend) {
				err = host->bus_ops->suspend(host);
			}
			mmc_release_host(host);

			if (err == -ENOSYS || !host->bus_ops->resume) {
				/*
				 * We simply "remove" the card in this case.
				 * It will be redetected on resume.  (Calling
				 * bus_ops->remove() with a claimed host can
				 * deadlock.)
				 */
				if (host->bus_ops->remove)
					host->bus_ops->remove(host);
				mmc_claim_host(host);
				mmc_detach_bus(host);
				mmc_power_off(host);
				mmc_release_host(host);
				host->pm_flags = 0;
				err = 0;
			}
		} else {
			err = -EBUSY;
=======
		if (host->bus_ops->suspend)
			err = host->bus_ops->suspend(host);

		if (err == -ENOSYS || !host->bus_ops->resume) {
			/*
			 * We simply "remove" the card in this case.
			 * It will be redetected on resume.  (Calling
			 * bus_ops->remove() with a claimed host can
			 * deadlock.)
			 */
			if (host->bus_ops->remove)
				host->bus_ops->remove(host);
			mmc_claim_host(host);
			mmc_detach_bus(host);
			mmc_power_off(host);
			mmc_release_host(host);
			host->pm_flags = 0;
			err = 0;
>>>>>>> 711e1bfb
		}
	}
	mmc_bus_put(host);

	if (!err && !mmc_card_keep_power(host))
		mmc_power_off(host);

out:
	return err;
}

EXPORT_SYMBOL(mmc_suspend_host);

/**
 *	mmc_resume_host - resume a previously suspended host
 *	@host: mmc host
 */
int mmc_resume_host(struct mmc_host *host)
{
	int err = 0;

	mmc_bus_get(host);
	if (host->bus_ops && !host->bus_dead) {
		if (!mmc_card_keep_power(host)) {
			mmc_power_up(host);
			mmc_select_voltage(host, host->ocr);
			/*
			 * Tell runtime PM core we just powered up the card,
			 * since it still believes the card is powered off.
			 * Note that currently runtime PM is only enabled
			 * for SDIO cards that are MMC_CAP_POWER_OFF_CARD
			 */
			if (mmc_card_sdio(host->card) &&
			    (host->caps & MMC_CAP_POWER_OFF_CARD)) {
				pm_runtime_disable(&host->card->dev);
				pm_runtime_set_active(&host->card->dev);
				pm_runtime_enable(&host->card->dev);
			}
		}
		BUG_ON(!host->bus_ops->resume);
		err = host->bus_ops->resume(host);
		if (err) {
			pr_warning("%s: error %d during resume "
					    "(card was removed?)\n",
					    mmc_hostname(host), err);
			err = 0;
		}
	}
	host->pm_flags &= ~MMC_PM_KEEP_POWER;
	mmc_bus_put(host);

	return err;
}
EXPORT_SYMBOL(mmc_resume_host);

/* Do the card removal on suspend if card is assumed removeable
 * Do that in pm notifier while userspace isn't yet frozen, so we will be able
   to sync the card.
*/
int mmc_pm_notify(struct notifier_block *notify_block,
					unsigned long mode, void *unused)
{
	struct mmc_host *host = container_of(
		notify_block, struct mmc_host, pm_notify);
	unsigned long flags;


	switch (mode) {
	case PM_HIBERNATION_PREPARE:
	case PM_SUSPEND_PREPARE:

		spin_lock_irqsave(&host->lock, flags);
		host->rescan_disable = 1;
		host->power_notify_type = MMC_HOST_PW_NOTIFY_SHORT;
		spin_unlock_irqrestore(&host->lock, flags);
		cancel_delayed_work_sync(&host->detect);

		if (!host->bus_ops || host->bus_ops->suspend)
			break;

		/* Calling bus_ops->remove() with a claimed host can deadlock */
		if (host->bus_ops->remove)
			host->bus_ops->remove(host);

		mmc_claim_host(host);
		mmc_detach_bus(host);
		mmc_power_off(host);
		mmc_release_host(host);
		host->pm_flags = 0;
		break;

	case PM_POST_SUSPEND:
	case PM_POST_HIBERNATION:
	case PM_POST_RESTORE:

		spin_lock_irqsave(&host->lock, flags);
		host->rescan_disable = 0;
		host->power_notify_type = MMC_HOST_PW_NOTIFY_LONG;
		spin_unlock_irqrestore(&host->lock, flags);
		mmc_detect_change(host, 0);

	}

	return 0;
}
#endif

static int __init mmc_init(void)
{
	int ret;

	workqueue = alloc_ordered_workqueue("kmmcd", 0);
	if (!workqueue)
		return -ENOMEM;

	ret = mmc_register_bus();
	if (ret)
		goto destroy_workqueue;

	ret = mmc_register_host_class();
	if (ret)
		goto unregister_bus;

	ret = sdio_register_bus();
	if (ret)
		goto unregister_host_class;

	return 0;

unregister_host_class:
	mmc_unregister_host_class();
unregister_bus:
	mmc_unregister_bus();
destroy_workqueue:
	destroy_workqueue(workqueue);

	return ret;
}

static void __exit mmc_exit(void)
{
	sdio_unregister_bus();
	mmc_unregister_host_class();
	mmc_unregister_bus();
	destroy_workqueue(workqueue);
}

subsys_initcall(mmc_init);
module_exit(mmc_exit);

MODULE_LICENSE("GPL");<|MERGE_RESOLUTION|>--- conflicted
+++ resolved
@@ -2274,15 +2274,6 @@
 
 	cancel_delayed_work(&host->detect);
 	mmc_flush_scheduled_work();
-<<<<<<< HEAD
-	if (mmc_try_claim_host(host)) {
-		err = mmc_cache_ctrl(host, 0);
-		mmc_release_host(host);
-	} else {
-		err = -EBUSY;
-	}
-=======
->>>>>>> 711e1bfb
 
 	err = mmc_cache_ctrl(host, 0);
 	if (err)
@@ -2291,38 +2282,6 @@
 	mmc_bus_get(host);
 	if (host->bus_ops && !host->bus_dead) {
 
-<<<<<<< HEAD
-		/*
-		 * A long response time is not acceptable for device drivers
-		 * when doing suspend. Prevent mmc_claim_host in the suspend
-		 * sequence, to potentially wait "forever" by trying to
-		 * pre-claim the host.
-		 */
-		if (mmc_try_claim_host(host)) {
-			if (host->bus_ops->suspend) {
-				err = host->bus_ops->suspend(host);
-			}
-			mmc_release_host(host);
-
-			if (err == -ENOSYS || !host->bus_ops->resume) {
-				/*
-				 * We simply "remove" the card in this case.
-				 * It will be redetected on resume.  (Calling
-				 * bus_ops->remove() with a claimed host can
-				 * deadlock.)
-				 */
-				if (host->bus_ops->remove)
-					host->bus_ops->remove(host);
-				mmc_claim_host(host);
-				mmc_detach_bus(host);
-				mmc_power_off(host);
-				mmc_release_host(host);
-				host->pm_flags = 0;
-				err = 0;
-			}
-		} else {
-			err = -EBUSY;
-=======
 		if (host->bus_ops->suspend)
 			err = host->bus_ops->suspend(host);
 
@@ -2341,7 +2300,6 @@
 			mmc_release_host(host);
 			host->pm_flags = 0;
 			err = 0;
->>>>>>> 711e1bfb
 		}
 	}
 	mmc_bus_put(host);
