--- conflicted
+++ resolved
@@ -2039,26 +2039,6 @@
 	struct omap_hsmmc_host *host = platform_get_drvdata(pdev);
 	struct resource *res;
 
-<<<<<<< HEAD
-	if (host) {
-		pm_runtime_get_sync(host->dev);
-		mmc_remove_host(host->mmc);
-		if (host->use_reg)
-			omap_hsmmc_reg_put(host);
-		if (host->pdata->cleanup)
-			host->pdata->cleanup(&pdev->dev);
-		free_irq(host->irq, host);
-		if (mmc_slot(host).card_detect_irq)
-			free_irq(mmc_slot(host).card_detect_irq, host);
-
-		pm_runtime_put_sync(host->dev);
-		pm_runtime_disable(host->dev);
-		clk_put(host->fclk);
-		if (host->got_dbclk) {
-			clk_disable(host->dbclk);
-			clk_put(host->dbclk);
-		}
-=======
 	pm_runtime_get_sync(host->dev);
 	mmc_remove_host(host->mmc);
 	if (host->use_reg)
@@ -2068,7 +2048,6 @@
 	free_irq(host->irq, host);
 	if (mmc_slot(host).card_detect_irq)
 		free_irq(mmc_slot(host).card_detect_irq, host);
->>>>>>> e816b57a
 
 	pm_runtime_put_sync(host->dev);
 	pm_runtime_disable(host->dev);
@@ -2099,26 +2078,8 @@
 	if (!host)
 		return 0;
 
-<<<<<<< HEAD
-	if (host) {
-		pm_runtime_get_sync(host->dev);
-		host->suspended = 1;
-		if (host->pdata->suspend) {
-			ret = host->pdata->suspend(&pdev->dev,
-							host->slot_id);
-			if (ret) {
-				dev_dbg(mmc_dev(host->mmc),
-					"Unable to handle MMC board"
-					" level suspend\n");
-				host->suspended = 0;
-				return ret;
-			}
-		}
-		ret = mmc_suspend_host(host->mmc);
-=======
 	if (host && host->suspended)
 		return 0;
->>>>>>> e816b57a
 
 	pm_runtime_get_sync(host->dev);
 	host->suspended = 1;
