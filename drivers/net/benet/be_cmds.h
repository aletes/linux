/*
 * Copyright (C) 2005 - 2010 ServerEngines
 * All rights reserved.
 *
 * This program is free software; you can redistribute it and/or
 * modify it under the terms of the GNU General Public License version 2
 * as published by the Free Software Foundation.  The full GNU General
 * Public License is included in this distribution in the file called COPYING.
 *
 * Contact Information:
 * linux-drivers@serverengines.com
 *
 * ServerEngines
 * 209 N. Fair Oaks Ave
 * Sunnyvale, CA 94085
 */

/*
 * The driver sends configuration and managements command requests to the
 * firmware in the BE. These requests are communicated to the processor
 * using Work Request Blocks (WRBs) submitted to the MCC-WRB ring or via one
 * WRB inside a MAILBOX.
 * The commands are serviced by the ARM processor in the BladeEngine's MPU.
 */

struct be_sge {
	u32 pa_lo;
	u32 pa_hi;
	u32 len;
};

#define MCC_WRB_EMBEDDED_MASK	1 	/* bit 0 of dword 0*/
#define MCC_WRB_SGE_CNT_SHIFT	3	/* bits 3 - 7 of dword 0 */
#define MCC_WRB_SGE_CNT_MASK	0x1F	/* bits 3 - 7 of dword 0 */
struct be_mcc_wrb {
	u32 embedded;		/* dword 0 */
	u32 payload_length;	/* dword 1 */
	u32 tag0;		/* dword 2 */
	u32 tag1;		/* dword 3 */
	u32 rsvd;		/* dword 4 */
	union {
		u8 embedded_payload[236]; /* used by embedded cmds */
		struct be_sge sgl[19];    /* used by non-embedded cmds */
	} payload;
};

#define CQE_FLAGS_VALID_MASK 		(1 << 31)
#define CQE_FLAGS_ASYNC_MASK 		(1 << 30)
#define CQE_FLAGS_COMPLETED_MASK 	(1 << 28)
#define CQE_FLAGS_CONSUMED_MASK 	(1 << 27)

/* Completion Status */
enum {
	MCC_STATUS_SUCCESS = 0x0,
/* The client does not have sufficient privileges to execute the command */
	MCC_STATUS_INSUFFICIENT_PRIVILEGES = 0x1,
/* A parameter in the command was invalid. */
	MCC_STATUS_INVALID_PARAMETER = 0x2,
/* There are insufficient chip resources to execute the command */
	MCC_STATUS_INSUFFICIENT_RESOURCES = 0x3,
/* The command is completing because the queue was getting flushed */
	MCC_STATUS_QUEUE_FLUSHING = 0x4,
/* The command is completing with a DMA error */
	MCC_STATUS_DMA_FAILED = 0x5,
	MCC_STATUS_NOT_SUPPORTED = 66
};

#define CQE_STATUS_COMPL_MASK		0xFFFF
#define CQE_STATUS_COMPL_SHIFT		0	/* bits 0 - 15 */
#define CQE_STATUS_EXTD_MASK		0xFFFF
#define CQE_STATUS_EXTD_SHIFT		16	/* bits 16 - 31 */

struct be_mcc_compl {
	u32 status;		/* dword 0 */
	u32 tag0;		/* dword 1 */
	u32 tag1;		/* dword 2 */
	u32 flags;		/* dword 3 */
};

/* When the async bit of mcc_compl is set, the last 4 bytes of
 * mcc_compl is interpreted as follows:
 */
#define ASYNC_TRAILER_EVENT_CODE_SHIFT	8	/* bits 8 - 15 */
#define ASYNC_TRAILER_EVENT_CODE_MASK	0xFF
#define ASYNC_EVENT_CODE_LINK_STATE	0x1
struct be_async_event_trailer {
	u32 code;
};

enum {
	ASYNC_EVENT_LINK_DOWN 	= 0x0,
	ASYNC_EVENT_LINK_UP 	= 0x1
};

/* When the event code of an async trailer is link-state, the mcc_compl
 * must be interpreted as follows
 */
struct be_async_event_link_state {
	u8 physical_port;
	u8 port_link_status;
	u8 port_duplex;
	u8 port_speed;
	u8 port_fault;
	u8 rsvd0[7];
	struct be_async_event_trailer trailer;
} __packed;

struct be_mcc_mailbox {
	struct be_mcc_wrb wrb;
	struct be_mcc_compl compl;
};

#define CMD_SUBSYSTEM_COMMON	0x1
#define CMD_SUBSYSTEM_ETH 	0x3
#define CMD_SUBSYSTEM_LOWLEVEL  0xb

#define OPCODE_COMMON_NTWK_MAC_QUERY			1
#define OPCODE_COMMON_NTWK_MAC_SET			2
#define OPCODE_COMMON_NTWK_MULTICAST_SET		3
#define OPCODE_COMMON_NTWK_VLAN_CONFIG  		4
#define OPCODE_COMMON_NTWK_LINK_STATUS_QUERY		5
#define OPCODE_COMMON_READ_FLASHROM			6
#define OPCODE_COMMON_WRITE_FLASHROM			7
#define OPCODE_COMMON_CQ_CREATE				12
#define OPCODE_COMMON_EQ_CREATE				13
#define OPCODE_COMMON_MCC_CREATE        		21
#define OPCODE_COMMON_SET_QOS				28
#define OPCODE_COMMON_SEEPROM_READ			30
#define OPCODE_COMMON_NTWK_RX_FILTER    		34
#define OPCODE_COMMON_GET_FW_VERSION			35
#define OPCODE_COMMON_SET_FLOW_CONTROL			36
#define OPCODE_COMMON_GET_FLOW_CONTROL			37
#define OPCODE_COMMON_SET_FRAME_SIZE			39
#define OPCODE_COMMON_MODIFY_EQ_DELAY			41
#define OPCODE_COMMON_FIRMWARE_CONFIG			42
#define OPCODE_COMMON_NTWK_INTERFACE_CREATE 		50
#define OPCODE_COMMON_NTWK_INTERFACE_DESTROY 		51
#define OPCODE_COMMON_MCC_DESTROY        		53
#define OPCODE_COMMON_CQ_DESTROY        		54
#define OPCODE_COMMON_EQ_DESTROY        		55
#define OPCODE_COMMON_QUERY_FIRMWARE_CONFIG		58
#define OPCODE_COMMON_NTWK_PMAC_ADD			59
#define OPCODE_COMMON_NTWK_PMAC_DEL			60
#define OPCODE_COMMON_FUNCTION_RESET			61
#define OPCODE_COMMON_ENABLE_DISABLE_BEACON		69
#define OPCODE_COMMON_GET_BEACON_STATE			70
#define OPCODE_COMMON_READ_TRANSRECV_DATA		73
#define OPCODE_COMMON_GET_PHY_DETAILS			102

#define OPCODE_ETH_ACPI_CONFIG				2
#define OPCODE_ETH_PROMISCUOUS				3
#define OPCODE_ETH_GET_STATISTICS			4
#define OPCODE_ETH_TX_CREATE				7
#define OPCODE_ETH_RX_CREATE            		8
#define OPCODE_ETH_TX_DESTROY           		9
#define OPCODE_ETH_RX_DESTROY           		10
#define OPCODE_ETH_ACPI_WOL_MAGIC_CONFIG		12

#define OPCODE_LOWLEVEL_HOST_DDR_DMA                    17
#define OPCODE_LOWLEVEL_LOOPBACK_TEST                   18
#define OPCODE_LOWLEVEL_SET_LOOPBACK_MODE		19

struct be_cmd_req_hdr {
	u8 opcode;		/* dword 0 */
	u8 subsystem;		/* dword 0 */
	u8 port_number;		/* dword 0 */
	u8 domain;		/* dword 0 */
	u32 timeout;		/* dword 1 */
	u32 request_length;	/* dword 2 */
	u8 version;		/* dword 3 */
	u8 rsvd[3];		/* dword 3 */
};

#define RESP_HDR_INFO_OPCODE_SHIFT	0	/* bits 0 - 7 */
#define RESP_HDR_INFO_SUBSYS_SHIFT	8 	/* bits 8 - 15 */
struct be_cmd_resp_hdr {
	u32 info;		/* dword 0 */
	u32 status;		/* dword 1 */
	u32 response_length;	/* dword 2 */
	u32 actual_resp_len;	/* dword 3 */
};

struct phys_addr {
	u32 lo;
	u32 hi;
};

/**************************
 * BE Command definitions *
 **************************/

/* Pseudo amap definition in which each bit of the actual structure is defined
 * as a byte: used to calculate offset/shift/mask of each field */
struct amap_eq_context {
	u8 cidx[13];		/* dword 0*/
	u8 rsvd0[3];		/* dword 0*/
	u8 epidx[13];		/* dword 0*/
	u8 valid;		/* dword 0*/
	u8 rsvd1;		/* dword 0*/
	u8 size;		/* dword 0*/
	u8 pidx[13];		/* dword 1*/
	u8 rsvd2[3];		/* dword 1*/
	u8 pd[10];		/* dword 1*/
	u8 count[3];		/* dword 1*/
	u8 solevent;		/* dword 1*/
	u8 stalled;		/* dword 1*/
	u8 armed;		/* dword 1*/
	u8 rsvd3[4];		/* dword 2*/
	u8 func[8];		/* dword 2*/
	u8 rsvd4;		/* dword 2*/
	u8 delaymult[10];	/* dword 2*/
	u8 rsvd5[2];		/* dword 2*/
	u8 phase[2];		/* dword 2*/
	u8 nodelay;		/* dword 2*/
	u8 rsvd6[4];		/* dword 2*/
	u8 rsvd7[32];		/* dword 3*/
} __packed;

struct be_cmd_req_eq_create {
	struct be_cmd_req_hdr hdr;
	u16 num_pages;		/* sword */
	u16 rsvd0;		/* sword */
	u8 context[sizeof(struct amap_eq_context) / 8];
	struct phys_addr pages[8];
} __packed;

struct be_cmd_resp_eq_create {
	struct be_cmd_resp_hdr resp_hdr;
	u16 eq_id;		/* sword */
	u16 rsvd0;		/* sword */
} __packed;

/******************** Mac query ***************************/
enum {
	MAC_ADDRESS_TYPE_STORAGE = 0x0,
	MAC_ADDRESS_TYPE_NETWORK = 0x1,
	MAC_ADDRESS_TYPE_PD = 0x2,
	MAC_ADDRESS_TYPE_MANAGEMENT = 0x3
};

struct mac_addr {
	u16 size_of_struct;
	u8 addr[ETH_ALEN];
} __packed;

struct be_cmd_req_mac_query {
	struct be_cmd_req_hdr hdr;
	u8 type;
	u8 permanent;
	u16 if_id;
} __packed;

struct be_cmd_resp_mac_query {
	struct be_cmd_resp_hdr hdr;
	struct mac_addr mac;
};

/******************** PMac Add ***************************/
struct be_cmd_req_pmac_add {
	struct be_cmd_req_hdr hdr;
	u32 if_id;
	u8 mac_address[ETH_ALEN];
	u8 rsvd0[2];
} __packed;

struct be_cmd_resp_pmac_add {
	struct be_cmd_resp_hdr hdr;
	u32 pmac_id;
};

/******************** PMac Del ***************************/
struct be_cmd_req_pmac_del {
	struct be_cmd_req_hdr hdr;
	u32 if_id;
	u32 pmac_id;
};

/******************** Create CQ ***************************/
/* Pseudo amap definition in which each bit of the actual structure is defined
 * as a byte: used to calculate offset/shift/mask of each field */
struct amap_cq_context {
	u8 cidx[11];		/* dword 0*/
	u8 rsvd0;		/* dword 0*/
	u8 coalescwm[2];	/* dword 0*/
	u8 nodelay;		/* dword 0*/
	u8 epidx[11];		/* dword 0*/
	u8 rsvd1;		/* dword 0*/
	u8 count[2];		/* dword 0*/
	u8 valid;		/* dword 0*/
	u8 solevent;		/* dword 0*/
	u8 eventable;		/* dword 0*/
	u8 pidx[11];		/* dword 1*/
	u8 rsvd2;		/* dword 1*/
	u8 pd[10];		/* dword 1*/
	u8 eqid[8];		/* dword 1*/
	u8 stalled;		/* dword 1*/
	u8 armed;		/* dword 1*/
	u8 rsvd3[4];		/* dword 2*/
	u8 func[8];		/* dword 2*/
	u8 rsvd4[20];		/* dword 2*/
	u8 rsvd5[32];		/* dword 3*/
} __packed;

struct be_cmd_req_cq_create {
	struct be_cmd_req_hdr hdr;
	u16 num_pages;
	u16 rsvd0;
	u8 context[sizeof(struct amap_cq_context) / 8];
	struct phys_addr pages[8];
} __packed;

struct be_cmd_resp_cq_create {
	struct be_cmd_resp_hdr hdr;
	u16 cq_id;
	u16 rsvd0;
} __packed;

/******************** Create MCCQ ***************************/
/* Pseudo amap definition in which each bit of the actual structure is defined
 * as a byte: used to calculate offset/shift/mask of each field */
struct amap_mcc_context {
	u8 con_index[14];
	u8 rsvd0[2];
	u8 ring_size[4];
	u8 fetch_wrb;
	u8 fetch_r2t;
	u8 cq_id[10];
	u8 prod_index[14];
	u8 fid[8];
	u8 pdid[9];
	u8 valid;
	u8 rsvd1[32];
	u8 rsvd2[32];
} __packed;

struct be_cmd_req_mcc_create {
	struct be_cmd_req_hdr hdr;
	u16 num_pages;
	u16 rsvd0;
	u8 context[sizeof(struct amap_mcc_context) / 8];
	struct phys_addr pages[8];
} __packed;

struct be_cmd_resp_mcc_create {
	struct be_cmd_resp_hdr hdr;
	u16 id;
	u16 rsvd0;
} __packed;

/******************** Create TxQ ***************************/
#define BE_ETH_TX_RING_TYPE_STANDARD    	2
#define BE_ULP1_NUM				1

/* Pseudo amap definition in which each bit of the actual structure is defined
 * as a byte: used to calculate offset/shift/mask of each field */
struct amap_tx_context {
	u8 rsvd0[16];		/* dword 0 */
	u8 tx_ring_size[4];	/* dword 0 */
	u8 rsvd1[26];		/* dword 0 */
	u8 pci_func_id[8];	/* dword 1 */
	u8 rsvd2[9];		/* dword 1 */
	u8 ctx_valid;		/* dword 1 */
	u8 cq_id_send[16];	/* dword 2 */
	u8 rsvd3[16];		/* dword 2 */
	u8 rsvd4[32];		/* dword 3 */
	u8 rsvd5[32];		/* dword 4 */
	u8 rsvd6[32];		/* dword 5 */
	u8 rsvd7[32];		/* dword 6 */
	u8 rsvd8[32];		/* dword 7 */
	u8 rsvd9[32];		/* dword 8 */
	u8 rsvd10[32];		/* dword 9 */
	u8 rsvd11[32];		/* dword 10 */
	u8 rsvd12[32];		/* dword 11 */
	u8 rsvd13[32];		/* dword 12 */
	u8 rsvd14[32];		/* dword 13 */
	u8 rsvd15[32];		/* dword 14 */
	u8 rsvd16[32];		/* dword 15 */
} __packed;

struct be_cmd_req_eth_tx_create {
	struct be_cmd_req_hdr hdr;
	u8 num_pages;
	u8 ulp_num;
	u8 type;
	u8 bound_port;
	u8 context[sizeof(struct amap_tx_context) / 8];
	struct phys_addr pages[8];
} __packed;

struct be_cmd_resp_eth_tx_create {
	struct be_cmd_resp_hdr hdr;
	u16 cid;
	u16 rsvd0;
} __packed;

/******************** Create RxQ ***************************/
struct be_cmd_req_eth_rx_create {
	struct be_cmd_req_hdr hdr;
	u16 cq_id;
	u8 frag_size;
	u8 num_pages;
	struct phys_addr pages[2];
	u32 interface_id;
	u16 max_frame_size;
	u16 rsvd0;
	u32 rss_queue;
} __packed;

struct be_cmd_resp_eth_rx_create {
	struct be_cmd_resp_hdr hdr;
	u16 id;
	u8 cpu_id;
	u8 rsvd0;
} __packed;

/******************** Q Destroy  ***************************/
/* Type of Queue to be destroyed */
enum {
	QTYPE_EQ = 1,
	QTYPE_CQ,
	QTYPE_TXQ,
	QTYPE_RXQ,
	QTYPE_MCCQ
};

struct be_cmd_req_q_destroy {
	struct be_cmd_req_hdr hdr;
	u16 id;
	u16 bypass_flush;	/* valid only for rx q destroy */
} __packed;

/************ I/f Create (it's actually I/f Config Create)**********/

/* Capability flags for the i/f */
enum be_if_flags {
	BE_IF_FLAGS_RSS = 0x4,
	BE_IF_FLAGS_PROMISCUOUS = 0x8,
	BE_IF_FLAGS_BROADCAST = 0x10,
	BE_IF_FLAGS_UNTAGGED = 0x20,
	BE_IF_FLAGS_ULP = 0x40,
	BE_IF_FLAGS_VLAN_PROMISCUOUS = 0x80,
	BE_IF_FLAGS_VLAN = 0x100,
	BE_IF_FLAGS_MCAST_PROMISCUOUS = 0x200,
	BE_IF_FLAGS_PASS_L2_ERRORS = 0x400,
	BE_IF_FLAGS_PASS_L3L4_ERRORS = 0x800
};

/* An RX interface is an object with one or more MAC addresses and
 * filtering capabilities. */
struct be_cmd_req_if_create {
	struct be_cmd_req_hdr hdr;
	u32 version;		/* ignore currently */
	u32 capability_flags;
	u32 enable_flags;
	u8 mac_addr[ETH_ALEN];
	u8 rsvd0;
	u8 pmac_invalid; /* if set, don't attach the mac addr to the i/f */
	u32 vlan_tag;	 /* not used currently */
} __packed;

struct be_cmd_resp_if_create {
	struct be_cmd_resp_hdr hdr;
	u32 interface_id;
	u32 pmac_id;
};

/****** I/f Destroy(it's actually I/f Config Destroy )**********/
struct be_cmd_req_if_destroy {
	struct be_cmd_req_hdr hdr;
	u32 interface_id;
};

/*************** HW Stats Get **********************************/
struct be_port_rxf_stats {
	u32 rx_bytes_lsd;	/* dword 0*/
	u32 rx_bytes_msd;	/* dword 1*/
	u32 rx_total_frames;	/* dword 2*/
	u32 rx_unicast_frames;	/* dword 3*/
	u32 rx_multicast_frames;	/* dword 4*/
	u32 rx_broadcast_frames;	/* dword 5*/
	u32 rx_crc_errors;	/* dword 6*/
	u32 rx_alignment_symbol_errors;	/* dword 7*/
	u32 rx_pause_frames;	/* dword 8*/
	u32 rx_control_frames;	/* dword 9*/
	u32 rx_in_range_errors;	/* dword 10*/
	u32 rx_out_range_errors;	/* dword 11*/
	u32 rx_frame_too_long;	/* dword 12*/
	u32 rx_address_match_errors;	/* dword 13*/
	u32 rx_vlan_mismatch;	/* dword 14*/
	u32 rx_dropped_too_small;	/* dword 15*/
	u32 rx_dropped_too_short;	/* dword 16*/
	u32 rx_dropped_header_too_small;	/* dword 17*/
	u32 rx_dropped_tcp_length;	/* dword 18*/
	u32 rx_dropped_runt;	/* dword 19*/
	u32 rx_64_byte_packets;	/* dword 20*/
	u32 rx_65_127_byte_packets;	/* dword 21*/
	u32 rx_128_256_byte_packets;	/* dword 22*/
	u32 rx_256_511_byte_packets;	/* dword 23*/
	u32 rx_512_1023_byte_packets;	/* dword 24*/
	u32 rx_1024_1518_byte_packets;	/* dword 25*/
	u32 rx_1519_2047_byte_packets;	/* dword 26*/
	u32 rx_2048_4095_byte_packets;	/* dword 27*/
	u32 rx_4096_8191_byte_packets;	/* dword 28*/
	u32 rx_8192_9216_byte_packets;	/* dword 29*/
	u32 rx_ip_checksum_errs;	/* dword 30*/
	u32 rx_tcp_checksum_errs;	/* dword 31*/
	u32 rx_udp_checksum_errs;	/* dword 32*/
	u32 rx_non_rss_packets;	/* dword 33*/
	u32 rx_ipv4_packets;	/* dword 34*/
	u32 rx_ipv6_packets;	/* dword 35*/
	u32 rx_ipv4_bytes_lsd;	/* dword 36*/
	u32 rx_ipv4_bytes_msd;	/* dword 37*/
	u32 rx_ipv6_bytes_lsd;	/* dword 38*/
	u32 rx_ipv6_bytes_msd;	/* dword 39*/
	u32 rx_chute1_packets;	/* dword 40*/
	u32 rx_chute2_packets;	/* dword 41*/
	u32 rx_chute3_packets;	/* dword 42*/
	u32 rx_management_packets;	/* dword 43*/
	u32 rx_switched_unicast_packets;	/* dword 44*/
	u32 rx_switched_multicast_packets;	/* dword 45*/
	u32 rx_switched_broadcast_packets;	/* dword 46*/
	u32 tx_bytes_lsd;	/* dword 47*/
	u32 tx_bytes_msd;	/* dword 48*/
	u32 tx_unicastframes;	/* dword 49*/
	u32 tx_multicastframes;	/* dword 50*/
	u32 tx_broadcastframes;	/* dword 51*/
	u32 tx_pauseframes;	/* dword 52*/
	u32 tx_controlframes;	/* dword 53*/
	u32 tx_64_byte_packets;	/* dword 54*/
	u32 tx_65_127_byte_packets;	/* dword 55*/
	u32 tx_128_256_byte_packets;	/* dword 56*/
	u32 tx_256_511_byte_packets;	/* dword 57*/
	u32 tx_512_1023_byte_packets;	/* dword 58*/
	u32 tx_1024_1518_byte_packets;	/* dword 59*/
	u32 tx_1519_2047_byte_packets;	/* dword 60*/
	u32 tx_2048_4095_byte_packets;	/* dword 61*/
	u32 tx_4096_8191_byte_packets;	/* dword 62*/
	u32 tx_8192_9216_byte_packets;	/* dword 63*/
	u32 rx_fifo_overflow;	/* dword 64*/
	u32 rx_input_fifo_overflow;	/* dword 65*/
};

struct be_rxf_stats {
	struct be_port_rxf_stats port[2];
	u32 rx_drops_no_pbuf;	/* dword 132*/
	u32 rx_drops_no_txpb;	/* dword 133*/
	u32 rx_drops_no_erx_descr;	/* dword 134*/
	u32 rx_drops_no_tpre_descr;	/* dword 135*/
	u32 management_rx_port_packets;	/* dword 136*/
	u32 management_rx_port_bytes;	/* dword 137*/
	u32 management_rx_port_pause_frames;	/* dword 138*/
	u32 management_rx_port_errors;	/* dword 139*/
	u32 management_tx_port_packets;	/* dword 140*/
	u32 management_tx_port_bytes;	/* dword 141*/
	u32 management_tx_port_pause;	/* dword 142*/
	u32 management_rx_port_rxfifo_overflow;	/* dword 143*/
	u32 rx_drops_too_many_frags;	/* dword 144*/
	u32 rx_drops_invalid_ring;	/* dword 145*/
	u32 forwarded_packets;	/* dword 146*/
	u32 rx_drops_mtu;	/* dword 147*/
	u32 rsvd0[15];
};

struct be_erx_stats {
	u32 rx_drops_no_fragments[44];     /* dwordS 0 to 43*/
	u32 debug_wdma_sent_hold;          /* dword 44*/
	u32 debug_wdma_pbfree_sent_hold;   /* dword 45*/
	u32 debug_wdma_zerobyte_pbfree_sent_hold; /* dword 46*/
	u32 debug_pmem_pbuf_dealloc;       /* dword 47*/
};

struct be_hw_stats {
	struct be_rxf_stats rxf;
	u32 rsvd[48];
	struct be_erx_stats erx;
};

struct be_cmd_req_get_stats {
	struct be_cmd_req_hdr hdr;
	u8 rsvd[sizeof(struct be_hw_stats)];
};

struct be_cmd_resp_get_stats {
	struct be_cmd_resp_hdr hdr;
	struct be_hw_stats hw_stats;
};

struct be_cmd_req_vlan_config {
	struct be_cmd_req_hdr hdr;
	u8 interface_id;
	u8 promiscuous;
	u8 untagged;
	u8 num_vlan;
	u16 normal_vlan[64];
} __packed;

struct be_cmd_req_promiscuous_config {
	struct be_cmd_req_hdr hdr;
	u8 port0_promiscuous;
	u8 port1_promiscuous;
	u16 rsvd0;
} __packed;

/******************** Multicast MAC Config *******************/
#define BE_MAX_MC		64 /* set mcast promisc if > 64 */
struct macaddr {
	u8 byte[ETH_ALEN];
};

struct be_cmd_req_mcast_mac_config {
	struct be_cmd_req_hdr hdr;
	u16 num_mac;
	u8 promiscuous;
	u8 interface_id;
	struct macaddr mac[BE_MAX_MC];
} __packed;

static inline struct be_hw_stats *
hw_stats_from_cmd(struct be_cmd_resp_get_stats *cmd)
{
	return &cmd->hw_stats;
}

/******************** Link Status Query *******************/
struct be_cmd_req_link_status {
	struct be_cmd_req_hdr hdr;
	u32 rsvd;
};

enum {
	PHY_LINK_DUPLEX_NONE = 0x0,
	PHY_LINK_DUPLEX_HALF = 0x1,
	PHY_LINK_DUPLEX_FULL = 0x2
};

enum {
	PHY_LINK_SPEED_ZERO = 0x0, 	/* => No link */
	PHY_LINK_SPEED_10MBPS = 0x1,
	PHY_LINK_SPEED_100MBPS = 0x2,
	PHY_LINK_SPEED_1GBPS = 0x3,
	PHY_LINK_SPEED_10GBPS = 0x4
};

struct be_cmd_resp_link_status {
	struct be_cmd_resp_hdr hdr;
	u8 physical_port;
	u8 mac_duplex;
	u8 mac_speed;
	u8 mac_fault;
	u8 mgmt_mac_duplex;
	u8 mgmt_mac_speed;
	u16 link_speed;
	u32 rsvd0;
} __packed;

/******************** Port Identification ***************************/
/*    Identifies the type of port attached to NIC     */
struct be_cmd_req_port_type {
	struct be_cmd_req_hdr hdr;
	u32 page_num;
	u32 port;
};

enum {
	TR_PAGE_A0 = 0xa0,
	TR_PAGE_A2 = 0xa2
};

struct be_cmd_resp_port_type {
	struct be_cmd_resp_hdr hdr;
	u32 page_num;
	u32 port;
	struct data {
		u8 identifier;
		u8 identifier_ext;
		u8 connector;
		u8 transceiver[8];
		u8 rsvd0[3];
		u8 length_km;
		u8 length_hm;
		u8 length_om1;
		u8 length_om2;
		u8 length_cu;
		u8 length_cu_m;
		u8 vendor_name[16];
		u8 rsvd;
		u8 vendor_oui[3];
		u8 vendor_pn[16];
		u8 vendor_rev[4];
	} data;
};

/******************** Get FW Version *******************/
struct be_cmd_req_get_fw_version {
	struct be_cmd_req_hdr hdr;
	u8 rsvd0[FW_VER_LEN];
	u8 rsvd1[FW_VER_LEN];
} __packed;

struct be_cmd_resp_get_fw_version {
	struct be_cmd_resp_hdr hdr;
	u8 firmware_version_string[FW_VER_LEN];
	u8 fw_on_flash_version_string[FW_VER_LEN];
} __packed;

/******************** Set Flow Contrl *******************/
struct be_cmd_req_set_flow_control {
	struct be_cmd_req_hdr hdr;
	u16 tx_flow_control;
	u16 rx_flow_control;
} __packed;

/******************** Get Flow Contrl *******************/
struct be_cmd_req_get_flow_control {
	struct be_cmd_req_hdr hdr;
	u32 rsvd;
};

struct be_cmd_resp_get_flow_control {
	struct be_cmd_resp_hdr hdr;
	u16 tx_flow_control;
	u16 rx_flow_control;
} __packed;

/******************** Modify EQ Delay *******************/
struct be_cmd_req_modify_eq_delay {
	struct be_cmd_req_hdr hdr;
	u32 num_eq;
	struct {
		u32 eq_id;
		u32 phase;
		u32 delay_multiplier;
	} delay[8];
} __packed;

struct be_cmd_resp_modify_eq_delay {
	struct be_cmd_resp_hdr hdr;
	u32 rsvd0;
} __packed;

/******************** Get FW Config *******************/
struct be_cmd_req_query_fw_cfg {
	struct be_cmd_req_hdr hdr;
	u32 rsvd[30];
};

struct be_cmd_resp_query_fw_cfg {
	struct be_cmd_resp_hdr hdr;
	u32 be_config_number;
	u32 asic_revision;
	u32 phys_port;
	u32 function_mode;
	u32 rsvd[26];
};

/******************** Port Beacon ***************************/

#define BEACON_STATE_ENABLED		0x1
#define BEACON_STATE_DISABLED		0x0

struct be_cmd_req_enable_disable_beacon {
	struct be_cmd_req_hdr hdr;
	u8  port_num;
	u8  beacon_state;
	u8  beacon_duration;
	u8  status_duration;
} __packed;

struct be_cmd_resp_enable_disable_beacon {
	struct be_cmd_resp_hdr resp_hdr;
	u32 rsvd0;
} __packed;

struct be_cmd_req_get_beacon_state {
	struct be_cmd_req_hdr hdr;
	u8  port_num;
	u8  rsvd0;
	u16 rsvd1;
} __packed;

struct be_cmd_resp_get_beacon_state {
	struct be_cmd_resp_hdr resp_hdr;
	u8 beacon_state;
	u8 rsvd0[3];
} __packed;

/****************** Firmware Flash ******************/
struct flashrom_params {
	u32 op_code;
	u32 op_type;
	u32 data_buf_size;
	u32 offset;
	u8 data_buf[4];
};

struct be_cmd_write_flashrom {
	struct be_cmd_req_hdr hdr;
	struct flashrom_params params;
};

/************************ WOL *******************************/
struct be_cmd_req_acpi_wol_magic_config{
	struct be_cmd_req_hdr hdr;
	u32 rsvd0[145];
	u8 magic_mac[6];
	u8 rsvd2[2];
} __packed;

/********************** LoopBack test *********************/
struct be_cmd_req_loopback_test {
	struct be_cmd_req_hdr hdr;
	u32 loopback_type;
	u32 num_pkts;
	u64 pattern;
	u32 src_port;
	u32 dest_port;
	u32 pkt_size;
};

struct be_cmd_resp_loopback_test {
	struct be_cmd_resp_hdr resp_hdr;
	u32    status;
	u32    num_txfer;
	u32    num_rx;
	u32    miscomp_off;
	u32    ticks_compl;
};

struct be_cmd_req_set_lmode {
	struct be_cmd_req_hdr hdr;
	u8 src_port;
	u8 dest_port;
	u8 loopback_type;
	u8 loopback_state;
};

struct be_cmd_resp_set_lmode {
	struct be_cmd_resp_hdr resp_hdr;
	u8 rsvd0[4];
};

/********************** DDR DMA test *********************/
struct be_cmd_req_ddrdma_test {
	struct be_cmd_req_hdr hdr;
	u64 pattern;
	u32 byte_count;
	u32 rsvd0;
	u8  snd_buff[4096];
	u8  rsvd1[4096];
};

struct be_cmd_resp_ddrdma_test {
	struct be_cmd_resp_hdr hdr;
	u64 pattern;
	u32 byte_cnt;
	u32 snd_err;
	u8  rsvd0[4096];
	u8  rcv_buff[4096];
};

/*********************** SEEPROM Read ***********************/

#define BE_READ_SEEPROM_LEN 1024
struct be_cmd_req_seeprom_read {
	struct be_cmd_req_hdr hdr;
	u8 rsvd0[BE_READ_SEEPROM_LEN];
};

struct be_cmd_resp_seeprom_read {
	struct be_cmd_req_hdr hdr;
	u8 seeprom_data[BE_READ_SEEPROM_LEN];
};

enum {
	PHY_TYPE_CX4_10GB = 0,
	PHY_TYPE_XFP_10GB,
	PHY_TYPE_SFP_1GB,
	PHY_TYPE_SFP_PLUS_10GB,
	PHY_TYPE_KR_10GB,
	PHY_TYPE_KX4_10GB,
	PHY_TYPE_BASET_10GB,
	PHY_TYPE_BASET_1GB,
	PHY_TYPE_DISABLED = 255
};

struct be_cmd_req_get_phy_info {
	struct be_cmd_req_hdr hdr;
	u8 rsvd0[24];
};
struct be_cmd_resp_get_phy_info {
	struct be_cmd_req_hdr hdr;
	u16 phy_type;
	u16 interface_type;
	u32 misc_params;
	u32 future_use[4];
};

/*********************** Set QOS ***********************/

#define BE_QOS_BITS_NIC				1

struct be_cmd_req_set_qos {
	struct be_cmd_req_hdr hdr;
	u32 valid_bits;
	u32 max_bps_nic;
	u32 rsvd[7];
};

struct be_cmd_resp_set_qos {
	struct be_cmd_resp_hdr hdr;
	u32 rsvd;
};

extern int be_pci_fnum_get(struct be_adapter *adapter);
extern int be_cmd_POST(struct be_adapter *adapter);
extern int be_cmd_mac_addr_query(struct be_adapter *adapter, u8 *mac_addr,
			u8 type, bool permanent, u32 if_handle);
extern int be_cmd_pmac_add(struct be_adapter *adapter, u8 *mac_addr,
			u32 if_id, u32 *pmac_id);
extern int be_cmd_pmac_del(struct be_adapter *adapter, u32 if_id, u32 pmac_id);
extern int be_cmd_if_create(struct be_adapter *adapter, u32 cap_flags,
			u32 en_flags, u8 *mac, bool pmac_invalid,
			u32 *if_handle, u32 *pmac_id, u32 domain);
extern int be_cmd_if_destroy(struct be_adapter *adapter, u32 if_handle);
extern int be_cmd_eq_create(struct be_adapter *adapter,
			struct be_queue_info *eq, int eq_delay);
extern int be_cmd_cq_create(struct be_adapter *adapter,
			struct be_queue_info *cq, struct be_queue_info *eq,
			bool sol_evts, bool no_delay,
			int num_cqe_dma_coalesce);
extern int be_cmd_mccq_create(struct be_adapter *adapter,
			struct be_queue_info *mccq,
			struct be_queue_info *cq);
extern int be_cmd_txq_create(struct be_adapter *adapter,
			struct be_queue_info *txq,
			struct be_queue_info *cq);
extern int be_cmd_rxq_create(struct be_adapter *adapter,
			struct be_queue_info *rxq, u16 cq_id,
			u16 frag_size, u16 max_frame_size, u32 if_id,
			u32 rss);
extern int be_cmd_q_destroy(struct be_adapter *adapter, struct be_queue_info *q,
			int type);
extern int be_cmd_link_status_query(struct be_adapter *adapter,
			bool *link_up, u8 *mac_speed, u16 *link_speed);
extern int be_cmd_reset(struct be_adapter *adapter);
extern int be_cmd_get_stats(struct be_adapter *adapter,
			struct be_dma_mem *nonemb_cmd);
extern int be_cmd_get_fw_ver(struct be_adapter *adapter, char *fw_ver);

extern int be_cmd_modify_eqd(struct be_adapter *adapter, u32 eq_id, u32 eqd);
extern int be_cmd_vlan_config(struct be_adapter *adapter, u32 if_id,
			u16 *vtag_array, u32 num, bool untagged,
			bool promiscuous);
extern int be_cmd_promiscuous_config(struct be_adapter *adapter,
			u8 port_num, bool en);
extern int be_cmd_multicast_set(struct be_adapter *adapter, u32 if_id,
			struct net_device *netdev, struct be_dma_mem *mem);
extern int be_cmd_set_flow_control(struct be_adapter *adapter,
			u32 tx_fc, u32 rx_fc);
extern int be_cmd_get_flow_control(struct be_adapter *adapter,
			u32 *tx_fc, u32 *rx_fc);
extern int be_cmd_query_fw_cfg(struct be_adapter *adapter,
			u32 *port_num, u32 *cap);
extern int be_cmd_reset_function(struct be_adapter *adapter);
extern int be_process_mcc(struct be_adapter *adapter, int *status);
extern int be_cmd_set_beacon_state(struct be_adapter *adapter,
			u8 port_num, u8 beacon, u8 status, u8 state);
extern int be_cmd_get_beacon_state(struct be_adapter *adapter,
			u8 port_num, u32 *state);
extern int be_cmd_read_port_type(struct be_adapter *adapter, u32 port,
					u8 *connector);
extern int be_cmd_write_flashrom(struct be_adapter *adapter,
			struct be_dma_mem *cmd, u32 flash_oper,
			u32 flash_opcode, u32 buf_size);
int be_cmd_get_flash_crc(struct be_adapter *adapter, u8 *flashed_crc,
				int offset);
extern int be_cmd_enable_magic_wol(struct be_adapter *adapter, u8 *mac,
				struct be_dma_mem *nonemb_cmd);
extern int be_cmd_fw_init(struct be_adapter *adapter);
extern int be_cmd_fw_clean(struct be_adapter *adapter);
extern void be_async_mcc_enable(struct be_adapter *adapter);
extern void be_async_mcc_disable(struct be_adapter *adapter);
extern int be_cmd_loopback_test(struct be_adapter *adapter, u32 port_num,
				u32 loopback_type, u32 pkt_size,
				u32 num_pkts, u64 pattern);
extern int be_cmd_ddr_dma_test(struct be_adapter *adapter, u64 pattern,
			u32 byte_cnt, struct be_dma_mem *cmd);
extern int be_cmd_get_seeprom_data(struct be_adapter *adapter,
				struct be_dma_mem *nonemb_cmd);
extern int be_cmd_set_loopback(struct be_adapter *adapter, u8 port_num,
				u8 loopback_type, u8 enable);
extern int be_cmd_get_phy_info(struct be_adapter *adapter,
		struct be_dma_mem *cmd);
extern int be_cmd_set_qos(struct be_adapter *adapter, u32 bps, u32 domain);
<<<<<<< HEAD
extern void be_dump_ue(struct be_adapter *adapter);
=======
extern void be_detect_dump_ue(struct be_adapter *adapter);
>>>>>>> 062c1825
<|MERGE_RESOLUTION|>--- conflicted
+++ resolved
@@ -992,8 +992,4 @@
 extern int be_cmd_get_phy_info(struct be_adapter *adapter,
 		struct be_dma_mem *cmd);
 extern int be_cmd_set_qos(struct be_adapter *adapter, u32 bps, u32 domain);
-<<<<<<< HEAD
-extern void be_dump_ue(struct be_adapter *adapter);
-=======
 extern void be_detect_dump_ue(struct be_adapter *adapter);
->>>>>>> 062c1825
