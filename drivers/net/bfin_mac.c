--- conflicted
+++ resolved
@@ -258,12 +258,7 @@
 	while ((bfin_read_EMAC_STAADD()) & STABUSY) {
 		udelay(1);
 		if (timeout_cnt-- < 0) {
-<<<<<<< HEAD
-			printk(KERN_ERR DRV_NAME
-			": wait MDC/MDIO transaction to complete timeout\n");
-=======
 			pr_err("wait MDC/MDIO transaction to complete timeout\n");
->>>>>>> 3cbea436
 			return -ETIMEDOUT;
 		}
 	}
@@ -353,15 +348,9 @@
 					opmode &= ~RMII_10;
 					break;
 				default:
-<<<<<<< HEAD
-					printk(KERN_WARNING
-						"%s: Ack!  Speed (%d) is not 10/100!\n",
-						DRV_NAME, phydev->speed);
-=======
 					netdev_warn(dev,
 						"Ack! Speed (%d) is not 10/100!\n",
 						phydev->speed);
->>>>>>> 3cbea436
 					break;
 				}
 				bfin_write_EMAC_OPMODE(opmode);
@@ -432,11 +421,7 @@
 
 	if (phy_mode != PHY_INTERFACE_MODE_RMII &&
 		phy_mode != PHY_INTERFACE_MODE_MII) {
-<<<<<<< HEAD
-		printk(KERN_INFO "%s: Invalid phy interface mode\n", dev->name);
-=======
 		netdev_err(dev, "invalid phy interface mode\n");
->>>>>>> 3cbea436
 		return -EINVAL;
 	}
 
@@ -842,12 +827,7 @@
 		while ((!(bfin_read_EMAC_PTP_ISTAT() & TXTL)) && (--timeout_cnt))
 			udelay(1);
 		if (timeout_cnt == 0)
-<<<<<<< HEAD
-			printk(KERN_ERR DRV_NAME
-					": fails to timestamp the TX packet\n");
-=======
 			netdev_err(netdev, "timestamp the TX packet failed\n");
->>>>>>> 3cbea436
 		else {
 			struct skb_shared_hwtstamps shhwtstamps;
 			u64 ns;
@@ -884,7 +864,6 @@
 		return;
 
 	shhwtstamps = skb_hwtstamps(skb);
-<<<<<<< HEAD
 
 	regval = bfin_read_EMAC_PTP_RXSNAPLO();
 	regval |= (u64)bfin_read_EMAC_PTP_RXSNAPHI() << 32;
@@ -894,17 +873,6 @@
 	shhwtstamps->hwtstamp = ns_to_ktime(ns);
 	shhwtstamps->syststamp = timecompare_transform(&lp->compare, ns);
 
-=======
-
-	regval = bfin_read_EMAC_PTP_RXSNAPLO();
-	regval |= (u64)bfin_read_EMAC_PTP_RXSNAPHI() << 32;
-	ns = timecounter_cyc2time(&lp->clock, regval);
-	timecompare_update(&lp->compare, ns);
-	memset(shhwtstamps, 0, sizeof(*shhwtstamps));
-	shhwtstamps->hwtstamp = ns_to_ktime(ns);
-	shhwtstamps->syststamp = timecompare_transform(&lp->compare, ns);
-
->>>>>>> 3cbea436
 	bfin_dump_hwtamp("RX", &shhwtstamps->hwtstamp, &shhwtstamps->syststamp, &lp->compare);
 }
 
@@ -1114,12 +1082,7 @@
 	 * we which case we simply drop the packet
 	 */
 	if (current_rx_ptr->status.status_word & RX_ERROR_MASK) {
-<<<<<<< HEAD
-		printk(KERN_NOTICE DRV_NAME
-		       ": rx: receive error - packet dropped\n");
-=======
 		netdev_notice(dev, "rx: receive error - packet dropped\n");
->>>>>>> 3cbea436
 		dev->stats.rx_dropped++;
 		goto out;
 	}
@@ -1321,26 +1284,12 @@
 {
 	u32 emac_hashhi, emac_hashlo;
 	struct netdev_hw_addr *ha;
-<<<<<<< HEAD
-	char *addrs;
-=======
->>>>>>> 3cbea436
 	u32 crc;
 
 	emac_hashhi = emac_hashlo = 0;
 
 	netdev_for_each_mc_addr(ha, dev) {
-<<<<<<< HEAD
-		addrs = ha->addr;
-
-		/* skip non-multicast addresses */
-		if (!(*addrs & 1))
-			continue;
-
-		crc = ether_crc(ETH_ALEN, addrs);
-=======
 		crc = ether_crc(ETH_ALEN, ha->addr);
->>>>>>> 3cbea436
 		crc >>= 26;
 
 		if (crc & 0x20)
@@ -1694,11 +1643,7 @@
 	 * so set the GPIO pins to Ethernet mode
 	 */
 	pin_req = mii_bus_pd->mac_peripherals;
-<<<<<<< HEAD
-	rc = peripheral_request_list(pin_req, DRV_NAME);
-=======
 	rc = peripheral_request_list(pin_req, KBUILD_MODNAME);
->>>>>>> 3cbea436
 	if (rc) {
 		dev_err(&pdev->dev, "Requesting peripherals failed!\n");
 		return rc;
