/*******************************************************************************

  Intel PRO/1000 Linux driver
  Copyright(c) 1999 - 2010 Intel Corporation.

  This program is free software; you can redistribute it and/or modify it
  under the terms and conditions of the GNU General Public License,
  version 2, as published by the Free Software Foundation.

  This program is distributed in the hope it will be useful, but WITHOUT
  ANY WARRANTY; without even the implied warranty of MERCHANTABILITY or
  FITNESS FOR A PARTICULAR PURPOSE.  See the GNU General Public License for
  more details.

  You should have received a copy of the GNU General Public License along with
  this program; if not, write to the Free Software Foundation, Inc.,
  51 Franklin St - Fifth Floor, Boston, MA 02110-1301 USA.

  The full GNU General Public License is included in this distribution in
  the file called "COPYING".

  Contact Information:
  Linux NICS <linux.nics@intel.com>
  e1000-devel Mailing List <e1000-devel@lists.sourceforge.net>
  Intel Corporation, 5200 N.E. Elam Young Parkway, Hillsboro, OR 97124-6497

*******************************************************************************/

/* Linux PRO/1000 Ethernet Driver main header file */

#ifndef _E1000_H_
#define _E1000_H_

#include <linux/types.h>
#include <linux/timer.h>
#include <linux/workqueue.h>
#include <linux/io.h>
#include <linux/netdevice.h>
#include <linux/pci.h>
#include <linux/pci-aspm.h>

#include "hw.h"

struct e1000_info;

#define e_dbg(format, arg...) \
	netdev_dbg(hw->adapter->netdev, format, ## arg)
#define e_err(format, arg...) \
	netdev_err(adapter->netdev, format, ## arg)
#define e_info(format, arg...) \
	netdev_info(adapter->netdev, format, ## arg)
#define e_warn(format, arg...) \
	netdev_warn(adapter->netdev, format, ## arg)
#define e_notice(format, arg...) \
	netdev_notice(adapter->netdev, format, ## arg)


/* Interrupt modes, as used by the IntMode parameter */
#define E1000E_INT_MODE_LEGACY		0
#define E1000E_INT_MODE_MSI		1
#define E1000E_INT_MODE_MSIX		2

/* Tx/Rx descriptor defines */
#define E1000_DEFAULT_TXD		256
#define E1000_MAX_TXD			4096
#define E1000_MIN_TXD			64

#define E1000_DEFAULT_RXD		256
#define E1000_MAX_RXD			4096
#define E1000_MIN_RXD			64

#define E1000_MIN_ITR_USECS		10 /* 100000 irq/sec */
#define E1000_MAX_ITR_USECS		10000 /* 100    irq/sec */

/* Early Receive defines */
#define E1000_ERT_2048			0x100

#define E1000_FC_PAUSE_TIME		0x0680 /* 858 usec */

/* How many Tx Descriptors do we need to call netif_wake_queue ? */
/* How many Rx Buffers do we bundle into one write to the hardware ? */
#define E1000_RX_BUFFER_WRITE		16 /* Must be power of 2 */

#define AUTO_ALL_MODES			0
#define E1000_EEPROM_APME		0x0400

#define E1000_MNG_VLAN_NONE		(-1)

/* Number of packet split data buffers (not including the header buffer) */
#define PS_PAGE_BUFFERS			(MAX_PS_BUFFERS - 1)

#define DEFAULT_JUMBO			9234

/* BM/HV Specific Registers */
#define BM_PORT_CTRL_PAGE                 769

#define PHY_UPPER_SHIFT                   21
#define BM_PHY_REG(page, reg) \
	(((reg) & MAX_PHY_REG_ADDRESS) |\
	 (((page) & 0xFFFF) << PHY_PAGE_SHIFT) |\
	 (((reg) & ~MAX_PHY_REG_ADDRESS) << (PHY_UPPER_SHIFT - PHY_PAGE_SHIFT)))

/* PHY Wakeup Registers and defines */
#define BM_RCTL         PHY_REG(BM_WUC_PAGE, 0)
#define BM_WUC          PHY_REG(BM_WUC_PAGE, 1)
#define BM_WUFC         PHY_REG(BM_WUC_PAGE, 2)
#define BM_WUS          PHY_REG(BM_WUC_PAGE, 3)
#define BM_RAR_L(_i)    (BM_PHY_REG(BM_WUC_PAGE, 16 + ((_i) << 2)))
#define BM_RAR_M(_i)    (BM_PHY_REG(BM_WUC_PAGE, 17 + ((_i) << 2)))
#define BM_RAR_H(_i)    (BM_PHY_REG(BM_WUC_PAGE, 18 + ((_i) << 2)))
#define BM_RAR_CTRL(_i) (BM_PHY_REG(BM_WUC_PAGE, 19 + ((_i) << 2)))
#define BM_MTA(_i)      (BM_PHY_REG(BM_WUC_PAGE, 128 + ((_i) << 1)))

#define BM_RCTL_UPE           0x0001          /* Unicast Promiscuous Mode */
#define BM_RCTL_MPE           0x0002          /* Multicast Promiscuous Mode */
#define BM_RCTL_MO_SHIFT      3               /* Multicast Offset Shift */
#define BM_RCTL_MO_MASK       (3 << 3)        /* Multicast Offset Mask */
#define BM_RCTL_BAM           0x0020          /* Broadcast Accept Mode */
#define BM_RCTL_PMCF          0x0040          /* Pass MAC Control Frames */
#define BM_RCTL_RFCE          0x0080          /* Rx Flow Control Enable */

#define HV_SCC_UPPER		PHY_REG(778, 16) /* Single Collision Count */
#define HV_SCC_LOWER		PHY_REG(778, 17)
#define HV_ECOL_UPPER		PHY_REG(778, 18) /* Excessive Collision Count */
#define HV_ECOL_LOWER		PHY_REG(778, 19)
#define HV_MCC_UPPER		PHY_REG(778, 20) /* Multiple Collision Count */
#define HV_MCC_LOWER		PHY_REG(778, 21)
#define HV_LATECOL_UPPER	PHY_REG(778, 23) /* Late Collision Count */
#define HV_LATECOL_LOWER	PHY_REG(778, 24)
#define HV_COLC_UPPER		PHY_REG(778, 25) /* Collision Count */
#define HV_COLC_LOWER		PHY_REG(778, 26)
#define HV_DC_UPPER		PHY_REG(778, 27) /* Defer Count */
#define HV_DC_LOWER		PHY_REG(778, 28)
#define HV_TNCRS_UPPER		PHY_REG(778, 29) /* Transmit with no CRS */
#define HV_TNCRS_LOWER		PHY_REG(778, 30)

#define E1000_FCRTV_PCH     0x05F40 /* PCH Flow Control Refresh Timer Value */

/* BM PHY Copper Specific Status */
#define BM_CS_STATUS                      17
#define BM_CS_STATUS_LINK_UP              0x0400
#define BM_CS_STATUS_RESOLVED             0x0800
#define BM_CS_STATUS_SPEED_MASK           0xC000
#define BM_CS_STATUS_SPEED_1000           0x8000

/* 82577 Mobile Phy Status Register */
#define HV_M_STATUS                       26
#define HV_M_STATUS_AUTONEG_COMPLETE      0x1000
#define HV_M_STATUS_SPEED_MASK            0x0300
#define HV_M_STATUS_SPEED_1000            0x0200
#define HV_M_STATUS_LINK_UP               0x0040

/* Time to wait before putting the device into D3 if there's no link (in ms). */
#define LINK_TIMEOUT		100

#define DEFAULT_RDTR			0
#define DEFAULT_RADV			8
#define BURST_RDTR			0x20
#define BURST_RADV			0x20

/*
 * in the case of WTHRESH, it appears at least the 82571/2 hardware
 * writes back 4 descriptors when WTHRESH=5, and 3 descriptors when
 * WTHRESH=4, and since we want 64 bytes at a time written back, set
 * it to 5
 */
#define E1000_TXDCTL_DMA_BURST_ENABLE                          \
	(E1000_TXDCTL_GRAN | /* set descriptor granularity */  \
	 E1000_TXDCTL_COUNT_DESC |                             \
	 (5 << 16) | /* wthresh must be +1 more than desired */\
	 (1 << 8)  | /* hthresh */                             \
	 0x1f)       /* pthresh */

#define E1000_RXDCTL_DMA_BURST_ENABLE                          \
	(0x01000000 | /* set descriptor granularity */         \
	 (4 << 16)  | /* set writeback threshold    */         \
	 (4 << 8)   | /* set prefetch threshold     */         \
	 0x20)        /* set hthresh                */

#define E1000_TIDV_FPD (1 << 31)
#define E1000_RDTR_FPD (1 << 31)

enum e1000_boards {
	board_82571,
	board_82572,
	board_82573,
	board_82574,
	board_82583,
	board_80003es2lan,
	board_ich8lan,
	board_ich9lan,
	board_ich10lan,
	board_pchlan,
	board_pch2lan,
};

struct e1000_queue_stats {
	u64 packets;
	u64 bytes;
};

struct e1000_ps_page {
	struct page *page;
	u64 dma; /* must be u64 - written to hw */
};

/*
 * wrappers around a pointer to a socket buffer,
 * so a DMA handle can be stored along with the buffer
 */
struct e1000_buffer {
	dma_addr_t dma;
	struct sk_buff *skb;
	union {
		/* Tx */
		struct {
			unsigned long time_stamp;
			u16 length;
			u16 next_to_watch;
			unsigned int segs;
			unsigned int bytecount;
			u16 mapped_as_page;
		};
		/* Rx */
		struct {
			/* arrays of page information for packet split */
			struct e1000_ps_page *ps_pages;
			struct page *page;
		};
	};
};

struct e1000_ring {
	void *desc;			/* pointer to ring memory  */
	dma_addr_t dma;			/* phys address of ring    */
	unsigned int size;		/* length of ring in bytes */
	unsigned int count;		/* number of desc. in ring */

	u16 next_to_use;
	u16 next_to_clean;

	u16 head;
	u16 tail;

	/* array of buffer information structs */
	struct e1000_buffer *buffer_info;

	char name[IFNAMSIZ + 5];
	u32 ims_val;
	u32 itr_val;
	u16 itr_register;
	int set_itr;

	struct sk_buff *rx_skb_top;

	struct e1000_queue_stats stats;
};

/* PHY register snapshot values */
struct e1000_phy_regs {
	u16 bmcr;		/* basic mode control register    */
	u16 bmsr;		/* basic mode status register     */
	u16 advertise;		/* auto-negotiation advertisement */
	u16 lpa;		/* link partner ability register  */
	u16 expansion;		/* auto-negotiation expansion reg */
	u16 ctrl1000;		/* 1000BASE-T control register    */
	u16 stat1000;		/* 1000BASE-T status register     */
	u16 estatus;		/* extended status register       */
};

/* board specific private data structure */
struct e1000_adapter {
	struct timer_list watchdog_timer;
	struct timer_list phy_info_timer;
	struct timer_list blink_timer;

	struct work_struct reset_task;
	struct work_struct watchdog_task;

	const struct e1000_info *ei;

	struct vlan_group *vlgrp;
	u32 bd_number;
	u32 rx_buffer_len;
	u16 mng_vlan_id;
	u16 link_speed;
	u16 link_duplex;
	u16 eeprom_vers;

	/* track device up/down/testing state */
	unsigned long state;

	/* Interrupt Throttle Rate */
	u32 itr;
	u32 itr_setting;
	u16 tx_itr;
	u16 rx_itr;

	/*
	 * Tx
	 */
	struct e1000_ring *tx_ring /* One per active queue */
						____cacheline_aligned_in_smp;

	struct napi_struct napi;

	unsigned int restart_queue;
	u32 txd_cmd;

	bool detect_tx_hung;
	u8 tx_timeout_factor;

	u32 tx_int_delay;
	u32 tx_abs_int_delay;

	unsigned int total_tx_bytes;
	unsigned int total_tx_packets;
	unsigned int total_rx_bytes;
	unsigned int total_rx_packets;

	/* Tx stats */
	u64 tpt_old;
	u64 colc_old;
	u32 gotc;
	u64 gotc_old;
	u32 tx_timeout_count;
	u32 tx_fifo_head;
	u32 tx_head_addr;
	u32 tx_fifo_size;
	u32 tx_dma_failed;

	/*
	 * Rx
	 */
	bool (*clean_rx) (struct e1000_adapter *adapter,
			  int *work_done, int work_to_do)
						____cacheline_aligned_in_smp;
	void (*alloc_rx_buf) (struct e1000_adapter *adapter,
			      int cleaned_count);
	struct e1000_ring *rx_ring;

	u32 rx_int_delay;
	u32 rx_abs_int_delay;

	/* Rx stats */
	u64 hw_csum_err;
	u64 hw_csum_good;
	u64 rx_hdr_split;
	u32 gorc;
	u64 gorc_old;
	u32 alloc_rx_buff_failed;
	u32 rx_dma_failed;

	unsigned int rx_ps_pages;
	u16 rx_ps_bsize0;
	u32 max_frame_size;
	u32 min_frame_size;

	/* OS defined structs */
	struct net_device *netdev;
	struct pci_dev *pdev;

	/* structs defined in e1000_hw.h */
	struct e1000_hw hw;

	struct e1000_hw_stats stats;
	struct e1000_phy_info phy_info;
	struct e1000_phy_stats phy_stats;

	/* Snapshot of PHY registers */
	struct e1000_phy_regs phy_regs;

	struct e1000_ring test_tx_ring;
	struct e1000_ring test_rx_ring;
	u32 test_icr;

	u32 msg_enable;
	unsigned int num_vectors;
	struct msix_entry *msix_entries;
	int int_mode;
	u32 eiac_mask;

	u32 eeprom_wol;
	u32 wol;
	u32 pba;
	u32 max_hw_frame_size;

	bool fc_autoneg;

	unsigned long led_status;

	unsigned int flags;
	unsigned int flags2;
	struct work_struct downshift_task;
	struct work_struct update_phy_task;
	struct work_struct led_blink_task;
	struct work_struct print_hang_task;

	bool idle_check;
	int phy_hang_count;
};

struct e1000_info {
	enum e1000_mac_type	mac;
	unsigned int		flags;
	unsigned int		flags2;
	u32			pba;
	u32			max_hw_frame_size;
	s32			(*get_variants)(struct e1000_adapter *);
	struct e1000_mac_operations *mac_ops;
	struct e1000_phy_operations *phy_ops;
	struct e1000_nvm_operations *nvm_ops;
};

/* hardware capability, feature, and workaround flags */
#define FLAG_HAS_AMT                      (1 << 0)
#define FLAG_HAS_FLASH                    (1 << 1)
#define FLAG_HAS_HW_VLAN_FILTER           (1 << 2)
#define FLAG_HAS_WOL                      (1 << 3)
#define FLAG_HAS_ERT                      (1 << 4)
#define FLAG_HAS_CTRLEXT_ON_LOAD          (1 << 5)
#define FLAG_HAS_SWSM_ON_LOAD             (1 << 6)
#define FLAG_HAS_JUMBO_FRAMES             (1 << 7)
#define FLAG_READ_ONLY_NVM                (1 << 8)
#define FLAG_IS_ICH                       (1 << 9)
#define FLAG_HAS_MSIX                     (1 << 10)
#define FLAG_HAS_SMART_POWER_DOWN         (1 << 11)
#define FLAG_IS_QUAD_PORT_A               (1 << 12)
#define FLAG_IS_QUAD_PORT                 (1 << 13)
#define FLAG_TIPG_MEDIUM_FOR_80003ESLAN   (1 << 14)
#define FLAG_APME_IN_WUC                  (1 << 15)
#define FLAG_APME_IN_CTRL3                (1 << 16)
#define FLAG_APME_CHECK_PORT_B            (1 << 17)
#define FLAG_DISABLE_FC_PAUSE_TIME        (1 << 18)
#define FLAG_NO_WAKE_UCAST                (1 << 19)
#define FLAG_MNG_PT_ENABLED               (1 << 20)
#define FLAG_RESET_OVERWRITES_LAA         (1 << 21)
#define FLAG_TARC_SPEED_MODE_BIT          (1 << 22)
#define FLAG_TARC_SET_BIT_ZERO            (1 << 23)
#define FLAG_RX_NEEDS_RESTART             (1 << 24)
#define FLAG_LSC_GIG_SPEED_DROP           (1 << 25)
#define FLAG_SMART_POWER_DOWN             (1 << 26)
#define FLAG_MSI_ENABLED                  (1 << 27)
#define FLAG_RX_CSUM_ENABLED              (1 << 28)
#define FLAG_TSO_FORCE                    (1 << 29)
#define FLAG_RX_RESTART_NOW               (1 << 30)
#define FLAG_MSI_TEST_FAILED              (1 << 31)

/* CRC Stripping defines */
#define FLAG2_CRC_STRIPPING               (1 << 0)
#define FLAG2_HAS_PHY_WAKEUP              (1 << 1)
#define FLAG2_IS_DISCARDING               (1 << 2)
#define FLAG2_DISABLE_ASPM_L1             (1 << 3)
#define FLAG2_HAS_PHY_STATS               (1 << 4)
#define FLAG2_HAS_EEE                     (1 << 5)
<<<<<<< HEAD
=======
#define FLAG2_DMA_BURST                   (1 << 6)
#define FLAG2_DISABLE_AIM                 (1 << 8)
#define FLAG2_CHECK_PHY_HANG              (1 << 9)
>>>>>>> 45f53cc9

#define E1000_RX_DESC_PS(R, i)	    \
	(&(((union e1000_rx_desc_packet_split *)((R).desc))[i]))
#define E1000_GET_DESC(R, i, type)	(&(((struct type *)((R).desc))[i]))
#define E1000_RX_DESC(R, i)		E1000_GET_DESC(R, i, e1000_rx_desc)
#define E1000_TX_DESC(R, i)		E1000_GET_DESC(R, i, e1000_tx_desc)
#define E1000_CONTEXT_DESC(R, i)	E1000_GET_DESC(R, i, e1000_context_desc)

enum e1000_state_t {
	__E1000_TESTING,
	__E1000_RESETTING,
	__E1000_DOWN
};

enum latency_range {
	lowest_latency = 0,
	low_latency = 1,
	bulk_latency = 2,
	latency_invalid = 255
};

extern char e1000e_driver_name[];
extern const char e1000e_driver_version[];

extern void e1000e_check_options(struct e1000_adapter *adapter);
extern void e1000e_set_ethtool_ops(struct net_device *netdev);

extern int e1000e_up(struct e1000_adapter *adapter);
extern void e1000e_down(struct e1000_adapter *adapter);
extern void e1000e_reinit_locked(struct e1000_adapter *adapter);
extern void e1000e_reset(struct e1000_adapter *adapter);
extern void e1000e_power_up_phy(struct e1000_adapter *adapter);
extern int e1000e_setup_rx_resources(struct e1000_adapter *adapter);
extern int e1000e_setup_tx_resources(struct e1000_adapter *adapter);
extern void e1000e_free_rx_resources(struct e1000_adapter *adapter);
extern void e1000e_free_tx_resources(struct e1000_adapter *adapter);
extern void e1000e_update_stats(struct e1000_adapter *adapter);
extern void e1000e_set_interrupt_capability(struct e1000_adapter *adapter);
extern void e1000e_reset_interrupt_capability(struct e1000_adapter *adapter);
extern void e1000e_disable_aspm(struct pci_dev *pdev, u16 state);

extern unsigned int copybreak;

extern char *e1000e_get_hw_dev_name(struct e1000_hw *hw);

extern struct e1000_info e1000_82571_info;
extern struct e1000_info e1000_82572_info;
extern struct e1000_info e1000_82573_info;
extern struct e1000_info e1000_82574_info;
extern struct e1000_info e1000_82583_info;
extern struct e1000_info e1000_ich8_info;
extern struct e1000_info e1000_ich9_info;
extern struct e1000_info e1000_ich10_info;
extern struct e1000_info e1000_pch_info;
extern struct e1000_info e1000_pch2_info;
extern struct e1000_info e1000_es2_info;

extern s32 e1000e_read_pba_num(struct e1000_hw *hw, u32 *pba_num);

extern s32  e1000e_commit_phy(struct e1000_hw *hw);

extern bool e1000e_enable_mng_pass_thru(struct e1000_hw *hw);

extern bool e1000e_get_laa_state_82571(struct e1000_hw *hw);
extern void e1000e_set_laa_state_82571(struct e1000_hw *hw, bool state);

extern void e1000e_write_protect_nvm_ich8lan(struct e1000_hw *hw);
extern void e1000e_set_kmrn_lock_loss_workaround_ich8lan(struct e1000_hw *hw,
						 bool state);
extern void e1000e_igp3_phy_powerdown_workaround_ich8lan(struct e1000_hw *hw);
extern void e1000e_gig_downshift_workaround_ich8lan(struct e1000_hw *hw);
extern void e1000e_disable_gig_wol_ich8lan(struct e1000_hw *hw);
extern s32 e1000_configure_k1_ich8lan(struct e1000_hw *hw, bool k1_enable);
extern s32 e1000_lv_jumbo_workaround_ich8lan(struct e1000_hw *hw, bool enable);
extern void e1000_copy_rx_addrs_to_phy_ich8lan(struct e1000_hw *hw);

extern s32 e1000e_check_for_copper_link(struct e1000_hw *hw);
extern s32 e1000e_check_for_fiber_link(struct e1000_hw *hw);
extern s32 e1000e_check_for_serdes_link(struct e1000_hw *hw);
extern s32 e1000e_setup_led_generic(struct e1000_hw *hw);
extern s32 e1000e_cleanup_led_generic(struct e1000_hw *hw);
extern s32 e1000e_led_on_generic(struct e1000_hw *hw);
extern s32 e1000e_led_off_generic(struct e1000_hw *hw);
extern s32 e1000e_get_bus_info_pcie(struct e1000_hw *hw);
extern void e1000_set_lan_id_multi_port_pcie(struct e1000_hw *hw);
extern void e1000_set_lan_id_single_port(struct e1000_hw *hw);
extern s32 e1000e_get_speed_and_duplex_copper(struct e1000_hw *hw, u16 *speed, u16 *duplex);
extern s32 e1000e_get_speed_and_duplex_fiber_serdes(struct e1000_hw *hw, u16 *speed, u16 *duplex);
extern s32 e1000e_disable_pcie_master(struct e1000_hw *hw);
extern s32 e1000e_get_auto_rd_done(struct e1000_hw *hw);
extern s32 e1000e_id_led_init(struct e1000_hw *hw);
extern void e1000e_clear_hw_cntrs_base(struct e1000_hw *hw);
extern s32 e1000e_setup_fiber_serdes_link(struct e1000_hw *hw);
extern s32 e1000e_copper_link_setup_m88(struct e1000_hw *hw);
extern s32 e1000e_copper_link_setup_igp(struct e1000_hw *hw);
extern s32 e1000e_setup_link(struct e1000_hw *hw);
extern void e1000_clear_vfta_generic(struct e1000_hw *hw);
extern void e1000e_init_rx_addrs(struct e1000_hw *hw, u16 rar_count);
extern void e1000e_update_mc_addr_list_generic(struct e1000_hw *hw,
					       u8 *mc_addr_list,
					       u32 mc_addr_count);
extern void e1000e_rar_set(struct e1000_hw *hw, u8 *addr, u32 index);
extern s32 e1000e_set_fc_watermarks(struct e1000_hw *hw);
extern void e1000e_set_pcie_no_snoop(struct e1000_hw *hw, u32 no_snoop);
extern s32 e1000e_get_hw_semaphore(struct e1000_hw *hw);
extern s32 e1000e_valid_led_default(struct e1000_hw *hw, u16 *data);
extern void e1000e_config_collision_dist(struct e1000_hw *hw);
extern s32 e1000e_config_fc_after_link_up(struct e1000_hw *hw);
extern s32 e1000e_force_mac_fc(struct e1000_hw *hw);
extern s32 e1000e_blink_led(struct e1000_hw *hw);
extern void e1000_write_vfta_generic(struct e1000_hw *hw, u32 offset, u32 value);
extern s32 e1000_check_alt_mac_addr_generic(struct e1000_hw *hw);
extern void e1000e_reset_adaptive(struct e1000_hw *hw);
extern void e1000e_update_adaptive(struct e1000_hw *hw);

extern s32 e1000e_setup_copper_link(struct e1000_hw *hw);
extern s32 e1000e_get_phy_id(struct e1000_hw *hw);
extern void e1000e_put_hw_semaphore(struct e1000_hw *hw);
extern s32 e1000e_check_reset_block_generic(struct e1000_hw *hw);
extern s32 e1000e_phy_force_speed_duplex_igp(struct e1000_hw *hw);
extern s32 e1000e_get_cable_length_igp_2(struct e1000_hw *hw);
extern s32 e1000e_get_phy_info_igp(struct e1000_hw *hw);
extern s32 e1000e_read_phy_reg_igp(struct e1000_hw *hw, u32 offset, u16 *data);
extern s32 e1000e_read_phy_reg_igp_locked(struct e1000_hw *hw, u32 offset,
                                          u16 *data);
extern s32 e1000e_phy_hw_reset_generic(struct e1000_hw *hw);
extern s32 e1000e_set_d3_lplu_state(struct e1000_hw *hw, bool active);
extern s32 e1000e_write_phy_reg_igp(struct e1000_hw *hw, u32 offset, u16 data);
extern s32 e1000e_write_phy_reg_igp_locked(struct e1000_hw *hw, u32 offset,
                                           u16 data);
extern s32 e1000e_phy_sw_reset(struct e1000_hw *hw);
extern s32 e1000e_phy_force_speed_duplex_m88(struct e1000_hw *hw);
extern s32 e1000e_get_cfg_done(struct e1000_hw *hw);
extern s32 e1000e_get_cable_length_m88(struct e1000_hw *hw);
extern s32 e1000e_get_phy_info_m88(struct e1000_hw *hw);
extern s32 e1000e_read_phy_reg_m88(struct e1000_hw *hw, u32 offset, u16 *data);
extern s32 e1000e_write_phy_reg_m88(struct e1000_hw *hw, u32 offset, u16 data);
extern s32 e1000e_phy_init_script_igp3(struct e1000_hw *hw);
extern enum e1000_phy_type e1000e_get_phy_type_from_id(u32 phy_id);
extern s32 e1000e_determine_phy_address(struct e1000_hw *hw);
extern s32 e1000e_write_phy_reg_bm(struct e1000_hw *hw, u32 offset, u16 data);
extern s32 e1000e_read_phy_reg_bm(struct e1000_hw *hw, u32 offset, u16 *data);
extern s32 e1000e_read_phy_reg_bm2(struct e1000_hw *hw, u32 offset, u16 *data);
extern s32 e1000e_write_phy_reg_bm2(struct e1000_hw *hw, u32 offset, u16 data);
extern void e1000e_phy_force_speed_duplex_setup(struct e1000_hw *hw, u16 *phy_ctrl);
extern s32 e1000e_write_kmrn_reg(struct e1000_hw *hw, u32 offset, u16 data);
extern s32 e1000e_write_kmrn_reg_locked(struct e1000_hw *hw, u32 offset,
                                        u16 data);
extern s32 e1000e_read_kmrn_reg(struct e1000_hw *hw, u32 offset, u16 *data);
extern s32 e1000e_read_kmrn_reg_locked(struct e1000_hw *hw, u32 offset,
                                       u16 *data);
extern s32 e1000e_phy_has_link_generic(struct e1000_hw *hw, u32 iterations,
			       u32 usec_interval, bool *success);
extern s32 e1000e_phy_reset_dsp(struct e1000_hw *hw);
extern void e1000_power_up_phy_copper(struct e1000_hw *hw);
extern void e1000_power_down_phy_copper(struct e1000_hw *hw);
extern s32 e1000e_read_phy_reg_mdic(struct e1000_hw *hw, u32 offset, u16 *data);
extern s32 e1000e_write_phy_reg_mdic(struct e1000_hw *hw, u32 offset, u16 data);
extern s32 e1000e_check_downshift(struct e1000_hw *hw);
extern s32 e1000_read_phy_reg_hv(struct e1000_hw *hw, u32 offset, u16 *data);
extern s32 e1000_read_phy_reg_hv_locked(struct e1000_hw *hw, u32 offset,
                                        u16 *data);
extern s32 e1000_write_phy_reg_hv(struct e1000_hw *hw, u32 offset, u16 data);
extern s32 e1000_write_phy_reg_hv_locked(struct e1000_hw *hw, u32 offset,
                                         u16 data);
extern s32 e1000_link_stall_workaround_hv(struct e1000_hw *hw);
extern s32 e1000_copper_link_setup_82577(struct e1000_hw *hw);
extern s32 e1000_check_polarity_82577(struct e1000_hw *hw);
extern s32 e1000_get_phy_info_82577(struct e1000_hw *hw);
extern s32 e1000_phy_force_speed_duplex_82577(struct e1000_hw *hw);
extern s32 e1000_get_cable_length_82577(struct e1000_hw *hw);

extern s32 e1000_check_polarity_m88(struct e1000_hw *hw);
extern s32 e1000_get_phy_info_ife(struct e1000_hw *hw);
extern s32 e1000_check_polarity_ife(struct e1000_hw *hw);
extern s32 e1000_phy_force_speed_duplex_ife(struct e1000_hw *hw);
extern s32 e1000_check_polarity_igp(struct e1000_hw *hw);
extern bool e1000_check_phy_82574(struct e1000_hw *hw);

static inline s32 e1000_phy_hw_reset(struct e1000_hw *hw)
{
	return hw->phy.ops.reset(hw);
}

static inline s32 e1000_check_reset_block(struct e1000_hw *hw)
{
	return hw->phy.ops.check_reset_block(hw);
}

static inline s32 e1e_rphy(struct e1000_hw *hw, u32 offset, u16 *data)
{
	return hw->phy.ops.read_reg(hw, offset, data);
}

static inline s32 e1e_wphy(struct e1000_hw *hw, u32 offset, u16 data)
{
	return hw->phy.ops.write_reg(hw, offset, data);
}

static inline s32 e1000_get_cable_length(struct e1000_hw *hw)
{
	return hw->phy.ops.get_cable_length(hw);
}

extern s32 e1000e_acquire_nvm(struct e1000_hw *hw);
extern s32 e1000e_write_nvm_spi(struct e1000_hw *hw, u16 offset, u16 words, u16 *data);
extern s32 e1000e_update_nvm_checksum_generic(struct e1000_hw *hw);
extern s32 e1000e_poll_eerd_eewr_done(struct e1000_hw *hw, int ee_reg);
extern s32 e1000e_read_nvm_eerd(struct e1000_hw *hw, u16 offset, u16 words, u16 *data);
extern s32 e1000e_validate_nvm_checksum_generic(struct e1000_hw *hw);
extern void e1000e_release_nvm(struct e1000_hw *hw);
extern void e1000e_reload_nvm(struct e1000_hw *hw);
extern s32 e1000_read_mac_addr_generic(struct e1000_hw *hw);

static inline s32 e1000e_read_mac_addr(struct e1000_hw *hw)
{
	if (hw->mac.ops.read_mac_addr)
		return hw->mac.ops.read_mac_addr(hw);

	return e1000_read_mac_addr_generic(hw);
}

static inline s32 e1000_validate_nvm_checksum(struct e1000_hw *hw)
{
	return hw->nvm.ops.validate(hw);
}

static inline s32 e1000e_update_nvm_checksum(struct e1000_hw *hw)
{
	return hw->nvm.ops.update(hw);
}

static inline s32 e1000_read_nvm(struct e1000_hw *hw, u16 offset, u16 words, u16 *data)
{
	return hw->nvm.ops.read(hw, offset, words, data);
}

static inline s32 e1000_write_nvm(struct e1000_hw *hw, u16 offset, u16 words, u16 *data)
{
	return hw->nvm.ops.write(hw, offset, words, data);
}

static inline s32 e1000_get_phy_info(struct e1000_hw *hw)
{
	return hw->phy.ops.get_info(hw);
}

static inline s32 e1000e_check_mng_mode(struct e1000_hw *hw)
{
	return hw->mac.ops.check_mng_mode(hw);
}

extern bool e1000e_check_mng_mode_generic(struct e1000_hw *hw);
extern bool e1000e_enable_tx_pkt_filtering(struct e1000_hw *hw);
extern s32 e1000e_mng_write_dhcp_info(struct e1000_hw *hw, u8 *buffer, u16 length);

static inline u32 __er32(struct e1000_hw *hw, unsigned long reg)
{
	return readl(hw->hw_addr + reg);
}

static inline void __ew32(struct e1000_hw *hw, unsigned long reg, u32 val)
{
	writel(val, hw->hw_addr + reg);
}

#endif /* _E1000_H_ */<|MERGE_RESOLUTION|>--- conflicted
+++ resolved
@@ -453,12 +453,9 @@
 #define FLAG2_DISABLE_ASPM_L1             (1 << 3)
 #define FLAG2_HAS_PHY_STATS               (1 << 4)
 #define FLAG2_HAS_EEE                     (1 << 5)
-<<<<<<< HEAD
-=======
 #define FLAG2_DMA_BURST                   (1 << 6)
 #define FLAG2_DISABLE_AIM                 (1 << 8)
 #define FLAG2_CHECK_PHY_HANG              (1 << 9)
->>>>>>> 45f53cc9
 
 #define E1000_RX_DESC_PS(R, i)	    \
 	(&(((union e1000_rx_desc_packet_split *)((R).desc))[i]))
