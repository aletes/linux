/*******************************************************************************

  Intel 10 Gigabit PCI Express Linux driver
  Copyright(c) 1999 - 2012 Intel Corporation.

  This program is free software; you can redistribute it and/or modify it
  under the terms and conditions of the GNU General Public License,
  version 2, as published by the Free Software Foundation.

  This program is distributed in the hope it will be useful, but WITHOUT
  ANY WARRANTY; without even the implied warranty of MERCHANTABILITY or
  FITNESS FOR A PARTICULAR PURPOSE.  See the GNU General Public License for
  more details.

  You should have received a copy of the GNU General Public License along with
  this program; if not, write to the Free Software Foundation, Inc.,
  51 Franklin St - Fifth Floor, Boston, MA 02110-1301 USA.

  The full GNU General Public License is included in this distribution in
  the file called "COPYING".

  Contact Information:
  e1000-devel Mailing List <e1000-devel@lists.sourceforge.net>
  Intel Corporation, 5200 N.E. Elam Young Parkway, Hillsboro, OR 97124-6497

*******************************************************************************/

#include <linux/types.h>
#include <linux/module.h>
#include <linux/pci.h>
#include <linux/netdevice.h>
#include <linux/vmalloc.h>
#include <linux/string.h>
#include <linux/in.h>
#include <linux/interrupt.h>
#include <linux/ip.h>
#include <linux/tcp.h>
#include <linux/sctp.h>
#include <linux/pkt_sched.h>
#include <linux/ipv6.h>
#include <linux/slab.h>
#include <net/checksum.h>
#include <net/ip6_checksum.h>
#include <linux/ethtool.h>
#include <linux/if.h>
#include <linux/if_vlan.h>
#include <linux/prefetch.h>
#include <scsi/fc/fc_fcoe.h>

#include "ixgbe.h"
#include "ixgbe_common.h"
#include "ixgbe_dcb_82599.h"
#include "ixgbe_sriov.h"

char ixgbe_driver_name[] = "ixgbe";
static const char ixgbe_driver_string[] =
			      "Intel(R) 10 Gigabit PCI Express Network Driver";
#ifdef IXGBE_FCOE
char ixgbe_default_device_descr[] =
			      "Intel(R) 10 Gigabit Network Connection";
#else
static char ixgbe_default_device_descr[] =
			      "Intel(R) 10 Gigabit Network Connection";
#endif
#define MAJ 3
#define MIN 8
#define BUILD 21
#define DRV_VERSION __stringify(MAJ) "." __stringify(MIN) "." \
	__stringify(BUILD) "-k"
const char ixgbe_driver_version[] = DRV_VERSION;
static const char ixgbe_copyright[] =
				"Copyright (c) 1999-2012 Intel Corporation.";

static const struct ixgbe_info *ixgbe_info_tbl[] = {
	[board_82598] = &ixgbe_82598_info,
	[board_82599] = &ixgbe_82599_info,
	[board_X540] = &ixgbe_X540_info,
};

/* ixgbe_pci_tbl - PCI Device ID Table
 *
 * Wildcard entries (PCI_ANY_ID) should come last
 * Last entry must be all 0s
 *
 * { Vendor ID, Device ID, SubVendor ID, SubDevice ID,
 *   Class, Class Mask, private data (not used) }
 */
static DEFINE_PCI_DEVICE_TABLE(ixgbe_pci_tbl) = {
	{PCI_VDEVICE(INTEL, IXGBE_DEV_ID_82598), board_82598 },
	{PCI_VDEVICE(INTEL, IXGBE_DEV_ID_82598AF_DUAL_PORT), board_82598 },
	{PCI_VDEVICE(INTEL, IXGBE_DEV_ID_82598AF_SINGLE_PORT), board_82598 },
	{PCI_VDEVICE(INTEL, IXGBE_DEV_ID_82598AT), board_82598 },
	{PCI_VDEVICE(INTEL, IXGBE_DEV_ID_82598AT2), board_82598 },
	{PCI_VDEVICE(INTEL, IXGBE_DEV_ID_82598EB_CX4), board_82598 },
	{PCI_VDEVICE(INTEL, IXGBE_DEV_ID_82598_CX4_DUAL_PORT), board_82598 },
	{PCI_VDEVICE(INTEL, IXGBE_DEV_ID_82598_DA_DUAL_PORT), board_82598 },
	{PCI_VDEVICE(INTEL, IXGBE_DEV_ID_82598_SR_DUAL_PORT_EM), board_82598 },
	{PCI_VDEVICE(INTEL, IXGBE_DEV_ID_82598EB_XF_LR), board_82598 },
	{PCI_VDEVICE(INTEL, IXGBE_DEV_ID_82598EB_SFP_LOM), board_82598 },
	{PCI_VDEVICE(INTEL, IXGBE_DEV_ID_82598_BX), board_82598 },
	{PCI_VDEVICE(INTEL, IXGBE_DEV_ID_82599_KX4), board_82599 },
	{PCI_VDEVICE(INTEL, IXGBE_DEV_ID_82599_XAUI_LOM), board_82599 },
	{PCI_VDEVICE(INTEL, IXGBE_DEV_ID_82599_KR), board_82599 },
	{PCI_VDEVICE(INTEL, IXGBE_DEV_ID_82599_SFP), board_82599 },
	{PCI_VDEVICE(INTEL, IXGBE_DEV_ID_82599_SFP_EM), board_82599 },
	{PCI_VDEVICE(INTEL, IXGBE_DEV_ID_82599_KX4_MEZZ), board_82599 },
	{PCI_VDEVICE(INTEL, IXGBE_DEV_ID_82599_CX4), board_82599 },
	{PCI_VDEVICE(INTEL, IXGBE_DEV_ID_82599_BACKPLANE_FCOE), board_82599 },
	{PCI_VDEVICE(INTEL, IXGBE_DEV_ID_82599_SFP_FCOE), board_82599 },
	{PCI_VDEVICE(INTEL, IXGBE_DEV_ID_82599_T3_LOM), board_82599 },
	{PCI_VDEVICE(INTEL, IXGBE_DEV_ID_82599_COMBO_BACKPLANE), board_82599 },
	{PCI_VDEVICE(INTEL, IXGBE_DEV_ID_X540T), board_X540 },
	{PCI_VDEVICE(INTEL, IXGBE_DEV_ID_82599_SFP_SF2), board_82599 },
	{PCI_VDEVICE(INTEL, IXGBE_DEV_ID_82599_LS), board_82599 },
	{PCI_VDEVICE(INTEL, IXGBE_DEV_ID_82599EN_SFP), board_82599 },
	{PCI_VDEVICE(INTEL, IXGBE_DEV_ID_82599_SFP_SF_QP), board_82599 },
	/* required last entry */
	{0, }
};
MODULE_DEVICE_TABLE(pci, ixgbe_pci_tbl);

#ifdef CONFIG_IXGBE_DCA
static int ixgbe_notify_dca(struct notifier_block *, unsigned long event,
			    void *p);
static struct notifier_block dca_notifier = {
	.notifier_call = ixgbe_notify_dca,
	.next          = NULL,
	.priority      = 0
};
#endif

#ifdef CONFIG_PCI_IOV
static unsigned int max_vfs;
module_param(max_vfs, uint, 0);
MODULE_PARM_DESC(max_vfs,
		 "Maximum number of virtual functions to allocate per physical function");
#endif /* CONFIG_PCI_IOV */

static unsigned int allow_unsupported_sfp;
module_param(allow_unsupported_sfp, uint, 0);
MODULE_PARM_DESC(allow_unsupported_sfp,
		 "Allow unsupported and untested SFP+ modules on 82599-based adapters");

#define DEFAULT_MSG_ENABLE (NETIF_MSG_DRV|NETIF_MSG_PROBE|NETIF_MSG_LINK)
static int debug = -1;
module_param(debug, int, 0);
MODULE_PARM_DESC(debug, "Debug level (0=none,...,16=all)");

MODULE_AUTHOR("Intel Corporation, <linux.nics@intel.com>");
MODULE_DESCRIPTION("Intel(R) 10 Gigabit PCI Express Network Driver");
MODULE_LICENSE("GPL");
MODULE_VERSION(DRV_VERSION);

static void ixgbe_service_event_schedule(struct ixgbe_adapter *adapter)
{
	if (!test_bit(__IXGBE_DOWN, &adapter->state) &&
	    !test_and_set_bit(__IXGBE_SERVICE_SCHED, &adapter->state))
		schedule_work(&adapter->service_task);
}

static void ixgbe_service_event_complete(struct ixgbe_adapter *adapter)
{
	BUG_ON(!test_bit(__IXGBE_SERVICE_SCHED, &adapter->state));

	/* flush memory to make sure state is correct before next watchdog */
	smp_mb__before_clear_bit();
	clear_bit(__IXGBE_SERVICE_SCHED, &adapter->state);
}

struct ixgbe_reg_info {
	u32 ofs;
	char *name;
};

static const struct ixgbe_reg_info ixgbe_reg_info_tbl[] = {

	/* General Registers */
	{IXGBE_CTRL, "CTRL"},
	{IXGBE_STATUS, "STATUS"},
	{IXGBE_CTRL_EXT, "CTRL_EXT"},

	/* Interrupt Registers */
	{IXGBE_EICR, "EICR"},

	/* RX Registers */
	{IXGBE_SRRCTL(0), "SRRCTL"},
	{IXGBE_DCA_RXCTRL(0), "DRXCTL"},
	{IXGBE_RDLEN(0), "RDLEN"},
	{IXGBE_RDH(0), "RDH"},
	{IXGBE_RDT(0), "RDT"},
	{IXGBE_RXDCTL(0), "RXDCTL"},
	{IXGBE_RDBAL(0), "RDBAL"},
	{IXGBE_RDBAH(0), "RDBAH"},

	/* TX Registers */
	{IXGBE_TDBAL(0), "TDBAL"},
	{IXGBE_TDBAH(0), "TDBAH"},
	{IXGBE_TDLEN(0), "TDLEN"},
	{IXGBE_TDH(0), "TDH"},
	{IXGBE_TDT(0), "TDT"},
	{IXGBE_TXDCTL(0), "TXDCTL"},

	/* List Terminator */
	{}
};


/*
 * ixgbe_regdump - register printout routine
 */
static void ixgbe_regdump(struct ixgbe_hw *hw, struct ixgbe_reg_info *reginfo)
{
	int i = 0, j = 0;
	char rname[16];
	u32 regs[64];

	switch (reginfo->ofs) {
	case IXGBE_SRRCTL(0):
		for (i = 0; i < 64; i++)
			regs[i] = IXGBE_READ_REG(hw, IXGBE_SRRCTL(i));
		break;
	case IXGBE_DCA_RXCTRL(0):
		for (i = 0; i < 64; i++)
			regs[i] = IXGBE_READ_REG(hw, IXGBE_DCA_RXCTRL(i));
		break;
	case IXGBE_RDLEN(0):
		for (i = 0; i < 64; i++)
			regs[i] = IXGBE_READ_REG(hw, IXGBE_RDLEN(i));
		break;
	case IXGBE_RDH(0):
		for (i = 0; i < 64; i++)
			regs[i] = IXGBE_READ_REG(hw, IXGBE_RDH(i));
		break;
	case IXGBE_RDT(0):
		for (i = 0; i < 64; i++)
			regs[i] = IXGBE_READ_REG(hw, IXGBE_RDT(i));
		break;
	case IXGBE_RXDCTL(0):
		for (i = 0; i < 64; i++)
			regs[i] = IXGBE_READ_REG(hw, IXGBE_RXDCTL(i));
		break;
	case IXGBE_RDBAL(0):
		for (i = 0; i < 64; i++)
			regs[i] = IXGBE_READ_REG(hw, IXGBE_RDBAL(i));
		break;
	case IXGBE_RDBAH(0):
		for (i = 0; i < 64; i++)
			regs[i] = IXGBE_READ_REG(hw, IXGBE_RDBAH(i));
		break;
	case IXGBE_TDBAL(0):
		for (i = 0; i < 64; i++)
			regs[i] = IXGBE_READ_REG(hw, IXGBE_TDBAL(i));
		break;
	case IXGBE_TDBAH(0):
		for (i = 0; i < 64; i++)
			regs[i] = IXGBE_READ_REG(hw, IXGBE_TDBAH(i));
		break;
	case IXGBE_TDLEN(0):
		for (i = 0; i < 64; i++)
			regs[i] = IXGBE_READ_REG(hw, IXGBE_TDLEN(i));
		break;
	case IXGBE_TDH(0):
		for (i = 0; i < 64; i++)
			regs[i] = IXGBE_READ_REG(hw, IXGBE_TDH(i));
		break;
	case IXGBE_TDT(0):
		for (i = 0; i < 64; i++)
			regs[i] = IXGBE_READ_REG(hw, IXGBE_TDT(i));
		break;
	case IXGBE_TXDCTL(0):
		for (i = 0; i < 64; i++)
			regs[i] = IXGBE_READ_REG(hw, IXGBE_TXDCTL(i));
		break;
	default:
		pr_info("%-15s %08x\n", reginfo->name,
			IXGBE_READ_REG(hw, reginfo->ofs));
		return;
	}

	for (i = 0; i < 8; i++) {
		snprintf(rname, 16, "%s[%d-%d]", reginfo->name, i*8, i*8+7);
		pr_err("%-15s", rname);
		for (j = 0; j < 8; j++)
			pr_cont(" %08x", regs[i*8+j]);
		pr_cont("\n");
	}

}

/*
 * ixgbe_dump - Print registers, tx-rings and rx-rings
 */
static void ixgbe_dump(struct ixgbe_adapter *adapter)
{
	struct net_device *netdev = adapter->netdev;
	struct ixgbe_hw *hw = &adapter->hw;
	struct ixgbe_reg_info *reginfo;
	int n = 0;
	struct ixgbe_ring *tx_ring;
	struct ixgbe_tx_buffer *tx_buffer;
	union ixgbe_adv_tx_desc *tx_desc;
	struct my_u0 { u64 a; u64 b; } *u0;
	struct ixgbe_ring *rx_ring;
	union ixgbe_adv_rx_desc *rx_desc;
	struct ixgbe_rx_buffer *rx_buffer_info;
	u32 staterr;
	int i = 0;

	if (!netif_msg_hw(adapter))
		return;

	/* Print netdevice Info */
	if (netdev) {
		dev_info(&adapter->pdev->dev, "Net device Info\n");
		pr_info("Device Name     state            "
			"trans_start      last_rx\n");
		pr_info("%-15s %016lX %016lX %016lX\n",
			netdev->name,
			netdev->state,
			netdev->trans_start,
			netdev->last_rx);
	}

	/* Print Registers */
	dev_info(&adapter->pdev->dev, "Register Dump\n");
	pr_info(" Register Name   Value\n");
	for (reginfo = (struct ixgbe_reg_info *)ixgbe_reg_info_tbl;
	     reginfo->name; reginfo++) {
		ixgbe_regdump(hw, reginfo);
	}

	/* Print TX Ring Summary */
	if (!netdev || !netif_running(netdev))
		goto exit;

	dev_info(&adapter->pdev->dev, "TX Rings Summary\n");
	pr_info("Queue [NTU] [NTC] [bi(ntc)->dma  ] leng ntw timestamp\n");
	for (n = 0; n < adapter->num_tx_queues; n++) {
		tx_ring = adapter->tx_ring[n];
		tx_buffer = &tx_ring->tx_buffer_info[tx_ring->next_to_clean];
		pr_info(" %5d %5X %5X %016llX %04X %p %016llX\n",
			   n, tx_ring->next_to_use, tx_ring->next_to_clean,
			   (u64)dma_unmap_addr(tx_buffer, dma),
			   dma_unmap_len(tx_buffer, len),
			   tx_buffer->next_to_watch,
			   (u64)tx_buffer->time_stamp);
	}

	/* Print TX Rings */
	if (!netif_msg_tx_done(adapter))
		goto rx_ring_summary;

	dev_info(&adapter->pdev->dev, "TX Rings Dump\n");

	/* Transmit Descriptor Formats
	 *
	 * Advanced Transmit Descriptor
	 *   +--------------------------------------------------------------+
	 * 0 |         Buffer Address [63:0]                                |
	 *   +--------------------------------------------------------------+
	 * 8 |  PAYLEN  | PORTS  | IDX | STA | DCMD  |DTYP |  RSV |  DTALEN |
	 *   +--------------------------------------------------------------+
	 *   63       46 45    40 39 36 35 32 31   24 23 20 19              0
	 */

	for (n = 0; n < adapter->num_tx_queues; n++) {
		tx_ring = adapter->tx_ring[n];
		pr_info("------------------------------------\n");
		pr_info("TX QUEUE INDEX = %d\n", tx_ring->queue_index);
		pr_info("------------------------------------\n");
		pr_info("T [desc]     [address 63:0  ] "
			"[PlPOIdStDDt Ln] [bi->dma       ] "
			"leng  ntw timestamp        bi->skb\n");

		for (i = 0; tx_ring->desc && (i < tx_ring->count); i++) {
			tx_desc = IXGBE_TX_DESC(tx_ring, i);
			tx_buffer = &tx_ring->tx_buffer_info[i];
			u0 = (struct my_u0 *)tx_desc;
			pr_info("T [0x%03X]    %016llX %016llX %016llX"
				" %04X  %p %016llX %p", i,
				le64_to_cpu(u0->a),
				le64_to_cpu(u0->b),
				(u64)dma_unmap_addr(tx_buffer, dma),
				dma_unmap_len(tx_buffer, len),
				tx_buffer->next_to_watch,
				(u64)tx_buffer->time_stamp,
				tx_buffer->skb);
			if (i == tx_ring->next_to_use &&
				i == tx_ring->next_to_clean)
				pr_cont(" NTC/U\n");
			else if (i == tx_ring->next_to_use)
				pr_cont(" NTU\n");
			else if (i == tx_ring->next_to_clean)
				pr_cont(" NTC\n");
			else
				pr_cont("\n");

			if (netif_msg_pktdata(adapter) &&
			    dma_unmap_len(tx_buffer, len) != 0)
				print_hex_dump(KERN_INFO, "",
					DUMP_PREFIX_ADDRESS, 16, 1,
					phys_to_virt(dma_unmap_addr(tx_buffer,
								    dma)),
					dma_unmap_len(tx_buffer, len),
					true);
		}
	}

	/* Print RX Rings Summary */
rx_ring_summary:
	dev_info(&adapter->pdev->dev, "RX Rings Summary\n");
	pr_info("Queue [NTU] [NTC]\n");
	for (n = 0; n < adapter->num_rx_queues; n++) {
		rx_ring = adapter->rx_ring[n];
		pr_info("%5d %5X %5X\n",
			n, rx_ring->next_to_use, rx_ring->next_to_clean);
	}

	/* Print RX Rings */
	if (!netif_msg_rx_status(adapter))
		goto exit;

	dev_info(&adapter->pdev->dev, "RX Rings Dump\n");

	/* Advanced Receive Descriptor (Read) Format
	 *    63                                           1        0
	 *    +-----------------------------------------------------+
	 *  0 |       Packet Buffer Address [63:1]           |A0/NSE|
	 *    +----------------------------------------------+------+
	 *  8 |       Header Buffer Address [63:1]           |  DD  |
	 *    +-----------------------------------------------------+
	 *
	 *
	 * Advanced Receive Descriptor (Write-Back) Format
	 *
	 *   63       48 47    32 31  30      21 20 16 15   4 3     0
	 *   +------------------------------------------------------+
	 * 0 | Packet     IP     |SPH| HDR_LEN   | RSV|Packet|  RSS |
	 *   | Checksum   Ident  |   |           |    | Type | Type |
	 *   +------------------------------------------------------+
	 * 8 | VLAN Tag | Length | Extended Error | Extended Status |
	 *   +------------------------------------------------------+
	 *   63       48 47    32 31            20 19               0
	 */
	for (n = 0; n < adapter->num_rx_queues; n++) {
		rx_ring = adapter->rx_ring[n];
		pr_info("------------------------------------\n");
		pr_info("RX QUEUE INDEX = %d\n", rx_ring->queue_index);
		pr_info("------------------------------------\n");
		pr_info("R  [desc]      [ PktBuf     A0] "
			"[  HeadBuf   DD] [bi->dma       ] [bi->skb] "
			"<-- Adv Rx Read format\n");
		pr_info("RWB[desc]      [PcsmIpSHl PtRs] "
			"[vl er S cks ln] ---------------- [bi->skb] "
			"<-- Adv Rx Write-Back format\n");

		for (i = 0; i < rx_ring->count; i++) {
			rx_buffer_info = &rx_ring->rx_buffer_info[i];
			rx_desc = IXGBE_RX_DESC(rx_ring, i);
			u0 = (struct my_u0 *)rx_desc;
			staterr = le32_to_cpu(rx_desc->wb.upper.status_error);
			if (staterr & IXGBE_RXD_STAT_DD) {
				/* Descriptor Done */
				pr_info("RWB[0x%03X]     %016llX "
					"%016llX ---------------- %p", i,
					le64_to_cpu(u0->a),
					le64_to_cpu(u0->b),
					rx_buffer_info->skb);
			} else {
				pr_info("R  [0x%03X]     %016llX "
					"%016llX %016llX %p", i,
					le64_to_cpu(u0->a),
					le64_to_cpu(u0->b),
					(u64)rx_buffer_info->dma,
					rx_buffer_info->skb);

				if (netif_msg_pktdata(adapter)) {
					print_hex_dump(KERN_INFO, "",
					   DUMP_PREFIX_ADDRESS, 16, 1,
					   phys_to_virt(rx_buffer_info->dma),
					   ixgbe_rx_bufsz(rx_ring), true);
				}
			}

			if (i == rx_ring->next_to_use)
				pr_cont(" NTU\n");
			else if (i == rx_ring->next_to_clean)
				pr_cont(" NTC\n");
			else
				pr_cont("\n");

		}
	}

exit:
	return;
}

static void ixgbe_release_hw_control(struct ixgbe_adapter *adapter)
{
	u32 ctrl_ext;

	/* Let firmware take over control of h/w */
	ctrl_ext = IXGBE_READ_REG(&adapter->hw, IXGBE_CTRL_EXT);
	IXGBE_WRITE_REG(&adapter->hw, IXGBE_CTRL_EXT,
			ctrl_ext & ~IXGBE_CTRL_EXT_DRV_LOAD);
}

static void ixgbe_get_hw_control(struct ixgbe_adapter *adapter)
{
	u32 ctrl_ext;

	/* Let firmware know the driver has taken over */
	ctrl_ext = IXGBE_READ_REG(&adapter->hw, IXGBE_CTRL_EXT);
	IXGBE_WRITE_REG(&adapter->hw, IXGBE_CTRL_EXT,
			ctrl_ext | IXGBE_CTRL_EXT_DRV_LOAD);
}

/*
 * ixgbe_set_ivar - set the IVAR registers, mapping interrupt causes to vectors
 * @adapter: pointer to adapter struct
 * @direction: 0 for Rx, 1 for Tx, -1 for other causes
 * @queue: queue to map the corresponding interrupt to
 * @msix_vector: the vector to map to the corresponding queue
 *
 */
static void ixgbe_set_ivar(struct ixgbe_adapter *adapter, s8 direction,
			   u8 queue, u8 msix_vector)
{
	u32 ivar, index;
	struct ixgbe_hw *hw = &adapter->hw;
	switch (hw->mac.type) {
	case ixgbe_mac_82598EB:
		msix_vector |= IXGBE_IVAR_ALLOC_VAL;
		if (direction == -1)
			direction = 0;
		index = (((direction * 64) + queue) >> 2) & 0x1F;
		ivar = IXGBE_READ_REG(hw, IXGBE_IVAR(index));
		ivar &= ~(0xFF << (8 * (queue & 0x3)));
		ivar |= (msix_vector << (8 * (queue & 0x3)));
		IXGBE_WRITE_REG(hw, IXGBE_IVAR(index), ivar);
		break;
	case ixgbe_mac_82599EB:
	case ixgbe_mac_X540:
		if (direction == -1) {
			/* other causes */
			msix_vector |= IXGBE_IVAR_ALLOC_VAL;
			index = ((queue & 1) * 8);
			ivar = IXGBE_READ_REG(&adapter->hw, IXGBE_IVAR_MISC);
			ivar &= ~(0xFF << index);
			ivar |= (msix_vector << index);
			IXGBE_WRITE_REG(&adapter->hw, IXGBE_IVAR_MISC, ivar);
			break;
		} else {
			/* tx or rx causes */
			msix_vector |= IXGBE_IVAR_ALLOC_VAL;
			index = ((16 * (queue & 1)) + (8 * direction));
			ivar = IXGBE_READ_REG(hw, IXGBE_IVAR(queue >> 1));
			ivar &= ~(0xFF << index);
			ivar |= (msix_vector << index);
			IXGBE_WRITE_REG(hw, IXGBE_IVAR(queue >> 1), ivar);
			break;
		}
	default:
		break;
	}
}

static inline void ixgbe_irq_rearm_queues(struct ixgbe_adapter *adapter,
					  u64 qmask)
{
	u32 mask;

	switch (adapter->hw.mac.type) {
	case ixgbe_mac_82598EB:
		mask = (IXGBE_EIMS_RTX_QUEUE & qmask);
		IXGBE_WRITE_REG(&adapter->hw, IXGBE_EICS, mask);
		break;
	case ixgbe_mac_82599EB:
	case ixgbe_mac_X540:
		mask = (qmask & 0xFFFFFFFF);
		IXGBE_WRITE_REG(&adapter->hw, IXGBE_EICS_EX(0), mask);
		mask = (qmask >> 32);
		IXGBE_WRITE_REG(&adapter->hw, IXGBE_EICS_EX(1), mask);
		break;
	default:
		break;
	}
}

void ixgbe_unmap_and_free_tx_resource(struct ixgbe_ring *ring,
				      struct ixgbe_tx_buffer *tx_buffer)
{
	if (tx_buffer->skb) {
		dev_kfree_skb_any(tx_buffer->skb);
		if (dma_unmap_len(tx_buffer, len))
			dma_unmap_single(ring->dev,
					 dma_unmap_addr(tx_buffer, dma),
					 dma_unmap_len(tx_buffer, len),
					 DMA_TO_DEVICE);
	} else if (dma_unmap_len(tx_buffer, len)) {
		dma_unmap_page(ring->dev,
			       dma_unmap_addr(tx_buffer, dma),
			       dma_unmap_len(tx_buffer, len),
			       DMA_TO_DEVICE);
	}
	tx_buffer->next_to_watch = NULL;
	tx_buffer->skb = NULL;
	dma_unmap_len_set(tx_buffer, len, 0);
	/* tx_buffer must be completely set up in the transmit path */
}

static void ixgbe_update_xoff_received(struct ixgbe_adapter *adapter)
{
	struct ixgbe_hw *hw = &adapter->hw;
	struct ixgbe_hw_stats *hwstats = &adapter->stats;
	u32 data = 0;
	u32 xoff[8] = {0};
	int i;

	if ((hw->fc.current_mode == ixgbe_fc_full) ||
	    (hw->fc.current_mode == ixgbe_fc_rx_pause)) {
		switch (hw->mac.type) {
		case ixgbe_mac_82598EB:
			data = IXGBE_READ_REG(hw, IXGBE_LXOFFRXC);
			break;
		default:
			data = IXGBE_READ_REG(hw, IXGBE_LXOFFRXCNT);
		}
		hwstats->lxoffrxc += data;

		/* refill credits (no tx hang) if we received xoff */
		if (!data)
			return;

		for (i = 0; i < adapter->num_tx_queues; i++)
			clear_bit(__IXGBE_HANG_CHECK_ARMED,
				  &adapter->tx_ring[i]->state);
		return;
	} else if (!(adapter->dcb_cfg.pfc_mode_enable))
		return;

	/* update stats for each tc, only valid with PFC enabled */
	for (i = 0; i < MAX_TX_PACKET_BUFFERS; i++) {
		switch (hw->mac.type) {
		case ixgbe_mac_82598EB:
			xoff[i] = IXGBE_READ_REG(hw, IXGBE_PXOFFRXC(i));
			break;
		default:
			xoff[i] = IXGBE_READ_REG(hw, IXGBE_PXOFFRXCNT(i));
		}
		hwstats->pxoffrxc[i] += xoff[i];
	}

	/* disarm tx queues that have received xoff frames */
	for (i = 0; i < adapter->num_tx_queues; i++) {
		struct ixgbe_ring *tx_ring = adapter->tx_ring[i];
		u8 tc = tx_ring->dcb_tc;

		if (xoff[tc])
			clear_bit(__IXGBE_HANG_CHECK_ARMED, &tx_ring->state);
	}
}

static u64 ixgbe_get_tx_completed(struct ixgbe_ring *ring)
{
	return ring->stats.packets;
}

static u64 ixgbe_get_tx_pending(struct ixgbe_ring *ring)
{
	struct ixgbe_adapter *adapter = netdev_priv(ring->netdev);
	struct ixgbe_hw *hw = &adapter->hw;

	u32 head = IXGBE_READ_REG(hw, IXGBE_TDH(ring->reg_idx));
	u32 tail = IXGBE_READ_REG(hw, IXGBE_TDT(ring->reg_idx));

	if (head != tail)
		return (head < tail) ?
			tail - head : (tail + ring->count - head);

	return 0;
}

static inline bool ixgbe_check_tx_hang(struct ixgbe_ring *tx_ring)
{
	u32 tx_done = ixgbe_get_tx_completed(tx_ring);
	u32 tx_done_old = tx_ring->tx_stats.tx_done_old;
	u32 tx_pending = ixgbe_get_tx_pending(tx_ring);
	bool ret = false;

	clear_check_for_tx_hang(tx_ring);

	/*
	 * Check for a hung queue, but be thorough. This verifies
	 * that a transmit has been completed since the previous
	 * check AND there is at least one packet pending. The
	 * ARMED bit is set to indicate a potential hang. The
	 * bit is cleared if a pause frame is received to remove
	 * false hang detection due to PFC or 802.3x frames. By
	 * requiring this to fail twice we avoid races with
	 * pfc clearing the ARMED bit and conditions where we
	 * run the check_tx_hang logic with a transmit completion
	 * pending but without time to complete it yet.
	 */
	if ((tx_done_old == tx_done) && tx_pending) {
		/* make sure it is true for two checks in a row */
		ret = test_and_set_bit(__IXGBE_HANG_CHECK_ARMED,
				       &tx_ring->state);
	} else {
		/* update completed stats and continue */
		tx_ring->tx_stats.tx_done_old = tx_done;
		/* reset the countdown */
		clear_bit(__IXGBE_HANG_CHECK_ARMED, &tx_ring->state);
	}

	return ret;
}

/**
 * ixgbe_tx_timeout_reset - initiate reset due to Tx timeout
 * @adapter: driver private struct
 **/
static void ixgbe_tx_timeout_reset(struct ixgbe_adapter *adapter)
{

	/* Do the reset outside of interrupt context */
	if (!test_bit(__IXGBE_DOWN, &adapter->state)) {
		adapter->flags2 |= IXGBE_FLAG2_RESET_REQUESTED;
		ixgbe_service_event_schedule(adapter);
	}
}

/**
 * ixgbe_clean_tx_irq - Reclaim resources after transmit completes
 * @q_vector: structure containing interrupt and ring information
 * @tx_ring: tx ring to clean
 **/
static bool ixgbe_clean_tx_irq(struct ixgbe_q_vector *q_vector,
			       struct ixgbe_ring *tx_ring)
{
	struct ixgbe_adapter *adapter = q_vector->adapter;
	struct ixgbe_tx_buffer *tx_buffer;
	union ixgbe_adv_tx_desc *tx_desc;
	unsigned int total_bytes = 0, total_packets = 0;
	unsigned int budget = q_vector->tx.work_limit;
	unsigned int i = tx_ring->next_to_clean;

	if (test_bit(__IXGBE_DOWN, &adapter->state))
		return true;

	tx_buffer = &tx_ring->tx_buffer_info[i];
	tx_desc = IXGBE_TX_DESC(tx_ring, i);
	i -= tx_ring->count;

	do {
		union ixgbe_adv_tx_desc *eop_desc = tx_buffer->next_to_watch;

		/* if next_to_watch is not set then there is no work pending */
		if (!eop_desc)
			break;

		/* prevent any other reads prior to eop_desc */
		rmb();

		/* if DD is not set pending work has not been completed */
		if (!(eop_desc->wb.status & cpu_to_le32(IXGBE_TXD_STAT_DD)))
			break;

		/* clear next_to_watch to prevent false hangs */
		tx_buffer->next_to_watch = NULL;

		/* update the statistics for this packet */
		total_bytes += tx_buffer->bytecount;
		total_packets += tx_buffer->gso_segs;

		/* free the skb */
		dev_kfree_skb_any(tx_buffer->skb);

		/* unmap skb header data */
		dma_unmap_single(tx_ring->dev,
				 dma_unmap_addr(tx_buffer, dma),
				 dma_unmap_len(tx_buffer, len),
				 DMA_TO_DEVICE);

		/* clear tx_buffer data */
		tx_buffer->skb = NULL;
		dma_unmap_len_set(tx_buffer, len, 0);

		/* unmap remaining buffers */
		while (tx_desc != eop_desc) {
			tx_buffer++;
			tx_desc++;
			i++;
			if (unlikely(!i)) {
				i -= tx_ring->count;
				tx_buffer = tx_ring->tx_buffer_info;
				tx_desc = IXGBE_TX_DESC(tx_ring, 0);
			}

			/* unmap any remaining paged data */
			if (dma_unmap_len(tx_buffer, len)) {
				dma_unmap_page(tx_ring->dev,
					       dma_unmap_addr(tx_buffer, dma),
					       dma_unmap_len(tx_buffer, len),
					       DMA_TO_DEVICE);
				dma_unmap_len_set(tx_buffer, len, 0);
			}
		}

		/* move us one more past the eop_desc for start of next pkt */
		tx_buffer++;
		tx_desc++;
		i++;
		if (unlikely(!i)) {
			i -= tx_ring->count;
			tx_buffer = tx_ring->tx_buffer_info;
			tx_desc = IXGBE_TX_DESC(tx_ring, 0);
		}

		/* issue prefetch for next Tx descriptor */
		prefetch(tx_desc);

		/* update budget accounting */
		budget--;
	} while (likely(budget));

	i += tx_ring->count;
	tx_ring->next_to_clean = i;
	u64_stats_update_begin(&tx_ring->syncp);
	tx_ring->stats.bytes += total_bytes;
	tx_ring->stats.packets += total_packets;
	u64_stats_update_end(&tx_ring->syncp);
	q_vector->tx.total_bytes += total_bytes;
	q_vector->tx.total_packets += total_packets;

	if (check_for_tx_hang(tx_ring) && ixgbe_check_tx_hang(tx_ring)) {
		/* schedule immediate reset if we believe we hung */
		struct ixgbe_hw *hw = &adapter->hw;
		e_err(drv, "Detected Tx Unit Hang\n"
			"  Tx Queue             <%d>\n"
			"  TDH, TDT             <%x>, <%x>\n"
			"  next_to_use          <%x>\n"
			"  next_to_clean        <%x>\n"
			"tx_buffer_info[next_to_clean]\n"
			"  time_stamp           <%lx>\n"
			"  jiffies              <%lx>\n",
			tx_ring->queue_index,
			IXGBE_READ_REG(hw, IXGBE_TDH(tx_ring->reg_idx)),
			IXGBE_READ_REG(hw, IXGBE_TDT(tx_ring->reg_idx)),
			tx_ring->next_to_use, i,
			tx_ring->tx_buffer_info[i].time_stamp, jiffies);

		netif_stop_subqueue(tx_ring->netdev, tx_ring->queue_index);

		e_info(probe,
		       "tx hang %d detected on queue %d, resetting adapter\n",
			adapter->tx_timeout_count + 1, tx_ring->queue_index);

		/* schedule immediate reset if we believe we hung */
		ixgbe_tx_timeout_reset(adapter);

		/* the adapter is about to reset, no point in enabling stuff */
		return true;
	}

	netdev_tx_completed_queue(txring_txq(tx_ring),
				  total_packets, total_bytes);

#define TX_WAKE_THRESHOLD (DESC_NEEDED * 2)
	if (unlikely(total_packets && netif_carrier_ok(tx_ring->netdev) &&
		     (ixgbe_desc_unused(tx_ring) >= TX_WAKE_THRESHOLD))) {
		/* Make sure that anybody stopping the queue after this
		 * sees the new next_to_clean.
		 */
		smp_mb();
		if (__netif_subqueue_stopped(tx_ring->netdev,
					     tx_ring->queue_index)
		    && !test_bit(__IXGBE_DOWN, &adapter->state)) {
			netif_wake_subqueue(tx_ring->netdev,
					    tx_ring->queue_index);
			++tx_ring->tx_stats.restart_queue;
		}
	}

	return !!budget;
}

#ifdef CONFIG_IXGBE_DCA
static void ixgbe_update_tx_dca(struct ixgbe_adapter *adapter,
				struct ixgbe_ring *tx_ring,
				int cpu)
{
	struct ixgbe_hw *hw = &adapter->hw;
	u32 txctrl = dca3_get_tag(tx_ring->dev, cpu);
	u16 reg_offset;

	switch (hw->mac.type) {
	case ixgbe_mac_82598EB:
		reg_offset = IXGBE_DCA_TXCTRL(tx_ring->reg_idx);
		break;
	case ixgbe_mac_82599EB:
	case ixgbe_mac_X540:
		reg_offset = IXGBE_DCA_TXCTRL_82599(tx_ring->reg_idx);
		txctrl <<= IXGBE_DCA_TXCTRL_CPUID_SHIFT_82599;
		break;
	default:
		/* for unknown hardware do not write register */
		return;
	}

	/*
	 * We can enable relaxed ordering for reads, but not writes when
	 * DCA is enabled.  This is due to a known issue in some chipsets
	 * which will cause the DCA tag to be cleared.
	 */
	txctrl |= IXGBE_DCA_TXCTRL_DESC_RRO_EN |
		  IXGBE_DCA_TXCTRL_DATA_RRO_EN |
		  IXGBE_DCA_TXCTRL_DESC_DCA_EN;

	IXGBE_WRITE_REG(hw, reg_offset, txctrl);
}

static void ixgbe_update_rx_dca(struct ixgbe_adapter *adapter,
				struct ixgbe_ring *rx_ring,
				int cpu)
{
	struct ixgbe_hw *hw = &adapter->hw;
	u32 rxctrl = dca3_get_tag(rx_ring->dev, cpu);
	u8 reg_idx = rx_ring->reg_idx;


	switch (hw->mac.type) {
	case ixgbe_mac_82599EB:
	case ixgbe_mac_X540:
		rxctrl <<= IXGBE_DCA_RXCTRL_CPUID_SHIFT_82599;
		break;
	default:
		break;
	}

	/*
	 * We can enable relaxed ordering for reads, but not writes when
	 * DCA is enabled.  This is due to a known issue in some chipsets
	 * which will cause the DCA tag to be cleared.
	 */
	rxctrl |= IXGBE_DCA_RXCTRL_DESC_RRO_EN |
		  IXGBE_DCA_RXCTRL_DATA_DCA_EN |
		  IXGBE_DCA_RXCTRL_DESC_DCA_EN;

	IXGBE_WRITE_REG(hw, IXGBE_DCA_RXCTRL(reg_idx), rxctrl);
}

static void ixgbe_update_dca(struct ixgbe_q_vector *q_vector)
{
	struct ixgbe_adapter *adapter = q_vector->adapter;
	struct ixgbe_ring *ring;
	int cpu = get_cpu();

	if (q_vector->cpu == cpu)
		goto out_no_update;

	ixgbe_for_each_ring(ring, q_vector->tx)
		ixgbe_update_tx_dca(adapter, ring, cpu);

	ixgbe_for_each_ring(ring, q_vector->rx)
		ixgbe_update_rx_dca(adapter, ring, cpu);

	q_vector->cpu = cpu;
out_no_update:
	put_cpu();
}

static void ixgbe_setup_dca(struct ixgbe_adapter *adapter)
{
	int num_q_vectors;
	int i;

	if (!(adapter->flags & IXGBE_FLAG_DCA_ENABLED))
		return;

	/* always use CB2 mode, difference is masked in the CB driver */
	IXGBE_WRITE_REG(&adapter->hw, IXGBE_DCA_CTRL, 2);

	if (adapter->flags & IXGBE_FLAG_MSIX_ENABLED)
		num_q_vectors = adapter->num_msix_vectors - NON_Q_VECTORS;
	else
		num_q_vectors = 1;

	for (i = 0; i < num_q_vectors; i++) {
		adapter->q_vector[i]->cpu = -1;
		ixgbe_update_dca(adapter->q_vector[i]);
	}
}

static int __ixgbe_notify_dca(struct device *dev, void *data)
{
	struct ixgbe_adapter *adapter = dev_get_drvdata(dev);
	unsigned long event = *(unsigned long *)data;

	if (!(adapter->flags & IXGBE_FLAG_DCA_CAPABLE))
		return 0;

	switch (event) {
	case DCA_PROVIDER_ADD:
		/* if we're already enabled, don't do it again */
		if (adapter->flags & IXGBE_FLAG_DCA_ENABLED)
			break;
		if (dca_add_requester(dev) == 0) {
			adapter->flags |= IXGBE_FLAG_DCA_ENABLED;
			ixgbe_setup_dca(adapter);
			break;
		}
		/* Fall Through since DCA is disabled. */
	case DCA_PROVIDER_REMOVE:
		if (adapter->flags & IXGBE_FLAG_DCA_ENABLED) {
			dca_remove_requester(dev);
			adapter->flags &= ~IXGBE_FLAG_DCA_ENABLED;
			IXGBE_WRITE_REG(&adapter->hw, IXGBE_DCA_CTRL, 1);
		}
		break;
	}

	return 0;
}

#endif /* CONFIG_IXGBE_DCA */
static inline void ixgbe_rx_hash(struct ixgbe_ring *ring,
				 union ixgbe_adv_rx_desc *rx_desc,
				 struct sk_buff *skb)
{
	if (ring->netdev->features & NETIF_F_RXHASH)
		skb->rxhash = le32_to_cpu(rx_desc->wb.lower.hi_dword.rss);
}

#ifdef IXGBE_FCOE
/**
 * ixgbe_rx_is_fcoe - check the rx desc for incoming pkt type
 * @adapter: address of board private structure
 * @rx_desc: advanced rx descriptor
 *
 * Returns : true if it is FCoE pkt
 */
static inline bool ixgbe_rx_is_fcoe(struct ixgbe_adapter *adapter,
				    union ixgbe_adv_rx_desc *rx_desc)
{
	__le16 pkt_info = rx_desc->wb.lower.lo_dword.hs_rss.pkt_info;

	return (adapter->flags & IXGBE_FLAG_FCOE_ENABLED) &&
	       ((pkt_info & cpu_to_le16(IXGBE_RXDADV_PKTTYPE_ETQF_MASK)) ==
		(cpu_to_le16(IXGBE_ETQF_FILTER_FCOE <<
			     IXGBE_RXDADV_PKTTYPE_ETQF_SHIFT)));
}

#endif /* IXGBE_FCOE */
/**
 * ixgbe_rx_checksum - indicate in skb if hw indicated a good cksum
 * @ring: structure containing ring specific data
 * @rx_desc: current Rx descriptor being processed
 * @skb: skb currently being received and modified
 **/
static inline void ixgbe_rx_checksum(struct ixgbe_ring *ring,
				     union ixgbe_adv_rx_desc *rx_desc,
				     struct sk_buff *skb)
{
	skb_checksum_none_assert(skb);

	/* Rx csum disabled */
	if (!(ring->netdev->features & NETIF_F_RXCSUM))
		return;

	/* if IP and error */
	if (ixgbe_test_staterr(rx_desc, IXGBE_RXD_STAT_IPCS) &&
	    ixgbe_test_staterr(rx_desc, IXGBE_RXDADV_ERR_IPE)) {
		ring->rx_stats.csum_err++;
		return;
	}

	if (!ixgbe_test_staterr(rx_desc, IXGBE_RXD_STAT_L4CS))
		return;

	if (ixgbe_test_staterr(rx_desc, IXGBE_RXDADV_ERR_TCPE)) {
		__le16 pkt_info = rx_desc->wb.lower.lo_dword.hs_rss.pkt_info;

		/*
		 * 82599 errata, UDP frames with a 0 checksum can be marked as
		 * checksum errors.
		 */
		if ((pkt_info & cpu_to_le16(IXGBE_RXDADV_PKTTYPE_UDP)) &&
		    test_bit(__IXGBE_RX_CSUM_UDP_ZERO_ERR, &ring->state))
			return;

		ring->rx_stats.csum_err++;
		return;
	}

	/* It must be a TCP or UDP packet with a valid checksum */
	skb->ip_summed = CHECKSUM_UNNECESSARY;
}

static inline void ixgbe_release_rx_desc(struct ixgbe_ring *rx_ring, u32 val)
{
	rx_ring->next_to_use = val;

	/* update next to alloc since we have filled the ring */
	rx_ring->next_to_alloc = val;
	/*
	 * Force memory writes to complete before letting h/w
	 * know there are new descriptors to fetch.  (Only
	 * applicable for weak-ordered memory model archs,
	 * such as IA-64).
	 */
	wmb();
	writel(val, rx_ring->tail);
}

static bool ixgbe_alloc_mapped_page(struct ixgbe_ring *rx_ring,
				    struct ixgbe_rx_buffer *bi)
{
	struct page *page = bi->page;
	dma_addr_t dma = bi->dma;

	/* since we are recycling buffers we should seldom need to alloc */
	if (likely(dma))
		return true;

	/* alloc new page for storage */
	if (likely(!page)) {
		page = alloc_pages(GFP_ATOMIC | __GFP_COLD,
				   ixgbe_rx_pg_order(rx_ring));
		if (unlikely(!page)) {
			rx_ring->rx_stats.alloc_rx_page_failed++;
			return false;
		}
		bi->page = page;
	}

	/* map page for use */
	dma = dma_map_page(rx_ring->dev, page, 0,
			   ixgbe_rx_pg_size(rx_ring), DMA_FROM_DEVICE);

	/*
	 * if mapping failed free memory back to system since
	 * there isn't much point in holding memory we can't use
	 */
	if (dma_mapping_error(rx_ring->dev, dma)) {
		put_page(page);
		bi->page = NULL;

		rx_ring->rx_stats.alloc_rx_page_failed++;
		return false;
	}

	bi->dma = dma;
	bi->page_offset ^= ixgbe_rx_bufsz(rx_ring);

	return true;
}

/**
 * ixgbe_alloc_rx_buffers - Replace used receive buffers
 * @rx_ring: ring to place buffers on
 * @cleaned_count: number of buffers to replace
 **/
void ixgbe_alloc_rx_buffers(struct ixgbe_ring *rx_ring, u16 cleaned_count)
{
	union ixgbe_adv_rx_desc *rx_desc;
	struct ixgbe_rx_buffer *bi;
	u16 i = rx_ring->next_to_use;

	/* nothing to do */
	if (!cleaned_count)
		return;

	rx_desc = IXGBE_RX_DESC(rx_ring, i);
	bi = &rx_ring->rx_buffer_info[i];
	i -= rx_ring->count;

	do {
		if (!ixgbe_alloc_mapped_page(rx_ring, bi))
			break;

		/*
		 * Refresh the desc even if buffer_addrs didn't change
		 * because each write-back erases this info.
		 */
		rx_desc->read.pkt_addr = cpu_to_le64(bi->dma + bi->page_offset);

		rx_desc++;
		bi++;
		i++;
		if (unlikely(!i)) {
			rx_desc = IXGBE_RX_DESC(rx_ring, 0);
			bi = rx_ring->rx_buffer_info;
			i -= rx_ring->count;
		}

		/* clear the hdr_addr for the next_to_use descriptor */
		rx_desc->read.hdr_addr = 0;

		cleaned_count--;
	} while (cleaned_count);

	i += rx_ring->count;

	if (rx_ring->next_to_use != i)
		ixgbe_release_rx_desc(rx_ring, i);
}

/**
 * ixgbe_get_headlen - determine size of header for RSC/LRO/GRO/FCOE
 * @data: pointer to the start of the headers
 * @max_len: total length of section to find headers in
 *
 * This function is meant to determine the length of headers that will
 * be recognized by hardware for LRO, GRO, and RSC offloads.  The main
 * motivation of doing this is to only perform one pull for IPv4 TCP
 * packets so that we can do basic things like calculating the gso_size
 * based on the average data per packet.
 **/
static unsigned int ixgbe_get_headlen(unsigned char *data,
				      unsigned int max_len)
{
	union {
		unsigned char *network;
		/* l2 headers */
		struct ethhdr *eth;
		struct vlan_hdr *vlan;
		/* l3 headers */
		struct iphdr *ipv4;
	} hdr;
	__be16 protocol;
	u8 nexthdr = 0;	/* default to not TCP */
	u8 hlen;

	/* this should never happen, but better safe than sorry */
	if (max_len < ETH_HLEN)
		return max_len;

	/* initialize network frame pointer */
	hdr.network = data;

	/* set first protocol and move network header forward */
	protocol = hdr.eth->h_proto;
	hdr.network += ETH_HLEN;

	/* handle any vlan tag if present */
	if (protocol == __constant_htons(ETH_P_8021Q)) {
		if ((hdr.network - data) > (max_len - VLAN_HLEN))
			return max_len;

		protocol = hdr.vlan->h_vlan_encapsulated_proto;
		hdr.network += VLAN_HLEN;
	}

	/* handle L3 protocols */
	if (protocol == __constant_htons(ETH_P_IP)) {
		if ((hdr.network - data) > (max_len - sizeof(struct iphdr)))
			return max_len;

		/* access ihl as a u8 to avoid unaligned access on ia64 */
		hlen = (hdr.network[0] & 0x0F) << 2;

		/* verify hlen meets minimum size requirements */
		if (hlen < sizeof(struct iphdr))
			return hdr.network - data;

		/* record next protocol */
		nexthdr = hdr.ipv4->protocol;
		hdr.network += hlen;
#ifdef IXGBE_FCOE
	} else if (protocol == __constant_htons(ETH_P_FCOE)) {
		if ((hdr.network - data) > (max_len - FCOE_HEADER_LEN))
			return max_len;
		hdr.network += FCOE_HEADER_LEN;
#endif
	} else {
		return hdr.network - data;
	}

	/* finally sort out TCP */
	if (nexthdr == IPPROTO_TCP) {
		if ((hdr.network - data) > (max_len - sizeof(struct tcphdr)))
			return max_len;

		/* access doff as a u8 to avoid unaligned access on ia64 */
		hlen = (hdr.network[12] & 0xF0) >> 2;

		/* verify hlen meets minimum size requirements */
		if (hlen < sizeof(struct tcphdr))
			return hdr.network - data;

		hdr.network += hlen;
	}

	/*
	 * If everything has gone correctly hdr.network should be the
	 * data section of the packet and will be the end of the header.
	 * If not then it probably represents the end of the last recognized
	 * header.
	 */
	if ((hdr.network - data) < max_len)
		return hdr.network - data;
	else
		return max_len;
}

static void ixgbe_get_rsc_cnt(struct ixgbe_ring *rx_ring,
			      union ixgbe_adv_rx_desc *rx_desc,
			      struct sk_buff *skb)
{
	__le32 rsc_enabled;
	u32 rsc_cnt;

	if (!ring_is_rsc_enabled(rx_ring))
		return;

	rsc_enabled = rx_desc->wb.lower.lo_dword.data &
		      cpu_to_le32(IXGBE_RXDADV_RSCCNT_MASK);

	/* If this is an RSC frame rsc_cnt should be non-zero */
	if (!rsc_enabled)
		return;

	rsc_cnt = le32_to_cpu(rsc_enabled);
	rsc_cnt >>= IXGBE_RXDADV_RSCCNT_SHIFT;

	IXGBE_CB(skb)->append_cnt += rsc_cnt - 1;
}

static void ixgbe_set_rsc_gso_size(struct ixgbe_ring *ring,
				   struct sk_buff *skb)
{
	u16 hdr_len = skb_headlen(skb);

	/* set gso_size to avoid messing up TCP MSS */
	skb_shinfo(skb)->gso_size = DIV_ROUND_UP((skb->len - hdr_len),
						 IXGBE_CB(skb)->append_cnt);
}

static void ixgbe_update_rsc_stats(struct ixgbe_ring *rx_ring,
				   struct sk_buff *skb)
{
	/* if append_cnt is 0 then frame is not RSC */
	if (!IXGBE_CB(skb)->append_cnt)
		return;

	rx_ring->rx_stats.rsc_count += IXGBE_CB(skb)->append_cnt;
	rx_ring->rx_stats.rsc_flush++;

	ixgbe_set_rsc_gso_size(rx_ring, skb);

	/* gso_size is computed using append_cnt so always clear it last */
	IXGBE_CB(skb)->append_cnt = 0;
}

/**
 * ixgbe_process_skb_fields - Populate skb header fields from Rx descriptor
 * @rx_ring: rx descriptor ring packet is being transacted on
 * @rx_desc: pointer to the EOP Rx descriptor
 * @skb: pointer to current skb being populated
 *
 * This function checks the ring, descriptor, and packet information in
 * order to populate the hash, checksum, VLAN, timestamp, protocol, and
 * other fields within the skb.
 **/
static void ixgbe_process_skb_fields(struct ixgbe_ring *rx_ring,
				     union ixgbe_adv_rx_desc *rx_desc,
				     struct sk_buff *skb)
{
	ixgbe_update_rsc_stats(rx_ring, skb);

	ixgbe_rx_hash(rx_ring, rx_desc, skb);

	ixgbe_rx_checksum(rx_ring, rx_desc, skb);

	if (ixgbe_test_staterr(rx_desc, IXGBE_RXD_STAT_VP)) {
		u16 vid = le16_to_cpu(rx_desc->wb.upper.vlan);
		__vlan_hwaccel_put_tag(skb, vid);
	}

	skb_record_rx_queue(skb, rx_ring->queue_index);

	skb->protocol = eth_type_trans(skb, rx_ring->netdev);
}

static void ixgbe_rx_skb(struct ixgbe_q_vector *q_vector,
			 struct sk_buff *skb)
{
	struct ixgbe_adapter *adapter = q_vector->adapter;

	if (!(adapter->flags & IXGBE_FLAG_IN_NETPOLL))
		napi_gro_receive(&q_vector->napi, skb);
	else
		netif_rx(skb);
}

/**
 * ixgbe_is_non_eop - process handling of non-EOP buffers
 * @rx_ring: Rx ring being processed
 * @rx_desc: Rx descriptor for current buffer
 * @skb: Current socket buffer containing buffer in progress
 *
 * This function updates next to clean.  If the buffer is an EOP buffer
 * this function exits returning false, otherwise it will place the
 * sk_buff in the next buffer to be chained and return true indicating
 * that this is in fact a non-EOP buffer.
 **/
static bool ixgbe_is_non_eop(struct ixgbe_ring *rx_ring,
			     union ixgbe_adv_rx_desc *rx_desc,
			     struct sk_buff *skb)
{
	u32 ntc = rx_ring->next_to_clean + 1;

	/* fetch, update, and store next to clean */
	ntc = (ntc < rx_ring->count) ? ntc : 0;
	rx_ring->next_to_clean = ntc;

	prefetch(IXGBE_RX_DESC(rx_ring, ntc));

	if (likely(ixgbe_test_staterr(rx_desc, IXGBE_RXD_STAT_EOP)))
		return false;

	/* append_cnt indicates packet is RSC, if so fetch nextp */
	if (IXGBE_CB(skb)->append_cnt) {
		ntc = le32_to_cpu(rx_desc->wb.upper.status_error);
		ntc &= IXGBE_RXDADV_NEXTP_MASK;
		ntc >>= IXGBE_RXDADV_NEXTP_SHIFT;
	}

	/* place skb in next buffer to be received */
	rx_ring->rx_buffer_info[ntc].skb = skb;
	rx_ring->rx_stats.non_eop_descs++;

	return true;
}

/**
 * ixgbe_cleanup_headers - Correct corrupted or empty headers
 * @rx_ring: rx descriptor ring packet is being transacted on
 * @rx_desc: pointer to the EOP Rx descriptor
 * @skb: pointer to current skb being fixed
 *
 * Check for corrupted packet headers caused by senders on the local L2
 * embedded NIC switch not setting up their Tx Descriptors right.  These
 * should be very rare.
 *
 * Also address the case where we are pulling data in on pages only
 * and as such no data is present in the skb header.
 *
 * In addition if skb is not at least 60 bytes we need to pad it so that
 * it is large enough to qualify as a valid Ethernet frame.
 *
 * Returns true if an error was encountered and skb was freed.
 **/
static bool ixgbe_cleanup_headers(struct ixgbe_ring *rx_ring,
				  union ixgbe_adv_rx_desc *rx_desc,
				  struct sk_buff *skb)
{
	struct skb_frag_struct *frag = &skb_shinfo(skb)->frags[0];
	struct net_device *netdev = rx_ring->netdev;
	unsigned char *va;
	unsigned int pull_len;

	/* if the page was released unmap it, else just sync our portion */
	if (unlikely(IXGBE_CB(skb)->page_released)) {
		dma_unmap_page(rx_ring->dev, IXGBE_CB(skb)->dma,
			       ixgbe_rx_pg_size(rx_ring), DMA_FROM_DEVICE);
		IXGBE_CB(skb)->page_released = false;
	} else {
		dma_sync_single_range_for_cpu(rx_ring->dev,
					      IXGBE_CB(skb)->dma,
					      frag->page_offset,
					      ixgbe_rx_bufsz(rx_ring),
					      DMA_FROM_DEVICE);
	}
	IXGBE_CB(skb)->dma = 0;

	/* verify that the packet does not have any known errors */
	if (unlikely(ixgbe_test_staterr(rx_desc,
					IXGBE_RXDADV_ERR_FRAME_ERR_MASK) &&
	    !(netdev->features & NETIF_F_RXALL))) {
		dev_kfree_skb_any(skb);
		return true;
	}

	/*
	 * it is valid to use page_address instead of kmap since we are
	 * working with pages allocated out of the lomem pool per
	 * alloc_page(GFP_ATOMIC)
	 */
	va = skb_frag_address(frag);

	/*
	 * we need the header to contain the greater of either ETH_HLEN or
	 * 60 bytes if the skb->len is less than 60 for skb_pad.
	 */
	pull_len = skb_frag_size(frag);
	if (pull_len > 256)
		pull_len = ixgbe_get_headlen(va, pull_len);

	/* align pull length to size of long to optimize memcpy performance */
	skb_copy_to_linear_data(skb, va, ALIGN(pull_len, sizeof(long)));

	/* update all of the pointers */
	skb_frag_size_sub(frag, pull_len);
	frag->page_offset += pull_len;
	skb->data_len -= pull_len;
	skb->tail += pull_len;

	/*
	 * if we sucked the frag empty then we should free it,
	 * if there are other frags here something is screwed up in hardware
	 */
	if (skb_frag_size(frag) == 0) {
		BUG_ON(skb_shinfo(skb)->nr_frags != 1);
		skb_shinfo(skb)->nr_frags = 0;
		__skb_frag_unref(frag);
		skb->truesize -= ixgbe_rx_bufsz(rx_ring);
	}

	/* if skb_pad returns an error the skb was freed */
	if (unlikely(skb->len < 60)) {
		int pad_len = 60 - skb->len;

		if (skb_pad(skb, pad_len))
			return true;
		__skb_put(skb, pad_len);
	}

	return false;
}

/**
 * ixgbe_can_reuse_page - determine if we can reuse a page
 * @rx_buffer: pointer to rx_buffer containing the page we want to reuse
 *
 * Returns true if page can be reused in another Rx buffer
 **/
static inline bool ixgbe_can_reuse_page(struct ixgbe_rx_buffer *rx_buffer)
{
	struct page *page = rx_buffer->page;

	/* if we are only owner of page and it is local we can reuse it */
	return likely(page_count(page) == 1) &&
	       likely(page_to_nid(page) == numa_node_id());
}

/**
 * ixgbe_reuse_rx_page - page flip buffer and store it back on the ring
 * @rx_ring: rx descriptor ring to store buffers on
 * @old_buff: donor buffer to have page reused
 *
 * Syncronizes page for reuse by the adapter
 **/
static void ixgbe_reuse_rx_page(struct ixgbe_ring *rx_ring,
				struct ixgbe_rx_buffer *old_buff)
{
	struct ixgbe_rx_buffer *new_buff;
	u16 nta = rx_ring->next_to_alloc;
	u16 bufsz = ixgbe_rx_bufsz(rx_ring);

	new_buff = &rx_ring->rx_buffer_info[nta];

	/* update, and store next to alloc */
	nta++;
	rx_ring->next_to_alloc = (nta < rx_ring->count) ? nta : 0;

	/* transfer page from old buffer to new buffer */
	new_buff->page = old_buff->page;
	new_buff->dma = old_buff->dma;

	/* flip page offset to other buffer and store to new_buff */
	new_buff->page_offset = old_buff->page_offset ^ bufsz;

	/* sync the buffer for use by the device */
	dma_sync_single_range_for_device(rx_ring->dev, new_buff->dma,
					 new_buff->page_offset, bufsz,
					 DMA_FROM_DEVICE);

	/* bump ref count on page before it is given to the stack */
	get_page(new_buff->page);
}

/**
 * ixgbe_add_rx_frag - Add contents of Rx buffer to sk_buff
 * @rx_ring: rx descriptor ring to transact packets on
 * @rx_buffer: buffer containing page to add
 * @rx_desc: descriptor containing length of buffer written by hardware
 * @skb: sk_buff to place the data into
 *
 * This function is based on skb_add_rx_frag.  I would have used that
 * function however it doesn't handle the truesize case correctly since we
 * are allocating more memory than might be used for a single receive.
 **/
static void ixgbe_add_rx_frag(struct ixgbe_ring *rx_ring,
			      struct ixgbe_rx_buffer *rx_buffer,
			      struct sk_buff *skb, int size)
{
	skb_fill_page_desc(skb, skb_shinfo(skb)->nr_frags,
			   rx_buffer->page, rx_buffer->page_offset,
			   size);
	skb->len += size;
	skb->data_len += size;
	skb->truesize += ixgbe_rx_bufsz(rx_ring);
}

/**
 * ixgbe_clean_rx_irq - Clean completed descriptors from Rx ring - bounce buf
 * @q_vector: structure containing interrupt and ring information
 * @rx_ring: rx descriptor ring to transact packets on
 * @budget: Total limit on number of packets to process
 *
 * This function provides a "bounce buffer" approach to Rx interrupt
 * processing.  The advantage to this is that on systems that have
 * expensive overhead for IOMMU access this provides a means of avoiding
 * it by maintaining the mapping of the page to the syste.
 *
 * Returns true if all work is completed without reaching budget
 **/
static bool ixgbe_clean_rx_irq(struct ixgbe_q_vector *q_vector,
			       struct ixgbe_ring *rx_ring,
			       int budget)
{
	unsigned int total_rx_bytes = 0, total_rx_packets = 0;
#ifdef IXGBE_FCOE
	struct ixgbe_adapter *adapter = q_vector->adapter;
	int ddp_bytes = 0;
#endif /* IXGBE_FCOE */
	u16 cleaned_count = ixgbe_desc_unused(rx_ring);

	do {
		struct ixgbe_rx_buffer *rx_buffer;
		union ixgbe_adv_rx_desc *rx_desc;
		struct sk_buff *skb;
		struct page *page;
		u16 ntc;

		/* return some buffers to hardware, one at a time is too slow */
		if (cleaned_count >= IXGBE_RX_BUFFER_WRITE) {
			ixgbe_alloc_rx_buffers(rx_ring, cleaned_count);
			cleaned_count = 0;
		}

		ntc = rx_ring->next_to_clean;
		rx_desc = IXGBE_RX_DESC(rx_ring, ntc);
		rx_buffer = &rx_ring->rx_buffer_info[ntc];

		if (!ixgbe_test_staterr(rx_desc, IXGBE_RXD_STAT_DD))
			break;

		/*
		 * This memory barrier is needed to keep us from reading
		 * any other fields out of the rx_desc until we know the
		 * RXD_STAT_DD bit is set
		 */
		rmb();

		page = rx_buffer->page;
		prefetchw(page);

		skb = rx_buffer->skb;

		if (likely(!skb)) {
			void *page_addr = page_address(page) +
					  rx_buffer->page_offset;

			/* prefetch first cache line of first page */
			prefetch(page_addr);
#if L1_CACHE_BYTES < 128
			prefetch(page_addr + L1_CACHE_BYTES);
#endif

			/* allocate a skb to store the frags */
			skb = netdev_alloc_skb_ip_align(rx_ring->netdev,
							IXGBE_RX_HDR_SIZE);
			if (unlikely(!skb)) {
				rx_ring->rx_stats.alloc_rx_buff_failed++;
				break;
			}

			/*
			 * we will be copying header into skb->data in
			 * pskb_may_pull so it is in our interest to prefetch
			 * it now to avoid a possible cache miss
			 */
			prefetchw(skb->data);

			/*
			 * Delay unmapping of the first packet. It carries the
			 * header information, HW may still access the header
			 * after the writeback.  Only unmap it when EOP is
			 * reached
			 */
			IXGBE_CB(skb)->dma = rx_buffer->dma;
		} else {
			/* we are reusing so sync this buffer for CPU use */
			dma_sync_single_range_for_cpu(rx_ring->dev,
						      rx_buffer->dma,
						      rx_buffer->page_offset,
						      ixgbe_rx_bufsz(rx_ring),
						      DMA_FROM_DEVICE);
		}

		/* pull page into skb */
		ixgbe_add_rx_frag(rx_ring, rx_buffer, skb,
				  le16_to_cpu(rx_desc->wb.upper.length));

		if (ixgbe_can_reuse_page(rx_buffer)) {
			/* hand second half of page back to the ring */
			ixgbe_reuse_rx_page(rx_ring, rx_buffer);
		} else if (IXGBE_CB(skb)->dma == rx_buffer->dma) {
			/* the page has been released from the ring */
			IXGBE_CB(skb)->page_released = true;
		} else {
			/* we are not reusing the buffer so unmap it */
			dma_unmap_page(rx_ring->dev, rx_buffer->dma,
				       ixgbe_rx_pg_size(rx_ring),
				       DMA_FROM_DEVICE);
		}

		/* clear contents of buffer_info */
		rx_buffer->skb = NULL;
		rx_buffer->dma = 0;
		rx_buffer->page = NULL;

		ixgbe_get_rsc_cnt(rx_ring, rx_desc, skb);

		cleaned_count++;

		/* place incomplete frames back on ring for completion */
		if (ixgbe_is_non_eop(rx_ring, rx_desc, skb))
			continue;

		/* verify the packet layout is correct */
		if (ixgbe_cleanup_headers(rx_ring, rx_desc, skb))
			continue;

		/* probably a little skewed due to removing CRC */
		total_rx_bytes += skb->len;
		total_rx_packets++;

		/* populate checksum, timestamp, VLAN, and protocol */
		ixgbe_process_skb_fields(rx_ring, rx_desc, skb);

#ifdef IXGBE_FCOE
		/* if ddp, not passing to ULD unless for FCP_RSP or error */
		if (ixgbe_rx_is_fcoe(adapter, rx_desc)) {
			ddp_bytes = ixgbe_fcoe_ddp(adapter, rx_desc, skb);
			if (!ddp_bytes) {
				dev_kfree_skb_any(skb);
				continue;
			}
		}

#endif /* IXGBE_FCOE */
		ixgbe_rx_skb(q_vector, skb);

		/* update budget accounting */
		budget--;
	} while (likely(budget));

#ifdef IXGBE_FCOE
	/* include DDPed FCoE data */
	if (ddp_bytes > 0) {
		unsigned int mss;

		mss = rx_ring->netdev->mtu - sizeof(struct fcoe_hdr) -
			sizeof(struct fc_frame_header) -
			sizeof(struct fcoe_crc_eof);
		if (mss > 512)
			mss &= ~511;
		total_rx_bytes += ddp_bytes;
		total_rx_packets += DIV_ROUND_UP(ddp_bytes, mss);
	}

#endif /* IXGBE_FCOE */
	u64_stats_update_begin(&rx_ring->syncp);
	rx_ring->stats.packets += total_rx_packets;
	rx_ring->stats.bytes += total_rx_bytes;
	u64_stats_update_end(&rx_ring->syncp);
	q_vector->rx.total_packets += total_rx_packets;
	q_vector->rx.total_bytes += total_rx_bytes;

	if (cleaned_count)
		ixgbe_alloc_rx_buffers(rx_ring, cleaned_count);

	return !!budget;
}

/**
 * ixgbe_configure_msix - Configure MSI-X hardware
 * @adapter: board private structure
 *
 * ixgbe_configure_msix sets up the hardware to properly generate MSI-X
 * interrupts.
 **/
static void ixgbe_configure_msix(struct ixgbe_adapter *adapter)
{
	struct ixgbe_q_vector *q_vector;
	int q_vectors, v_idx;
	u32 mask;

	q_vectors = adapter->num_msix_vectors - NON_Q_VECTORS;

	/* Populate MSIX to EITR Select */
	if (adapter->num_vfs > 32) {
		u32 eitrsel = (1 << (adapter->num_vfs - 32)) - 1;
		IXGBE_WRITE_REG(&adapter->hw, IXGBE_EITRSEL, eitrsel);
	}

	/*
	 * Populate the IVAR table and set the ITR values to the
	 * corresponding register.
	 */
	for (v_idx = 0; v_idx < q_vectors; v_idx++) {
		struct ixgbe_ring *ring;
		q_vector = adapter->q_vector[v_idx];

		ixgbe_for_each_ring(ring, q_vector->rx)
			ixgbe_set_ivar(adapter, 0, ring->reg_idx, v_idx);

		ixgbe_for_each_ring(ring, q_vector->tx)
			ixgbe_set_ivar(adapter, 1, ring->reg_idx, v_idx);

		if (q_vector->tx.ring && !q_vector->rx.ring) {
			/* tx only vector */
			if (adapter->tx_itr_setting == 1)
				q_vector->itr = IXGBE_10K_ITR;
			else
				q_vector->itr = adapter->tx_itr_setting;
		} else {
			/* rx or rx/tx vector */
			if (adapter->rx_itr_setting == 1)
				q_vector->itr = IXGBE_20K_ITR;
			else
				q_vector->itr = adapter->rx_itr_setting;
		}

		ixgbe_write_eitr(q_vector);
	}

	switch (adapter->hw.mac.type) {
	case ixgbe_mac_82598EB:
		ixgbe_set_ivar(adapter, -1, IXGBE_IVAR_OTHER_CAUSES_INDEX,
			       v_idx);
		break;
	case ixgbe_mac_82599EB:
	case ixgbe_mac_X540:
		ixgbe_set_ivar(adapter, -1, 1, v_idx);
		break;
	default:
		break;
	}
	IXGBE_WRITE_REG(&adapter->hw, IXGBE_EITR(v_idx), 1950);

	/* set up to autoclear timer, and the vectors */
	mask = IXGBE_EIMS_ENABLE_MASK;
	mask &= ~(IXGBE_EIMS_OTHER |
		  IXGBE_EIMS_MAILBOX |
		  IXGBE_EIMS_LSC);

	IXGBE_WRITE_REG(&adapter->hw, IXGBE_EIAC, mask);
}

enum latency_range {
	lowest_latency = 0,
	low_latency = 1,
	bulk_latency = 2,
	latency_invalid = 255
};

/**
 * ixgbe_update_itr - update the dynamic ITR value based on statistics
 * @q_vector: structure containing interrupt and ring information
 * @ring_container: structure containing ring performance data
 *
 *      Stores a new ITR value based on packets and byte
 *      counts during the last interrupt.  The advantage of per interrupt
 *      computation is faster updates and more accurate ITR for the current
 *      traffic pattern.  Constants in this function were computed
 *      based on theoretical maximum wire speed and thresholds were set based
 *      on testing data as well as attempting to minimize response time
 *      while increasing bulk throughput.
 *      this functionality is controlled by the InterruptThrottleRate module
 *      parameter (see ixgbe_param.c)
 **/
static void ixgbe_update_itr(struct ixgbe_q_vector *q_vector,
			     struct ixgbe_ring_container *ring_container)
{
	int bytes = ring_container->total_bytes;
	int packets = ring_container->total_packets;
	u32 timepassed_us;
	u64 bytes_perint;
	u8 itr_setting = ring_container->itr;

	if (packets == 0)
		return;

	/* simple throttlerate management
	 *   0-10MB/s   lowest (100000 ints/s)
	 *  10-20MB/s   low    (20000 ints/s)
	 *  20-1249MB/s bulk   (8000 ints/s)
	 */
	/* what was last interrupt timeslice? */
	timepassed_us = q_vector->itr >> 2;
	bytes_perint = bytes / timepassed_us; /* bytes/usec */

	switch (itr_setting) {
	case lowest_latency:
		if (bytes_perint > 10)
			itr_setting = low_latency;
		break;
	case low_latency:
		if (bytes_perint > 20)
			itr_setting = bulk_latency;
		else if (bytes_perint <= 10)
			itr_setting = lowest_latency;
		break;
	case bulk_latency:
		if (bytes_perint <= 20)
			itr_setting = low_latency;
		break;
	}

	/* clear work counters since we have the values we need */
	ring_container->total_bytes = 0;
	ring_container->total_packets = 0;

	/* write updated itr to ring container */
	ring_container->itr = itr_setting;
}

/**
 * ixgbe_write_eitr - write EITR register in hardware specific way
 * @q_vector: structure containing interrupt and ring information
 *
 * This function is made to be called by ethtool and by the driver
 * when it needs to update EITR registers at runtime.  Hardware
 * specific quirks/differences are taken care of here.
 */
void ixgbe_write_eitr(struct ixgbe_q_vector *q_vector)
{
	struct ixgbe_adapter *adapter = q_vector->adapter;
	struct ixgbe_hw *hw = &adapter->hw;
	int v_idx = q_vector->v_idx;
	u32 itr_reg = q_vector->itr & IXGBE_MAX_EITR;

	switch (adapter->hw.mac.type) {
	case ixgbe_mac_82598EB:
		/* must write high and low 16 bits to reset counter */
		itr_reg |= (itr_reg << 16);
		break;
	case ixgbe_mac_82599EB:
	case ixgbe_mac_X540:
		/*
		 * set the WDIS bit to not clear the timer bits and cause an
		 * immediate assertion of the interrupt
		 */
		itr_reg |= IXGBE_EITR_CNT_WDIS;
		break;
	default:
		break;
	}
	IXGBE_WRITE_REG(hw, IXGBE_EITR(v_idx), itr_reg);
}

static void ixgbe_set_itr(struct ixgbe_q_vector *q_vector)
{
	u32 new_itr = q_vector->itr;
	u8 current_itr;

	ixgbe_update_itr(q_vector, &q_vector->tx);
	ixgbe_update_itr(q_vector, &q_vector->rx);

	current_itr = max(q_vector->rx.itr, q_vector->tx.itr);

	switch (current_itr) {
	/* counts and packets in update_itr are dependent on these numbers */
	case lowest_latency:
		new_itr = IXGBE_100K_ITR;
		break;
	case low_latency:
		new_itr = IXGBE_20K_ITR;
		break;
	case bulk_latency:
		new_itr = IXGBE_8K_ITR;
		break;
	default:
		break;
	}

	if (new_itr != q_vector->itr) {
		/* do an exponential smoothing */
		new_itr = (10 * new_itr * q_vector->itr) /
			  ((9 * new_itr) + q_vector->itr);

		/* save the algorithm value here */
		q_vector->itr = new_itr;

		ixgbe_write_eitr(q_vector);
	}
}

/**
 * ixgbe_check_overtemp_subtask - check for over temperature
 * @adapter: pointer to adapter
 **/
static void ixgbe_check_overtemp_subtask(struct ixgbe_adapter *adapter)
{
	struct ixgbe_hw *hw = &adapter->hw;
	u32 eicr = adapter->interrupt_event;

	if (test_bit(__IXGBE_DOWN, &adapter->state))
		return;

	if (!(adapter->flags2 & IXGBE_FLAG2_TEMP_SENSOR_CAPABLE) &&
	    !(adapter->flags2 & IXGBE_FLAG2_TEMP_SENSOR_EVENT))
		return;

	adapter->flags2 &= ~IXGBE_FLAG2_TEMP_SENSOR_EVENT;

	switch (hw->device_id) {
	case IXGBE_DEV_ID_82599_T3_LOM:
		/*
		 * Since the warning interrupt is for both ports
		 * we don't have to check if:
		 *  - This interrupt wasn't for our port.
		 *  - We may have missed the interrupt so always have to
		 *    check if we  got a LSC
		 */
		if (!(eicr & IXGBE_EICR_GPI_SDP0) &&
		    !(eicr & IXGBE_EICR_LSC))
			return;

		if (!(eicr & IXGBE_EICR_LSC) && hw->mac.ops.check_link) {
			u32 autoneg;
			bool link_up = false;

			hw->mac.ops.check_link(hw, &autoneg, &link_up, false);

			if (link_up)
				return;
		}

		/* Check if this is not due to overtemp */
		if (hw->phy.ops.check_overtemp(hw) != IXGBE_ERR_OVERTEMP)
			return;

		break;
	default:
		if (!(eicr & IXGBE_EICR_GPI_SDP0))
			return;
		break;
	}
	e_crit(drv,
	       "Network adapter has been stopped because it has over heated. "
	       "Restart the computer. If the problem persists, "
	       "power off the system and replace the adapter\n");

	adapter->interrupt_event = 0;
}

static void ixgbe_check_fan_failure(struct ixgbe_adapter *adapter, u32 eicr)
{
	struct ixgbe_hw *hw = &adapter->hw;

	if ((adapter->flags & IXGBE_FLAG_FAN_FAIL_CAPABLE) &&
	    (eicr & IXGBE_EICR_GPI_SDP1)) {
		e_crit(probe, "Fan has stopped, replace the adapter\n");
		/* write to clear the interrupt */
		IXGBE_WRITE_REG(hw, IXGBE_EICR, IXGBE_EICR_GPI_SDP1);
	}
}

static void ixgbe_check_overtemp_event(struct ixgbe_adapter *adapter, u32 eicr)
{
	if (!(adapter->flags2 & IXGBE_FLAG2_TEMP_SENSOR_CAPABLE))
		return;

	switch (adapter->hw.mac.type) {
	case ixgbe_mac_82599EB:
		/*
		 * Need to check link state so complete overtemp check
		 * on service task
		 */
		if (((eicr & IXGBE_EICR_GPI_SDP0) || (eicr & IXGBE_EICR_LSC)) &&
		    (!test_bit(__IXGBE_DOWN, &adapter->state))) {
			adapter->interrupt_event = eicr;
			adapter->flags2 |= IXGBE_FLAG2_TEMP_SENSOR_EVENT;
			ixgbe_service_event_schedule(adapter);
			return;
		}
		return;
	case ixgbe_mac_X540:
		if (!(eicr & IXGBE_EICR_TS))
			return;
		break;
	default:
		return;
	}

	e_crit(drv,
	       "Network adapter has been stopped because it has over heated. "
	       "Restart the computer. If the problem persists, "
	       "power off the system and replace the adapter\n");
}

static void ixgbe_check_sfp_event(struct ixgbe_adapter *adapter, u32 eicr)
{
	struct ixgbe_hw *hw = &adapter->hw;

	if (eicr & IXGBE_EICR_GPI_SDP2) {
		/* Clear the interrupt */
		IXGBE_WRITE_REG(hw, IXGBE_EICR, IXGBE_EICR_GPI_SDP2);
		if (!test_bit(__IXGBE_DOWN, &adapter->state)) {
			adapter->flags2 |= IXGBE_FLAG2_SFP_NEEDS_RESET;
			ixgbe_service_event_schedule(adapter);
		}
	}

	if (eicr & IXGBE_EICR_GPI_SDP1) {
		/* Clear the interrupt */
		IXGBE_WRITE_REG(hw, IXGBE_EICR, IXGBE_EICR_GPI_SDP1);
		if (!test_bit(__IXGBE_DOWN, &adapter->state)) {
			adapter->flags |= IXGBE_FLAG_NEED_LINK_CONFIG;
			ixgbe_service_event_schedule(adapter);
		}
	}
}

static void ixgbe_check_lsc(struct ixgbe_adapter *adapter)
{
	struct ixgbe_hw *hw = &adapter->hw;

	adapter->lsc_int++;
	adapter->flags |= IXGBE_FLAG_NEED_LINK_UPDATE;
	adapter->link_check_timeout = jiffies;
	if (!test_bit(__IXGBE_DOWN, &adapter->state)) {
		IXGBE_WRITE_REG(hw, IXGBE_EIMC, IXGBE_EIMC_LSC);
		IXGBE_WRITE_FLUSH(hw);
		ixgbe_service_event_schedule(adapter);
	}
}

static inline void ixgbe_irq_enable_queues(struct ixgbe_adapter *adapter,
					   u64 qmask)
{
	u32 mask;
	struct ixgbe_hw *hw = &adapter->hw;

	switch (hw->mac.type) {
	case ixgbe_mac_82598EB:
		mask = (IXGBE_EIMS_RTX_QUEUE & qmask);
		IXGBE_WRITE_REG(hw, IXGBE_EIMS, mask);
		break;
	case ixgbe_mac_82599EB:
	case ixgbe_mac_X540:
		mask = (qmask & 0xFFFFFFFF);
		if (mask)
			IXGBE_WRITE_REG(hw, IXGBE_EIMS_EX(0), mask);
		mask = (qmask >> 32);
		if (mask)
			IXGBE_WRITE_REG(hw, IXGBE_EIMS_EX(1), mask);
		break;
	default:
		break;
	}
	/* skip the flush */
}

static inline void ixgbe_irq_disable_queues(struct ixgbe_adapter *adapter,
					    u64 qmask)
{
	u32 mask;
	struct ixgbe_hw *hw = &adapter->hw;

	switch (hw->mac.type) {
	case ixgbe_mac_82598EB:
		mask = (IXGBE_EIMS_RTX_QUEUE & qmask);
		IXGBE_WRITE_REG(hw, IXGBE_EIMC, mask);
		break;
	case ixgbe_mac_82599EB:
	case ixgbe_mac_X540:
		mask = (qmask & 0xFFFFFFFF);
		if (mask)
			IXGBE_WRITE_REG(hw, IXGBE_EIMC_EX(0), mask);
		mask = (qmask >> 32);
		if (mask)
			IXGBE_WRITE_REG(hw, IXGBE_EIMC_EX(1), mask);
		break;
	default:
		break;
	}
	/* skip the flush */
}

/**
 * ixgbe_irq_enable - Enable default interrupt generation settings
 * @adapter: board private structure
 **/
static inline void ixgbe_irq_enable(struct ixgbe_adapter *adapter, bool queues,
				    bool flush)
{
	u32 mask = (IXGBE_EIMS_ENABLE_MASK & ~IXGBE_EIMS_RTX_QUEUE);

	/* don't reenable LSC while waiting for link */
	if (adapter->flags & IXGBE_FLAG_NEED_LINK_UPDATE)
		mask &= ~IXGBE_EIMS_LSC;

	if (adapter->flags2 & IXGBE_FLAG2_TEMP_SENSOR_CAPABLE)
		switch (adapter->hw.mac.type) {
		case ixgbe_mac_82599EB:
			mask |= IXGBE_EIMS_GPI_SDP0;
			break;
		case ixgbe_mac_X540:
			mask |= IXGBE_EIMS_TS;
			break;
		default:
			break;
		}
	if (adapter->flags & IXGBE_FLAG_FAN_FAIL_CAPABLE)
		mask |= IXGBE_EIMS_GPI_SDP1;
	switch (adapter->hw.mac.type) {
	case ixgbe_mac_82599EB:
		mask |= IXGBE_EIMS_GPI_SDP1;
		mask |= IXGBE_EIMS_GPI_SDP2;
	case ixgbe_mac_X540:
		mask |= IXGBE_EIMS_ECC;
		mask |= IXGBE_EIMS_MAILBOX;
		break;
	default:
		break;
	}
	if ((adapter->flags & IXGBE_FLAG_FDIR_HASH_CAPABLE) &&
	    !(adapter->flags2 & IXGBE_FLAG2_FDIR_REQUIRES_REINIT))
		mask |= IXGBE_EIMS_FLOW_DIR;

	IXGBE_WRITE_REG(&adapter->hw, IXGBE_EIMS, mask);
	if (queues)
		ixgbe_irq_enable_queues(adapter, ~0);
	if (flush)
		IXGBE_WRITE_FLUSH(&adapter->hw);
}

static irqreturn_t ixgbe_msix_other(int irq, void *data)
{
	struct ixgbe_adapter *adapter = data;
	struct ixgbe_hw *hw = &adapter->hw;
	u32 eicr;

	/*
	 * Workaround for Silicon errata.  Use clear-by-write instead
	 * of clear-by-read.  Reading with EICS will return the
	 * interrupt causes without clearing, which later be done
	 * with the write to EICR.
	 */
	eicr = IXGBE_READ_REG(hw, IXGBE_EICS);
	IXGBE_WRITE_REG(hw, IXGBE_EICR, eicr);

	if (eicr & IXGBE_EICR_LSC)
		ixgbe_check_lsc(adapter);

	if (eicr & IXGBE_EICR_MAILBOX)
		ixgbe_msg_task(adapter);

	switch (hw->mac.type) {
	case ixgbe_mac_82599EB:
	case ixgbe_mac_X540:
		if (eicr & IXGBE_EICR_ECC)
			e_info(link, "Received unrecoverable ECC Err, please "
			       "reboot\n");
		/* Handle Flow Director Full threshold interrupt */
		if (eicr & IXGBE_EICR_FLOW_DIR) {
			int reinit_count = 0;
			int i;
			for (i = 0; i < adapter->num_tx_queues; i++) {
				struct ixgbe_ring *ring = adapter->tx_ring[i];
				if (test_and_clear_bit(__IXGBE_TX_FDIR_INIT_DONE,
						       &ring->state))
					reinit_count++;
			}
			if (reinit_count) {
				/* no more flow director interrupts until after init */
				IXGBE_WRITE_REG(hw, IXGBE_EIMC, IXGBE_EIMC_FLOW_DIR);
				adapter->flags2 |= IXGBE_FLAG2_FDIR_REQUIRES_REINIT;
				ixgbe_service_event_schedule(adapter);
			}
		}
		ixgbe_check_sfp_event(adapter, eicr);
		ixgbe_check_overtemp_event(adapter, eicr);
		break;
	default:
		break;
	}

	ixgbe_check_fan_failure(adapter, eicr);

	/* re-enable the original interrupt state, no lsc, no queues */
	if (!test_bit(__IXGBE_DOWN, &adapter->state))
		ixgbe_irq_enable(adapter, false, false);

	return IRQ_HANDLED;
}

static irqreturn_t ixgbe_msix_clean_rings(int irq, void *data)
{
	struct ixgbe_q_vector *q_vector = data;

	/* EIAM disabled interrupts (on this vector) for us */

	if (q_vector->rx.ring || q_vector->tx.ring)
		napi_schedule(&q_vector->napi);

	return IRQ_HANDLED;
}

/**
 * ixgbe_poll - NAPI Rx polling callback
 * @napi: structure for representing this polling device
 * @budget: how many packets driver is allowed to clean
 *
 * This function is used for legacy and MSI, NAPI mode
 **/
int ixgbe_poll(struct napi_struct *napi, int budget)
{
	struct ixgbe_q_vector *q_vector =
				container_of(napi, struct ixgbe_q_vector, napi);
	struct ixgbe_adapter *adapter = q_vector->adapter;
	struct ixgbe_ring *ring;
	int per_ring_budget;
	bool clean_complete = true;

#ifdef CONFIG_IXGBE_DCA
	if (adapter->flags & IXGBE_FLAG_DCA_ENABLED)
		ixgbe_update_dca(q_vector);
#endif

	ixgbe_for_each_ring(ring, q_vector->tx)
		clean_complete &= !!ixgbe_clean_tx_irq(q_vector, ring);

	/* attempt to distribute budget to each queue fairly, but don't allow
	 * the budget to go below 1 because we'll exit polling */
	if (q_vector->rx.count > 1)
		per_ring_budget = max(budget/q_vector->rx.count, 1);
	else
		per_ring_budget = budget;

	ixgbe_for_each_ring(ring, q_vector->rx)
		clean_complete &= ixgbe_clean_rx_irq(q_vector, ring,
						     per_ring_budget);

	/* If all work not completed, return budget and keep polling */
	if (!clean_complete)
		return budget;

	/* all work done, exit the polling mode */
	napi_complete(napi);
	if (adapter->rx_itr_setting & 1)
		ixgbe_set_itr(q_vector);
	if (!test_bit(__IXGBE_DOWN, &adapter->state))
		ixgbe_irq_enable_queues(adapter, ((u64)1 << q_vector->v_idx));

	return 0;
}

/**
 * ixgbe_request_msix_irqs - Initialize MSI-X interrupts
 * @adapter: board private structure
 *
 * ixgbe_request_msix_irqs allocates MSI-X vectors and requests
 * interrupts from the kernel.
 **/
static int ixgbe_request_msix_irqs(struct ixgbe_adapter *adapter)
{
	struct net_device *netdev = adapter->netdev;
	int q_vectors = adapter->num_msix_vectors - NON_Q_VECTORS;
	int vector, err;
	int ri = 0, ti = 0;

	for (vector = 0; vector < q_vectors; vector++) {
		struct ixgbe_q_vector *q_vector = adapter->q_vector[vector];
		struct msix_entry *entry = &adapter->msix_entries[vector];

		if (q_vector->tx.ring && q_vector->rx.ring) {
			snprintf(q_vector->name, sizeof(q_vector->name) - 1,
				 "%s-%s-%d", netdev->name, "TxRx", ri++);
			ti++;
		} else if (q_vector->rx.ring) {
			snprintf(q_vector->name, sizeof(q_vector->name) - 1,
				 "%s-%s-%d", netdev->name, "rx", ri++);
		} else if (q_vector->tx.ring) {
			snprintf(q_vector->name, sizeof(q_vector->name) - 1,
				 "%s-%s-%d", netdev->name, "tx", ti++);
		} else {
			/* skip this unused q_vector */
			continue;
		}
		err = request_irq(entry->vector, &ixgbe_msix_clean_rings, 0,
				  q_vector->name, q_vector);
		if (err) {
			e_err(probe, "request_irq failed for MSIX interrupt "
			      "Error: %d\n", err);
			goto free_queue_irqs;
		}
		/* If Flow Director is enabled, set interrupt affinity */
		if (adapter->flags & IXGBE_FLAG_FDIR_HASH_CAPABLE) {
			/* assign the mask for this irq */
			irq_set_affinity_hint(entry->vector,
					      &q_vector->affinity_mask);
		}
	}

	err = request_irq(adapter->msix_entries[vector].vector,
			  ixgbe_msix_other, 0, netdev->name, adapter);
	if (err) {
		e_err(probe, "request_irq for msix_other failed: %d\n", err);
		goto free_queue_irqs;
	}

	return 0;

free_queue_irqs:
	while (vector) {
		vector--;
		irq_set_affinity_hint(adapter->msix_entries[vector].vector,
				      NULL);
		free_irq(adapter->msix_entries[vector].vector,
			 adapter->q_vector[vector]);
	}
	adapter->flags &= ~IXGBE_FLAG_MSIX_ENABLED;
	pci_disable_msix(adapter->pdev);
	kfree(adapter->msix_entries);
	adapter->msix_entries = NULL;
	return err;
}

/**
 * ixgbe_intr - legacy mode Interrupt Handler
 * @irq: interrupt number
 * @data: pointer to a network interface device structure
 **/
static irqreturn_t ixgbe_intr(int irq, void *data)
{
	struct ixgbe_adapter *adapter = data;
	struct ixgbe_hw *hw = &adapter->hw;
	struct ixgbe_q_vector *q_vector = adapter->q_vector[0];
	u32 eicr;

	/*
	 * Workaround for silicon errata #26 on 82598.  Mask the interrupt
	 * before the read of EICR.
	 */
	IXGBE_WRITE_REG(hw, IXGBE_EIMC, IXGBE_IRQ_CLEAR_MASK);

	/* for NAPI, using EIAM to auto-mask tx/rx interrupt bits on read
	 * therefore no explicit interrupt disable is necessary */
	eicr = IXGBE_READ_REG(hw, IXGBE_EICR);
	if (!eicr) {
		/*
		 * shared interrupt alert!
		 * make sure interrupts are enabled because the read will
		 * have disabled interrupts due to EIAM
		 * finish the workaround of silicon errata on 82598.  Unmask
		 * the interrupt that we masked before the EICR read.
		 */
		if (!test_bit(__IXGBE_DOWN, &adapter->state))
			ixgbe_irq_enable(adapter, true, true);
		return IRQ_NONE;	/* Not our interrupt */
	}

	if (eicr & IXGBE_EICR_LSC)
		ixgbe_check_lsc(adapter);

	switch (hw->mac.type) {
	case ixgbe_mac_82599EB:
		ixgbe_check_sfp_event(adapter, eicr);
		/* Fall through */
	case ixgbe_mac_X540:
		if (eicr & IXGBE_EICR_ECC)
			e_info(link, "Received unrecoverable ECC err, please "
				     "reboot\n");
		ixgbe_check_overtemp_event(adapter, eicr);
		break;
	default:
		break;
	}

	ixgbe_check_fan_failure(adapter, eicr);

	/* would disable interrupts here but EIAM disabled it */
	napi_schedule(&q_vector->napi);

	/*
	 * re-enable link(maybe) and non-queue interrupts, no flush.
	 * ixgbe_poll will re-enable the queue interrupts
	 */
	if (!test_bit(__IXGBE_DOWN, &adapter->state))
		ixgbe_irq_enable(adapter, false, false);

	return IRQ_HANDLED;
}

/**
 * ixgbe_request_irq - initialize interrupts
 * @adapter: board private structure
 *
 * Attempts to configure interrupts using the best available
 * capabilities of the hardware and kernel.
 **/
static int ixgbe_request_irq(struct ixgbe_adapter *adapter)
{
	struct net_device *netdev = adapter->netdev;
	int err;

	if (adapter->flags & IXGBE_FLAG_MSIX_ENABLED)
		err = ixgbe_request_msix_irqs(adapter);
	else if (adapter->flags & IXGBE_FLAG_MSI_ENABLED)
		err = request_irq(adapter->pdev->irq, ixgbe_intr, 0,
				  netdev->name, adapter);
	else
		err = request_irq(adapter->pdev->irq, ixgbe_intr, IRQF_SHARED,
				  netdev->name, adapter);

	if (err)
		e_err(probe, "request_irq failed, Error %d\n", err);

	return err;
}

static void ixgbe_free_irq(struct ixgbe_adapter *adapter)
{
	if (adapter->flags & IXGBE_FLAG_MSIX_ENABLED) {
		int i, q_vectors;

		q_vectors = adapter->num_msix_vectors;
		i = q_vectors - 1;
		free_irq(adapter->msix_entries[i].vector, adapter);
		i--;

		for (; i >= 0; i--) {
			/* free only the irqs that were actually requested */
			if (!adapter->q_vector[i]->rx.ring &&
			    !adapter->q_vector[i]->tx.ring)
				continue;

			/* clear the affinity_mask in the IRQ descriptor */
			irq_set_affinity_hint(adapter->msix_entries[i].vector,
					      NULL);

			free_irq(adapter->msix_entries[i].vector,
				 adapter->q_vector[i]);
		}
	} else {
		free_irq(adapter->pdev->irq, adapter);
	}
}

/**
 * ixgbe_irq_disable - Mask off interrupt generation on the NIC
 * @adapter: board private structure
 **/
static inline void ixgbe_irq_disable(struct ixgbe_adapter *adapter)
{
	switch (adapter->hw.mac.type) {
	case ixgbe_mac_82598EB:
		IXGBE_WRITE_REG(&adapter->hw, IXGBE_EIMC, ~0);
		break;
	case ixgbe_mac_82599EB:
	case ixgbe_mac_X540:
		IXGBE_WRITE_REG(&adapter->hw, IXGBE_EIMC, 0xFFFF0000);
		IXGBE_WRITE_REG(&adapter->hw, IXGBE_EIMC_EX(0), ~0);
		IXGBE_WRITE_REG(&adapter->hw, IXGBE_EIMC_EX(1), ~0);
		break;
	default:
		break;
	}
	IXGBE_WRITE_FLUSH(&adapter->hw);
	if (adapter->flags & IXGBE_FLAG_MSIX_ENABLED) {
		int i;
		for (i = 0; i < adapter->num_msix_vectors; i++)
			synchronize_irq(adapter->msix_entries[i].vector);
	} else {
		synchronize_irq(adapter->pdev->irq);
	}
}

/**
 * ixgbe_configure_msi_and_legacy - Initialize PIN (INTA...) and MSI interrupts
 *
 **/
static void ixgbe_configure_msi_and_legacy(struct ixgbe_adapter *adapter)
{
	struct ixgbe_q_vector *q_vector = adapter->q_vector[0];

	/* rx/tx vector */
	if (adapter->rx_itr_setting == 1)
		q_vector->itr = IXGBE_20K_ITR;
	else
		q_vector->itr = adapter->rx_itr_setting;

	ixgbe_write_eitr(q_vector);

	ixgbe_set_ivar(adapter, 0, 0, 0);
	ixgbe_set_ivar(adapter, 1, 0, 0);

	e_info(hw, "Legacy interrupt IVAR setup done\n");
}

/**
 * ixgbe_configure_tx_ring - Configure 8259x Tx ring after Reset
 * @adapter: board private structure
 * @ring: structure containing ring specific data
 *
 * Configure the Tx descriptor ring after a reset.
 **/
void ixgbe_configure_tx_ring(struct ixgbe_adapter *adapter,
			     struct ixgbe_ring *ring)
{
	struct ixgbe_hw *hw = &adapter->hw;
	u64 tdba = ring->dma;
	int wait_loop = 10;
	u32 txdctl = IXGBE_TXDCTL_ENABLE;
	u8 reg_idx = ring->reg_idx;

	/* disable queue to avoid issues while updating state */
	IXGBE_WRITE_REG(hw, IXGBE_TXDCTL(reg_idx), 0);
	IXGBE_WRITE_FLUSH(hw);

	IXGBE_WRITE_REG(hw, IXGBE_TDBAL(reg_idx),
			(tdba & DMA_BIT_MASK(32)));
	IXGBE_WRITE_REG(hw, IXGBE_TDBAH(reg_idx), (tdba >> 32));
	IXGBE_WRITE_REG(hw, IXGBE_TDLEN(reg_idx),
			ring->count * sizeof(union ixgbe_adv_tx_desc));
	IXGBE_WRITE_REG(hw, IXGBE_TDH(reg_idx), 0);
	IXGBE_WRITE_REG(hw, IXGBE_TDT(reg_idx), 0);
	ring->tail = hw->hw_addr + IXGBE_TDT(reg_idx);

	/*
	 * set WTHRESH to encourage burst writeback, it should not be set
	 * higher than 1 when ITR is 0 as it could cause false TX hangs
	 *
	 * In order to avoid issues WTHRESH + PTHRESH should always be equal
	 * to or less than the number of on chip descriptors, which is
	 * currently 40.
	 */
	if (!ring->q_vector || (ring->q_vector->itr < 8))
		txdctl |= (1 << 16);	/* WTHRESH = 1 */
	else
		txdctl |= (8 << 16);	/* WTHRESH = 8 */

	/*
	 * Setting PTHRESH to 32 both improves performance
	 * and avoids a TX hang with DFP enabled
	 */
	txdctl |= (1 << 8) |	/* HTHRESH = 1 */
		   32;		/* PTHRESH = 32 */

	/* reinitialize flowdirector state */
	if ((adapter->flags & IXGBE_FLAG_FDIR_HASH_CAPABLE) &&
	    adapter->atr_sample_rate) {
		ring->atr_sample_rate = adapter->atr_sample_rate;
		ring->atr_count = 0;
		set_bit(__IXGBE_TX_FDIR_INIT_DONE, &ring->state);
	} else {
		ring->atr_sample_rate = 0;
	}

	clear_bit(__IXGBE_HANG_CHECK_ARMED, &ring->state);

	/* enable queue */
	IXGBE_WRITE_REG(hw, IXGBE_TXDCTL(reg_idx), txdctl);

	netdev_tx_reset_queue(txring_txq(ring));

	/* TXDCTL.EN will return 0 on 82598 if link is down, so skip it */
	if (hw->mac.type == ixgbe_mac_82598EB &&
	    !(IXGBE_READ_REG(hw, IXGBE_LINKS) & IXGBE_LINKS_UP))
		return;

	/* poll to verify queue is enabled */
	do {
		usleep_range(1000, 2000);
		txdctl = IXGBE_READ_REG(hw, IXGBE_TXDCTL(reg_idx));
	} while (--wait_loop && !(txdctl & IXGBE_TXDCTL_ENABLE));
	if (!wait_loop)
		e_err(drv, "Could not enable Tx Queue %d\n", reg_idx);
}

static void ixgbe_setup_mtqc(struct ixgbe_adapter *adapter)
{
	struct ixgbe_hw *hw = &adapter->hw;
	u32 rttdcs;
	u32 reg;
	u8 tcs = netdev_get_num_tc(adapter->netdev);

	if (hw->mac.type == ixgbe_mac_82598EB)
		return;

	/* disable the arbiter while setting MTQC */
	rttdcs = IXGBE_READ_REG(hw, IXGBE_RTTDCS);
	rttdcs |= IXGBE_RTTDCS_ARBDIS;
	IXGBE_WRITE_REG(hw, IXGBE_RTTDCS, rttdcs);

	/* set transmit pool layout */
	switch (adapter->flags & IXGBE_FLAG_SRIOV_ENABLED) {
	case (IXGBE_FLAG_SRIOV_ENABLED):
		IXGBE_WRITE_REG(hw, IXGBE_MTQC,
				(IXGBE_MTQC_VT_ENA | IXGBE_MTQC_64VF));
		break;
	default:
		if (!tcs)
			reg = IXGBE_MTQC_64Q_1PB;
		else if (tcs <= 4)
			reg = IXGBE_MTQC_RT_ENA | IXGBE_MTQC_4TC_4TQ;
		else
			reg = IXGBE_MTQC_RT_ENA | IXGBE_MTQC_8TC_8TQ;

		IXGBE_WRITE_REG(hw, IXGBE_MTQC, reg);

		/* Enable Security TX Buffer IFG for multiple pb */
		if (tcs) {
			reg = IXGBE_READ_REG(hw, IXGBE_SECTXMINIFG);
			reg |= IXGBE_SECTX_DCB;
			IXGBE_WRITE_REG(hw, IXGBE_SECTXMINIFG, reg);
		}
		break;
	}

	/* re-enable the arbiter */
	rttdcs &= ~IXGBE_RTTDCS_ARBDIS;
	IXGBE_WRITE_REG(hw, IXGBE_RTTDCS, rttdcs);
}

/**
 * ixgbe_configure_tx - Configure 8259x Transmit Unit after Reset
 * @adapter: board private structure
 *
 * Configure the Tx unit of the MAC after a reset.
 **/
static void ixgbe_configure_tx(struct ixgbe_adapter *adapter)
{
	struct ixgbe_hw *hw = &adapter->hw;
	u32 dmatxctl;
	u32 i;

	ixgbe_setup_mtqc(adapter);

	if (hw->mac.type != ixgbe_mac_82598EB) {
		/* DMATXCTL.EN must be before Tx queues are enabled */
		dmatxctl = IXGBE_READ_REG(hw, IXGBE_DMATXCTL);
		dmatxctl |= IXGBE_DMATXCTL_TE;
		IXGBE_WRITE_REG(hw, IXGBE_DMATXCTL, dmatxctl);
	}

	/* Setup the HW Tx Head and Tail descriptor pointers */
	for (i = 0; i < adapter->num_tx_queues; i++)
		ixgbe_configure_tx_ring(adapter, adapter->tx_ring[i]);
}

#define IXGBE_SRRCTL_BSIZEHDRSIZE_SHIFT 2

static void ixgbe_configure_srrctl(struct ixgbe_adapter *adapter,
				   struct ixgbe_ring *rx_ring)
{
	u32 srrctl;
	u8 reg_idx = rx_ring->reg_idx;

	switch (adapter->hw.mac.type) {
	case ixgbe_mac_82598EB: {
		struct ixgbe_ring_feature *feature = adapter->ring_feature;
		const int mask = feature[RING_F_RSS].mask;
		reg_idx = reg_idx & mask;
	}
		break;
	case ixgbe_mac_82599EB:
	case ixgbe_mac_X540:
	default:
		break;
	}

	srrctl = IXGBE_READ_REG(&adapter->hw, IXGBE_SRRCTL(reg_idx));

	srrctl &= ~IXGBE_SRRCTL_BSIZEHDR_MASK;
	srrctl &= ~IXGBE_SRRCTL_BSIZEPKT_MASK;
	if (adapter->num_vfs)
		srrctl |= IXGBE_SRRCTL_DROP_EN;

	srrctl |= (IXGBE_RX_HDR_SIZE << IXGBE_SRRCTL_BSIZEHDRSIZE_SHIFT) &
		  IXGBE_SRRCTL_BSIZEHDR_MASK;

#if PAGE_SIZE > IXGBE_MAX_RXBUFFER
	srrctl |= IXGBE_MAX_RXBUFFER >> IXGBE_SRRCTL_BSIZEPKT_SHIFT;
#else
	srrctl |= ixgbe_rx_bufsz(rx_ring) >> IXGBE_SRRCTL_BSIZEPKT_SHIFT;
#endif
	srrctl |= IXGBE_SRRCTL_DESCTYPE_ADV_ONEBUF;

	IXGBE_WRITE_REG(&adapter->hw, IXGBE_SRRCTL(reg_idx), srrctl);
}

static void ixgbe_setup_mrqc(struct ixgbe_adapter *adapter)
{
	struct ixgbe_hw *hw = &adapter->hw;
	static const u32 seed[10] = { 0xE291D73D, 0x1805EC6C, 0x2A94B30D,
			  0xA54F2BEC, 0xEA49AF7C, 0xE214AD3D, 0xB855AABE,
			  0x6A3E67EA, 0x14364D17, 0x3BED200D};
	u32 mrqc = 0, reta = 0;
	u32 rxcsum;
	int i, j;
	u8 tcs = netdev_get_num_tc(adapter->netdev);
	int maxq = adapter->ring_feature[RING_F_RSS].indices;

	if (tcs)
		maxq = min(maxq, adapter->num_tx_queues / tcs);

	/* Fill out hash function seeds */
	for (i = 0; i < 10; i++)
		IXGBE_WRITE_REG(hw, IXGBE_RSSRK(i), seed[i]);

	/* Fill out redirection table */
	for (i = 0, j = 0; i < 128; i++, j++) {
		if (j == maxq)
			j = 0;
		/* reta = 4-byte sliding window of
		 * 0x00..(indices-1)(indices-1)00..etc. */
		reta = (reta << 8) | (j * 0x11);
		if ((i & 3) == 3)
			IXGBE_WRITE_REG(hw, IXGBE_RETA(i >> 2), reta);
	}

	/* Disable indicating checksum in descriptor, enables RSS hash */
	rxcsum = IXGBE_READ_REG(hw, IXGBE_RXCSUM);
	rxcsum |= IXGBE_RXCSUM_PCSD;
	IXGBE_WRITE_REG(hw, IXGBE_RXCSUM, rxcsum);

	if (adapter->hw.mac.type == ixgbe_mac_82598EB &&
	    (adapter->flags & IXGBE_FLAG_RSS_ENABLED)) {
		mrqc = IXGBE_MRQC_RSSEN;
	} else {
		int mask = adapter->flags & (IXGBE_FLAG_RSS_ENABLED
					     | IXGBE_FLAG_SRIOV_ENABLED);

		switch (mask) {
		case (IXGBE_FLAG_RSS_ENABLED):
			if (!tcs)
				mrqc = IXGBE_MRQC_RSSEN;
			else if (tcs <= 4)
				mrqc = IXGBE_MRQC_RTRSS4TCEN;
			else
				mrqc = IXGBE_MRQC_RTRSS8TCEN;
			break;
		case (IXGBE_FLAG_SRIOV_ENABLED):
			mrqc = IXGBE_MRQC_VMDQEN;
			break;
		default:
			break;
		}
	}

	/* Perform hash on these packet types */
	mrqc |= IXGBE_MRQC_RSS_FIELD_IPV4
	      | IXGBE_MRQC_RSS_FIELD_IPV4_TCP
	      | IXGBE_MRQC_RSS_FIELD_IPV6
	      | IXGBE_MRQC_RSS_FIELD_IPV6_TCP;

	if (adapter->flags2 & IXGBE_FLAG2_RSS_FIELD_IPV4_UDP)
		mrqc |= IXGBE_MRQC_RSS_FIELD_IPV4_UDP;
	if (adapter->flags2 & IXGBE_FLAG2_RSS_FIELD_IPV6_UDP)
		mrqc |= IXGBE_MRQC_RSS_FIELD_IPV6_UDP;

	IXGBE_WRITE_REG(hw, IXGBE_MRQC, mrqc);
}

/**
 * ixgbe_configure_rscctl - enable RSC for the indicated ring
 * @adapter:    address of board private structure
 * @index:      index of ring to set
 **/
static void ixgbe_configure_rscctl(struct ixgbe_adapter *adapter,
				   struct ixgbe_ring *ring)
{
	struct ixgbe_hw *hw = &adapter->hw;
	u32 rscctrl;
	u8 reg_idx = ring->reg_idx;

	if (!ring_is_rsc_enabled(ring))
		return;

	rscctrl = IXGBE_READ_REG(hw, IXGBE_RSCCTL(reg_idx));
	rscctrl |= IXGBE_RSCCTL_RSCEN;
	/*
	 * we must limit the number of descriptors so that the
	 * total size of max desc * buf_len is not greater
	 * than 65536
	 */
#if (PAGE_SIZE <= 8192)
	rscctrl |= IXGBE_RSCCTL_MAXDESC_16;
#elif (PAGE_SIZE <= 16384)
	rscctrl |= IXGBE_RSCCTL_MAXDESC_8;
#else
	rscctrl |= IXGBE_RSCCTL_MAXDESC_4;
#endif
	IXGBE_WRITE_REG(hw, IXGBE_RSCCTL(reg_idx), rscctrl);
}

/**
 *  ixgbe_set_uta - Set unicast filter table address
 *  @adapter: board private structure
 *
 *  The unicast table address is a register array of 32-bit registers.
 *  The table is meant to be used in a way similar to how the MTA is used
 *  however due to certain limitations in the hardware it is necessary to
 *  set all the hash bits to 1 and use the VMOLR ROPE bit as a promiscuous
 *  enable bit to allow vlan tag stripping when promiscuous mode is enabled
 **/
static void ixgbe_set_uta(struct ixgbe_adapter *adapter)
{
	struct ixgbe_hw *hw = &adapter->hw;
	int i;

	/* The UTA table only exists on 82599 hardware and newer */
	if (hw->mac.type < ixgbe_mac_82599EB)
		return;

	/* we only need to do this if VMDq is enabled */
	if (!(adapter->flags & IXGBE_FLAG_SRIOV_ENABLED))
		return;

	for (i = 0; i < 128; i++)
		IXGBE_WRITE_REG(hw, IXGBE_UTA(i), ~0);
}

#define IXGBE_MAX_RX_DESC_POLL 10
static void ixgbe_rx_desc_queue_enable(struct ixgbe_adapter *adapter,
				       struct ixgbe_ring *ring)
{
	struct ixgbe_hw *hw = &adapter->hw;
	int wait_loop = IXGBE_MAX_RX_DESC_POLL;
	u32 rxdctl;
	u8 reg_idx = ring->reg_idx;

	/* RXDCTL.EN will return 0 on 82598 if link is down, so skip it */
	if (hw->mac.type == ixgbe_mac_82598EB &&
	    !(IXGBE_READ_REG(hw, IXGBE_LINKS) & IXGBE_LINKS_UP))
		return;

	do {
		usleep_range(1000, 2000);
		rxdctl = IXGBE_READ_REG(hw, IXGBE_RXDCTL(reg_idx));
	} while (--wait_loop && !(rxdctl & IXGBE_RXDCTL_ENABLE));

	if (!wait_loop) {
		e_err(drv, "RXDCTL.ENABLE on Rx queue %d not set within "
		      "the polling period\n", reg_idx);
	}
}

void ixgbe_disable_rx_queue(struct ixgbe_adapter *adapter,
			    struct ixgbe_ring *ring)
{
	struct ixgbe_hw *hw = &adapter->hw;
	int wait_loop = IXGBE_MAX_RX_DESC_POLL;
	u32 rxdctl;
	u8 reg_idx = ring->reg_idx;

	rxdctl = IXGBE_READ_REG(hw, IXGBE_RXDCTL(reg_idx));
	rxdctl &= ~IXGBE_RXDCTL_ENABLE;

	/* write value back with RXDCTL.ENABLE bit cleared */
	IXGBE_WRITE_REG(hw, IXGBE_RXDCTL(reg_idx), rxdctl);

	if (hw->mac.type == ixgbe_mac_82598EB &&
	    !(IXGBE_READ_REG(hw, IXGBE_LINKS) & IXGBE_LINKS_UP))
		return;

	/* the hardware may take up to 100us to really disable the rx queue */
	do {
		udelay(10);
		rxdctl = IXGBE_READ_REG(hw, IXGBE_RXDCTL(reg_idx));
	} while (--wait_loop && (rxdctl & IXGBE_RXDCTL_ENABLE));

	if (!wait_loop) {
		e_err(drv, "RXDCTL.ENABLE on Rx queue %d not cleared within "
		      "the polling period\n", reg_idx);
	}
}

void ixgbe_configure_rx_ring(struct ixgbe_adapter *adapter,
			     struct ixgbe_ring *ring)
{
	struct ixgbe_hw *hw = &adapter->hw;
	u64 rdba = ring->dma;
	u32 rxdctl;
	u8 reg_idx = ring->reg_idx;

	/* disable queue to avoid issues while updating state */
	rxdctl = IXGBE_READ_REG(hw, IXGBE_RXDCTL(reg_idx));
	ixgbe_disable_rx_queue(adapter, ring);

	IXGBE_WRITE_REG(hw, IXGBE_RDBAL(reg_idx), (rdba & DMA_BIT_MASK(32)));
	IXGBE_WRITE_REG(hw, IXGBE_RDBAH(reg_idx), (rdba >> 32));
	IXGBE_WRITE_REG(hw, IXGBE_RDLEN(reg_idx),
			ring->count * sizeof(union ixgbe_adv_rx_desc));
	IXGBE_WRITE_REG(hw, IXGBE_RDH(reg_idx), 0);
	IXGBE_WRITE_REG(hw, IXGBE_RDT(reg_idx), 0);
	ring->tail = hw->hw_addr + IXGBE_RDT(reg_idx);

	ixgbe_configure_srrctl(adapter, ring);
	ixgbe_configure_rscctl(adapter, ring);

	/* If operating in IOV mode set RLPML for X540 */
	if ((adapter->flags & IXGBE_FLAG_SRIOV_ENABLED) &&
	    hw->mac.type == ixgbe_mac_X540) {
		rxdctl &= ~IXGBE_RXDCTL_RLPMLMASK;
		rxdctl |= ((ring->netdev->mtu + ETH_HLEN +
			    ETH_FCS_LEN + VLAN_HLEN) | IXGBE_RXDCTL_RLPML_EN);
	}

	if (hw->mac.type == ixgbe_mac_82598EB) {
		/*
		 * enable cache line friendly hardware writes:
		 * PTHRESH=32 descriptors (half the internal cache),
		 * this also removes ugly rx_no_buffer_count increment
		 * HTHRESH=4 descriptors (to minimize latency on fetch)
		 * WTHRESH=8 burst writeback up to two cache lines
		 */
		rxdctl &= ~0x3FFFFF;
		rxdctl |=  0x080420;
	}

	/* enable receive descriptor ring */
	rxdctl |= IXGBE_RXDCTL_ENABLE;
	IXGBE_WRITE_REG(hw, IXGBE_RXDCTL(reg_idx), rxdctl);

	ixgbe_rx_desc_queue_enable(adapter, ring);
	ixgbe_alloc_rx_buffers(ring, ixgbe_desc_unused(ring));
}

static void ixgbe_setup_psrtype(struct ixgbe_adapter *adapter)
{
	struct ixgbe_hw *hw = &adapter->hw;
	int p;

	/* PSRTYPE must be initialized in non 82598 adapters */
	u32 psrtype = IXGBE_PSRTYPE_TCPHDR |
		      IXGBE_PSRTYPE_UDPHDR |
		      IXGBE_PSRTYPE_IPV4HDR |
		      IXGBE_PSRTYPE_L2HDR |
		      IXGBE_PSRTYPE_IPV6HDR;

	if (hw->mac.type == ixgbe_mac_82598EB)
		return;

	if (adapter->flags & IXGBE_FLAG_RSS_ENABLED)
		psrtype |= (adapter->num_rx_queues_per_pool << 29);

	for (p = 0; p < adapter->num_rx_pools; p++)
		IXGBE_WRITE_REG(hw, IXGBE_PSRTYPE(adapter->num_vfs + p),
				psrtype);
}

static void ixgbe_configure_virtualization(struct ixgbe_adapter *adapter)
{
	struct ixgbe_hw *hw = &adapter->hw;
	u32 gcr_ext;
	u32 vt_reg_bits;
	u32 reg_offset, vf_shift;
	u32 vmdctl;
	int i;

	if (!(adapter->flags & IXGBE_FLAG_SRIOV_ENABLED))
		return;

	vmdctl = IXGBE_READ_REG(hw, IXGBE_VT_CTL);
	vt_reg_bits = IXGBE_VMD_CTL_VMDQ_EN | IXGBE_VT_CTL_REPLEN;
	vt_reg_bits |= (adapter->num_vfs << IXGBE_VT_CTL_POOL_SHIFT);
	IXGBE_WRITE_REG(hw, IXGBE_VT_CTL, vmdctl | vt_reg_bits);

	vf_shift = adapter->num_vfs % 32;
	reg_offset = (adapter->num_vfs >= 32) ? 1 : 0;

	/* Enable only the PF's pool for Tx/Rx */
	IXGBE_WRITE_REG(hw, IXGBE_VFRE(reg_offset), (1 << vf_shift));
	IXGBE_WRITE_REG(hw, IXGBE_VFRE(reg_offset ^ 1), 0);
	IXGBE_WRITE_REG(hw, IXGBE_VFTE(reg_offset), (1 << vf_shift));
	IXGBE_WRITE_REG(hw, IXGBE_VFTE(reg_offset ^ 1), 0);
	IXGBE_WRITE_REG(hw, IXGBE_PFDTXGSWC, IXGBE_PFDTXGSWC_VT_LBEN);

	/* Map PF MAC address in RAR Entry 0 to first pool following VFs */
	hw->mac.ops.set_vmdq(hw, 0, adapter->num_vfs);

	/*
	 * Set up VF register offsets for selected VT Mode,
	 * i.e. 32 or 64 VFs for SR-IOV
	 */
	gcr_ext = IXGBE_READ_REG(hw, IXGBE_GCR_EXT);
	gcr_ext |= IXGBE_GCR_EXT_MSIX_EN;
	gcr_ext |= IXGBE_GCR_EXT_VT_MODE_64;
	IXGBE_WRITE_REG(hw, IXGBE_GCR_EXT, gcr_ext);

	/* enable Tx loopback for VF/PF communication */
	IXGBE_WRITE_REG(hw, IXGBE_PFDTXGSWC, IXGBE_PFDTXGSWC_VT_LBEN);
	/* Enable MAC Anti-Spoofing */
	hw->mac.ops.set_mac_anti_spoofing(hw,
					   (adapter->num_vfs != 0),
					  adapter->num_vfs);
	/* For VFs that have spoof checking turned off */
	for (i = 0; i < adapter->num_vfs; i++) {
		if (!adapter->vfinfo[i].spoofchk_enabled)
			ixgbe_ndo_set_vf_spoofchk(adapter->netdev, i, false);
	}
}

static void ixgbe_set_rx_buffer_len(struct ixgbe_adapter *adapter)
{
	struct ixgbe_hw *hw = &adapter->hw;
	struct net_device *netdev = adapter->netdev;
	int max_frame = netdev->mtu + ETH_HLEN + ETH_FCS_LEN;
	struct ixgbe_ring *rx_ring;
	int i;
	u32 mhadd, hlreg0;

#ifdef IXGBE_FCOE
	/* adjust max frame to be able to do baby jumbo for FCoE */
	if ((adapter->flags & IXGBE_FLAG_FCOE_ENABLED) &&
	    (max_frame < IXGBE_FCOE_JUMBO_FRAME_SIZE))
		max_frame = IXGBE_FCOE_JUMBO_FRAME_SIZE;

#endif /* IXGBE_FCOE */
	mhadd = IXGBE_READ_REG(hw, IXGBE_MHADD);
	if (max_frame != (mhadd >> IXGBE_MHADD_MFS_SHIFT)) {
		mhadd &= ~IXGBE_MHADD_MFS_MASK;
		mhadd |= max_frame << IXGBE_MHADD_MFS_SHIFT;

		IXGBE_WRITE_REG(hw, IXGBE_MHADD, mhadd);
	}

	/* MHADD will allow an extra 4 bytes past for vlan tagged frames */
	max_frame += VLAN_HLEN;

	hlreg0 = IXGBE_READ_REG(hw, IXGBE_HLREG0);
	/* set jumbo enable since MHADD.MFS is keeping size locked at max_frame */
	hlreg0 |= IXGBE_HLREG0_JUMBOEN;
	IXGBE_WRITE_REG(hw, IXGBE_HLREG0, hlreg0);

	/*
	 * Setup the HW Rx Head and Tail Descriptor Pointers and
	 * the Base and Length of the Rx Descriptor Ring
	 */
	for (i = 0; i < adapter->num_rx_queues; i++) {
		rx_ring = adapter->rx_ring[i];
		if (adapter->flags2 & IXGBE_FLAG2_RSC_ENABLED)
			set_ring_rsc_enabled(rx_ring);
		else
			clear_ring_rsc_enabled(rx_ring);
<<<<<<< HEAD
#ifdef IXGBE_FCOE
		if (netdev->features & NETIF_F_FCOE_MTU) {
			struct ixgbe_ring_feature *f;
			f = &adapter->ring_feature[RING_F_FCOE];
			if ((i >= f->mask) && (i < f->mask + f->indices))
				set_bit(__IXGBE_RX_FCOE_BUFSZ, &rx_ring->state);
		}
#endif /* IXGBE_FCOE */
=======
>>>>>>> 711e1bfb
	}
}

static void ixgbe_setup_rdrxctl(struct ixgbe_adapter *adapter)
{
	struct ixgbe_hw *hw = &adapter->hw;
	u32 rdrxctl = IXGBE_READ_REG(hw, IXGBE_RDRXCTL);

	switch (hw->mac.type) {
	case ixgbe_mac_82598EB:
		/*
		 * For VMDq support of different descriptor types or
		 * buffer sizes through the use of multiple SRRCTL
		 * registers, RDRXCTL.MVMEN must be set to 1
		 *
		 * also, the manual doesn't mention it clearly but DCA hints
		 * will only use queue 0's tags unless this bit is set.  Side
		 * effects of setting this bit are only that SRRCTL must be
		 * fully programmed [0..15]
		 */
		rdrxctl |= IXGBE_RDRXCTL_MVMEN;
		break;
	case ixgbe_mac_82599EB:
	case ixgbe_mac_X540:
		/* Disable RSC for ACK packets */
		IXGBE_WRITE_REG(hw, IXGBE_RSCDBU,
		   (IXGBE_RSCDBU_RSCACKDIS | IXGBE_READ_REG(hw, IXGBE_RSCDBU)));
		rdrxctl &= ~IXGBE_RDRXCTL_RSCFRSTSIZE;
		/* hardware requires some bits to be set by default */
		rdrxctl |= (IXGBE_RDRXCTL_RSCACKC | IXGBE_RDRXCTL_FCOE_WRFIX);
		rdrxctl |= IXGBE_RDRXCTL_CRCSTRIP;
		break;
	default:
		/* We should do nothing since we don't know this hardware */
		return;
	}

	IXGBE_WRITE_REG(hw, IXGBE_RDRXCTL, rdrxctl);
}

/**
 * ixgbe_configure_rx - Configure 8259x Receive Unit after Reset
 * @adapter: board private structure
 *
 * Configure the Rx unit of the MAC after a reset.
 **/
static void ixgbe_configure_rx(struct ixgbe_adapter *adapter)
{
	struct ixgbe_hw *hw = &adapter->hw;
	int i;
	u32 rxctrl;

	/* disable receives while setting up the descriptors */
	rxctrl = IXGBE_READ_REG(hw, IXGBE_RXCTRL);
	IXGBE_WRITE_REG(hw, IXGBE_RXCTRL, rxctrl & ~IXGBE_RXCTRL_RXEN);

	ixgbe_setup_psrtype(adapter);
	ixgbe_setup_rdrxctl(adapter);

	/* Program registers for the distribution of queues */
	ixgbe_setup_mrqc(adapter);

	ixgbe_set_uta(adapter);

	/* set_rx_buffer_len must be called before ring initialization */
	ixgbe_set_rx_buffer_len(adapter);

	/*
	 * Setup the HW Rx Head and Tail Descriptor Pointers and
	 * the Base and Length of the Rx Descriptor Ring
	 */
	for (i = 0; i < adapter->num_rx_queues; i++)
		ixgbe_configure_rx_ring(adapter, adapter->rx_ring[i]);

	/* disable drop enable for 82598 parts */
	if (hw->mac.type == ixgbe_mac_82598EB)
		rxctrl |= IXGBE_RXCTRL_DMBYPS;

	/* enable all receives */
	rxctrl |= IXGBE_RXCTRL_RXEN;
	hw->mac.ops.enable_rx_dma(hw, rxctrl);
}

static int ixgbe_vlan_rx_add_vid(struct net_device *netdev, u16 vid)
{
	struct ixgbe_adapter *adapter = netdev_priv(netdev);
	struct ixgbe_hw *hw = &adapter->hw;
	int pool_ndx = adapter->num_vfs;

	/* add VID to filter table */
	hw->mac.ops.set_vfta(&adapter->hw, vid, pool_ndx, true);
	set_bit(vid, adapter->active_vlans);

	return 0;
}

static int ixgbe_vlan_rx_kill_vid(struct net_device *netdev, u16 vid)
{
	struct ixgbe_adapter *adapter = netdev_priv(netdev);
	struct ixgbe_hw *hw = &adapter->hw;
	int pool_ndx = adapter->num_vfs;

	/* remove VID from filter table */
	hw->mac.ops.set_vfta(&adapter->hw, vid, pool_ndx, false);
	clear_bit(vid, adapter->active_vlans);

	return 0;
}

/**
 * ixgbe_vlan_filter_disable - helper to disable hw vlan filtering
 * @adapter: driver data
 */
static void ixgbe_vlan_filter_disable(struct ixgbe_adapter *adapter)
{
	struct ixgbe_hw *hw = &adapter->hw;
	u32 vlnctrl;

	vlnctrl = IXGBE_READ_REG(hw, IXGBE_VLNCTRL);
	vlnctrl &= ~(IXGBE_VLNCTRL_VFE | IXGBE_VLNCTRL_CFIEN);
	IXGBE_WRITE_REG(hw, IXGBE_VLNCTRL, vlnctrl);
}

/**
 * ixgbe_vlan_filter_enable - helper to enable hw vlan filtering
 * @adapter: driver data
 */
static void ixgbe_vlan_filter_enable(struct ixgbe_adapter *adapter)
{
	struct ixgbe_hw *hw = &adapter->hw;
	u32 vlnctrl;

	vlnctrl = IXGBE_READ_REG(hw, IXGBE_VLNCTRL);
	vlnctrl |= IXGBE_VLNCTRL_VFE;
	vlnctrl &= ~IXGBE_VLNCTRL_CFIEN;
	IXGBE_WRITE_REG(hw, IXGBE_VLNCTRL, vlnctrl);
}

/**
 * ixgbe_vlan_strip_disable - helper to disable hw vlan stripping
 * @adapter: driver data
 */
static void ixgbe_vlan_strip_disable(struct ixgbe_adapter *adapter)
{
	struct ixgbe_hw *hw = &adapter->hw;
	u32 vlnctrl;
	int i, j;

	switch (hw->mac.type) {
	case ixgbe_mac_82598EB:
		vlnctrl = IXGBE_READ_REG(hw, IXGBE_VLNCTRL);
		vlnctrl &= ~IXGBE_VLNCTRL_VME;
		IXGBE_WRITE_REG(hw, IXGBE_VLNCTRL, vlnctrl);
		break;
	case ixgbe_mac_82599EB:
	case ixgbe_mac_X540:
		for (i = 0; i < adapter->num_rx_queues; i++) {
			j = adapter->rx_ring[i]->reg_idx;
			vlnctrl = IXGBE_READ_REG(hw, IXGBE_RXDCTL(j));
			vlnctrl &= ~IXGBE_RXDCTL_VME;
			IXGBE_WRITE_REG(hw, IXGBE_RXDCTL(j), vlnctrl);
		}
		break;
	default:
		break;
	}
}

/**
 * ixgbe_vlan_strip_enable - helper to enable hw vlan stripping
 * @adapter: driver data
 */
static void ixgbe_vlan_strip_enable(struct ixgbe_adapter *adapter)
{
	struct ixgbe_hw *hw = &adapter->hw;
	u32 vlnctrl;
	int i, j;

	switch (hw->mac.type) {
	case ixgbe_mac_82598EB:
		vlnctrl = IXGBE_READ_REG(hw, IXGBE_VLNCTRL);
		vlnctrl |= IXGBE_VLNCTRL_VME;
		IXGBE_WRITE_REG(hw, IXGBE_VLNCTRL, vlnctrl);
		break;
	case ixgbe_mac_82599EB:
	case ixgbe_mac_X540:
		for (i = 0; i < adapter->num_rx_queues; i++) {
			j = adapter->rx_ring[i]->reg_idx;
			vlnctrl = IXGBE_READ_REG(hw, IXGBE_RXDCTL(j));
			vlnctrl |= IXGBE_RXDCTL_VME;
			IXGBE_WRITE_REG(hw, IXGBE_RXDCTL(j), vlnctrl);
		}
		break;
	default:
		break;
	}
}

static void ixgbe_restore_vlan(struct ixgbe_adapter *adapter)
{
	u16 vid;

	ixgbe_vlan_rx_add_vid(adapter->netdev, 0);

	for_each_set_bit(vid, adapter->active_vlans, VLAN_N_VID)
		ixgbe_vlan_rx_add_vid(adapter->netdev, vid);
}

/**
 * ixgbe_write_uc_addr_list - write unicast addresses to RAR table
 * @netdev: network interface device structure
 *
 * Writes unicast address list to the RAR table.
 * Returns: -ENOMEM on failure/insufficient address space
 *                0 on no addresses written
 *                X on writing X addresses to the RAR table
 **/
static int ixgbe_write_uc_addr_list(struct net_device *netdev)
{
	struct ixgbe_adapter *adapter = netdev_priv(netdev);
	struct ixgbe_hw *hw = &adapter->hw;
	unsigned int vfn = adapter->num_vfs;
	unsigned int rar_entries = IXGBE_MAX_PF_MACVLANS;
	int count = 0;

	/* return ENOMEM indicating insufficient memory for addresses */
	if (netdev_uc_count(netdev) > rar_entries)
		return -ENOMEM;

	if (!netdev_uc_empty(netdev) && rar_entries) {
		struct netdev_hw_addr *ha;
		/* return error if we do not support writing to RAR table */
		if (!hw->mac.ops.set_rar)
			return -ENOMEM;

		netdev_for_each_uc_addr(ha, netdev) {
			if (!rar_entries)
				break;
			hw->mac.ops.set_rar(hw, rar_entries--, ha->addr,
					    vfn, IXGBE_RAH_AV);
			count++;
		}
	}
	/* write the addresses in reverse order to avoid write combining */
	for (; rar_entries > 0 ; rar_entries--)
		hw->mac.ops.clear_rar(hw, rar_entries);

	return count;
}

/**
 * ixgbe_set_rx_mode - Unicast, Multicast and Promiscuous mode set
 * @netdev: network interface device structure
 *
 * The set_rx_method entry point is called whenever the unicast/multicast
 * address list or the network interface flags are updated.  This routine is
 * responsible for configuring the hardware for proper unicast, multicast and
 * promiscuous mode.
 **/
void ixgbe_set_rx_mode(struct net_device *netdev)
{
	struct ixgbe_adapter *adapter = netdev_priv(netdev);
	struct ixgbe_hw *hw = &adapter->hw;
	u32 fctrl, vmolr = IXGBE_VMOLR_BAM | IXGBE_VMOLR_AUPE;
	int count;

	/* Check for Promiscuous and All Multicast modes */

	fctrl = IXGBE_READ_REG(hw, IXGBE_FCTRL);

	/* set all bits that we expect to always be set */
	fctrl &= ~IXGBE_FCTRL_SBP; /* disable store-bad-packets */
	fctrl |= IXGBE_FCTRL_BAM;
	fctrl |= IXGBE_FCTRL_DPF; /* discard pause frames when FC enabled */
	fctrl |= IXGBE_FCTRL_PMCF;

	/* clear the bits we are changing the status of */
	fctrl &= ~(IXGBE_FCTRL_UPE | IXGBE_FCTRL_MPE);

	if (netdev->flags & IFF_PROMISC) {
		hw->addr_ctrl.user_set_promisc = true;
		fctrl |= (IXGBE_FCTRL_UPE | IXGBE_FCTRL_MPE);
		vmolr |= (IXGBE_VMOLR_ROPE | IXGBE_VMOLR_MPE);
		/* don't hardware filter vlans in promisc mode */
		ixgbe_vlan_filter_disable(adapter);
	} else {
		if (netdev->flags & IFF_ALLMULTI) {
			fctrl |= IXGBE_FCTRL_MPE;
			vmolr |= IXGBE_VMOLR_MPE;
		} else {
			/*
			 * Write addresses to the MTA, if the attempt fails
			 * then we should just turn on promiscuous mode so
			 * that we can at least receive multicast traffic
			 */
			hw->mac.ops.update_mc_addr_list(hw, netdev);
			vmolr |= IXGBE_VMOLR_ROMPE;
		}
		ixgbe_vlan_filter_enable(adapter);
		hw->addr_ctrl.user_set_promisc = false;
		/*
		 * Write addresses to available RAR registers, if there is not
		 * sufficient space to store all the addresses then enable
		 * unicast promiscuous mode
		 */
		count = ixgbe_write_uc_addr_list(netdev);
		if (count < 0) {
			fctrl |= IXGBE_FCTRL_UPE;
			vmolr |= IXGBE_VMOLR_ROPE;
		}
	}

	if (adapter->num_vfs) {
		ixgbe_restore_vf_multicasts(adapter);
		vmolr |= IXGBE_READ_REG(hw, IXGBE_VMOLR(adapter->num_vfs)) &
			 ~(IXGBE_VMOLR_MPE | IXGBE_VMOLR_ROMPE |
			   IXGBE_VMOLR_ROPE);
		IXGBE_WRITE_REG(hw, IXGBE_VMOLR(adapter->num_vfs), vmolr);
	}

	/* This is useful for sniffing bad packets. */
	if (adapter->netdev->features & NETIF_F_RXALL) {
		/* UPE and MPE will be handled by normal PROMISC logic
		 * in e1000e_set_rx_mode */
		fctrl |= (IXGBE_FCTRL_SBP | /* Receive bad packets */
			  IXGBE_FCTRL_BAM | /* RX All Bcast Pkts */
			  IXGBE_FCTRL_PMCF); /* RX All MAC Ctrl Pkts */

		fctrl &= ~(IXGBE_FCTRL_DPF);
		/* NOTE:  VLAN filtering is disabled by setting PROMISC */
	}

	IXGBE_WRITE_REG(hw, IXGBE_FCTRL, fctrl);

	if (netdev->features & NETIF_F_HW_VLAN_RX)
		ixgbe_vlan_strip_enable(adapter);
	else
		ixgbe_vlan_strip_disable(adapter);
}

static void ixgbe_napi_enable_all(struct ixgbe_adapter *adapter)
{
	int q_idx;
	struct ixgbe_q_vector *q_vector;
	int q_vectors = adapter->num_msix_vectors - NON_Q_VECTORS;

	/* legacy and MSI only use one vector */
	if (!(adapter->flags & IXGBE_FLAG_MSIX_ENABLED))
		q_vectors = 1;

	for (q_idx = 0; q_idx < q_vectors; q_idx++) {
		q_vector = adapter->q_vector[q_idx];
		napi_enable(&q_vector->napi);
	}
}

static void ixgbe_napi_disable_all(struct ixgbe_adapter *adapter)
{
	int q_idx;
	struct ixgbe_q_vector *q_vector;
	int q_vectors = adapter->num_msix_vectors - NON_Q_VECTORS;

	/* legacy and MSI only use one vector */
	if (!(adapter->flags & IXGBE_FLAG_MSIX_ENABLED))
		q_vectors = 1;

	for (q_idx = 0; q_idx < q_vectors; q_idx++) {
		q_vector = adapter->q_vector[q_idx];
		napi_disable(&q_vector->napi);
	}
}

#ifdef CONFIG_IXGBE_DCB
/*
 * ixgbe_configure_dcb - Configure DCB hardware
 * @adapter: ixgbe adapter struct
 *
 * This is called by the driver on open to configure the DCB hardware.
 * This is also called by the gennetlink interface when reconfiguring
 * the DCB state.
 */
static void ixgbe_configure_dcb(struct ixgbe_adapter *adapter)
{
	struct ixgbe_hw *hw = &adapter->hw;
	int max_frame = adapter->netdev->mtu + ETH_HLEN + ETH_FCS_LEN;

	if (!(adapter->flags & IXGBE_FLAG_DCB_ENABLED)) {
		if (hw->mac.type == ixgbe_mac_82598EB)
			netif_set_gso_max_size(adapter->netdev, 65536);
		return;
	}

	if (hw->mac.type == ixgbe_mac_82598EB)
		netif_set_gso_max_size(adapter->netdev, 32768);


	/* Enable VLAN tag insert/strip */
	adapter->netdev->features |= NETIF_F_HW_VLAN_RX;

	hw->mac.ops.set_vfta(&adapter->hw, 0, 0, true);

#ifdef IXGBE_FCOE
	if (adapter->netdev->features & NETIF_F_FCOE_MTU)
		max_frame = max(max_frame, IXGBE_FCOE_JUMBO_FRAME_SIZE);
#endif

	/* reconfigure the hardware */
	if (adapter->dcbx_cap & DCB_CAP_DCBX_VER_CEE) {
		ixgbe_dcb_calculate_tc_credits(hw, &adapter->dcb_cfg, max_frame,
						DCB_TX_CONFIG);
		ixgbe_dcb_calculate_tc_credits(hw, &adapter->dcb_cfg, max_frame,
						DCB_RX_CONFIG);
		ixgbe_dcb_hw_config(hw, &adapter->dcb_cfg);
	} else if (adapter->ixgbe_ieee_ets && adapter->ixgbe_ieee_pfc) {
		ixgbe_dcb_hw_ets(&adapter->hw,
				 adapter->ixgbe_ieee_ets,
				 max_frame);
		ixgbe_dcb_hw_pfc_config(&adapter->hw,
					adapter->ixgbe_ieee_pfc->pfc_en,
					adapter->ixgbe_ieee_ets->prio_tc);
	}

	/* Enable RSS Hash per TC */
	if (hw->mac.type != ixgbe_mac_82598EB) {
		int i;
		u32 reg = 0;

		for (i = 0; i < MAX_TRAFFIC_CLASS; i++) {
			u8 msb = 0;
			u8 cnt = adapter->netdev->tc_to_txq[i].count;

			while (cnt >>= 1)
				msb++;

			reg |= msb << IXGBE_RQTC_SHIFT_TC(i);
		}
		IXGBE_WRITE_REG(hw, IXGBE_RQTC, reg);
	}
}
#endif

/* Additional bittime to account for IXGBE framing */
#define IXGBE_ETH_FRAMING 20

/*
 * ixgbe_hpbthresh - calculate high water mark for flow control
 *
 * @adapter: board private structure to calculate for
 * @pb - packet buffer to calculate
 */
static int ixgbe_hpbthresh(struct ixgbe_adapter *adapter, int pb)
{
	struct ixgbe_hw *hw = &adapter->hw;
	struct net_device *dev = adapter->netdev;
	int link, tc, kb, marker;
	u32 dv_id, rx_pba;

	/* Calculate max LAN frame size */
	tc = link = dev->mtu + ETH_HLEN + ETH_FCS_LEN + IXGBE_ETH_FRAMING;

#ifdef IXGBE_FCOE
	/* FCoE traffic class uses FCOE jumbo frames */
	if (dev->features & NETIF_F_FCOE_MTU) {
		int fcoe_pb = 0;

#ifdef CONFIG_IXGBE_DCB
		fcoe_pb = netdev_get_prio_tc_map(dev, adapter->fcoe.up);

#endif
		if (fcoe_pb == pb && tc < IXGBE_FCOE_JUMBO_FRAME_SIZE)
			tc = IXGBE_FCOE_JUMBO_FRAME_SIZE;
	}
#endif

	/* Calculate delay value for device */
	switch (hw->mac.type) {
	case ixgbe_mac_X540:
		dv_id = IXGBE_DV_X540(link, tc);
		break;
	default:
		dv_id = IXGBE_DV(link, tc);
		break;
	}

	/* Loopback switch introduces additional latency */
	if (adapter->flags & IXGBE_FLAG_SRIOV_ENABLED)
		dv_id += IXGBE_B2BT(tc);

	/* Delay value is calculated in bit times convert to KB */
	kb = IXGBE_BT2KB(dv_id);
	rx_pba = IXGBE_READ_REG(hw, IXGBE_RXPBSIZE(pb)) >> 10;

	marker = rx_pba - kb;

	/* It is possible that the packet buffer is not large enough
	 * to provide required headroom. In this case throw an error
	 * to user and a do the best we can.
	 */
	if (marker < 0) {
		e_warn(drv, "Packet Buffer(%i) can not provide enough"
			    "headroom to support flow control."
			    "Decrease MTU or number of traffic classes\n", pb);
		marker = tc + 1;
	}

	return marker;
}

/*
 * ixgbe_lpbthresh - calculate low water mark for for flow control
 *
 * @adapter: board private structure to calculate for
 * @pb - packet buffer to calculate
 */
static int ixgbe_lpbthresh(struct ixgbe_adapter *adapter)
{
	struct ixgbe_hw *hw = &adapter->hw;
	struct net_device *dev = adapter->netdev;
	int tc;
	u32 dv_id;

	/* Calculate max LAN frame size */
	tc = dev->mtu + ETH_HLEN + ETH_FCS_LEN;

	/* Calculate delay value for device */
	switch (hw->mac.type) {
	case ixgbe_mac_X540:
		dv_id = IXGBE_LOW_DV_X540(tc);
		break;
	default:
		dv_id = IXGBE_LOW_DV(tc);
		break;
	}

	/* Delay value is calculated in bit times convert to KB */
	return IXGBE_BT2KB(dv_id);
}

/*
 * ixgbe_pbthresh_setup - calculate and setup high low water marks
 */
static void ixgbe_pbthresh_setup(struct ixgbe_adapter *adapter)
{
	struct ixgbe_hw *hw = &adapter->hw;
	int num_tc = netdev_get_num_tc(adapter->netdev);
	int i;

	if (!num_tc)
		num_tc = 1;

	hw->fc.low_water = ixgbe_lpbthresh(adapter);

	for (i = 0; i < num_tc; i++) {
		hw->fc.high_water[i] = ixgbe_hpbthresh(adapter, i);

		/* Low water marks must not be larger than high water marks */
		if (hw->fc.low_water > hw->fc.high_water[i])
			hw->fc.low_water = 0;
	}
}

static void ixgbe_configure_pb(struct ixgbe_adapter *adapter)
{
	struct ixgbe_hw *hw = &adapter->hw;
	int hdrm;
	u8 tc = netdev_get_num_tc(adapter->netdev);

	if (adapter->flags & IXGBE_FLAG_FDIR_HASH_CAPABLE ||
	    adapter->flags & IXGBE_FLAG_FDIR_PERFECT_CAPABLE)
		hdrm = 32 << adapter->fdir_pballoc;
	else
		hdrm = 0;

	hw->mac.ops.set_rxpba(hw, tc, hdrm, PBA_STRATEGY_EQUAL);
	ixgbe_pbthresh_setup(adapter);
}

static void ixgbe_fdir_filter_restore(struct ixgbe_adapter *adapter)
{
	struct ixgbe_hw *hw = &adapter->hw;
	struct hlist_node *node, *node2;
	struct ixgbe_fdir_filter *filter;

	spin_lock(&adapter->fdir_perfect_lock);

	if (!hlist_empty(&adapter->fdir_filter_list))
		ixgbe_fdir_set_input_mask_82599(hw, &adapter->fdir_mask);

	hlist_for_each_entry_safe(filter, node, node2,
				  &adapter->fdir_filter_list, fdir_node) {
		ixgbe_fdir_write_perfect_filter_82599(hw,
				&filter->filter,
				filter->sw_idx,
				(filter->action == IXGBE_FDIR_DROP_QUEUE) ?
				IXGBE_FDIR_DROP_QUEUE :
				adapter->rx_ring[filter->action]->reg_idx);
	}

	spin_unlock(&adapter->fdir_perfect_lock);
}

static void ixgbe_configure(struct ixgbe_adapter *adapter)
{
	struct ixgbe_hw *hw = &adapter->hw;

	ixgbe_configure_pb(adapter);
#ifdef CONFIG_IXGBE_DCB
	ixgbe_configure_dcb(adapter);
#endif

	ixgbe_set_rx_mode(adapter->netdev);
	ixgbe_restore_vlan(adapter);

#ifdef IXGBE_FCOE
	if (adapter->flags & IXGBE_FLAG_FCOE_ENABLED)
		ixgbe_configure_fcoe(adapter);

#endif /* IXGBE_FCOE */

	switch (hw->mac.type) {
	case ixgbe_mac_82599EB:
	case ixgbe_mac_X540:
		hw->mac.ops.disable_rx_buff(hw);
		break;
	default:
		break;
	}

	if (adapter->flags & IXGBE_FLAG_FDIR_HASH_CAPABLE) {
		ixgbe_init_fdir_signature_82599(&adapter->hw,
						adapter->fdir_pballoc);
	} else if (adapter->flags & IXGBE_FLAG_FDIR_PERFECT_CAPABLE) {
		ixgbe_init_fdir_perfect_82599(&adapter->hw,
					      adapter->fdir_pballoc);
		ixgbe_fdir_filter_restore(adapter);
	}

	switch (hw->mac.type) {
	case ixgbe_mac_82599EB:
	case ixgbe_mac_X540:
		hw->mac.ops.enable_rx_buff(hw);
		break;
	default:
		break;
	}

	ixgbe_configure_virtualization(adapter);

	ixgbe_configure_tx(adapter);
	ixgbe_configure_rx(adapter);
}

static inline bool ixgbe_is_sfp(struct ixgbe_hw *hw)
{
	switch (hw->phy.type) {
	case ixgbe_phy_sfp_avago:
	case ixgbe_phy_sfp_ftl:
	case ixgbe_phy_sfp_intel:
	case ixgbe_phy_sfp_unknown:
	case ixgbe_phy_sfp_passive_tyco:
	case ixgbe_phy_sfp_passive_unknown:
	case ixgbe_phy_sfp_active_unknown:
	case ixgbe_phy_sfp_ftl_active:
		return true;
	case ixgbe_phy_nl:
		if (hw->mac.type == ixgbe_mac_82598EB)
			return true;
	default:
		return false;
	}
}

/**
 * ixgbe_sfp_link_config - set up SFP+ link
 * @adapter: pointer to private adapter struct
 **/
static void ixgbe_sfp_link_config(struct ixgbe_adapter *adapter)
{
	/*
	 * We are assuming the worst case scenario here, and that
	 * is that an SFP was inserted/removed after the reset
	 * but before SFP detection was enabled.  As such the best
	 * solution is to just start searching as soon as we start
	 */
	if (adapter->hw.mac.type == ixgbe_mac_82598EB)
		adapter->flags2 |= IXGBE_FLAG2_SEARCH_FOR_SFP;

	adapter->flags2 |= IXGBE_FLAG2_SFP_NEEDS_RESET;
}

/**
 * ixgbe_non_sfp_link_config - set up non-SFP+ link
 * @hw: pointer to private hardware struct
 *
 * Returns 0 on success, negative on failure
 **/
static int ixgbe_non_sfp_link_config(struct ixgbe_hw *hw)
{
	u32 autoneg;
	bool negotiation, link_up = false;
	u32 ret = IXGBE_ERR_LINK_SETUP;

	if (hw->mac.ops.check_link)
		ret = hw->mac.ops.check_link(hw, &autoneg, &link_up, false);

	if (ret)
		goto link_cfg_out;

	autoneg = hw->phy.autoneg_advertised;
	if ((!autoneg) && (hw->mac.ops.get_link_capabilities))
		ret = hw->mac.ops.get_link_capabilities(hw, &autoneg,
							&negotiation);
	if (ret)
		goto link_cfg_out;

	if (hw->mac.ops.setup_link)
		ret = hw->mac.ops.setup_link(hw, autoneg, negotiation, link_up);
link_cfg_out:
	return ret;
}

static void ixgbe_setup_gpie(struct ixgbe_adapter *adapter)
{
	struct ixgbe_hw *hw = &adapter->hw;
	u32 gpie = 0;

	if (adapter->flags & IXGBE_FLAG_MSIX_ENABLED) {
		gpie = IXGBE_GPIE_MSIX_MODE | IXGBE_GPIE_PBA_SUPPORT |
		       IXGBE_GPIE_OCD;
		gpie |= IXGBE_GPIE_EIAME;
		/*
		 * use EIAM to auto-mask when MSI-X interrupt is asserted
		 * this saves a register write for every interrupt
		 */
		switch (hw->mac.type) {
		case ixgbe_mac_82598EB:
			IXGBE_WRITE_REG(hw, IXGBE_EIAM, IXGBE_EICS_RTX_QUEUE);
			break;
		case ixgbe_mac_82599EB:
		case ixgbe_mac_X540:
		default:
			IXGBE_WRITE_REG(hw, IXGBE_EIAM_EX(0), 0xFFFFFFFF);
			IXGBE_WRITE_REG(hw, IXGBE_EIAM_EX(1), 0xFFFFFFFF);
			break;
		}
	} else {
		/* legacy interrupts, use EIAM to auto-mask when reading EICR,
		 * specifically only auto mask tx and rx interrupts */
		IXGBE_WRITE_REG(hw, IXGBE_EIAM, IXGBE_EICS_RTX_QUEUE);
	}

	/* XXX: to interrupt immediately for EICS writes, enable this */
	/* gpie |= IXGBE_GPIE_EIMEN; */

	if (adapter->flags & IXGBE_FLAG_SRIOV_ENABLED) {
		gpie &= ~IXGBE_GPIE_VTMODE_MASK;
		gpie |= IXGBE_GPIE_VTMODE_64;
	}

	/* Enable Thermal over heat sensor interrupt */
	if (adapter->flags2 & IXGBE_FLAG2_TEMP_SENSOR_CAPABLE) {
		switch (adapter->hw.mac.type) {
		case ixgbe_mac_82599EB:
			gpie |= IXGBE_SDP0_GPIEN;
			break;
		case ixgbe_mac_X540:
			gpie |= IXGBE_EIMS_TS;
			break;
		default:
			break;
		}
	}

	/* Enable fan failure interrupt */
	if (adapter->flags & IXGBE_FLAG_FAN_FAIL_CAPABLE)
		gpie |= IXGBE_SDP1_GPIEN;

	if (hw->mac.type == ixgbe_mac_82599EB) {
		gpie |= IXGBE_SDP1_GPIEN;
		gpie |= IXGBE_SDP2_GPIEN;
	}

	IXGBE_WRITE_REG(hw, IXGBE_GPIE, gpie);
}

static void ixgbe_up_complete(struct ixgbe_adapter *adapter)
{
	struct ixgbe_hw *hw = &adapter->hw;
	int err;
	u32 ctrl_ext;

	ixgbe_get_hw_control(adapter);
	ixgbe_setup_gpie(adapter);

	if (adapter->flags & IXGBE_FLAG_MSIX_ENABLED)
		ixgbe_configure_msix(adapter);
	else
		ixgbe_configure_msi_and_legacy(adapter);

	/* enable the optics for both mult-speed fiber and 82599 SFP+ fiber */
	if (hw->mac.ops.enable_tx_laser &&
	    ((hw->phy.multispeed_fiber) ||
	     ((hw->mac.ops.get_media_type(hw) == ixgbe_media_type_fiber) &&
	      (hw->mac.type == ixgbe_mac_82599EB))))
		hw->mac.ops.enable_tx_laser(hw);

	clear_bit(__IXGBE_DOWN, &adapter->state);
	ixgbe_napi_enable_all(adapter);

	if (ixgbe_is_sfp(hw)) {
		ixgbe_sfp_link_config(adapter);
	} else {
		err = ixgbe_non_sfp_link_config(hw);
		if (err)
			e_err(probe, "link_config FAILED %d\n", err);
	}

	/* clear any pending interrupts, may auto mask */
	IXGBE_READ_REG(hw, IXGBE_EICR);
	ixgbe_irq_enable(adapter, true, true);

	/*
	 * If this adapter has a fan, check to see if we had a failure
	 * before we enabled the interrupt.
	 */
	if (adapter->flags & IXGBE_FLAG_FAN_FAIL_CAPABLE) {
		u32 esdp = IXGBE_READ_REG(hw, IXGBE_ESDP);
		if (esdp & IXGBE_ESDP_SDP1)
			e_crit(drv, "Fan has stopped, replace the adapter\n");
	}

	/* enable transmits */
	netif_tx_start_all_queues(adapter->netdev);

	/* bring the link up in the watchdog, this could race with our first
	 * link up interrupt but shouldn't be a problem */
	adapter->flags |= IXGBE_FLAG_NEED_LINK_UPDATE;
	adapter->link_check_timeout = jiffies;
	mod_timer(&adapter->service_timer, jiffies);

	/* Set PF Reset Done bit so PF/VF Mail Ops can work */
	ctrl_ext = IXGBE_READ_REG(hw, IXGBE_CTRL_EXT);
	ctrl_ext |= IXGBE_CTRL_EXT_PFRSTD;
	IXGBE_WRITE_REG(hw, IXGBE_CTRL_EXT, ctrl_ext);
}

void ixgbe_reinit_locked(struct ixgbe_adapter *adapter)
{
	WARN_ON(in_interrupt());
	/* put off any impending NetWatchDogTimeout */
	adapter->netdev->trans_start = jiffies;

	while (test_and_set_bit(__IXGBE_RESETTING, &adapter->state))
		usleep_range(1000, 2000);
	ixgbe_down(adapter);
	/*
	 * If SR-IOV enabled then wait a bit before bringing the adapter
	 * back up to give the VFs time to respond to the reset.  The
	 * two second wait is based upon the watchdog timer cycle in
	 * the VF driver.
	 */
	if (adapter->flags & IXGBE_FLAG_SRIOV_ENABLED)
		msleep(2000);
	ixgbe_up(adapter);
	clear_bit(__IXGBE_RESETTING, &adapter->state);
}

void ixgbe_up(struct ixgbe_adapter *adapter)
{
	/* hardware has been reset, we need to reload some things */
	ixgbe_configure(adapter);

	ixgbe_up_complete(adapter);
}

void ixgbe_reset(struct ixgbe_adapter *adapter)
{
	struct ixgbe_hw *hw = &adapter->hw;
	int err;

	/* lock SFP init bit to prevent race conditions with the watchdog */
	while (test_and_set_bit(__IXGBE_IN_SFP_INIT, &adapter->state))
		usleep_range(1000, 2000);

	/* clear all SFP and link config related flags while holding SFP_INIT */
	adapter->flags2 &= ~(IXGBE_FLAG2_SEARCH_FOR_SFP |
			     IXGBE_FLAG2_SFP_NEEDS_RESET);
	adapter->flags &= ~IXGBE_FLAG_NEED_LINK_CONFIG;

	err = hw->mac.ops.init_hw(hw);
	switch (err) {
	case 0:
	case IXGBE_ERR_SFP_NOT_PRESENT:
	case IXGBE_ERR_SFP_NOT_SUPPORTED:
		break;
	case IXGBE_ERR_MASTER_REQUESTS_PENDING:
		e_dev_err("master disable timed out\n");
		break;
	case IXGBE_ERR_EEPROM_VERSION:
		/* We are running on a pre-production device, log a warning */
		e_dev_warn("This device is a pre-production adapter/LOM. "
			   "Please be aware there may be issues associated with "
			   "your hardware.  If you are experiencing problems "
			   "please contact your Intel or hardware "
			   "representative who provided you with this "
			   "hardware.\n");
		break;
	default:
		e_dev_err("Hardware Error: %d\n", err);
	}

	clear_bit(__IXGBE_IN_SFP_INIT, &adapter->state);

	/* reprogram the RAR[0] in case user changed it. */
	hw->mac.ops.set_rar(hw, 0, hw->mac.addr, adapter->num_vfs,
			    IXGBE_RAH_AV);
}

/**
 * ixgbe_init_rx_page_offset - initialize page offset values for Rx buffers
 * @rx_ring: ring to setup
 *
 * On many IA platforms the L1 cache has a critical stride of 4K, this
 * results in each receive buffer starting in the same cache set.  To help
 * reduce the pressure on this cache set we can interleave the offsets so
 * that only every other buffer will be in the same cache set.
 **/
static void ixgbe_init_rx_page_offset(struct ixgbe_ring *rx_ring)
{
	struct ixgbe_rx_buffer *rx_buffer = rx_ring->rx_buffer_info;
	u16 i;

	for (i = 0; i < rx_ring->count; i += 2) {
		rx_buffer[0].page_offset = 0;
		rx_buffer[1].page_offset = ixgbe_rx_bufsz(rx_ring);
		rx_buffer = &rx_buffer[2];
	}
}

/**
 * ixgbe_clean_rx_ring - Free Rx Buffers per Queue
 * @rx_ring: ring to free buffers from
 **/
static void ixgbe_clean_rx_ring(struct ixgbe_ring *rx_ring)
{
	struct device *dev = rx_ring->dev;
	unsigned long size;
	u16 i;

	/* ring already cleared, nothing to do */
	if (!rx_ring->rx_buffer_info)
		return;

	/* Free all the Rx ring sk_buffs */
	for (i = 0; i < rx_ring->count; i++) {
		struct ixgbe_rx_buffer *rx_buffer;

		rx_buffer = &rx_ring->rx_buffer_info[i];
		if (rx_buffer->skb) {
			struct sk_buff *skb = rx_buffer->skb;
			if (IXGBE_CB(skb)->page_released) {
				dma_unmap_page(dev,
					       IXGBE_CB(skb)->dma,
					       ixgbe_rx_bufsz(rx_ring),
					       DMA_FROM_DEVICE);
				IXGBE_CB(skb)->page_released = false;
			}
			dev_kfree_skb(skb);
		}
		rx_buffer->skb = NULL;
		if (rx_buffer->dma)
			dma_unmap_page(dev, rx_buffer->dma,
				       ixgbe_rx_pg_size(rx_ring),
				       DMA_FROM_DEVICE);
		rx_buffer->dma = 0;
		if (rx_buffer->page)
			put_page(rx_buffer->page);
		rx_buffer->page = NULL;
	}

	size = sizeof(struct ixgbe_rx_buffer) * rx_ring->count;
	memset(rx_ring->rx_buffer_info, 0, size);

	ixgbe_init_rx_page_offset(rx_ring);

	/* Zero out the descriptor ring */
	memset(rx_ring->desc, 0, rx_ring->size);

	rx_ring->next_to_alloc = 0;
	rx_ring->next_to_clean = 0;
	rx_ring->next_to_use = 0;
}

/**
 * ixgbe_clean_tx_ring - Free Tx Buffers
 * @tx_ring: ring to be cleaned
 **/
static void ixgbe_clean_tx_ring(struct ixgbe_ring *tx_ring)
{
	struct ixgbe_tx_buffer *tx_buffer_info;
	unsigned long size;
	u16 i;

	/* ring already cleared, nothing to do */
	if (!tx_ring->tx_buffer_info)
		return;

	/* Free all the Tx ring sk_buffs */
	for (i = 0; i < tx_ring->count; i++) {
		tx_buffer_info = &tx_ring->tx_buffer_info[i];
		ixgbe_unmap_and_free_tx_resource(tx_ring, tx_buffer_info);
	}

	netdev_tx_reset_queue(txring_txq(tx_ring));

	size = sizeof(struct ixgbe_tx_buffer) * tx_ring->count;
	memset(tx_ring->tx_buffer_info, 0, size);

	/* Zero out the descriptor ring */
	memset(tx_ring->desc, 0, tx_ring->size);

	tx_ring->next_to_use = 0;
	tx_ring->next_to_clean = 0;
}

/**
 * ixgbe_clean_all_rx_rings - Free Rx Buffers for all queues
 * @adapter: board private structure
 **/
static void ixgbe_clean_all_rx_rings(struct ixgbe_adapter *adapter)
{
	int i;

	for (i = 0; i < adapter->num_rx_queues; i++)
		ixgbe_clean_rx_ring(adapter->rx_ring[i]);
}

/**
 * ixgbe_clean_all_tx_rings - Free Tx Buffers for all queues
 * @adapter: board private structure
 **/
static void ixgbe_clean_all_tx_rings(struct ixgbe_adapter *adapter)
{
	int i;

	for (i = 0; i < adapter->num_tx_queues; i++)
		ixgbe_clean_tx_ring(adapter->tx_ring[i]);
}

static void ixgbe_fdir_filter_exit(struct ixgbe_adapter *adapter)
{
	struct hlist_node *node, *node2;
	struct ixgbe_fdir_filter *filter;

	spin_lock(&adapter->fdir_perfect_lock);

	hlist_for_each_entry_safe(filter, node, node2,
				  &adapter->fdir_filter_list, fdir_node) {
		hlist_del(&filter->fdir_node);
		kfree(filter);
	}
	adapter->fdir_filter_count = 0;

	spin_unlock(&adapter->fdir_perfect_lock);
}

void ixgbe_down(struct ixgbe_adapter *adapter)
{
	struct net_device *netdev = adapter->netdev;
	struct ixgbe_hw *hw = &adapter->hw;
	u32 rxctrl;
	int i;

	/* signal that we are down to the interrupt handler */
	set_bit(__IXGBE_DOWN, &adapter->state);

	/* disable receives */
	rxctrl = IXGBE_READ_REG(hw, IXGBE_RXCTRL);
	IXGBE_WRITE_REG(hw, IXGBE_RXCTRL, rxctrl & ~IXGBE_RXCTRL_RXEN);

	/* disable all enabled rx queues */
	for (i = 0; i < adapter->num_rx_queues; i++)
		/* this call also flushes the previous write */
		ixgbe_disable_rx_queue(adapter, adapter->rx_ring[i]);

	usleep_range(10000, 20000);

	netif_tx_stop_all_queues(netdev);

	/* call carrier off first to avoid false dev_watchdog timeouts */
	netif_carrier_off(netdev);
	netif_tx_disable(netdev);

	ixgbe_irq_disable(adapter);

	ixgbe_napi_disable_all(adapter);

	adapter->flags2 &= ~(IXGBE_FLAG2_FDIR_REQUIRES_REINIT |
			     IXGBE_FLAG2_RESET_REQUESTED);
	adapter->flags &= ~IXGBE_FLAG_NEED_LINK_UPDATE;

	del_timer_sync(&adapter->service_timer);

	if (adapter->num_vfs) {
		/* Clear EITR Select mapping */
		IXGBE_WRITE_REG(&adapter->hw, IXGBE_EITRSEL, 0);

		/* Mark all the VFs as inactive */
		for (i = 0 ; i < adapter->num_vfs; i++)
			adapter->vfinfo[i].clear_to_send = false;

		/* ping all the active vfs to let them know we are going down */
		ixgbe_ping_all_vfs(adapter);

		/* Disable all VFTE/VFRE TX/RX */
		ixgbe_disable_tx_rx(adapter);
	}

	/* disable transmits in the hardware now that interrupts are off */
	for (i = 0; i < adapter->num_tx_queues; i++) {
		u8 reg_idx = adapter->tx_ring[i]->reg_idx;
		IXGBE_WRITE_REG(hw, IXGBE_TXDCTL(reg_idx), IXGBE_TXDCTL_SWFLSH);
	}

	/* Disable the Tx DMA engine on 82599 and X540 */
	switch (hw->mac.type) {
	case ixgbe_mac_82599EB:
	case ixgbe_mac_X540:
		IXGBE_WRITE_REG(hw, IXGBE_DMATXCTL,
				(IXGBE_READ_REG(hw, IXGBE_DMATXCTL) &
				 ~IXGBE_DMATXCTL_TE));
		break;
	default:
		break;
	}

	if (!pci_channel_offline(adapter->pdev))
		ixgbe_reset(adapter);

	/* power down the optics for multispeed fiber and 82599 SFP+ fiber */
	if (hw->mac.ops.disable_tx_laser &&
	    ((hw->phy.multispeed_fiber) ||
	     ((hw->mac.ops.get_media_type(hw) == ixgbe_media_type_fiber) &&
	      (hw->mac.type == ixgbe_mac_82599EB))))
		hw->mac.ops.disable_tx_laser(hw);

	ixgbe_clean_all_tx_rings(adapter);
	ixgbe_clean_all_rx_rings(adapter);

#ifdef CONFIG_IXGBE_DCA
	/* since we reset the hardware DCA settings were cleared */
	ixgbe_setup_dca(adapter);
#endif
}

/**
 * ixgbe_tx_timeout - Respond to a Tx Hang
 * @netdev: network interface device structure
 **/
static void ixgbe_tx_timeout(struct net_device *netdev)
{
	struct ixgbe_adapter *adapter = netdev_priv(netdev);

	/* Do the reset outside of interrupt context */
	ixgbe_tx_timeout_reset(adapter);
}

/**
 * ixgbe_sw_init - Initialize general software structures (struct ixgbe_adapter)
 * @adapter: board private structure to initialize
 *
 * ixgbe_sw_init initializes the Adapter private data structure.
 * Fields are initialized based on PCI device information and
 * OS network device settings (MTU size).
 **/
static int __devinit ixgbe_sw_init(struct ixgbe_adapter *adapter)
{
	struct ixgbe_hw *hw = &adapter->hw;
	struct pci_dev *pdev = adapter->pdev;
	unsigned int rss;
#ifdef CONFIG_IXGBE_DCB
	int j;
	struct tc_configuration *tc;
#endif

	/* PCI config space info */

	hw->vendor_id = pdev->vendor;
	hw->device_id = pdev->device;
	hw->revision_id = pdev->revision;
	hw->subsystem_vendor_id = pdev->subsystem_vendor;
	hw->subsystem_device_id = pdev->subsystem_device;

	/* Set capability flags */
	rss = min_t(int, IXGBE_MAX_RSS_INDICES, num_online_cpus());
	adapter->ring_feature[RING_F_RSS].indices = rss;
	adapter->flags |= IXGBE_FLAG_RSS_ENABLED;
	switch (hw->mac.type) {
	case ixgbe_mac_82598EB:
		if (hw->device_id == IXGBE_DEV_ID_82598AT)
			adapter->flags |= IXGBE_FLAG_FAN_FAIL_CAPABLE;
		adapter->max_msix_q_vectors = MAX_MSIX_Q_VECTORS_82598;
		break;
	case ixgbe_mac_X540:
		adapter->flags2 |= IXGBE_FLAG2_TEMP_SENSOR_CAPABLE;
	case ixgbe_mac_82599EB:
		adapter->max_msix_q_vectors = MAX_MSIX_Q_VECTORS_82599;
		adapter->flags2 |= IXGBE_FLAG2_RSC_CAPABLE;
		adapter->flags2 |= IXGBE_FLAG2_RSC_ENABLED;
		if (hw->device_id == IXGBE_DEV_ID_82599_T3_LOM)
			adapter->flags2 |= IXGBE_FLAG2_TEMP_SENSOR_CAPABLE;
		/* Flow Director hash filters enabled */
		adapter->flags |= IXGBE_FLAG_FDIR_HASH_CAPABLE;
		adapter->atr_sample_rate = 20;
		adapter->ring_feature[RING_F_FDIR].indices =
							 IXGBE_MAX_FDIR_INDICES;
		adapter->fdir_pballoc = IXGBE_FDIR_PBALLOC_64K;
#ifdef IXGBE_FCOE
		adapter->flags |= IXGBE_FLAG_FCOE_CAPABLE;
		adapter->flags &= ~IXGBE_FLAG_FCOE_ENABLED;
		adapter->ring_feature[RING_F_FCOE].indices = 0;
#ifdef CONFIG_IXGBE_DCB
		/* Default traffic class to use for FCoE */
		adapter->fcoe.up = IXGBE_FCOE_DEFTC;
#endif
#endif /* IXGBE_FCOE */
		break;
	default:
		break;
	}

	/* n-tuple support exists, always init our spinlock */
	spin_lock_init(&adapter->fdir_perfect_lock);

#ifdef CONFIG_IXGBE_DCB
	switch (hw->mac.type) {
	case ixgbe_mac_X540:
		adapter->dcb_cfg.num_tcs.pg_tcs = X540_TRAFFIC_CLASS;
		adapter->dcb_cfg.num_tcs.pfc_tcs = X540_TRAFFIC_CLASS;
		break;
	default:
		adapter->dcb_cfg.num_tcs.pg_tcs = MAX_TRAFFIC_CLASS;
		adapter->dcb_cfg.num_tcs.pfc_tcs = MAX_TRAFFIC_CLASS;
		break;
	}

	/* Configure DCB traffic classes */
	for (j = 0; j < MAX_TRAFFIC_CLASS; j++) {
		tc = &adapter->dcb_cfg.tc_config[j];
		tc->path[DCB_TX_CONFIG].bwg_id = 0;
		tc->path[DCB_TX_CONFIG].bwg_percent = 12 + (j & 1);
		tc->path[DCB_RX_CONFIG].bwg_id = 0;
		tc->path[DCB_RX_CONFIG].bwg_percent = 12 + (j & 1);
		tc->dcb_pfc = pfc_disabled;
	}

	/* Initialize default user to priority mapping, UPx->TC0 */
	tc = &adapter->dcb_cfg.tc_config[0];
	tc->path[DCB_TX_CONFIG].up_to_tc_bitmap = 0xFF;
	tc->path[DCB_RX_CONFIG].up_to_tc_bitmap = 0xFF;

	adapter->dcb_cfg.bw_percentage[DCB_TX_CONFIG][0] = 100;
	adapter->dcb_cfg.bw_percentage[DCB_RX_CONFIG][0] = 100;
	adapter->dcb_cfg.pfc_mode_enable = false;
	adapter->dcb_set_bitmap = 0x00;
	adapter->dcbx_cap = DCB_CAP_DCBX_HOST | DCB_CAP_DCBX_VER_CEE;
	memcpy(&adapter->temp_dcb_cfg, &adapter->dcb_cfg,
	       sizeof(adapter->temp_dcb_cfg));

#endif

	/* default flow control settings */
	hw->fc.requested_mode = ixgbe_fc_full;
	hw->fc.current_mode = ixgbe_fc_full;	/* init for ethtool output */
#ifdef CONFIG_DCB
	adapter->last_lfc_mode = hw->fc.current_mode;
#endif
	ixgbe_pbthresh_setup(adapter);
	hw->fc.pause_time = IXGBE_DEFAULT_FCPAUSE;
	hw->fc.send_xon = true;
	hw->fc.disable_fc_autoneg = false;

	/* enable itr by default in dynamic mode */
	adapter->rx_itr_setting = 1;
	adapter->tx_itr_setting = 1;

	/* set default ring sizes */
	adapter->tx_ring_count = IXGBE_DEFAULT_TXD;
	adapter->rx_ring_count = IXGBE_DEFAULT_RXD;

	/* set default work limits */
	adapter->tx_work_limit = IXGBE_DEFAULT_TX_WORK;

	/* initialize eeprom parameters */
	if (ixgbe_init_eeprom_params_generic(hw)) {
		e_dev_err("EEPROM initialization failed\n");
		return -EIO;
	}

	set_bit(__IXGBE_DOWN, &adapter->state);

	return 0;
}

/**
 * ixgbe_setup_tx_resources - allocate Tx resources (Descriptors)
 * @tx_ring:    tx descriptor ring (for a specific queue) to setup
 *
 * Return 0 on success, negative on failure
 **/
int ixgbe_setup_tx_resources(struct ixgbe_ring *tx_ring)
{
	struct device *dev = tx_ring->dev;
	int orig_node = dev_to_node(dev);
	int numa_node = -1;
	int size;

	size = sizeof(struct ixgbe_tx_buffer) * tx_ring->count;

	if (tx_ring->q_vector)
		numa_node = tx_ring->q_vector->numa_node;

	tx_ring->tx_buffer_info = vzalloc_node(size, numa_node);
	if (!tx_ring->tx_buffer_info)
		tx_ring->tx_buffer_info = vzalloc(size);
	if (!tx_ring->tx_buffer_info)
		goto err;

	/* round up to nearest 4K */
	tx_ring->size = tx_ring->count * sizeof(union ixgbe_adv_tx_desc);
	tx_ring->size = ALIGN(tx_ring->size, 4096);

	set_dev_node(dev, numa_node);
	tx_ring->desc = dma_alloc_coherent(dev,
					   tx_ring->size,
					   &tx_ring->dma,
					   GFP_KERNEL);
	set_dev_node(dev, orig_node);
	if (!tx_ring->desc)
		tx_ring->desc = dma_alloc_coherent(dev, tx_ring->size,
						   &tx_ring->dma, GFP_KERNEL);
	if (!tx_ring->desc)
		goto err;

	tx_ring->next_to_use = 0;
	tx_ring->next_to_clean = 0;
	return 0;

err:
	vfree(tx_ring->tx_buffer_info);
	tx_ring->tx_buffer_info = NULL;
	dev_err(dev, "Unable to allocate memory for the Tx descriptor ring\n");
	return -ENOMEM;
}

/**
 * ixgbe_setup_all_tx_resources - allocate all queues Tx resources
 * @adapter: board private structure
 *
 * If this function returns with an error, then it's possible one or
 * more of the rings is populated (while the rest are not).  It is the
 * callers duty to clean those orphaned rings.
 *
 * Return 0 on success, negative on failure
 **/
static int ixgbe_setup_all_tx_resources(struct ixgbe_adapter *adapter)
{
	int i, err = 0;

	for (i = 0; i < adapter->num_tx_queues; i++) {
		err = ixgbe_setup_tx_resources(adapter->tx_ring[i]);
		if (!err)
			continue;
		e_err(probe, "Allocation for Tx Queue %u failed\n", i);
		break;
	}

	return err;
}

/**
 * ixgbe_setup_rx_resources - allocate Rx resources (Descriptors)
 * @rx_ring:    rx descriptor ring (for a specific queue) to setup
 *
 * Returns 0 on success, negative on failure
 **/
int ixgbe_setup_rx_resources(struct ixgbe_ring *rx_ring)
{
	struct device *dev = rx_ring->dev;
	int orig_node = dev_to_node(dev);
	int numa_node = -1;
	int size;

	size = sizeof(struct ixgbe_rx_buffer) * rx_ring->count;

	if (rx_ring->q_vector)
		numa_node = rx_ring->q_vector->numa_node;

	rx_ring->rx_buffer_info = vzalloc_node(size, numa_node);
	if (!rx_ring->rx_buffer_info)
		rx_ring->rx_buffer_info = vzalloc(size);
	if (!rx_ring->rx_buffer_info)
		goto err;

	/* Round up to nearest 4K */
	rx_ring->size = rx_ring->count * sizeof(union ixgbe_adv_rx_desc);
	rx_ring->size = ALIGN(rx_ring->size, 4096);

	set_dev_node(dev, numa_node);
	rx_ring->desc = dma_alloc_coherent(dev,
					   rx_ring->size,
					   &rx_ring->dma,
					   GFP_KERNEL);
	set_dev_node(dev, orig_node);
	if (!rx_ring->desc)
		rx_ring->desc = dma_alloc_coherent(dev, rx_ring->size,
						   &rx_ring->dma, GFP_KERNEL);
	if (!rx_ring->desc)
		goto err;

	rx_ring->next_to_clean = 0;
	rx_ring->next_to_use = 0;

	ixgbe_init_rx_page_offset(rx_ring);

	return 0;
err:
	vfree(rx_ring->rx_buffer_info);
	rx_ring->rx_buffer_info = NULL;
	dev_err(dev, "Unable to allocate memory for the Rx descriptor ring\n");
	return -ENOMEM;
}

/**
 * ixgbe_setup_all_rx_resources - allocate all queues Rx resources
 * @adapter: board private structure
 *
 * If this function returns with an error, then it's possible one or
 * more of the rings is populated (while the rest are not).  It is the
 * callers duty to clean those orphaned rings.
 *
 * Return 0 on success, negative on failure
 **/
static int ixgbe_setup_all_rx_resources(struct ixgbe_adapter *adapter)
{
	int i, err = 0;

	for (i = 0; i < adapter->num_rx_queues; i++) {
		err = ixgbe_setup_rx_resources(adapter->rx_ring[i]);
		if (!err)
			continue;
		e_err(probe, "Allocation for Rx Queue %u failed\n", i);
		break;
	}

	return err;
}

/**
 * ixgbe_free_tx_resources - Free Tx Resources per Queue
 * @tx_ring: Tx descriptor ring for a specific queue
 *
 * Free all transmit software resources
 **/
void ixgbe_free_tx_resources(struct ixgbe_ring *tx_ring)
{
	ixgbe_clean_tx_ring(tx_ring);

	vfree(tx_ring->tx_buffer_info);
	tx_ring->tx_buffer_info = NULL;

	/* if not set, then don't free */
	if (!tx_ring->desc)
		return;

	dma_free_coherent(tx_ring->dev, tx_ring->size,
			  tx_ring->desc, tx_ring->dma);

	tx_ring->desc = NULL;
}

/**
 * ixgbe_free_all_tx_resources - Free Tx Resources for All Queues
 * @adapter: board private structure
 *
 * Free all transmit software resources
 **/
static void ixgbe_free_all_tx_resources(struct ixgbe_adapter *adapter)
{
	int i;

	for (i = 0; i < adapter->num_tx_queues; i++)
		if (adapter->tx_ring[i]->desc)
			ixgbe_free_tx_resources(adapter->tx_ring[i]);
}

/**
 * ixgbe_free_rx_resources - Free Rx Resources
 * @rx_ring: ring to clean the resources from
 *
 * Free all receive software resources
 **/
void ixgbe_free_rx_resources(struct ixgbe_ring *rx_ring)
{
	ixgbe_clean_rx_ring(rx_ring);

	vfree(rx_ring->rx_buffer_info);
	rx_ring->rx_buffer_info = NULL;

	/* if not set, then don't free */
	if (!rx_ring->desc)
		return;

	dma_free_coherent(rx_ring->dev, rx_ring->size,
			  rx_ring->desc, rx_ring->dma);

	rx_ring->desc = NULL;
}

/**
 * ixgbe_free_all_rx_resources - Free Rx Resources for All Queues
 * @adapter: board private structure
 *
 * Free all receive software resources
 **/
static void ixgbe_free_all_rx_resources(struct ixgbe_adapter *adapter)
{
	int i;

	for (i = 0; i < adapter->num_rx_queues; i++)
		if (adapter->rx_ring[i]->desc)
			ixgbe_free_rx_resources(adapter->rx_ring[i]);
}

/**
 * ixgbe_change_mtu - Change the Maximum Transfer Unit
 * @netdev: network interface device structure
 * @new_mtu: new value for maximum frame size
 *
 * Returns 0 on success, negative on failure
 **/
static int ixgbe_change_mtu(struct net_device *netdev, int new_mtu)
{
	struct ixgbe_adapter *adapter = netdev_priv(netdev);
	int max_frame = new_mtu + ETH_HLEN + ETH_FCS_LEN;

	/* MTU < 68 is an error and causes problems on some kernels */
	if ((new_mtu < 68) || (max_frame > IXGBE_MAX_JUMBO_FRAME_SIZE))
		return -EINVAL;

	/*
	 * For 82599EB we cannot allow PF to change MTU greater than 1500
	 * in SR-IOV mode as it may cause buffer overruns in guest VFs that
	 * don't allocate and chain buffers correctly.
	 */
	if ((adapter->flags & IXGBE_FLAG_SRIOV_ENABLED) &&
	    (adapter->hw.mac.type == ixgbe_mac_82599EB) &&
	    (max_frame > MAXIMUM_ETHERNET_VLAN_SIZE))
			return -EINVAL;

	e_info(probe, "changing MTU from %d to %d\n", netdev->mtu, new_mtu);

	/* must set new MTU before calling down or up */
	netdev->mtu = new_mtu;

	if (netif_running(netdev))
		ixgbe_reinit_locked(adapter);

	return 0;
}

/**
 * ixgbe_open - Called when a network interface is made active
 * @netdev: network interface device structure
 *
 * Returns 0 on success, negative value on failure
 *
 * The open entry point is called when a network interface is made
 * active by the system (IFF_UP).  At this point all resources needed
 * for transmit and receive operations are allocated, the interrupt
 * handler is registered with the OS, the watchdog timer is started,
 * and the stack is notified that the interface is ready.
 **/
static int ixgbe_open(struct net_device *netdev)
{
	struct ixgbe_adapter *adapter = netdev_priv(netdev);
	int err;

	/* disallow open during test */
	if (test_bit(__IXGBE_TESTING, &adapter->state))
		return -EBUSY;

	netif_carrier_off(netdev);

	/* allocate transmit descriptors */
	err = ixgbe_setup_all_tx_resources(adapter);
	if (err)
		goto err_setup_tx;

	/* allocate receive descriptors */
	err = ixgbe_setup_all_rx_resources(adapter);
	if (err)
		goto err_setup_rx;

	ixgbe_configure(adapter);

	err = ixgbe_request_irq(adapter);
	if (err)
		goto err_req_irq;

	ixgbe_up_complete(adapter);

	return 0;

err_req_irq:
err_setup_rx:
	ixgbe_free_all_rx_resources(adapter);
err_setup_tx:
	ixgbe_free_all_tx_resources(adapter);
	ixgbe_reset(adapter);

	return err;
}

/**
 * ixgbe_close - Disables a network interface
 * @netdev: network interface device structure
 *
 * Returns 0, this is not allowed to fail
 *
 * The close entry point is called when an interface is de-activated
 * by the OS.  The hardware is still under the drivers control, but
 * needs to be disabled.  A global MAC reset is issued to stop the
 * hardware, and all transmit and receive resources are freed.
 **/
static int ixgbe_close(struct net_device *netdev)
{
	struct ixgbe_adapter *adapter = netdev_priv(netdev);

	ixgbe_down(adapter);
	ixgbe_free_irq(adapter);

	ixgbe_fdir_filter_exit(adapter);

	ixgbe_free_all_tx_resources(adapter);
	ixgbe_free_all_rx_resources(adapter);

	ixgbe_release_hw_control(adapter);

	return 0;
}

#ifdef CONFIG_PM
static int ixgbe_resume(struct pci_dev *pdev)
{
	struct ixgbe_adapter *adapter = pci_get_drvdata(pdev);
	struct net_device *netdev = adapter->netdev;
	u32 err;

	pci_set_power_state(pdev, PCI_D0);
	pci_restore_state(pdev);
	/*
	 * pci_restore_state clears dev->state_saved so call
	 * pci_save_state to restore it.
	 */
	pci_save_state(pdev);

	err = pci_enable_device_mem(pdev);
	if (err) {
		e_dev_err("Cannot enable PCI device from suspend\n");
		return err;
	}
	pci_set_master(pdev);

	pci_wake_from_d3(pdev, false);

	rtnl_lock();
	err = ixgbe_init_interrupt_scheme(adapter);
	rtnl_unlock();
	if (err) {
		e_dev_err("Cannot initialize interrupts for device\n");
		return err;
	}

	ixgbe_reset(adapter);

	IXGBE_WRITE_REG(&adapter->hw, IXGBE_WUS, ~0);

	if (netif_running(netdev)) {
		err = ixgbe_open(netdev);
		if (err)
			return err;
	}

	netif_device_attach(netdev);

	return 0;
}
#endif /* CONFIG_PM */

static int __ixgbe_shutdown(struct pci_dev *pdev, bool *enable_wake)
{
	struct ixgbe_adapter *adapter = pci_get_drvdata(pdev);
	struct net_device *netdev = adapter->netdev;
	struct ixgbe_hw *hw = &adapter->hw;
	u32 ctrl, fctrl;
	u32 wufc = adapter->wol;
#ifdef CONFIG_PM
	int retval = 0;
#endif

	netif_device_detach(netdev);

	if (netif_running(netdev)) {
		rtnl_lock();
		ixgbe_down(adapter);
		ixgbe_free_irq(adapter);
		ixgbe_free_all_tx_resources(adapter);
		ixgbe_free_all_rx_resources(adapter);
		rtnl_unlock();
	}

	ixgbe_clear_interrupt_scheme(adapter);

#ifdef CONFIG_PM
	retval = pci_save_state(pdev);
	if (retval)
		return retval;

#endif
	if (wufc) {
		ixgbe_set_rx_mode(netdev);

		/*
		 * enable the optics for both mult-speed fiber and
		 * 82599 SFP+ fiber as we can WoL.
		 */
		if (hw->mac.ops.enable_tx_laser &&
		    (hw->phy.multispeed_fiber ||
		    (hw->mac.ops.get_media_type(hw) == ixgbe_media_type_fiber &&
		     hw->mac.type == ixgbe_mac_82599EB)))
			hw->mac.ops.enable_tx_laser(hw);

		/* turn on all-multi mode if wake on multicast is enabled */
		if (wufc & IXGBE_WUFC_MC) {
			fctrl = IXGBE_READ_REG(hw, IXGBE_FCTRL);
			fctrl |= IXGBE_FCTRL_MPE;
			IXGBE_WRITE_REG(hw, IXGBE_FCTRL, fctrl);
		}

		ctrl = IXGBE_READ_REG(hw, IXGBE_CTRL);
		ctrl |= IXGBE_CTRL_GIO_DIS;
		IXGBE_WRITE_REG(hw, IXGBE_CTRL, ctrl);

		IXGBE_WRITE_REG(hw, IXGBE_WUFC, wufc);
	} else {
		IXGBE_WRITE_REG(hw, IXGBE_WUC, 0);
		IXGBE_WRITE_REG(hw, IXGBE_WUFC, 0);
	}

	switch (hw->mac.type) {
	case ixgbe_mac_82598EB:
		pci_wake_from_d3(pdev, false);
		break;
	case ixgbe_mac_82599EB:
	case ixgbe_mac_X540:
		pci_wake_from_d3(pdev, !!wufc);
		break;
	default:
		break;
	}

	*enable_wake = !!wufc;

	ixgbe_release_hw_control(adapter);

	pci_disable_device(pdev);

	return 0;
}

#ifdef CONFIG_PM
static int ixgbe_suspend(struct pci_dev *pdev, pm_message_t state)
{
	int retval;
	bool wake;

	retval = __ixgbe_shutdown(pdev, &wake);
	if (retval)
		return retval;

	if (wake) {
		pci_prepare_to_sleep(pdev);
	} else {
		pci_wake_from_d3(pdev, false);
		pci_set_power_state(pdev, PCI_D3hot);
	}

	return 0;
}
#endif /* CONFIG_PM */

static void ixgbe_shutdown(struct pci_dev *pdev)
{
	bool wake;

	__ixgbe_shutdown(pdev, &wake);

	if (system_state == SYSTEM_POWER_OFF) {
		pci_wake_from_d3(pdev, wake);
		pci_set_power_state(pdev, PCI_D3hot);
	}
}

/**
 * ixgbe_update_stats - Update the board statistics counters.
 * @adapter: board private structure
 **/
void ixgbe_update_stats(struct ixgbe_adapter *adapter)
{
	struct net_device *netdev = adapter->netdev;
	struct ixgbe_hw *hw = &adapter->hw;
	struct ixgbe_hw_stats *hwstats = &adapter->stats;
	u64 total_mpc = 0;
	u32 i, missed_rx = 0, mpc, bprc, lxon, lxoff, xon_off_tot;
	u64 non_eop_descs = 0, restart_queue = 0, tx_busy = 0;
	u64 alloc_rx_page_failed = 0, alloc_rx_buff_failed = 0;
	u64 bytes = 0, packets = 0, hw_csum_rx_error = 0;
#ifdef IXGBE_FCOE
	struct ixgbe_fcoe *fcoe = &adapter->fcoe;
	unsigned int cpu;
	u64 fcoe_noddp_counts_sum = 0, fcoe_noddp_ext_buff_counts_sum = 0;
#endif /* IXGBE_FCOE */

	if (test_bit(__IXGBE_DOWN, &adapter->state) ||
	    test_bit(__IXGBE_RESETTING, &adapter->state))
		return;

	if (adapter->flags2 & IXGBE_FLAG2_RSC_ENABLED) {
		u64 rsc_count = 0;
		u64 rsc_flush = 0;
		for (i = 0; i < 16; i++)
			adapter->hw_rx_no_dma_resources +=
				IXGBE_READ_REG(hw, IXGBE_QPRDC(i));
		for (i = 0; i < adapter->num_rx_queues; i++) {
			rsc_count += adapter->rx_ring[i]->rx_stats.rsc_count;
			rsc_flush += adapter->rx_ring[i]->rx_stats.rsc_flush;
		}
		adapter->rsc_total_count = rsc_count;
		adapter->rsc_total_flush = rsc_flush;
	}

	for (i = 0; i < adapter->num_rx_queues; i++) {
		struct ixgbe_ring *rx_ring = adapter->rx_ring[i];
		non_eop_descs += rx_ring->rx_stats.non_eop_descs;
		alloc_rx_page_failed += rx_ring->rx_stats.alloc_rx_page_failed;
		alloc_rx_buff_failed += rx_ring->rx_stats.alloc_rx_buff_failed;
		hw_csum_rx_error += rx_ring->rx_stats.csum_err;
		bytes += rx_ring->stats.bytes;
		packets += rx_ring->stats.packets;
	}
	adapter->non_eop_descs = non_eop_descs;
	adapter->alloc_rx_page_failed = alloc_rx_page_failed;
	adapter->alloc_rx_buff_failed = alloc_rx_buff_failed;
	adapter->hw_csum_rx_error = hw_csum_rx_error;
	netdev->stats.rx_bytes = bytes;
	netdev->stats.rx_packets = packets;

	bytes = 0;
	packets = 0;
	/* gather some stats to the adapter struct that are per queue */
	for (i = 0; i < adapter->num_tx_queues; i++) {
		struct ixgbe_ring *tx_ring = adapter->tx_ring[i];
		restart_queue += tx_ring->tx_stats.restart_queue;
		tx_busy += tx_ring->tx_stats.tx_busy;
		bytes += tx_ring->stats.bytes;
		packets += tx_ring->stats.packets;
	}
	adapter->restart_queue = restart_queue;
	adapter->tx_busy = tx_busy;
	netdev->stats.tx_bytes = bytes;
	netdev->stats.tx_packets = packets;

	hwstats->crcerrs += IXGBE_READ_REG(hw, IXGBE_CRCERRS);

	/* 8 register reads */
	for (i = 0; i < 8; i++) {
		/* for packet buffers not used, the register should read 0 */
		mpc = IXGBE_READ_REG(hw, IXGBE_MPC(i));
		missed_rx += mpc;
		hwstats->mpc[i] += mpc;
		total_mpc += hwstats->mpc[i];
		hwstats->pxontxc[i] += IXGBE_READ_REG(hw, IXGBE_PXONTXC(i));
		hwstats->pxofftxc[i] += IXGBE_READ_REG(hw, IXGBE_PXOFFTXC(i));
		switch (hw->mac.type) {
		case ixgbe_mac_82598EB:
			hwstats->rnbc[i] += IXGBE_READ_REG(hw, IXGBE_RNBC(i));
			hwstats->qbtc[i] += IXGBE_READ_REG(hw, IXGBE_QBTC(i));
			hwstats->qbrc[i] += IXGBE_READ_REG(hw, IXGBE_QBRC(i));
			hwstats->pxonrxc[i] +=
				IXGBE_READ_REG(hw, IXGBE_PXONRXC(i));
			break;
		case ixgbe_mac_82599EB:
		case ixgbe_mac_X540:
			hwstats->pxonrxc[i] +=
				IXGBE_READ_REG(hw, IXGBE_PXONRXCNT(i));
			break;
		default:
			break;
		}
	}

	/*16 register reads */
	for (i = 0; i < 16; i++) {
		hwstats->qptc[i] += IXGBE_READ_REG(hw, IXGBE_QPTC(i));
		hwstats->qprc[i] += IXGBE_READ_REG(hw, IXGBE_QPRC(i));
		if ((hw->mac.type == ixgbe_mac_82599EB) ||
		    (hw->mac.type == ixgbe_mac_X540)) {
			hwstats->qbtc[i] += IXGBE_READ_REG(hw, IXGBE_QBTC_L(i));
			IXGBE_READ_REG(hw, IXGBE_QBTC_H(i)); /* to clear */
			hwstats->qbrc[i] += IXGBE_READ_REG(hw, IXGBE_QBRC_L(i));
			IXGBE_READ_REG(hw, IXGBE_QBRC_H(i)); /* to clear */
		}
	}

	hwstats->gprc += IXGBE_READ_REG(hw, IXGBE_GPRC);
	/* work around hardware counting issue */
	hwstats->gprc -= missed_rx;

	ixgbe_update_xoff_received(adapter);

	/* 82598 hardware only has a 32 bit counter in the high register */
	switch (hw->mac.type) {
	case ixgbe_mac_82598EB:
		hwstats->lxonrxc += IXGBE_READ_REG(hw, IXGBE_LXONRXC);
		hwstats->gorc += IXGBE_READ_REG(hw, IXGBE_GORCH);
		hwstats->gotc += IXGBE_READ_REG(hw, IXGBE_GOTCH);
		hwstats->tor += IXGBE_READ_REG(hw, IXGBE_TORH);
		break;
	case ixgbe_mac_X540:
		/* OS2BMC stats are X540 only*/
		hwstats->o2bgptc += IXGBE_READ_REG(hw, IXGBE_O2BGPTC);
		hwstats->o2bspc += IXGBE_READ_REG(hw, IXGBE_O2BSPC);
		hwstats->b2ospc += IXGBE_READ_REG(hw, IXGBE_B2OSPC);
		hwstats->b2ogprc += IXGBE_READ_REG(hw, IXGBE_B2OGPRC);
	case ixgbe_mac_82599EB:
		hwstats->gorc += IXGBE_READ_REG(hw, IXGBE_GORCL);
		IXGBE_READ_REG(hw, IXGBE_GORCH); /* to clear */
		hwstats->gotc += IXGBE_READ_REG(hw, IXGBE_GOTCL);
		IXGBE_READ_REG(hw, IXGBE_GOTCH); /* to clear */
		hwstats->tor += IXGBE_READ_REG(hw, IXGBE_TORL);
		IXGBE_READ_REG(hw, IXGBE_TORH); /* to clear */
		hwstats->lxonrxc += IXGBE_READ_REG(hw, IXGBE_LXONRXCNT);
		hwstats->fdirmatch += IXGBE_READ_REG(hw, IXGBE_FDIRMATCH);
		hwstats->fdirmiss += IXGBE_READ_REG(hw, IXGBE_FDIRMISS);
#ifdef IXGBE_FCOE
		hwstats->fccrc += IXGBE_READ_REG(hw, IXGBE_FCCRC);
		hwstats->fcoerpdc += IXGBE_READ_REG(hw, IXGBE_FCOERPDC);
		hwstats->fcoeprc += IXGBE_READ_REG(hw, IXGBE_FCOEPRC);
		hwstats->fcoeptc += IXGBE_READ_REG(hw, IXGBE_FCOEPTC);
		hwstats->fcoedwrc += IXGBE_READ_REG(hw, IXGBE_FCOEDWRC);
		hwstats->fcoedwtc += IXGBE_READ_REG(hw, IXGBE_FCOEDWTC);
		/* Add up per cpu counters for total ddp aloc fail */
		if (fcoe->pcpu_noddp && fcoe->pcpu_noddp_ext_buff) {
			for_each_possible_cpu(cpu) {
				fcoe_noddp_counts_sum +=
					*per_cpu_ptr(fcoe->pcpu_noddp, cpu);
				fcoe_noddp_ext_buff_counts_sum +=
					*per_cpu_ptr(fcoe->
						pcpu_noddp_ext_buff, cpu);
			}
		}
		hwstats->fcoe_noddp = fcoe_noddp_counts_sum;
		hwstats->fcoe_noddp_ext_buff = fcoe_noddp_ext_buff_counts_sum;
#endif /* IXGBE_FCOE */
		break;
	default:
		break;
	}
	bprc = IXGBE_READ_REG(hw, IXGBE_BPRC);
	hwstats->bprc += bprc;
	hwstats->mprc += IXGBE_READ_REG(hw, IXGBE_MPRC);
	if (hw->mac.type == ixgbe_mac_82598EB)
		hwstats->mprc -= bprc;
	hwstats->roc += IXGBE_READ_REG(hw, IXGBE_ROC);
	hwstats->prc64 += IXGBE_READ_REG(hw, IXGBE_PRC64);
	hwstats->prc127 += IXGBE_READ_REG(hw, IXGBE_PRC127);
	hwstats->prc255 += IXGBE_READ_REG(hw, IXGBE_PRC255);
	hwstats->prc511 += IXGBE_READ_REG(hw, IXGBE_PRC511);
	hwstats->prc1023 += IXGBE_READ_REG(hw, IXGBE_PRC1023);
	hwstats->prc1522 += IXGBE_READ_REG(hw, IXGBE_PRC1522);
	hwstats->rlec += IXGBE_READ_REG(hw, IXGBE_RLEC);
	lxon = IXGBE_READ_REG(hw, IXGBE_LXONTXC);
	hwstats->lxontxc += lxon;
	lxoff = IXGBE_READ_REG(hw, IXGBE_LXOFFTXC);
	hwstats->lxofftxc += lxoff;
	hwstats->gptc += IXGBE_READ_REG(hw, IXGBE_GPTC);
	hwstats->mptc += IXGBE_READ_REG(hw, IXGBE_MPTC);
	/*
	 * 82598 errata - tx of flow control packets is included in tx counters
	 */
	xon_off_tot = lxon + lxoff;
	hwstats->gptc -= xon_off_tot;
	hwstats->mptc -= xon_off_tot;
	hwstats->gotc -= (xon_off_tot * (ETH_ZLEN + ETH_FCS_LEN));
	hwstats->ruc += IXGBE_READ_REG(hw, IXGBE_RUC);
	hwstats->rfc += IXGBE_READ_REG(hw, IXGBE_RFC);
	hwstats->rjc += IXGBE_READ_REG(hw, IXGBE_RJC);
	hwstats->tpr += IXGBE_READ_REG(hw, IXGBE_TPR);
	hwstats->ptc64 += IXGBE_READ_REG(hw, IXGBE_PTC64);
	hwstats->ptc64 -= xon_off_tot;
	hwstats->ptc127 += IXGBE_READ_REG(hw, IXGBE_PTC127);
	hwstats->ptc255 += IXGBE_READ_REG(hw, IXGBE_PTC255);
	hwstats->ptc511 += IXGBE_READ_REG(hw, IXGBE_PTC511);
	hwstats->ptc1023 += IXGBE_READ_REG(hw, IXGBE_PTC1023);
	hwstats->ptc1522 += IXGBE_READ_REG(hw, IXGBE_PTC1522);
	hwstats->bptc += IXGBE_READ_REG(hw, IXGBE_BPTC);

	/* Fill out the OS statistics structure */
	netdev->stats.multicast = hwstats->mprc;

	/* Rx Errors */
	netdev->stats.rx_errors = hwstats->crcerrs + hwstats->rlec;
	netdev->stats.rx_dropped = 0;
	netdev->stats.rx_length_errors = hwstats->rlec;
	netdev->stats.rx_crc_errors = hwstats->crcerrs;
	netdev->stats.rx_missed_errors = total_mpc;
}

/**
 * ixgbe_fdir_reinit_subtask - worker thread to reinit FDIR filter table
 * @adapter - pointer to the device adapter structure
 **/
static void ixgbe_fdir_reinit_subtask(struct ixgbe_adapter *adapter)
{
	struct ixgbe_hw *hw = &adapter->hw;
	int i;

	if (!(adapter->flags2 & IXGBE_FLAG2_FDIR_REQUIRES_REINIT))
		return;

	adapter->flags2 &= ~IXGBE_FLAG2_FDIR_REQUIRES_REINIT;

	/* if interface is down do nothing */
	if (test_bit(__IXGBE_DOWN, &adapter->state))
		return;

	/* do nothing if we are not using signature filters */
	if (!(adapter->flags & IXGBE_FLAG_FDIR_HASH_CAPABLE))
		return;

	adapter->fdir_overflow++;

	if (ixgbe_reinit_fdir_tables_82599(hw) == 0) {
		for (i = 0; i < adapter->num_tx_queues; i++)
			set_bit(__IXGBE_TX_FDIR_INIT_DONE,
			        &(adapter->tx_ring[i]->state));
		/* re-enable flow director interrupts */
		IXGBE_WRITE_REG(hw, IXGBE_EIMS, IXGBE_EIMS_FLOW_DIR);
	} else {
		e_err(probe, "failed to finish FDIR re-initialization, "
		      "ignored adding FDIR ATR filters\n");
	}
}

/**
 * ixgbe_check_hang_subtask - check for hung queues and dropped interrupts
 * @adapter - pointer to the device adapter structure
 *
 * This function serves two purposes.  First it strobes the interrupt lines
 * in order to make certain interrupts are occurring.  Secondly it sets the
 * bits needed to check for TX hangs.  As a result we should immediately
 * determine if a hang has occurred.
 */
static void ixgbe_check_hang_subtask(struct ixgbe_adapter *adapter)
{
	struct ixgbe_hw *hw = &adapter->hw;
	u64 eics = 0;
	int i;

	/* If we're down or resetting, just bail */
	if (test_bit(__IXGBE_DOWN, &adapter->state) ||
	    test_bit(__IXGBE_RESETTING, &adapter->state))
		return;

	/* Force detection of hung controller */
	if (netif_carrier_ok(adapter->netdev)) {
		for (i = 0; i < adapter->num_tx_queues; i++)
			set_check_for_tx_hang(adapter->tx_ring[i]);
	}

	if (!(adapter->flags & IXGBE_FLAG_MSIX_ENABLED)) {
		/*
		 * for legacy and MSI interrupts don't set any bits
		 * that are enabled for EIAM, because this operation
		 * would set *both* EIMS and EICS for any bit in EIAM
		 */
		IXGBE_WRITE_REG(hw, IXGBE_EICS,
			(IXGBE_EICS_TCP_TIMER | IXGBE_EICS_OTHER));
	} else {
		/* get one bit for every active tx/rx interrupt vector */
		for (i = 0; i < adapter->num_msix_vectors - NON_Q_VECTORS; i++) {
			struct ixgbe_q_vector *qv = adapter->q_vector[i];
			if (qv->rx.ring || qv->tx.ring)
				eics |= ((u64)1 << i);
		}
	}

	/* Cause software interrupt to ensure rings are cleaned */
	ixgbe_irq_rearm_queues(adapter, eics);

}

/**
 * ixgbe_watchdog_update_link - update the link status
 * @adapter - pointer to the device adapter structure
 * @link_speed - pointer to a u32 to store the link_speed
 **/
static void ixgbe_watchdog_update_link(struct ixgbe_adapter *adapter)
{
	struct ixgbe_hw *hw = &adapter->hw;
	u32 link_speed = adapter->link_speed;
	bool link_up = adapter->link_up;
	int i;

	if (!(adapter->flags & IXGBE_FLAG_NEED_LINK_UPDATE))
		return;

	if (hw->mac.ops.check_link) {
		hw->mac.ops.check_link(hw, &link_speed, &link_up, false);
	} else {
		/* always assume link is up, if no check link function */
		link_speed = IXGBE_LINK_SPEED_10GB_FULL;
		link_up = true;
	}
	if (link_up) {
		if (adapter->flags & IXGBE_FLAG_DCB_ENABLED) {
			for (i = 0; i < MAX_TRAFFIC_CLASS; i++)
				hw->mac.ops.fc_enable(hw, i);
		} else {
			hw->mac.ops.fc_enable(hw, 0);
		}
	}

	if (link_up ||
	    time_after(jiffies, (adapter->link_check_timeout +
				 IXGBE_TRY_LINK_TIMEOUT))) {
		adapter->flags &= ~IXGBE_FLAG_NEED_LINK_UPDATE;
		IXGBE_WRITE_REG(hw, IXGBE_EIMS, IXGBE_EIMC_LSC);
		IXGBE_WRITE_FLUSH(hw);
	}

	adapter->link_up = link_up;
	adapter->link_speed = link_speed;
}

/**
 * ixgbe_watchdog_link_is_up - update netif_carrier status and
 *                             print link up message
 * @adapter - pointer to the device adapter structure
 **/
static void ixgbe_watchdog_link_is_up(struct ixgbe_adapter *adapter)
{
	struct net_device *netdev = adapter->netdev;
	struct ixgbe_hw *hw = &adapter->hw;
	u32 link_speed = adapter->link_speed;
	bool flow_rx, flow_tx;

	/* only continue if link was previously down */
	if (netif_carrier_ok(netdev))
		return;

	adapter->flags2 &= ~IXGBE_FLAG2_SEARCH_FOR_SFP;

	switch (hw->mac.type) {
	case ixgbe_mac_82598EB: {
		u32 frctl = IXGBE_READ_REG(hw, IXGBE_FCTRL);
		u32 rmcs = IXGBE_READ_REG(hw, IXGBE_RMCS);
		flow_rx = !!(frctl & IXGBE_FCTRL_RFCE);
		flow_tx = !!(rmcs & IXGBE_RMCS_TFCE_802_3X);
	}
		break;
	case ixgbe_mac_X540:
	case ixgbe_mac_82599EB: {
		u32 mflcn = IXGBE_READ_REG(hw, IXGBE_MFLCN);
		u32 fccfg = IXGBE_READ_REG(hw, IXGBE_FCCFG);
		flow_rx = !!(mflcn & IXGBE_MFLCN_RFCE);
		flow_tx = !!(fccfg & IXGBE_FCCFG_TFCE_802_3X);
	}
		break;
	default:
		flow_tx = false;
		flow_rx = false;
		break;
	}
	e_info(drv, "NIC Link is Up %s, Flow Control: %s\n",
	       (link_speed == IXGBE_LINK_SPEED_10GB_FULL ?
	       "10 Gbps" :
	       (link_speed == IXGBE_LINK_SPEED_1GB_FULL ?
	       "1 Gbps" :
	       (link_speed == IXGBE_LINK_SPEED_100_FULL ?
	       "100 Mbps" :
	       "unknown speed"))),
	       ((flow_rx && flow_tx) ? "RX/TX" :
	       (flow_rx ? "RX" :
	       (flow_tx ? "TX" : "None"))));

	netif_carrier_on(netdev);
	ixgbe_check_vf_rate_limit(adapter);
}

/**
 * ixgbe_watchdog_link_is_down - update netif_carrier status and
 *                               print link down message
 * @adapter - pointer to the adapter structure
 **/
static void ixgbe_watchdog_link_is_down(struct ixgbe_adapter *adapter)
{
	struct net_device *netdev = adapter->netdev;
	struct ixgbe_hw *hw = &adapter->hw;

	adapter->link_up = false;
	adapter->link_speed = 0;

	/* only continue if link was up previously */
	if (!netif_carrier_ok(netdev))
		return;

	/* poll for SFP+ cable when link is down */
	if (ixgbe_is_sfp(hw) && hw->mac.type == ixgbe_mac_82598EB)
		adapter->flags2 |= IXGBE_FLAG2_SEARCH_FOR_SFP;

	e_info(drv, "NIC Link is Down\n");
	netif_carrier_off(netdev);
}

/**
 * ixgbe_watchdog_flush_tx - flush queues on link down
 * @adapter - pointer to the device adapter structure
 **/
static void ixgbe_watchdog_flush_tx(struct ixgbe_adapter *adapter)
{
	int i;
	int some_tx_pending = 0;

	if (!netif_carrier_ok(adapter->netdev)) {
		for (i = 0; i < adapter->num_tx_queues; i++) {
			struct ixgbe_ring *tx_ring = adapter->tx_ring[i];
			if (tx_ring->next_to_use != tx_ring->next_to_clean) {
				some_tx_pending = 1;
				break;
			}
		}

		if (some_tx_pending) {
			/* We've lost link, so the controller stops DMA,
			 * but we've got queued Tx work that's never going
			 * to get done, so reset controller to flush Tx.
			 * (Do the reset outside of interrupt context).
			 */
			adapter->flags2 |= IXGBE_FLAG2_RESET_REQUESTED;
		}
	}
}

static void ixgbe_spoof_check(struct ixgbe_adapter *adapter)
{
	u32 ssvpc;

	/* Do not perform spoof check for 82598 */
	if (adapter->hw.mac.type == ixgbe_mac_82598EB)
		return;

	ssvpc = IXGBE_READ_REG(&adapter->hw, IXGBE_SSVPC);

	/*
	 * ssvpc register is cleared on read, if zero then no
	 * spoofed packets in the last interval.
	 */
	if (!ssvpc)
		return;

	e_warn(drv, "%d Spoofed packets detected\n", ssvpc);
}

/**
 * ixgbe_watchdog_subtask - check and bring link up
 * @adapter - pointer to the device adapter structure
 **/
static void ixgbe_watchdog_subtask(struct ixgbe_adapter *adapter)
{
	/* if interface is down do nothing */
	if (test_bit(__IXGBE_DOWN, &adapter->state) ||
	    test_bit(__IXGBE_RESETTING, &adapter->state))
		return;

	ixgbe_watchdog_update_link(adapter);

	if (adapter->link_up)
		ixgbe_watchdog_link_is_up(adapter);
	else
		ixgbe_watchdog_link_is_down(adapter);

	ixgbe_spoof_check(adapter);
	ixgbe_update_stats(adapter);

	ixgbe_watchdog_flush_tx(adapter);
}

/**
 * ixgbe_sfp_detection_subtask - poll for SFP+ cable
 * @adapter - the ixgbe adapter structure
 **/
static void ixgbe_sfp_detection_subtask(struct ixgbe_adapter *adapter)
{
	struct ixgbe_hw *hw = &adapter->hw;
	s32 err;

	/* not searching for SFP so there is nothing to do here */
	if (!(adapter->flags2 & IXGBE_FLAG2_SEARCH_FOR_SFP) &&
	    !(adapter->flags2 & IXGBE_FLAG2_SFP_NEEDS_RESET))
		return;

	/* someone else is in init, wait until next service event */
	if (test_and_set_bit(__IXGBE_IN_SFP_INIT, &adapter->state))
		return;

	err = hw->phy.ops.identify_sfp(hw);
	if (err == IXGBE_ERR_SFP_NOT_SUPPORTED)
		goto sfp_out;

	if (err == IXGBE_ERR_SFP_NOT_PRESENT) {
		/* If no cable is present, then we need to reset
		 * the next time we find a good cable. */
		adapter->flags2 |= IXGBE_FLAG2_SFP_NEEDS_RESET;
	}

	/* exit on error */
	if (err)
		goto sfp_out;

	/* exit if reset not needed */
	if (!(adapter->flags2 & IXGBE_FLAG2_SFP_NEEDS_RESET))
		goto sfp_out;

	adapter->flags2 &= ~IXGBE_FLAG2_SFP_NEEDS_RESET;

	/*
	 * A module may be identified correctly, but the EEPROM may not have
	 * support for that module.  setup_sfp() will fail in that case, so
	 * we should not allow that module to load.
	 */
	if (hw->mac.type == ixgbe_mac_82598EB)
		err = hw->phy.ops.reset(hw);
	else
		err = hw->mac.ops.setup_sfp(hw);

	if (err == IXGBE_ERR_SFP_NOT_SUPPORTED)
		goto sfp_out;

	adapter->flags |= IXGBE_FLAG_NEED_LINK_CONFIG;
	e_info(probe, "detected SFP+: %d\n", hw->phy.sfp_type);

sfp_out:
	clear_bit(__IXGBE_IN_SFP_INIT, &adapter->state);

	if ((err == IXGBE_ERR_SFP_NOT_SUPPORTED) &&
	    (adapter->netdev->reg_state == NETREG_REGISTERED)) {
		e_dev_err("failed to initialize because an unsupported "
			  "SFP+ module type was detected.\n");
		e_dev_err("Reload the driver after installing a "
			  "supported module.\n");
		unregister_netdev(adapter->netdev);
	}
}

/**
 * ixgbe_sfp_link_config_subtask - set up link SFP after module install
 * @adapter - the ixgbe adapter structure
 **/
static void ixgbe_sfp_link_config_subtask(struct ixgbe_adapter *adapter)
{
	struct ixgbe_hw *hw = &adapter->hw;
	u32 autoneg;
	bool negotiation;

	if (!(adapter->flags & IXGBE_FLAG_NEED_LINK_CONFIG))
		return;

	/* someone else is in init, wait until next service event */
	if (test_and_set_bit(__IXGBE_IN_SFP_INIT, &adapter->state))
		return;

	adapter->flags &= ~IXGBE_FLAG_NEED_LINK_CONFIG;

	autoneg = hw->phy.autoneg_advertised;
	if ((!autoneg) && (hw->mac.ops.get_link_capabilities))
		hw->mac.ops.get_link_capabilities(hw, &autoneg, &negotiation);
	if (hw->mac.ops.setup_link)
		hw->mac.ops.setup_link(hw, autoneg, negotiation, true);

	adapter->flags |= IXGBE_FLAG_NEED_LINK_UPDATE;
	adapter->link_check_timeout = jiffies;
	clear_bit(__IXGBE_IN_SFP_INIT, &adapter->state);
}

#ifdef CONFIG_PCI_IOV
static void ixgbe_check_for_bad_vf(struct ixgbe_adapter *adapter)
{
	int vf;
	struct ixgbe_hw *hw = &adapter->hw;
	struct net_device *netdev = adapter->netdev;
	u32 gpc;
	u32 ciaa, ciad;

	gpc = IXGBE_READ_REG(hw, IXGBE_TXDGPC);
	if (gpc) /* If incrementing then no need for the check below */
		return;
	/*
	 * Check to see if a bad DMA write target from an errant or
	 * malicious VF has caused a PCIe error.  If so then we can
	 * issue a VFLR to the offending VF(s) and then resume without
	 * requesting a full slot reset.
	 */

	for (vf = 0; vf < adapter->num_vfs; vf++) {
		ciaa = (vf << 16) | 0x80000000;
		/* 32 bit read so align, we really want status at offset 6 */
		ciaa |= PCI_COMMAND;
		IXGBE_WRITE_REG(hw, IXGBE_CIAA_82599, ciaa);
		ciad = IXGBE_READ_REG(hw, IXGBE_CIAD_82599);
		ciaa &= 0x7FFFFFFF;
		/* disable debug mode asap after reading data */
		IXGBE_WRITE_REG(hw, IXGBE_CIAA_82599, ciaa);
		/* Get the upper 16 bits which will be the PCI status reg */
		ciad >>= 16;
		if (ciad & PCI_STATUS_REC_MASTER_ABORT) {
			netdev_err(netdev, "VF %d Hung DMA\n", vf);
			/* Issue VFLR */
			ciaa = (vf << 16) | 0x80000000;
			ciaa |= 0xA8;
			IXGBE_WRITE_REG(hw, IXGBE_CIAA_82599, ciaa);
			ciad = 0x00008000;  /* VFLR */
			IXGBE_WRITE_REG(hw, IXGBE_CIAD_82599, ciad);
			ciaa &= 0x7FFFFFFF;
			IXGBE_WRITE_REG(hw, IXGBE_CIAA_82599, ciaa);
		}
	}
}

#endif
/**
 * ixgbe_service_timer - Timer Call-back
 * @data: pointer to adapter cast into an unsigned long
 **/
static void ixgbe_service_timer(unsigned long data)
{
	struct ixgbe_adapter *adapter = (struct ixgbe_adapter *)data;
	unsigned long next_event_offset;
	bool ready = true;

	/* poll faster when waiting for link */
	if (adapter->flags & IXGBE_FLAG_NEED_LINK_UPDATE)
		next_event_offset = HZ / 10;
	else
		next_event_offset = HZ * 2;

#ifdef CONFIG_PCI_IOV
	/*
	 * don't bother with SR-IOV VF DMA hang check if there are
	 * no VFs or the link is down
	 */
	if (!adapter->num_vfs ||
	    (adapter->flags & IXGBE_FLAG_NEED_LINK_UPDATE))
		goto normal_timer_service;

	/* If we have VFs allocated then we must check for DMA hangs */
	ixgbe_check_for_bad_vf(adapter);
	next_event_offset = HZ / 50;
	adapter->timer_event_accumulator++;

	if (adapter->timer_event_accumulator >= 100)
		adapter->timer_event_accumulator = 0;
	else
		ready = false;

normal_timer_service:
#endif
	/* Reset the timer */
	mod_timer(&adapter->service_timer, next_event_offset + jiffies);

	if (ready)
		ixgbe_service_event_schedule(adapter);
}

static void ixgbe_reset_subtask(struct ixgbe_adapter *adapter)
{
	if (!(adapter->flags2 & IXGBE_FLAG2_RESET_REQUESTED))
		return;

	adapter->flags2 &= ~IXGBE_FLAG2_RESET_REQUESTED;

	/* If we're already down or resetting, just bail */
	if (test_bit(__IXGBE_DOWN, &adapter->state) ||
	    test_bit(__IXGBE_RESETTING, &adapter->state))
		return;

	ixgbe_dump(adapter);
	netdev_err(adapter->netdev, "Reset adapter\n");
	adapter->tx_timeout_count++;

	ixgbe_reinit_locked(adapter);
}

/**
 * ixgbe_service_task - manages and runs subtasks
 * @work: pointer to work_struct containing our data
 **/
static void ixgbe_service_task(struct work_struct *work)
{
	struct ixgbe_adapter *adapter = container_of(work,
						     struct ixgbe_adapter,
						     service_task);

	ixgbe_reset_subtask(adapter);
	ixgbe_sfp_detection_subtask(adapter);
	ixgbe_sfp_link_config_subtask(adapter);
	ixgbe_check_overtemp_subtask(adapter);
	ixgbe_watchdog_subtask(adapter);
	ixgbe_fdir_reinit_subtask(adapter);
	ixgbe_check_hang_subtask(adapter);

	ixgbe_service_event_complete(adapter);
}

static int ixgbe_tso(struct ixgbe_ring *tx_ring,
		     struct ixgbe_tx_buffer *first,
		     u8 *hdr_len)
{
	struct sk_buff *skb = first->skb;
	u32 vlan_macip_lens, type_tucmd;
	u32 mss_l4len_idx, l4len;

	if (!skb_is_gso(skb))
		return 0;

	if (skb_header_cloned(skb)) {
		int err = pskb_expand_head(skb, 0, 0, GFP_ATOMIC);
		if (err)
			return err;
	}

	/* ADV DTYP TUCMD MKRLOC/ISCSIHEDLEN */
	type_tucmd = IXGBE_ADVTXD_TUCMD_L4T_TCP;

	if (first->protocol == __constant_htons(ETH_P_IP)) {
		struct iphdr *iph = ip_hdr(skb);
		iph->tot_len = 0;
		iph->check = 0;
		tcp_hdr(skb)->check = ~csum_tcpudp_magic(iph->saddr,
							 iph->daddr, 0,
							 IPPROTO_TCP,
							 0);
		type_tucmd |= IXGBE_ADVTXD_TUCMD_IPV4;
		first->tx_flags |= IXGBE_TX_FLAGS_TSO |
				   IXGBE_TX_FLAGS_CSUM |
				   IXGBE_TX_FLAGS_IPV4;
	} else if (skb_is_gso_v6(skb)) {
		ipv6_hdr(skb)->payload_len = 0;
		tcp_hdr(skb)->check =
		    ~csum_ipv6_magic(&ipv6_hdr(skb)->saddr,
				     &ipv6_hdr(skb)->daddr,
				     0, IPPROTO_TCP, 0);
		first->tx_flags |= IXGBE_TX_FLAGS_TSO |
				   IXGBE_TX_FLAGS_CSUM;
	}

	/* compute header lengths */
	l4len = tcp_hdrlen(skb);
	*hdr_len = skb_transport_offset(skb) + l4len;

	/* update gso size and bytecount with header size */
	first->gso_segs = skb_shinfo(skb)->gso_segs;
	first->bytecount += (first->gso_segs - 1) * *hdr_len;

	/* mss_l4len_id: use 1 as index for TSO */
	mss_l4len_idx = l4len << IXGBE_ADVTXD_L4LEN_SHIFT;
	mss_l4len_idx |= skb_shinfo(skb)->gso_size << IXGBE_ADVTXD_MSS_SHIFT;
	mss_l4len_idx |= 1 << IXGBE_ADVTXD_IDX_SHIFT;

	/* vlan_macip_lens: HEADLEN, MACLEN, VLAN tag */
	vlan_macip_lens = skb_network_header_len(skb);
	vlan_macip_lens |= skb_network_offset(skb) << IXGBE_ADVTXD_MACLEN_SHIFT;
	vlan_macip_lens |= first->tx_flags & IXGBE_TX_FLAGS_VLAN_MASK;

	ixgbe_tx_ctxtdesc(tx_ring, vlan_macip_lens, 0, type_tucmd,
			  mss_l4len_idx);

	return 1;
}

static void ixgbe_tx_csum(struct ixgbe_ring *tx_ring,
			  struct ixgbe_tx_buffer *first)
{
	struct sk_buff *skb = first->skb;
	u32 vlan_macip_lens = 0;
	u32 mss_l4len_idx = 0;
	u32 type_tucmd = 0;

	if (skb->ip_summed != CHECKSUM_PARTIAL) {
		if (!(first->tx_flags & IXGBE_TX_FLAGS_HW_VLAN) &&
		    !(first->tx_flags & IXGBE_TX_FLAGS_TXSW))
			return;
	} else {
		u8 l4_hdr = 0;
		switch (first->protocol) {
		case __constant_htons(ETH_P_IP):
			vlan_macip_lens |= skb_network_header_len(skb);
			type_tucmd |= IXGBE_ADVTXD_TUCMD_IPV4;
			l4_hdr = ip_hdr(skb)->protocol;
			break;
		case __constant_htons(ETH_P_IPV6):
			vlan_macip_lens |= skb_network_header_len(skb);
			l4_hdr = ipv6_hdr(skb)->nexthdr;
			break;
		default:
			if (unlikely(net_ratelimit())) {
				dev_warn(tx_ring->dev,
				 "partial checksum but proto=%x!\n",
				 first->protocol);
			}
			break;
		}

		switch (l4_hdr) {
		case IPPROTO_TCP:
			type_tucmd |= IXGBE_ADVTXD_TUCMD_L4T_TCP;
			mss_l4len_idx = tcp_hdrlen(skb) <<
					IXGBE_ADVTXD_L4LEN_SHIFT;
			break;
		case IPPROTO_SCTP:
			type_tucmd |= IXGBE_ADVTXD_TUCMD_L4T_SCTP;
			mss_l4len_idx = sizeof(struct sctphdr) <<
					IXGBE_ADVTXD_L4LEN_SHIFT;
			break;
		case IPPROTO_UDP:
			mss_l4len_idx = sizeof(struct udphdr) <<
					IXGBE_ADVTXD_L4LEN_SHIFT;
			break;
		default:
			if (unlikely(net_ratelimit())) {
				dev_warn(tx_ring->dev,
				 "partial checksum but l4 proto=%x!\n",
				 l4_hdr);
			}
			break;
		}

		/* update TX checksum flag */
		first->tx_flags |= IXGBE_TX_FLAGS_CSUM;
	}

	/* vlan_macip_lens: MACLEN, VLAN tag */
	vlan_macip_lens |= skb_network_offset(skb) << IXGBE_ADVTXD_MACLEN_SHIFT;
	vlan_macip_lens |= first->tx_flags & IXGBE_TX_FLAGS_VLAN_MASK;

	ixgbe_tx_ctxtdesc(tx_ring, vlan_macip_lens, 0,
			  type_tucmd, mss_l4len_idx);
}

static __le32 ixgbe_tx_cmd_type(u32 tx_flags)
{
	/* set type for advanced descriptor with frame checksum insertion */
	__le32 cmd_type = cpu_to_le32(IXGBE_ADVTXD_DTYP_DATA |
				      IXGBE_ADVTXD_DCMD_IFCS |
				      IXGBE_ADVTXD_DCMD_DEXT);

	/* set HW vlan bit if vlan is present */
	if (tx_flags & IXGBE_TX_FLAGS_HW_VLAN)
		cmd_type |= cpu_to_le32(IXGBE_ADVTXD_DCMD_VLE);

	/* set segmentation enable bits for TSO/FSO */
#ifdef IXGBE_FCOE
	if (tx_flags & (IXGBE_TX_FLAGS_TSO | IXGBE_TX_FLAGS_FSO))
#else
	if (tx_flags & IXGBE_TX_FLAGS_TSO)
#endif
		cmd_type |= cpu_to_le32(IXGBE_ADVTXD_DCMD_TSE);

	return cmd_type;
}

static void ixgbe_tx_olinfo_status(union ixgbe_adv_tx_desc *tx_desc,
				   u32 tx_flags, unsigned int paylen)
{
	__le32 olinfo_status = cpu_to_le32(paylen << IXGBE_ADVTXD_PAYLEN_SHIFT);

	/* enable L4 checksum for TSO and TX checksum offload */
	if (tx_flags & IXGBE_TX_FLAGS_CSUM)
		olinfo_status |= cpu_to_le32(IXGBE_ADVTXD_POPTS_TXSM);

	/* enble IPv4 checksum for TSO */
	if (tx_flags & IXGBE_TX_FLAGS_IPV4)
		olinfo_status |= cpu_to_le32(IXGBE_ADVTXD_POPTS_IXSM);

	/* use index 1 context for TSO/FSO/FCOE */
#ifdef IXGBE_FCOE
	if (tx_flags & (IXGBE_TX_FLAGS_TSO | IXGBE_TX_FLAGS_FCOE))
#else
	if (tx_flags & IXGBE_TX_FLAGS_TSO)
#endif
		olinfo_status |= cpu_to_le32(1 << IXGBE_ADVTXD_IDX_SHIFT);

	/*
	 * Check Context must be set if Tx switch is enabled, which it
	 * always is for case where virtual functions are running
	 */
#ifdef IXGBE_FCOE
	if (tx_flags & (IXGBE_TX_FLAGS_TXSW | IXGBE_TX_FLAGS_FCOE))
#else
	if (tx_flags & IXGBE_TX_FLAGS_TXSW)
#endif
		olinfo_status |= cpu_to_le32(IXGBE_ADVTXD_CC);

	tx_desc->read.olinfo_status = olinfo_status;
}

#define IXGBE_TXD_CMD (IXGBE_TXD_CMD_EOP | \
		       IXGBE_TXD_CMD_RS)

static void ixgbe_tx_map(struct ixgbe_ring *tx_ring,
			 struct ixgbe_tx_buffer *first,
			 const u8 hdr_len)
{
	dma_addr_t dma;
	struct sk_buff *skb = first->skb;
	struct ixgbe_tx_buffer *tx_buffer;
	union ixgbe_adv_tx_desc *tx_desc;
	struct skb_frag_struct *frag = &skb_shinfo(skb)->frags[0];
	unsigned int data_len = skb->data_len;
	unsigned int size = skb_headlen(skb);
	unsigned int paylen = skb->len - hdr_len;
	u32 tx_flags = first->tx_flags;
	__le32 cmd_type;
	u16 i = tx_ring->next_to_use;

	tx_desc = IXGBE_TX_DESC(tx_ring, i);

	ixgbe_tx_olinfo_status(tx_desc, tx_flags, paylen);
	cmd_type = ixgbe_tx_cmd_type(tx_flags);

#ifdef IXGBE_FCOE
	if (tx_flags & IXGBE_TX_FLAGS_FCOE) {
		if (data_len < sizeof(struct fcoe_crc_eof)) {
			size -= sizeof(struct fcoe_crc_eof) - data_len;
			data_len = 0;
		} else {
			data_len -= sizeof(struct fcoe_crc_eof);
		}
	}

#endif
	dma = dma_map_single(tx_ring->dev, skb->data, size, DMA_TO_DEVICE);
	if (dma_mapping_error(tx_ring->dev, dma))
		goto dma_error;

	/* record length, and DMA address */
	dma_unmap_len_set(first, len, size);
	dma_unmap_addr_set(first, dma, dma);

	tx_desc->read.buffer_addr = cpu_to_le64(dma);

	for (;;) {
		while (unlikely(size > IXGBE_MAX_DATA_PER_TXD)) {
			tx_desc->read.cmd_type_len =
				cmd_type | cpu_to_le32(IXGBE_MAX_DATA_PER_TXD);

			i++;
			tx_desc++;
			if (i == tx_ring->count) {
				tx_desc = IXGBE_TX_DESC(tx_ring, 0);
				i = 0;
			}

			dma += IXGBE_MAX_DATA_PER_TXD;
			size -= IXGBE_MAX_DATA_PER_TXD;

			tx_desc->read.buffer_addr = cpu_to_le64(dma);
			tx_desc->read.olinfo_status = 0;
		}

		if (likely(!data_len))
			break;

		if (unlikely(skb->no_fcs))
			cmd_type &= ~(cpu_to_le32(IXGBE_ADVTXD_DCMD_IFCS));
		tx_desc->read.cmd_type_len = cmd_type | cpu_to_le32(size);

		i++;
		tx_desc++;
		if (i == tx_ring->count) {
			tx_desc = IXGBE_TX_DESC(tx_ring, 0);
			i = 0;
		}

#ifdef IXGBE_FCOE
		size = min_t(unsigned int, data_len, skb_frag_size(frag));
#else
		size = skb_frag_size(frag);
#endif
		data_len -= size;

		dma = skb_frag_dma_map(tx_ring->dev, frag, 0, size,
				       DMA_TO_DEVICE);
		if (dma_mapping_error(tx_ring->dev, dma))
			goto dma_error;

		tx_buffer = &tx_ring->tx_buffer_info[i];
		dma_unmap_len_set(tx_buffer, len, size);
		dma_unmap_addr_set(tx_buffer, dma, dma);

		tx_desc->read.buffer_addr = cpu_to_le64(dma);
		tx_desc->read.olinfo_status = 0;

		frag++;
	}

	/* write last descriptor with RS and EOP bits */
	cmd_type |= cpu_to_le32(size) | cpu_to_le32(IXGBE_TXD_CMD);
	tx_desc->read.cmd_type_len = cmd_type;

	netdev_tx_sent_queue(txring_txq(tx_ring), first->bytecount);

	/* set the timestamp */
	first->time_stamp = jiffies;

	/*
	 * Force memory writes to complete before letting h/w know there
	 * are new descriptors to fetch.  (Only applicable for weak-ordered
	 * memory model archs, such as IA-64).
	 *
	 * We also need this memory barrier to make certain all of the
	 * status bits have been updated before next_to_watch is written.
	 */
	wmb();

	/* set next_to_watch value indicating a packet is present */
	first->next_to_watch = tx_desc;

	i++;
	if (i == tx_ring->count)
		i = 0;

	tx_ring->next_to_use = i;

	/* notify HW of packet */
	writel(i, tx_ring->tail);

	return;
dma_error:
	dev_err(tx_ring->dev, "TX DMA map failed\n");

	/* clear dma mappings for failed tx_buffer_info map */
	for (;;) {
		tx_buffer = &tx_ring->tx_buffer_info[i];
		ixgbe_unmap_and_free_tx_resource(tx_ring, tx_buffer);
		if (tx_buffer == first)
			break;
		if (i == 0)
			i = tx_ring->count;
		i--;
	}

	tx_ring->next_to_use = i;
}

static void ixgbe_atr(struct ixgbe_ring *ring,
		      struct ixgbe_tx_buffer *first)
{
	struct ixgbe_q_vector *q_vector = ring->q_vector;
	union ixgbe_atr_hash_dword input = { .dword = 0 };
	union ixgbe_atr_hash_dword common = { .dword = 0 };
	union {
		unsigned char *network;
		struct iphdr *ipv4;
		struct ipv6hdr *ipv6;
	} hdr;
	struct tcphdr *th;
	__be16 vlan_id;

	/* if ring doesn't have a interrupt vector, cannot perform ATR */
	if (!q_vector)
		return;

	/* do nothing if sampling is disabled */
	if (!ring->atr_sample_rate)
		return;

	ring->atr_count++;

	/* snag network header to get L4 type and address */
	hdr.network = skb_network_header(first->skb);

	/* Currently only IPv4/IPv6 with TCP is supported */
	if ((first->protocol != __constant_htons(ETH_P_IPV6) ||
	     hdr.ipv6->nexthdr != IPPROTO_TCP) &&
	    (first->protocol != __constant_htons(ETH_P_IP) ||
	     hdr.ipv4->protocol != IPPROTO_TCP))
		return;

	th = tcp_hdr(first->skb);

	/* skip this packet since it is invalid or the socket is closing */
	if (!th || th->fin)
		return;

	/* sample on all syn packets or once every atr sample count */
	if (!th->syn && (ring->atr_count < ring->atr_sample_rate))
		return;

	/* reset sample count */
	ring->atr_count = 0;

	vlan_id = htons(first->tx_flags >> IXGBE_TX_FLAGS_VLAN_SHIFT);

	/*
	 * src and dst are inverted, think how the receiver sees them
	 *
	 * The input is broken into two sections, a non-compressed section
	 * containing vm_pool, vlan_id, and flow_type.  The rest of the data
	 * is XORed together and stored in the compressed dword.
	 */
	input.formatted.vlan_id = vlan_id;

	/*
	 * since src port and flex bytes occupy the same word XOR them together
	 * and write the value to source port portion of compressed dword
	 */
	if (first->tx_flags & (IXGBE_TX_FLAGS_SW_VLAN | IXGBE_TX_FLAGS_HW_VLAN))
		common.port.src ^= th->dest ^ __constant_htons(ETH_P_8021Q);
	else
		common.port.src ^= th->dest ^ first->protocol;
	common.port.dst ^= th->source;

	if (first->protocol == __constant_htons(ETH_P_IP)) {
		input.formatted.flow_type = IXGBE_ATR_FLOW_TYPE_TCPV4;
		common.ip ^= hdr.ipv4->saddr ^ hdr.ipv4->daddr;
	} else {
		input.formatted.flow_type = IXGBE_ATR_FLOW_TYPE_TCPV6;
		common.ip ^= hdr.ipv6->saddr.s6_addr32[0] ^
			     hdr.ipv6->saddr.s6_addr32[1] ^
			     hdr.ipv6->saddr.s6_addr32[2] ^
			     hdr.ipv6->saddr.s6_addr32[3] ^
			     hdr.ipv6->daddr.s6_addr32[0] ^
			     hdr.ipv6->daddr.s6_addr32[1] ^
			     hdr.ipv6->daddr.s6_addr32[2] ^
			     hdr.ipv6->daddr.s6_addr32[3];
	}

	/* This assumes the Rx queue and Tx queue are bound to the same CPU */
	ixgbe_fdir_add_signature_filter_82599(&q_vector->adapter->hw,
					      input, common, ring->queue_index);
}

static int __ixgbe_maybe_stop_tx(struct ixgbe_ring *tx_ring, u16 size)
{
	netif_stop_subqueue(tx_ring->netdev, tx_ring->queue_index);
	/* Herbert's original patch had:
	 *  smp_mb__after_netif_stop_queue();
	 * but since that doesn't exist yet, just open code it. */
	smp_mb();

	/* We need to check again in a case another CPU has just
	 * made room available. */
	if (likely(ixgbe_desc_unused(tx_ring) < size))
		return -EBUSY;

	/* A reprieve! - use start_queue because it doesn't call schedule */
	netif_start_subqueue(tx_ring->netdev, tx_ring->queue_index);
	++tx_ring->tx_stats.restart_queue;
	return 0;
}

static inline int ixgbe_maybe_stop_tx(struct ixgbe_ring *tx_ring, u16 size)
{
	if (likely(ixgbe_desc_unused(tx_ring) >= size))
		return 0;
	return __ixgbe_maybe_stop_tx(tx_ring, size);
}

static u16 ixgbe_select_queue(struct net_device *dev, struct sk_buff *skb)
{
	struct ixgbe_adapter *adapter = netdev_priv(dev);
	int txq = skb_rx_queue_recorded(skb) ? skb_get_rx_queue(skb) :
					       smp_processor_id();
#ifdef IXGBE_FCOE
	__be16 protocol = vlan_get_protocol(skb);

	if (((protocol == htons(ETH_P_FCOE)) ||
	    (protocol == htons(ETH_P_FIP))) &&
	    (adapter->flags & IXGBE_FLAG_FCOE_ENABLED)) {
		txq &= (adapter->ring_feature[RING_F_FCOE].indices - 1);
		txq += adapter->ring_feature[RING_F_FCOE].mask;
		return txq;
	}
#endif

	if (adapter->flags & IXGBE_FLAG_FDIR_HASH_CAPABLE) {
		while (unlikely(txq >= dev->real_num_tx_queues))
			txq -= dev->real_num_tx_queues;
		return txq;
	}

	return skb_tx_hash(dev, skb);
}

netdev_tx_t ixgbe_xmit_frame_ring(struct sk_buff *skb,
			  struct ixgbe_adapter *adapter,
			  struct ixgbe_ring *tx_ring)
{
	struct ixgbe_tx_buffer *first;
	int tso;
	u32 tx_flags = 0;
#if PAGE_SIZE > IXGBE_MAX_DATA_PER_TXD
	unsigned short f;
#endif
	u16 count = TXD_USE_COUNT(skb_headlen(skb));
	__be16 protocol = skb->protocol;
	u8 hdr_len = 0;

	/*
	 * need: 1 descriptor per page * PAGE_SIZE/IXGBE_MAX_DATA_PER_TXD,
	 *       + 1 desc for skb_headlen/IXGBE_MAX_DATA_PER_TXD,
	 *       + 2 desc gap to keep tail from touching head,
	 *       + 1 desc for context descriptor,
	 * otherwise try next time
	 */
#if PAGE_SIZE > IXGBE_MAX_DATA_PER_TXD
	for (f = 0; f < skb_shinfo(skb)->nr_frags; f++)
		count += TXD_USE_COUNT(skb_shinfo(skb)->frags[f].size);
#else
	count += skb_shinfo(skb)->nr_frags;
#endif
	if (ixgbe_maybe_stop_tx(tx_ring, count + 3)) {
		tx_ring->tx_stats.tx_busy++;
		return NETDEV_TX_BUSY;
	}

	/* record the location of the first descriptor for this packet */
	first = &tx_ring->tx_buffer_info[tx_ring->next_to_use];
	first->skb = skb;
	first->bytecount = skb->len;
	first->gso_segs = 1;

	/* if we have a HW VLAN tag being added default to the HW one */
	if (vlan_tx_tag_present(skb)) {
		tx_flags |= vlan_tx_tag_get(skb) << IXGBE_TX_FLAGS_VLAN_SHIFT;
		tx_flags |= IXGBE_TX_FLAGS_HW_VLAN;
	/* else if it is a SW VLAN check the next protocol and store the tag */
	} else if (protocol == __constant_htons(ETH_P_8021Q)) {
		struct vlan_hdr *vhdr, _vhdr;
		vhdr = skb_header_pointer(skb, ETH_HLEN, sizeof(_vhdr), &_vhdr);
		if (!vhdr)
			goto out_drop;

		protocol = vhdr->h_vlan_encapsulated_proto;
		tx_flags |= ntohs(vhdr->h_vlan_TCI) <<
				  IXGBE_TX_FLAGS_VLAN_SHIFT;
		tx_flags |= IXGBE_TX_FLAGS_SW_VLAN;
	}

#ifdef CONFIG_PCI_IOV
	/*
	 * Use the l2switch_enable flag - would be false if the DMA
	 * Tx switch had been disabled.
	 */
	if (adapter->flags & IXGBE_FLAG_SRIOV_ENABLED)
		tx_flags |= IXGBE_TX_FLAGS_TXSW;

#endif
	/* DCB maps skb priorities 0-7 onto 3 bit PCP of VLAN tag. */
	if ((adapter->flags & IXGBE_FLAG_DCB_ENABLED) &&
	    ((tx_flags & (IXGBE_TX_FLAGS_HW_VLAN | IXGBE_TX_FLAGS_SW_VLAN)) ||
	     (skb->priority != TC_PRIO_CONTROL))) {
		tx_flags &= ~IXGBE_TX_FLAGS_VLAN_PRIO_MASK;
		tx_flags |= (skb->priority & 0x7) <<
					IXGBE_TX_FLAGS_VLAN_PRIO_SHIFT;
		if (tx_flags & IXGBE_TX_FLAGS_SW_VLAN) {
			struct vlan_ethhdr *vhdr;
			if (skb_header_cloned(skb) &&
			    pskb_expand_head(skb, 0, 0, GFP_ATOMIC))
				goto out_drop;
			vhdr = (struct vlan_ethhdr *)skb->data;
			vhdr->h_vlan_TCI = htons(tx_flags >>
						 IXGBE_TX_FLAGS_VLAN_SHIFT);
		} else {
			tx_flags |= IXGBE_TX_FLAGS_HW_VLAN;
		}
	}

	/* record initial flags and protocol */
	first->tx_flags = tx_flags;
	first->protocol = protocol;

#ifdef IXGBE_FCOE
	/* setup tx offload for FCoE */
	if ((protocol == __constant_htons(ETH_P_FCOE)) &&
	    (adapter->flags & IXGBE_FLAG_FCOE_ENABLED)) {
		tso = ixgbe_fso(tx_ring, first, &hdr_len);
		if (tso < 0)
			goto out_drop;

		goto xmit_fcoe;
	}

#endif /* IXGBE_FCOE */
	tso = ixgbe_tso(tx_ring, first, &hdr_len);
	if (tso < 0)
		goto out_drop;
	else if (!tso)
		ixgbe_tx_csum(tx_ring, first);

	/* add the ATR filter if ATR is on */
	if (test_bit(__IXGBE_TX_FDIR_INIT_DONE, &tx_ring->state))
		ixgbe_atr(tx_ring, first);

#ifdef IXGBE_FCOE
xmit_fcoe:
#endif /* IXGBE_FCOE */
	ixgbe_tx_map(tx_ring, first, hdr_len);

	ixgbe_maybe_stop_tx(tx_ring, DESC_NEEDED);

	return NETDEV_TX_OK;

out_drop:
	dev_kfree_skb_any(first->skb);
	first->skb = NULL;

	return NETDEV_TX_OK;
}

static netdev_tx_t ixgbe_xmit_frame(struct sk_buff *skb,
				    struct net_device *netdev)
{
	struct ixgbe_adapter *adapter = netdev_priv(netdev);
	struct ixgbe_ring *tx_ring;

	if (skb->len <= 0) {
		dev_kfree_skb_any(skb);
		return NETDEV_TX_OK;
	}

	/*
	 * The minimum packet size for olinfo paylen is 17 so pad the skb
	 * in order to meet this minimum size requirement.
	 */
	if (skb->len < 17) {
		if (skb_padto(skb, 17))
			return NETDEV_TX_OK;
		skb->len = 17;
	}

	tx_ring = adapter->tx_ring[skb->queue_mapping];
	return ixgbe_xmit_frame_ring(skb, adapter, tx_ring);
}

/**
 * ixgbe_set_mac - Change the Ethernet Address of the NIC
 * @netdev: network interface device structure
 * @p: pointer to an address structure
 *
 * Returns 0 on success, negative on failure
 **/
static int ixgbe_set_mac(struct net_device *netdev, void *p)
{
	struct ixgbe_adapter *adapter = netdev_priv(netdev);
	struct ixgbe_hw *hw = &adapter->hw;
	struct sockaddr *addr = p;

	if (!is_valid_ether_addr(addr->sa_data))
		return -EADDRNOTAVAIL;

	memcpy(netdev->dev_addr, addr->sa_data, netdev->addr_len);
	memcpy(hw->mac.addr, addr->sa_data, netdev->addr_len);

	hw->mac.ops.set_rar(hw, 0, hw->mac.addr, adapter->num_vfs,
			    IXGBE_RAH_AV);

	return 0;
}

static int
ixgbe_mdio_read(struct net_device *netdev, int prtad, int devad, u16 addr)
{
	struct ixgbe_adapter *adapter = netdev_priv(netdev);
	struct ixgbe_hw *hw = &adapter->hw;
	u16 value;
	int rc;

	if (prtad != hw->phy.mdio.prtad)
		return -EINVAL;
	rc = hw->phy.ops.read_reg(hw, addr, devad, &value);
	if (!rc)
		rc = value;
	return rc;
}

static int ixgbe_mdio_write(struct net_device *netdev, int prtad, int devad,
			    u16 addr, u16 value)
{
	struct ixgbe_adapter *adapter = netdev_priv(netdev);
	struct ixgbe_hw *hw = &adapter->hw;

	if (prtad != hw->phy.mdio.prtad)
		return -EINVAL;
	return hw->phy.ops.write_reg(hw, addr, devad, value);
}

static int ixgbe_ioctl(struct net_device *netdev, struct ifreq *req, int cmd)
{
	struct ixgbe_adapter *adapter = netdev_priv(netdev);

	return mdio_mii_ioctl(&adapter->hw.phy.mdio, if_mii(req), cmd);
}

/**
 * ixgbe_add_sanmac_netdev - Add the SAN MAC address to the corresponding
 * netdev->dev_addrs
 * @netdev: network interface device structure
 *
 * Returns non-zero on failure
 **/
static int ixgbe_add_sanmac_netdev(struct net_device *dev)
{
	int err = 0;
	struct ixgbe_adapter *adapter = netdev_priv(dev);
	struct ixgbe_mac_info *mac = &adapter->hw.mac;

	if (is_valid_ether_addr(mac->san_addr)) {
		rtnl_lock();
		err = dev_addr_add(dev, mac->san_addr, NETDEV_HW_ADDR_T_SAN);
		rtnl_unlock();
	}
	return err;
}

/**
 * ixgbe_del_sanmac_netdev - Removes the SAN MAC address to the corresponding
 * netdev->dev_addrs
 * @netdev: network interface device structure
 *
 * Returns non-zero on failure
 **/
static int ixgbe_del_sanmac_netdev(struct net_device *dev)
{
	int err = 0;
	struct ixgbe_adapter *adapter = netdev_priv(dev);
	struct ixgbe_mac_info *mac = &adapter->hw.mac;

	if (is_valid_ether_addr(mac->san_addr)) {
		rtnl_lock();
		err = dev_addr_del(dev, mac->san_addr, NETDEV_HW_ADDR_T_SAN);
		rtnl_unlock();
	}
	return err;
}

#ifdef CONFIG_NET_POLL_CONTROLLER
/*
 * Polling 'interrupt' - used by things like netconsole to send skbs
 * without having to re-enable interrupts. It's not called while
 * the interrupt routine is executing.
 */
static void ixgbe_netpoll(struct net_device *netdev)
{
	struct ixgbe_adapter *adapter = netdev_priv(netdev);
	int i;

	/* if interface is down do nothing */
	if (test_bit(__IXGBE_DOWN, &adapter->state))
		return;

	adapter->flags |= IXGBE_FLAG_IN_NETPOLL;
	if (adapter->flags & IXGBE_FLAG_MSIX_ENABLED) {
		int num_q_vectors = adapter->num_msix_vectors - NON_Q_VECTORS;
		for (i = 0; i < num_q_vectors; i++) {
			struct ixgbe_q_vector *q_vector = adapter->q_vector[i];
			ixgbe_msix_clean_rings(0, q_vector);
		}
	} else {
		ixgbe_intr(adapter->pdev->irq, netdev);
	}
	adapter->flags &= ~IXGBE_FLAG_IN_NETPOLL;
}

#endif
static struct rtnl_link_stats64 *ixgbe_get_stats64(struct net_device *netdev,
						   struct rtnl_link_stats64 *stats)
{
	struct ixgbe_adapter *adapter = netdev_priv(netdev);
	int i;

	rcu_read_lock();
	for (i = 0; i < adapter->num_rx_queues; i++) {
		struct ixgbe_ring *ring = ACCESS_ONCE(adapter->rx_ring[i]);
		u64 bytes, packets;
		unsigned int start;

		if (ring) {
			do {
				start = u64_stats_fetch_begin_bh(&ring->syncp);
				packets = ring->stats.packets;
				bytes   = ring->stats.bytes;
			} while (u64_stats_fetch_retry_bh(&ring->syncp, start));
			stats->rx_packets += packets;
			stats->rx_bytes   += bytes;
		}
	}

	for (i = 0; i < adapter->num_tx_queues; i++) {
		struct ixgbe_ring *ring = ACCESS_ONCE(adapter->tx_ring[i]);
		u64 bytes, packets;
		unsigned int start;

		if (ring) {
			do {
				start = u64_stats_fetch_begin_bh(&ring->syncp);
				packets = ring->stats.packets;
				bytes   = ring->stats.bytes;
			} while (u64_stats_fetch_retry_bh(&ring->syncp, start));
			stats->tx_packets += packets;
			stats->tx_bytes   += bytes;
		}
	}
	rcu_read_unlock();
	/* following stats updated by ixgbe_watchdog_task() */
	stats->multicast	= netdev->stats.multicast;
	stats->rx_errors	= netdev->stats.rx_errors;
	stats->rx_length_errors	= netdev->stats.rx_length_errors;
	stats->rx_crc_errors	= netdev->stats.rx_crc_errors;
	stats->rx_missed_errors	= netdev->stats.rx_missed_errors;
	return stats;
}

#ifdef CONFIG_IXGBE_DCB
/* ixgbe_validate_rtr - verify 802.1Qp to Rx packet buffer mapping is valid.
 * #adapter: pointer to ixgbe_adapter
 * @tc: number of traffic classes currently enabled
 *
 * Configure a valid 802.1Qp to Rx packet buffer mapping ie confirm
 * 802.1Q priority maps to a packet buffer that exists.
 */
static void ixgbe_validate_rtr(struct ixgbe_adapter *adapter, u8 tc)
{
	struct ixgbe_hw *hw = &adapter->hw;
	u32 reg, rsave;
	int i;

	/* 82598 have a static priority to TC mapping that can not
	 * be changed so no validation is needed.
	 */
	if (hw->mac.type == ixgbe_mac_82598EB)
		return;

	reg = IXGBE_READ_REG(hw, IXGBE_RTRUP2TC);
	rsave = reg;

	for (i = 0; i < MAX_TRAFFIC_CLASS; i++) {
		u8 up2tc = reg >> (i * IXGBE_RTRUP2TC_UP_SHIFT);

		/* If up2tc is out of bounds default to zero */
		if (up2tc > tc)
			reg &= ~(0x7 << IXGBE_RTRUP2TC_UP_SHIFT);
	}

	if (reg != rsave)
		IXGBE_WRITE_REG(hw, IXGBE_RTRUP2TC, reg);

	return;
}

/* ixgbe_setup_tc - routine to configure net_device for multiple traffic
 * classes.
 *
 * @netdev: net device to configure
 * @tc: number of traffic classes to enable
 */
int ixgbe_setup_tc(struct net_device *dev, u8 tc)
{
	struct ixgbe_adapter *adapter = netdev_priv(dev);
	struct ixgbe_hw *hw = &adapter->hw;

	/* Multiple traffic classes requires multiple queues */
	if (!(adapter->flags & IXGBE_FLAG_MSIX_ENABLED)) {
		e_err(drv, "Enable failed, needs MSI-X\n");
		return -EINVAL;
	}

	/* Hardware supports up to 8 traffic classes */
	if (tc > adapter->dcb_cfg.num_tcs.pg_tcs ||
	    (hw->mac.type == ixgbe_mac_82598EB &&
	     tc < MAX_TRAFFIC_CLASS))
		return -EINVAL;

	/* Hardware has to reinitialize queues and interrupts to
	 * match packet buffer alignment. Unfortunately, the
	 * hardware is not flexible enough to do this dynamically.
	 */
	if (netif_running(dev))
		ixgbe_close(dev);
	ixgbe_clear_interrupt_scheme(adapter);

	if (tc) {
		netdev_set_num_tc(dev, tc);
		adapter->last_lfc_mode = adapter->hw.fc.current_mode;
		adapter->flags |= IXGBE_FLAG_DCB_ENABLED;
		adapter->flags &= ~IXGBE_FLAG_FDIR_HASH_CAPABLE;

		if (adapter->hw.mac.type == ixgbe_mac_82598EB)
			adapter->hw.fc.requested_mode = ixgbe_fc_none;
	} else {
		netdev_reset_tc(dev);
		adapter->hw.fc.requested_mode = adapter->last_lfc_mode;

		adapter->flags &= ~IXGBE_FLAG_DCB_ENABLED;
		adapter->flags |= IXGBE_FLAG_FDIR_HASH_CAPABLE;

		adapter->temp_dcb_cfg.pfc_mode_enable = false;
		adapter->dcb_cfg.pfc_mode_enable = false;
	}

	ixgbe_init_interrupt_scheme(adapter);
	ixgbe_validate_rtr(adapter, tc);
	if (netif_running(dev))
		ixgbe_open(dev);

	return 0;
}

#endif /* CONFIG_IXGBE_DCB */
void ixgbe_do_reset(struct net_device *netdev)
{
	struct ixgbe_adapter *adapter = netdev_priv(netdev);

	if (netif_running(netdev))
		ixgbe_reinit_locked(adapter);
	else
		ixgbe_reset(adapter);
}

static netdev_features_t ixgbe_fix_features(struct net_device *netdev,
					    netdev_features_t features)
{
	struct ixgbe_adapter *adapter = netdev_priv(netdev);

#ifdef CONFIG_DCB
	if (adapter->flags & IXGBE_FLAG_DCB_ENABLED)
		features &= ~NETIF_F_HW_VLAN_RX;
#endif

	/* return error if RXHASH is being enabled when RSS is not supported */
	if (!(adapter->flags & IXGBE_FLAG_RSS_ENABLED))
		features &= ~NETIF_F_RXHASH;

	/* If Rx checksum is disabled, then RSC/LRO should also be disabled */
	if (!(features & NETIF_F_RXCSUM))
		features &= ~NETIF_F_LRO;

	/* Turn off LRO if not RSC capable */
	if (!(adapter->flags2 & IXGBE_FLAG2_RSC_CAPABLE))
		features &= ~NETIF_F_LRO;
	

	return features;
}

static int ixgbe_set_features(struct net_device *netdev,
			      netdev_features_t features)
{
	struct ixgbe_adapter *adapter = netdev_priv(netdev);
	netdev_features_t changed = netdev->features ^ features;
	bool need_reset = false;

	/* Make sure RSC matches LRO, reset if change */
	if (!(features & NETIF_F_LRO)) {
		if (adapter->flags2 & IXGBE_FLAG2_RSC_ENABLED)
			need_reset = true;
		adapter->flags2 &= ~IXGBE_FLAG2_RSC_ENABLED;
	} else if ((adapter->flags2 & IXGBE_FLAG2_RSC_CAPABLE) &&
		   !(adapter->flags2 & IXGBE_FLAG2_RSC_ENABLED)) {
		if (adapter->rx_itr_setting == 1 ||
		    adapter->rx_itr_setting > IXGBE_MIN_RSC_ITR) {
			adapter->flags2 |= IXGBE_FLAG2_RSC_ENABLED;
			need_reset = true;
		} else if ((changed ^ features) & NETIF_F_LRO) {
			e_info(probe, "rx-usecs set too low, "
			       "disabling RSC\n");
		}
	}

	/*
	 * Check if Flow Director n-tuple support was enabled or disabled.  If
	 * the state changed, we need to reset.
	 */
	if (!(features & NETIF_F_NTUPLE)) {
		if (adapter->flags & IXGBE_FLAG_FDIR_PERFECT_CAPABLE) {
			/* turn off Flow Director, set ATR and reset */
			if ((adapter->flags & IXGBE_FLAG_RSS_ENABLED) &&
			    !(adapter->flags & IXGBE_FLAG_DCB_ENABLED))
				adapter->flags |= IXGBE_FLAG_FDIR_HASH_CAPABLE;
			need_reset = true;
		}
		adapter->flags &= ~IXGBE_FLAG_FDIR_PERFECT_CAPABLE;
	} else if (!(adapter->flags & IXGBE_FLAG_FDIR_PERFECT_CAPABLE)) {
		/* turn off ATR, enable perfect filters and reset */
		adapter->flags &= ~IXGBE_FLAG_FDIR_HASH_CAPABLE;
		adapter->flags |= IXGBE_FLAG_FDIR_PERFECT_CAPABLE;
		need_reset = true;
	}

	if (changed & NETIF_F_RXALL)
		need_reset = true;

	netdev->features = features;
	if (need_reset)
		ixgbe_do_reset(netdev);

	return 0;
}

static const struct net_device_ops ixgbe_netdev_ops = {
	.ndo_open		= ixgbe_open,
	.ndo_stop		= ixgbe_close,
	.ndo_start_xmit		= ixgbe_xmit_frame,
	.ndo_select_queue	= ixgbe_select_queue,
	.ndo_set_rx_mode	= ixgbe_set_rx_mode,
	.ndo_validate_addr	= eth_validate_addr,
	.ndo_set_mac_address	= ixgbe_set_mac,
	.ndo_change_mtu		= ixgbe_change_mtu,
	.ndo_tx_timeout		= ixgbe_tx_timeout,
	.ndo_vlan_rx_add_vid	= ixgbe_vlan_rx_add_vid,
	.ndo_vlan_rx_kill_vid	= ixgbe_vlan_rx_kill_vid,
	.ndo_do_ioctl		= ixgbe_ioctl,
	.ndo_set_vf_mac		= ixgbe_ndo_set_vf_mac,
	.ndo_set_vf_vlan	= ixgbe_ndo_set_vf_vlan,
	.ndo_set_vf_tx_rate	= ixgbe_ndo_set_vf_bw,
	.ndo_set_vf_spoofchk	= ixgbe_ndo_set_vf_spoofchk,
	.ndo_get_vf_config	= ixgbe_ndo_get_vf_config,
	.ndo_get_stats64	= ixgbe_get_stats64,
#ifdef CONFIG_IXGBE_DCB
	.ndo_setup_tc		= ixgbe_setup_tc,
#endif
#ifdef CONFIG_NET_POLL_CONTROLLER
	.ndo_poll_controller	= ixgbe_netpoll,
#endif
#ifdef IXGBE_FCOE
	.ndo_fcoe_ddp_setup = ixgbe_fcoe_ddp_get,
	.ndo_fcoe_ddp_target = ixgbe_fcoe_ddp_target,
	.ndo_fcoe_ddp_done = ixgbe_fcoe_ddp_put,
	.ndo_fcoe_enable = ixgbe_fcoe_enable,
	.ndo_fcoe_disable = ixgbe_fcoe_disable,
	.ndo_fcoe_get_wwn = ixgbe_fcoe_get_wwn,
	.ndo_fcoe_get_hbainfo = ixgbe_fcoe_get_hbainfo,
#endif /* IXGBE_FCOE */
	.ndo_set_features = ixgbe_set_features,
	.ndo_fix_features = ixgbe_fix_features,
};

static void __devinit ixgbe_probe_vf(struct ixgbe_adapter *adapter,
				     const struct ixgbe_info *ii)
{
#ifdef CONFIG_PCI_IOV
	struct ixgbe_hw *hw = &adapter->hw;

	if (hw->mac.type == ixgbe_mac_82598EB)
		return;

	/* The 82599 supports up to 64 VFs per physical function
	 * but this implementation limits allocation to 63 so that
	 * basic networking resources are still available to the
	 * physical function
	 */
	adapter->num_vfs = (max_vfs > 63) ? 63 : max_vfs;
	ixgbe_enable_sriov(adapter, ii);
#endif /* CONFIG_PCI_IOV */
}

/**
 * ixgbe_probe - Device Initialization Routine
 * @pdev: PCI device information struct
 * @ent: entry in ixgbe_pci_tbl
 *
 * Returns 0 on success, negative on failure
 *
 * ixgbe_probe initializes an adapter identified by a pci_dev structure.
 * The OS initialization, configuring of the adapter private structure,
 * and a hardware reset occur.
 **/
static int __devinit ixgbe_probe(struct pci_dev *pdev,
				 const struct pci_device_id *ent)
{
	struct net_device *netdev;
	struct ixgbe_adapter *adapter = NULL;
	struct ixgbe_hw *hw;
	const struct ixgbe_info *ii = ixgbe_info_tbl[ent->driver_data];
	static int cards_found;
	int i, err, pci_using_dac;
	u8 part_str[IXGBE_PBANUM_LENGTH];
	unsigned int indices = num_possible_cpus();
#ifdef IXGBE_FCOE
	u16 device_caps;
#endif
	u32 eec;
	u16 wol_cap;

	/* Catch broken hardware that put the wrong VF device ID in
	 * the PCIe SR-IOV capability.
	 */
	if (pdev->is_virtfn) {
		WARN(1, KERN_ERR "%s (%hx:%hx) should not be a VF!\n",
		     pci_name(pdev), pdev->vendor, pdev->device);
		return -EINVAL;
	}

	err = pci_enable_device_mem(pdev);
	if (err)
		return err;

	if (!dma_set_mask(&pdev->dev, DMA_BIT_MASK(64)) &&
	    !dma_set_coherent_mask(&pdev->dev, DMA_BIT_MASK(64))) {
		pci_using_dac = 1;
	} else {
		err = dma_set_mask(&pdev->dev, DMA_BIT_MASK(32));
		if (err) {
			err = dma_set_coherent_mask(&pdev->dev,
						    DMA_BIT_MASK(32));
			if (err) {
				dev_err(&pdev->dev,
					"No usable DMA configuration, aborting\n");
				goto err_dma;
			}
		}
		pci_using_dac = 0;
	}

	err = pci_request_selected_regions(pdev, pci_select_bars(pdev,
					   IORESOURCE_MEM), ixgbe_driver_name);
	if (err) {
		dev_err(&pdev->dev,
			"pci_request_selected_regions failed 0x%x\n", err);
		goto err_pci_reg;
	}

	pci_enable_pcie_error_reporting(pdev);

	pci_set_master(pdev);
	pci_save_state(pdev);

#ifdef CONFIG_IXGBE_DCB
	indices *= MAX_TRAFFIC_CLASS;
#endif

	if (ii->mac == ixgbe_mac_82598EB)
		indices = min_t(unsigned int, indices, IXGBE_MAX_RSS_INDICES);
	else
		indices = min_t(unsigned int, indices, IXGBE_MAX_FDIR_INDICES);

#ifdef IXGBE_FCOE
	indices += min_t(unsigned int, num_possible_cpus(),
			 IXGBE_MAX_FCOE_INDICES);
#endif
	netdev = alloc_etherdev_mq(sizeof(struct ixgbe_adapter), indices);
	if (!netdev) {
		err = -ENOMEM;
		goto err_alloc_etherdev;
	}

	SET_NETDEV_DEV(netdev, &pdev->dev);

	adapter = netdev_priv(netdev);
	pci_set_drvdata(pdev, adapter);

	adapter->netdev = netdev;
	adapter->pdev = pdev;
	hw = &adapter->hw;
	hw->back = adapter;
	adapter->msg_enable = netif_msg_init(debug, DEFAULT_MSG_ENABLE);

	hw->hw_addr = ioremap(pci_resource_start(pdev, 0),
			      pci_resource_len(pdev, 0));
	if (!hw->hw_addr) {
		err = -EIO;
		goto err_ioremap;
	}

	for (i = 1; i <= 5; i++) {
		if (pci_resource_len(pdev, i) == 0)
			continue;
	}

	netdev->netdev_ops = &ixgbe_netdev_ops;
	ixgbe_set_ethtool_ops(netdev);
	netdev->watchdog_timeo = 5 * HZ;
	strncpy(netdev->name, pci_name(pdev), sizeof(netdev->name) - 1);

	adapter->bd_number = cards_found;

	/* Setup hw api */
	memcpy(&hw->mac.ops, ii->mac_ops, sizeof(hw->mac.ops));
	hw->mac.type  = ii->mac;

	/* EEPROM */
	memcpy(&hw->eeprom.ops, ii->eeprom_ops, sizeof(hw->eeprom.ops));
	eec = IXGBE_READ_REG(hw, IXGBE_EEC);
	/* If EEPROM is valid (bit 8 = 1), use default otherwise use bit bang */
	if (!(eec & (1 << 8)))
		hw->eeprom.ops.read = &ixgbe_read_eeprom_bit_bang_generic;

	/* PHY */
	memcpy(&hw->phy.ops, ii->phy_ops, sizeof(hw->phy.ops));
	hw->phy.sfp_type = ixgbe_sfp_type_unknown;
	/* ixgbe_identify_phy_generic will set prtad and mmds properly */
	hw->phy.mdio.prtad = MDIO_PRTAD_NONE;
	hw->phy.mdio.mmds = 0;
	hw->phy.mdio.mode_support = MDIO_SUPPORTS_C45 | MDIO_EMULATE_C22;
	hw->phy.mdio.dev = netdev;
	hw->phy.mdio.mdio_read = ixgbe_mdio_read;
	hw->phy.mdio.mdio_write = ixgbe_mdio_write;

	ii->get_invariants(hw);

	/* setup the private structure */
	err = ixgbe_sw_init(adapter);
	if (err)
		goto err_sw_init;

	/* Make it possible the adapter to be woken up via WOL */
	switch (adapter->hw.mac.type) {
	case ixgbe_mac_82599EB:
	case ixgbe_mac_X540:
		IXGBE_WRITE_REG(&adapter->hw, IXGBE_WUS, ~0);
		break;
	default:
		break;
	}

	/*
	 * If there is a fan on this device and it has failed log the
	 * failure.
	 */
	if (adapter->flags & IXGBE_FLAG_FAN_FAIL_CAPABLE) {
		u32 esdp = IXGBE_READ_REG(hw, IXGBE_ESDP);
		if (esdp & IXGBE_ESDP_SDP1)
			e_crit(probe, "Fan has stopped, replace the adapter\n");
	}

	if (allow_unsupported_sfp)
		hw->allow_unsupported_sfp = allow_unsupported_sfp;

	/* reset_hw fills in the perm_addr as well */
	hw->phy.reset_if_overtemp = true;
	err = hw->mac.ops.reset_hw(hw);
	hw->phy.reset_if_overtemp = false;
	if (err == IXGBE_ERR_SFP_NOT_PRESENT &&
	    hw->mac.type == ixgbe_mac_82598EB) {
		err = 0;
	} else if (err == IXGBE_ERR_SFP_NOT_SUPPORTED) {
		e_dev_err("failed to load because an unsupported SFP+ "
			  "module type was detected.\n");
		e_dev_err("Reload the driver after installing a supported "
			  "module.\n");
		goto err_sw_init;
	} else if (err) {
		e_dev_err("HW Init failed: %d\n", err);
		goto err_sw_init;
	}

	ixgbe_probe_vf(adapter, ii);

	netdev->features = NETIF_F_SG |
			   NETIF_F_IP_CSUM |
			   NETIF_F_IPV6_CSUM |
			   NETIF_F_HW_VLAN_TX |
			   NETIF_F_HW_VLAN_RX |
			   NETIF_F_HW_VLAN_FILTER |
			   NETIF_F_TSO |
			   NETIF_F_TSO6 |
			   NETIF_F_RXHASH |
			   NETIF_F_RXCSUM;

	netdev->hw_features = netdev->features;

	switch (adapter->hw.mac.type) {
	case ixgbe_mac_82599EB:
	case ixgbe_mac_X540:
		netdev->features |= NETIF_F_SCTP_CSUM;
		netdev->hw_features |= NETIF_F_SCTP_CSUM |
				       NETIF_F_NTUPLE;
		break;
	default:
		break;
	}

	netdev->hw_features |= NETIF_F_RXALL;

	netdev->vlan_features |= NETIF_F_TSO;
	netdev->vlan_features |= NETIF_F_TSO6;
	netdev->vlan_features |= NETIF_F_IP_CSUM;
	netdev->vlan_features |= NETIF_F_IPV6_CSUM;
	netdev->vlan_features |= NETIF_F_SG;

	netdev->priv_flags |= IFF_UNICAST_FLT;
	netdev->priv_flags |= IFF_SUPP_NOFCS;

	if (adapter->flags & IXGBE_FLAG_SRIOV_ENABLED)
		adapter->flags &= ~(IXGBE_FLAG_RSS_ENABLED |
				    IXGBE_FLAG_DCB_ENABLED);

#ifdef CONFIG_IXGBE_DCB
	netdev->dcbnl_ops = &dcbnl_ops;
#endif

#ifdef IXGBE_FCOE
	if (adapter->flags & IXGBE_FLAG_FCOE_CAPABLE) {
		if (hw->mac.ops.get_device_caps) {
			hw->mac.ops.get_device_caps(hw, &device_caps);
			if (device_caps & IXGBE_DEVICE_CAPS_FCOE_OFFLOADS)
				adapter->flags &= ~IXGBE_FLAG_FCOE_CAPABLE;
		}
	}
	if (adapter->flags & IXGBE_FLAG_FCOE_CAPABLE) {
		netdev->vlan_features |= NETIF_F_FCOE_CRC;
		netdev->vlan_features |= NETIF_F_FSO;
		netdev->vlan_features |= NETIF_F_FCOE_MTU;
	}
#endif /* IXGBE_FCOE */
	if (pci_using_dac) {
		netdev->features |= NETIF_F_HIGHDMA;
		netdev->vlan_features |= NETIF_F_HIGHDMA;
	}

	if (adapter->flags2 & IXGBE_FLAG2_RSC_CAPABLE)
		netdev->hw_features |= NETIF_F_LRO;
	if (adapter->flags2 & IXGBE_FLAG2_RSC_ENABLED)
		netdev->features |= NETIF_F_LRO;

	/* make sure the EEPROM is good */
	if (hw->eeprom.ops.validate_checksum(hw, NULL) < 0) {
		e_dev_err("The EEPROM Checksum Is Not Valid\n");
		err = -EIO;
		goto err_sw_init;
	}

	memcpy(netdev->dev_addr, hw->mac.perm_addr, netdev->addr_len);
	memcpy(netdev->perm_addr, hw->mac.perm_addr, netdev->addr_len);

	if (ixgbe_validate_mac_addr(netdev->perm_addr)) {
		e_dev_err("invalid MAC address\n");
		err = -EIO;
		goto err_sw_init;
	}

	setup_timer(&adapter->service_timer, &ixgbe_service_timer,
		    (unsigned long) adapter);

	INIT_WORK(&adapter->service_task, ixgbe_service_task);
	clear_bit(__IXGBE_SERVICE_SCHED, &adapter->state);

	err = ixgbe_init_interrupt_scheme(adapter);
	if (err)
		goto err_sw_init;

	if (!(adapter->flags & IXGBE_FLAG_RSS_ENABLED)) {
		netdev->hw_features &= ~NETIF_F_RXHASH;
		netdev->features &= ~NETIF_F_RXHASH;
	}

	/* WOL not supported for all but the following */
	adapter->wol = 0;
	switch (pdev->device) {
	case IXGBE_DEV_ID_82599_SFP:
		/* Only these subdevice supports WOL */
		switch (pdev->subsystem_device) {
		case IXGBE_SUBDEV_ID_82599_560FLR:
			/* only support first port */
			if (hw->bus.func != 0)
				break;
		case IXGBE_SUBDEV_ID_82599_SFP:
			adapter->wol = IXGBE_WUFC_MAG;
			break;
		}
		break;
	case IXGBE_DEV_ID_82599_COMBO_BACKPLANE:
		/* All except this subdevice support WOL */
		if (pdev->subsystem_device != IXGBE_SUBDEV_ID_82599_KX4_KR_MEZZ)
			adapter->wol = IXGBE_WUFC_MAG;
		break;
	case IXGBE_DEV_ID_82599_KX4:
		adapter->wol = IXGBE_WUFC_MAG;
		break;
	case IXGBE_DEV_ID_X540T:
		/* Check eeprom to see if it is enabled */
		hw->eeprom.ops.read(hw, 0x2c, &adapter->eeprom_cap);
		wol_cap = adapter->eeprom_cap & IXGBE_DEVICE_CAPS_WOL_MASK;

		if ((wol_cap == IXGBE_DEVICE_CAPS_WOL_PORT0_1) ||
		    ((wol_cap == IXGBE_DEVICE_CAPS_WOL_PORT0) &&
		     (hw->bus.func == 0)))
			adapter->wol = IXGBE_WUFC_MAG;
		break;
	}
	device_set_wakeup_enable(&adapter->pdev->dev, adapter->wol);

	/* save off EEPROM version number */
	hw->eeprom.ops.read(hw, 0x2e, &adapter->eeprom_verh);
	hw->eeprom.ops.read(hw, 0x2d, &adapter->eeprom_verl);

	/* pick up the PCI bus settings for reporting later */
	hw->mac.ops.get_bus_info(hw);

	/* print bus type/speed/width info */
	e_dev_info("(PCI Express:%s:%s) %pM\n",
		   (hw->bus.speed == ixgbe_bus_speed_5000 ? "5.0GT/s" :
		    hw->bus.speed == ixgbe_bus_speed_2500 ? "2.5GT/s" :
		    "Unknown"),
		   (hw->bus.width == ixgbe_bus_width_pcie_x8 ? "Width x8" :
		    hw->bus.width == ixgbe_bus_width_pcie_x4 ? "Width x4" :
		    hw->bus.width == ixgbe_bus_width_pcie_x1 ? "Width x1" :
		    "Unknown"),
		   netdev->dev_addr);

	err = ixgbe_read_pba_string_generic(hw, part_str, IXGBE_PBANUM_LENGTH);
	if (err)
		strncpy(part_str, "Unknown", IXGBE_PBANUM_LENGTH);
	if (ixgbe_is_sfp(hw) && hw->phy.sfp_type != ixgbe_sfp_type_not_present)
		e_dev_info("MAC: %d, PHY: %d, SFP+: %d, PBA No: %s\n",
			   hw->mac.type, hw->phy.type, hw->phy.sfp_type,
		           part_str);
	else
		e_dev_info("MAC: %d, PHY: %d, PBA No: %s\n",
			   hw->mac.type, hw->phy.type, part_str);

	if (hw->bus.width <= ixgbe_bus_width_pcie_x4) {
		e_dev_warn("PCI-Express bandwidth available for this card is "
			   "not sufficient for optimal performance.\n");
		e_dev_warn("For optimal performance a x8 PCI-Express slot "
			   "is required.\n");
	}

	/* reset the hardware with the new settings */
	err = hw->mac.ops.start_hw(hw);
	if (err == IXGBE_ERR_EEPROM_VERSION) {
		/* We are running on a pre-production device, log a warning */
		e_dev_warn("This device is a pre-production adapter/LOM. "
			   "Please be aware there may be issues associated "
			   "with your hardware.  If you are experiencing "
			   "problems please contact your Intel or hardware "
			   "representative who provided you with this "
			   "hardware.\n");
	}
	strcpy(netdev->name, "eth%d");
	err = register_netdev(netdev);
	if (err)
		goto err_register;

	/* power down the optics for multispeed fiber and 82599 SFP+ fiber */
	if (hw->mac.ops.disable_tx_laser &&
	    ((hw->phy.multispeed_fiber) ||
	     ((hw->mac.ops.get_media_type(hw) == ixgbe_media_type_fiber) &&
	      (hw->mac.type == ixgbe_mac_82599EB))))
		hw->mac.ops.disable_tx_laser(hw);

	/* carrier off reporting is important to ethtool even BEFORE open */
	netif_carrier_off(netdev);

#ifdef CONFIG_IXGBE_DCA
	if (dca_add_requester(&pdev->dev) == 0) {
		adapter->flags |= IXGBE_FLAG_DCA_ENABLED;
		ixgbe_setup_dca(adapter);
	}
#endif
	if (adapter->flags & IXGBE_FLAG_SRIOV_ENABLED) {
		e_info(probe, "IOV is enabled with %d VFs\n", adapter->num_vfs);
		for (i = 0; i < adapter->num_vfs; i++)
			ixgbe_vf_configuration(pdev, (i | 0x10000000));
	}

	/* firmware requires driver version to be 0xFFFFFFFF
	 * since os does not support feature
	 */
	if (hw->mac.ops.set_fw_drv_ver)
		hw->mac.ops.set_fw_drv_ver(hw, 0xFF, 0xFF, 0xFF,
					   0xFF);

	/* add san mac addr to netdev */
	ixgbe_add_sanmac_netdev(netdev);

	e_dev_info("%s\n", ixgbe_default_device_descr);
	cards_found++;
	return 0;

err_register:
	ixgbe_release_hw_control(adapter);
	ixgbe_clear_interrupt_scheme(adapter);
err_sw_init:
	if (adapter->flags & IXGBE_FLAG_SRIOV_ENABLED)
		ixgbe_disable_sriov(adapter);
	adapter->flags2 &= ~IXGBE_FLAG2_SEARCH_FOR_SFP;
	iounmap(hw->hw_addr);
err_ioremap:
	free_netdev(netdev);
err_alloc_etherdev:
	pci_release_selected_regions(pdev,
				     pci_select_bars(pdev, IORESOURCE_MEM));
err_pci_reg:
err_dma:
	pci_disable_device(pdev);
	return err;
}

/**
 * ixgbe_remove - Device Removal Routine
 * @pdev: PCI device information struct
 *
 * ixgbe_remove is called by the PCI subsystem to alert the driver
 * that it should release a PCI device.  The could be caused by a
 * Hot-Plug event, or because the driver is going to be removed from
 * memory.
 **/
static void __devexit ixgbe_remove(struct pci_dev *pdev)
{
	struct ixgbe_adapter *adapter = pci_get_drvdata(pdev);
	struct net_device *netdev = adapter->netdev;

	set_bit(__IXGBE_DOWN, &adapter->state);
	cancel_work_sync(&adapter->service_task);

#ifdef CONFIG_IXGBE_DCA
	if (adapter->flags & IXGBE_FLAG_DCA_ENABLED) {
		adapter->flags &= ~IXGBE_FLAG_DCA_ENABLED;
		dca_remove_requester(&pdev->dev);
		IXGBE_WRITE_REG(&adapter->hw, IXGBE_DCA_CTRL, 1);
	}

#endif
#ifdef IXGBE_FCOE
	if (adapter->flags & IXGBE_FLAG_FCOE_ENABLED)
		ixgbe_cleanup_fcoe(adapter);

#endif /* IXGBE_FCOE */

	/* remove the added san mac */
	ixgbe_del_sanmac_netdev(netdev);

	if (netdev->reg_state == NETREG_REGISTERED)
		unregister_netdev(netdev);

	if (adapter->flags & IXGBE_FLAG_SRIOV_ENABLED) {
		if (!(ixgbe_check_vf_assignment(adapter)))
			ixgbe_disable_sriov(adapter);
		else
			e_dev_warn("Unloading driver while VFs are assigned "
				   "- VFs will not be deallocated\n");
	}

	ixgbe_clear_interrupt_scheme(adapter);

	ixgbe_release_hw_control(adapter);

#ifdef CONFIG_DCB
	kfree(adapter->ixgbe_ieee_pfc);
	kfree(adapter->ixgbe_ieee_ets);

#endif
	iounmap(adapter->hw.hw_addr);
	pci_release_selected_regions(pdev, pci_select_bars(pdev,
				     IORESOURCE_MEM));

	e_dev_info("complete\n");

	free_netdev(netdev);

	pci_disable_pcie_error_reporting(pdev);

	pci_disable_device(pdev);
}

/**
 * ixgbe_io_error_detected - called when PCI error is detected
 * @pdev: Pointer to PCI device
 * @state: The current pci connection state
 *
 * This function is called after a PCI bus error affecting
 * this device has been detected.
 */
static pci_ers_result_t ixgbe_io_error_detected(struct pci_dev *pdev,
						pci_channel_state_t state)
{
	struct ixgbe_adapter *adapter = pci_get_drvdata(pdev);
	struct net_device *netdev = adapter->netdev;

#ifdef CONFIG_PCI_IOV
	struct pci_dev *bdev, *vfdev;
	u32 dw0, dw1, dw2, dw3;
	int vf, pos;
	u16 req_id, pf_func;

	if (adapter->hw.mac.type == ixgbe_mac_82598EB ||
	    adapter->num_vfs == 0)
		goto skip_bad_vf_detection;

	bdev = pdev->bus->self;
	while (bdev && (bdev->pcie_type != PCI_EXP_TYPE_ROOT_PORT))
		bdev = bdev->bus->self;

	if (!bdev)
		goto skip_bad_vf_detection;

	pos = pci_find_ext_capability(bdev, PCI_EXT_CAP_ID_ERR);
	if (!pos)
		goto skip_bad_vf_detection;

	pci_read_config_dword(bdev, pos + PCI_ERR_HEADER_LOG, &dw0);
	pci_read_config_dword(bdev, pos + PCI_ERR_HEADER_LOG + 4, &dw1);
	pci_read_config_dword(bdev, pos + PCI_ERR_HEADER_LOG + 8, &dw2);
	pci_read_config_dword(bdev, pos + PCI_ERR_HEADER_LOG + 12, &dw3);

	req_id = dw1 >> 16;
	/* On the 82599 if bit 7 of the requestor ID is set then it's a VF */
	if (!(req_id & 0x0080))
		goto skip_bad_vf_detection;

	pf_func = req_id & 0x01;
	if ((pf_func & 1) == (pdev->devfn & 1)) {
		unsigned int device_id;

		vf = (req_id & 0x7F) >> 1;
		e_dev_err("VF %d has caused a PCIe error\n", vf);
		e_dev_err("TLP: dw0: %8.8x\tdw1: %8.8x\tdw2: "
				"%8.8x\tdw3: %8.8x\n",
		dw0, dw1, dw2, dw3);
		switch (adapter->hw.mac.type) {
		case ixgbe_mac_82599EB:
			device_id = IXGBE_82599_VF_DEVICE_ID;
			break;
		case ixgbe_mac_X540:
			device_id = IXGBE_X540_VF_DEVICE_ID;
			break;
		default:
			device_id = 0;
			break;
		}

		/* Find the pci device of the offending VF */
		vfdev = pci_get_device(IXGBE_INTEL_VENDOR_ID, device_id, NULL);
		while (vfdev) {
			if (vfdev->devfn == (req_id & 0xFF))
				break;
			vfdev = pci_get_device(IXGBE_INTEL_VENDOR_ID,
					       device_id, vfdev);
		}
		/*
		 * There's a slim chance the VF could have been hot plugged,
		 * so if it is no longer present we don't need to issue the
		 * VFLR.  Just clean up the AER in that case.
		 */
		if (vfdev) {
			e_dev_err("Issuing VFLR to VF %d\n", vf);
			pci_write_config_dword(vfdev, 0xA8, 0x00008000);
		}

		pci_cleanup_aer_uncorrect_error_status(pdev);
	}

	/*
	 * Even though the error may have occurred on the other port
	 * we still need to increment the vf error reference count for
	 * both ports because the I/O resume function will be called
	 * for both of them.
	 */
	adapter->vferr_refcount++;

	return PCI_ERS_RESULT_RECOVERED;

skip_bad_vf_detection:
#endif /* CONFIG_PCI_IOV */
	netif_device_detach(netdev);

	if (state == pci_channel_io_perm_failure)
		return PCI_ERS_RESULT_DISCONNECT;

	if (netif_running(netdev))
		ixgbe_down(adapter);
	pci_disable_device(pdev);

	/* Request a slot reset. */
	return PCI_ERS_RESULT_NEED_RESET;
}

/**
 * ixgbe_io_slot_reset - called after the pci bus has been reset.
 * @pdev: Pointer to PCI device
 *
 * Restart the card from scratch, as if from a cold-boot.
 */
static pci_ers_result_t ixgbe_io_slot_reset(struct pci_dev *pdev)
{
	struct ixgbe_adapter *adapter = pci_get_drvdata(pdev);
	pci_ers_result_t result;
	int err;

	if (pci_enable_device_mem(pdev)) {
		e_err(probe, "Cannot re-enable PCI device after reset.\n");
		result = PCI_ERS_RESULT_DISCONNECT;
	} else {
		pci_set_master(pdev);
		pci_restore_state(pdev);
		pci_save_state(pdev);

		pci_wake_from_d3(pdev, false);

		ixgbe_reset(adapter);
		IXGBE_WRITE_REG(&adapter->hw, IXGBE_WUS, ~0);
		result = PCI_ERS_RESULT_RECOVERED;
	}

	err = pci_cleanup_aer_uncorrect_error_status(pdev);
	if (err) {
		e_dev_err("pci_cleanup_aer_uncorrect_error_status "
			  "failed 0x%0x\n", err);
		/* non-fatal, continue */
	}

	return result;
}

/**
 * ixgbe_io_resume - called when traffic can start flowing again.
 * @pdev: Pointer to PCI device
 *
 * This callback is called when the error recovery driver tells us that
 * its OK to resume normal operation.
 */
static void ixgbe_io_resume(struct pci_dev *pdev)
{
	struct ixgbe_adapter *adapter = pci_get_drvdata(pdev);
	struct net_device *netdev = adapter->netdev;

#ifdef CONFIG_PCI_IOV
	if (adapter->vferr_refcount) {
		e_info(drv, "Resuming after VF err\n");
		adapter->vferr_refcount--;
		return;
	}

#endif
	if (netif_running(netdev))
		ixgbe_up(adapter);

	netif_device_attach(netdev);
}

static struct pci_error_handlers ixgbe_err_handler = {
	.error_detected = ixgbe_io_error_detected,
	.slot_reset = ixgbe_io_slot_reset,
	.resume = ixgbe_io_resume,
};

static struct pci_driver ixgbe_driver = {
	.name     = ixgbe_driver_name,
	.id_table = ixgbe_pci_tbl,
	.probe    = ixgbe_probe,
	.remove   = __devexit_p(ixgbe_remove),
#ifdef CONFIG_PM
	.suspend  = ixgbe_suspend,
	.resume   = ixgbe_resume,
#endif
	.shutdown = ixgbe_shutdown,
	.err_handler = &ixgbe_err_handler
};

/**
 * ixgbe_init_module - Driver Registration Routine
 *
 * ixgbe_init_module is the first routine called when the driver is
 * loaded. All it does is register with the PCI subsystem.
 **/
static int __init ixgbe_init_module(void)
{
	int ret;
	pr_info("%s - version %s\n", ixgbe_driver_string, ixgbe_driver_version);
	pr_info("%s\n", ixgbe_copyright);

#ifdef CONFIG_IXGBE_DCA
	dca_register_notify(&dca_notifier);
#endif

	ret = pci_register_driver(&ixgbe_driver);
	return ret;
}

module_init(ixgbe_init_module);

/**
 * ixgbe_exit_module - Driver Exit Cleanup Routine
 *
 * ixgbe_exit_module is called just before the driver is removed
 * from memory.
 **/
static void __exit ixgbe_exit_module(void)
{
#ifdef CONFIG_IXGBE_DCA
	dca_unregister_notify(&dca_notifier);
#endif
	pci_unregister_driver(&ixgbe_driver);
	rcu_barrier(); /* Wait for completion of call_rcu()'s */
}

#ifdef CONFIG_IXGBE_DCA
static int ixgbe_notify_dca(struct notifier_block *nb, unsigned long event,
			    void *p)
{
	int ret_val;

	ret_val = driver_for_each_device(&ixgbe_driver.driver, NULL, &event,
					 __ixgbe_notify_dca);

	return ret_val ? NOTIFY_BAD : NOTIFY_DONE;
}

#endif /* CONFIG_IXGBE_DCA */

module_exit(ixgbe_exit_module);

/* ixgbe_main.c */<|MERGE_RESOLUTION|>--- conflicted
+++ resolved
@@ -2671,8 +2671,6 @@
 	/* enable queue */
 	IXGBE_WRITE_REG(hw, IXGBE_TXDCTL(reg_idx), txdctl);
 
-	netdev_tx_reset_queue(txring_txq(ring));
-
 	/* TXDCTL.EN will return 0 on 82598 if link is down, so skip it */
 	if (hw->mac.type == ixgbe_mac_82598EB &&
 	    !(IXGBE_READ_REG(hw, IXGBE_LINKS) & IXGBE_LINKS_UP))
@@ -3154,17 +3152,6 @@
 			set_ring_rsc_enabled(rx_ring);
 		else
 			clear_ring_rsc_enabled(rx_ring);
-<<<<<<< HEAD
-#ifdef IXGBE_FCOE
-		if (netdev->features & NETIF_F_FCOE_MTU) {
-			struct ixgbe_ring_feature *f;
-			f = &adapter->ring_feature[RING_F_FCOE];
-			if ((i >= f->mask) && (i < f->mask + f->indices))
-				set_bit(__IXGBE_RX_FCOE_BUFSZ, &rx_ring->state);
-		}
-#endif /* IXGBE_FCOE */
-=======
->>>>>>> 711e1bfb
 	}
 }
 
