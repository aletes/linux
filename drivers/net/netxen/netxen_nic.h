/*
 * Copyright (C) 2003 - 2009 NetXen, Inc.
 * Copyright (C) 2009 - QLogic Corporation.
 * All rights reserved.
 *
 * This program is free software; you can redistribute it and/or
 * modify it under the terms of the GNU General Public License
 * as published by the Free Software Foundation; either version 2
 * of the License, or (at your option) any later version.
 *
 * This program is distributed in the hope that it will be useful, but
 * WITHOUT ANY WARRANTY; without even the implied warranty of
 * MERCHANTABILITY or FITNESS FOR A PARTICULAR PURPOSE.  See the
 * GNU General Public License for more details.
 *
 * You should have received a copy of the GNU General Public License
 * along with this program; if not, write to the Free Software
 * Foundation, Inc., 59 Temple Place - Suite 330, Boston,
 * MA  02111-1307, USA.
 *
 * The full GNU General Public License is included in this distribution
 * in the file called "COPYING".
 *
 */

#ifndef _NETXEN_NIC_H_
#define _NETXEN_NIC_H_

#include <linux/module.h>
#include <linux/kernel.h>
#include <linux/types.h>
#include <linux/ioport.h>
#include <linux/pci.h>
#include <linux/netdevice.h>
#include <linux/etherdevice.h>
#include <linux/ip.h>
#include <linux/in.h>
#include <linux/tcp.h>
#include <linux/skbuff.h>
#include <linux/firmware.h>

#include <linux/ethtool.h>
#include <linux/mii.h>
#include <linux/timer.h>

#include <linux/vmalloc.h>

#include <asm/io.h>
#include <asm/byteorder.h>

#include "netxen_nic_hdr.h"
#include "netxen_nic_hw.h"

#define _NETXEN_NIC_LINUX_MAJOR 4
#define _NETXEN_NIC_LINUX_MINOR 0
<<<<<<< HEAD
#define _NETXEN_NIC_LINUX_SUBVERSION 74
#define NETXEN_NIC_LINUX_VERSIONID  "4.0.74"
=======
#define _NETXEN_NIC_LINUX_SUBVERSION 75
#define NETXEN_NIC_LINUX_VERSIONID  "4.0.75"
>>>>>>> 3cbea436

#define NETXEN_VERSION_CODE(a, b, c)	(((a) << 24) + ((b) << 16) + (c))
#define _major(v)	(((v) >> 24) & 0xff)
#define _minor(v)	(((v) >> 16) & 0xff)
#define _build(v)	((v) & 0xffff)

/* version in image has weird encoding:
 *  7:0  - major
 * 15:8  - minor
 * 31:16 - build (little endian)
 */
#define NETXEN_DECODE_VERSION(v) \
	NETXEN_VERSION_CODE(((v) & 0xff), (((v) >> 8) & 0xff), ((v) >> 16))

#define NETXEN_NUM_FLASH_SECTORS (64)
#define NETXEN_FLASH_SECTOR_SIZE (64 * 1024)
#define NETXEN_FLASH_TOTAL_SIZE  (NETXEN_NUM_FLASH_SECTORS \
					* NETXEN_FLASH_SECTOR_SIZE)

#define RCV_DESC_RINGSIZE(rds_ring)	\
	(sizeof(struct rcv_desc) * (rds_ring)->num_desc)
#define RCV_BUFF_RINGSIZE(rds_ring)	\
	(sizeof(struct netxen_rx_buffer) * rds_ring->num_desc)
#define STATUS_DESC_RINGSIZE(sds_ring)	\
	(sizeof(struct status_desc) * (sds_ring)->num_desc)
#define TX_BUFF_RINGSIZE(tx_ring)	\
	(sizeof(struct netxen_cmd_buffer) * tx_ring->num_desc)
#define TX_DESC_RINGSIZE(tx_ring)	\
	(sizeof(struct cmd_desc_type0) * tx_ring->num_desc)

#define find_diff_among(a,b,range) ((a)<(b)?((b)-(a)):((b)+(range)-(a)))

#define NETXEN_RCV_PRODUCER_OFFSET	0
#define NETXEN_RCV_PEG_DB_ID		2
#define NETXEN_HOST_DUMMY_DMA_SIZE 1024
#define FLASH_SUCCESS 0

#define ADDR_IN_WINDOW1(off)	\
	((off > NETXEN_CRB_PCIX_HOST2) && (off < NETXEN_CRB_MAX)) ? 1 : 0

#define ADDR_IN_RANGE(addr, low, high)	\
	(((addr) < (high)) && ((addr) >= (low)))

/*
 * normalize a 64MB crb address to 32MB PCI window
 * To use NETXEN_CRB_NORMALIZE, window _must_ be set to 1
 */
#define NETXEN_CRB_NORMAL(reg)	\
	((reg) - NETXEN_CRB_PCIX_HOST2 + NETXEN_CRB_PCIX_HOST)

#define NETXEN_CRB_NORMALIZE(adapter, reg) \
	pci_base_offset(adapter, NETXEN_CRB_NORMAL(reg))

#define DB_NORMALIZE(adapter, off) \
	(adapter->ahw.db_base + (off))

#define NX_P2_C0		0x24
#define NX_P2_C1		0x25
#define NX_P3_A0		0x30
#define NX_P3_A2		0x30
#define NX_P3_B0		0x40
#define NX_P3_B1		0x41
#define NX_P3_B2		0x42
#define NX_P3P_A0		0x50

#define NX_IS_REVISION_P2(REVISION)     (REVISION <= NX_P2_C1)
#define NX_IS_REVISION_P3(REVISION)     (REVISION >= NX_P3_A0)
#define NX_IS_REVISION_P3P(REVISION)     (REVISION >= NX_P3P_A0)

#define FIRST_PAGE_GROUP_START	0
#define FIRST_PAGE_GROUP_END	0x100000

#define SECOND_PAGE_GROUP_START	0x6000000
#define SECOND_PAGE_GROUP_END	0x68BC000

#define THIRD_PAGE_GROUP_START	0x70E4000
#define THIRD_PAGE_GROUP_END	0x8000000

#define FIRST_PAGE_GROUP_SIZE  FIRST_PAGE_GROUP_END - FIRST_PAGE_GROUP_START
#define SECOND_PAGE_GROUP_SIZE SECOND_PAGE_GROUP_END - SECOND_PAGE_GROUP_START
#define THIRD_PAGE_GROUP_SIZE  THIRD_PAGE_GROUP_END - THIRD_PAGE_GROUP_START

#define P2_MAX_MTU                     (8000)
#define P3_MAX_MTU                     (9600)
#define NX_ETHERMTU                    1500
#define NX_MAX_ETHERHDR                32 /* This contains some padding */

#define NX_P2_RX_BUF_MAX_LEN           1760
#define NX_P3_RX_BUF_MAX_LEN           (NX_MAX_ETHERHDR + NX_ETHERMTU)
#define NX_P2_RX_JUMBO_BUF_MAX_LEN     (NX_MAX_ETHERHDR + P2_MAX_MTU)
#define NX_P3_RX_JUMBO_BUF_MAX_LEN     (NX_MAX_ETHERHDR + P3_MAX_MTU)
#define NX_CT_DEFAULT_RX_BUF_LEN	2048
#define NX_LRO_BUFFER_EXTRA		2048

#define NX_RX_LRO_BUFFER_LENGTH		(8060)

/*
 * Maximum number of ring contexts
 */
#define MAX_RING_CTX 1

/* Opcodes to be used with the commands */
#define TX_ETHER_PKT	0x01
#define TX_TCP_PKT	0x02
#define TX_UDP_PKT	0x03
#define TX_IP_PKT	0x04
#define TX_TCP_LSO	0x05
#define TX_TCP_LSO6	0x06
#define TX_IPSEC	0x07
#define TX_IPSEC_CMD	0x0a
#define TX_TCPV6_PKT	0x0b
#define TX_UDPV6_PKT	0x0c

/* The following opcodes are for internal consumption. */
#define NETXEN_CONTROL_OP	0x10
#define PEGNET_REQUEST		0x11

#define	MAX_NUM_CARDS		4

#define MAX_BUFFERS_PER_CMD	32
#define MAX_TSO_HEADER_DESC	2
#define MGMT_CMD_DESC_RESV	4
#define TX_STOP_THRESH		((MAX_SKB_FRAGS >> 2) + MAX_TSO_HEADER_DESC \
							+ MGMT_CMD_DESC_RESV)
#define NX_MAX_TX_TIMEOUTS	2

/*
 * Following are the states of the Phantom. Phantom will set them and
 * Host will read to check if the fields are correct.
 */
#define PHAN_INITIALIZE_START		0xff00
#define PHAN_INITIALIZE_FAILED		0xffff
#define PHAN_INITIALIZE_COMPLETE	0xff01

/* Host writes the following to notify that it has done the init-handshake */
#define PHAN_INITIALIZE_ACK	0xf00f

#define NUM_RCV_DESC_RINGS	3
#define NUM_STS_DESC_RINGS	4

#define RCV_RING_NORMAL	0
#define RCV_RING_JUMBO	1
#define RCV_RING_LRO	2

#define MIN_CMD_DESCRIPTORS		64
#define MIN_RCV_DESCRIPTORS		64
#define MIN_JUMBO_DESCRIPTORS		32

#define MAX_CMD_DESCRIPTORS		1024
#define MAX_RCV_DESCRIPTORS_1G		4096
#define MAX_RCV_DESCRIPTORS_10G		8192
#define MAX_JUMBO_RCV_DESCRIPTORS_1G	512
#define MAX_JUMBO_RCV_DESCRIPTORS_10G	1024
#define MAX_LRO_RCV_DESCRIPTORS		8

#define DEFAULT_RCV_DESCRIPTORS_1G	2048
#define DEFAULT_RCV_DESCRIPTORS_10G	4096

#define NETXEN_CTX_SIGNATURE	0xdee0
#define NETXEN_CTX_SIGNATURE_V2	0x0002dee0
#define NETXEN_CTX_RESET	0xbad0
#define NETXEN_CTX_D3_RESET	0xacc0
#define NETXEN_RCV_PRODUCER(ringid)	(ringid)

#define PHAN_PEG_RCV_INITIALIZED	0xff01
#define PHAN_PEG_RCV_START_INITIALIZE	0xff00

#define get_next_index(index, length)	\
	(((index) + 1) & ((length) - 1))

#define get_index_range(index,length,count)	\
	(((index) + (count)) & ((length) - 1))

#define MPORT_SINGLE_FUNCTION_MODE 0x1111
#define MPORT_MULTI_FUNCTION_MODE 0x2222

#define NX_MAX_PCI_FUNC		8

/*
 * NetXen host-peg signal message structure
 *
 *	Bit 0-1		: peg_id => 0x2 for tx and 01 for rx
 *	Bit 2		: priv_id => must be 1
 *	Bit 3-17	: count => for doorbell
 *	Bit 18-27	: ctx_id => Context id
 *	Bit 28-31	: opcode
 */

typedef u32 netxen_ctx_msg;

#define netxen_set_msg_peg_id(config_word, val)	\
	((config_word) &= ~3, (config_word) |= val & 3)
#define netxen_set_msg_privid(config_word)	\
	((config_word) |= 1 << 2)
#define netxen_set_msg_count(config_word, val)	\
	((config_word) &= ~(0x7fff<<3), (config_word) |= (val & 0x7fff) << 3)
#define netxen_set_msg_ctxid(config_word, val)	\
	((config_word) &= ~(0x3ff<<18), (config_word) |= (val & 0x3ff) << 18)
#define netxen_set_msg_opcode(config_word, val)	\
	((config_word) &= ~(0xf<<28), (config_word) |= (val & 0xf) << 28)

struct netxen_rcv_ring {
	__le64 addr;
	__le32 size;
	__le32 rsrvd;
};

struct netxen_sts_ring {
	__le64 addr;
	__le32 size;
	__le16 msi_index;
	__le16 rsvd;
} ;

struct netxen_ring_ctx {

	/* one command ring */
	__le64 cmd_consumer_offset;
	__le64 cmd_ring_addr;
	__le32 cmd_ring_size;
	__le32 rsrvd;

	/* three receive rings */
	struct netxen_rcv_ring rcv_rings[NUM_RCV_DESC_RINGS];

	__le64 sts_ring_addr;
	__le32 sts_ring_size;

	__le32 ctx_id;

	__le64 rsrvd_2[3];
	__le32 sts_ring_count;
	__le32 rsrvd_3;
	struct netxen_sts_ring sts_rings[NUM_STS_DESC_RINGS];

} __attribute__ ((aligned(64)));

/*
 * Following data structures describe the descriptors that will be used.
 * Added fileds of tcpHdrSize and ipHdrSize, The driver needs to do it only when
 * we are doing LSO (above the 1500 size packet) only.
 */

/*
 * The size of reference handle been changed to 16 bits to pass the MSS fields
 * for the LSO packet
 */

#define FLAGS_CHECKSUM_ENABLED	0x01
#define FLAGS_LSO_ENABLED	0x02
#define FLAGS_IPSEC_SA_ADD	0x04
#define FLAGS_IPSEC_SA_DELETE	0x08
#define FLAGS_VLAN_TAGGED	0x10
#define FLAGS_VLAN_OOB		0x40

#define netxen_set_tx_vlan_tci(cmd_desc, v)	\
	(cmd_desc)->vlan_TCI = cpu_to_le16(v);

#define netxen_set_cmd_desc_port(cmd_desc, var)	\
	((cmd_desc)->port_ctxid |= ((var) & 0x0F))
#define netxen_set_cmd_desc_ctxid(cmd_desc, var)	\
	((cmd_desc)->port_ctxid |= ((var) << 4 & 0xF0))

#define netxen_set_tx_port(_desc, _port) \
	(_desc)->port_ctxid = ((_port) & 0xf) | (((_port) << 4) & 0xf0)

#define netxen_set_tx_flags_opcode(_desc, _flags, _opcode) \
	(_desc)->flags_opcode = \
	cpu_to_le16(((_flags) & 0x7f) | (((_opcode) & 0x3f) << 7))

#define netxen_set_tx_frags_len(_desc, _frags, _len) \
	(_desc)->nfrags__length = \
	cpu_to_le32(((_frags) & 0xff) | (((_len) & 0xffffff) << 8))

struct cmd_desc_type0 {
	u8 tcp_hdr_offset;	/* For LSO only */
	u8 ip_hdr_offset;	/* For LSO only */
	__le16 flags_opcode;	/* 15:13 unused, 12:7 opcode, 6:0 flags */
	__le32 nfrags__length;	/* 31:8 total len, 7:0 frag count */

	__le64 addr_buffer2;

	__le16 reference_handle;
	__le16 mss;
	u8 port_ctxid;		/* 7:4 ctxid 3:0 port */
	u8 total_hdr_length;	/* LSO only : MAC+IP+TCP Hdr size */
	__le16 conn_id;		/* IPSec offoad only */

	__le64 addr_buffer3;
	__le64 addr_buffer1;

	__le16 buffer_length[4];

	__le64 addr_buffer4;

	__le32 reserved2;
	__le16 reserved;
	__le16 vlan_TCI;

} __attribute__ ((aligned(64)));

/* Note: sizeof(rcv_desc) should always be a mutliple of 2 */
struct rcv_desc {
	__le16 reference_handle;
	__le16 reserved;
	__le32 buffer_length;	/* allocated buffer length (usually 2K) */
	__le64 addr_buffer;
};

/* opcode field in status_desc */
#define NETXEN_NIC_SYN_OFFLOAD  0x03
#define NETXEN_NIC_RXPKT_DESC  0x04
#define NETXEN_OLD_RXPKT_DESC  0x3f
#define NETXEN_NIC_RESPONSE_DESC 0x05
#define NETXEN_NIC_LRO_DESC  	0x12

/* for status field in status_desc */
#define STATUS_NEED_CKSUM	(1)
#define STATUS_CKSUM_OK		(2)

/* owner bits of status_desc */
#define STATUS_OWNER_HOST	(0x1ULL << 56)
#define STATUS_OWNER_PHANTOM	(0x2ULL << 56)

/* Status descriptor:
   0-3 port, 4-7 status, 8-11 type, 12-27 total_length
   28-43 reference_handle, 44-47 protocol, 48-52 pkt_offset
   53-55 desc_cnt, 56-57 owner, 58-63 opcode
 */
#define netxen_get_sts_port(sts_data)	\
	((sts_data) & 0x0F)
#define netxen_get_sts_status(sts_data)	\
	(((sts_data) >> 4) & 0x0F)
#define netxen_get_sts_type(sts_data)	\
	(((sts_data) >> 8) & 0x0F)
#define netxen_get_sts_totallength(sts_data)	\
	(((sts_data) >> 12) & 0xFFFF)
#define netxen_get_sts_refhandle(sts_data)	\
	(((sts_data) >> 28) & 0xFFFF)
#define netxen_get_sts_prot(sts_data)	\
	(((sts_data) >> 44) & 0x0F)
#define netxen_get_sts_pkt_offset(sts_data)	\
	(((sts_data) >> 48) & 0x1F)
#define netxen_get_sts_desc_cnt(sts_data)	\
	(((sts_data) >> 53) & 0x7)
#define netxen_get_sts_opcode(sts_data)	\
	(((sts_data) >> 58) & 0x03F)

#define netxen_get_lro_sts_refhandle(sts_data) 	\
	((sts_data) & 0x0FFFF)
#define netxen_get_lro_sts_length(sts_data)	\
	(((sts_data) >> 16) & 0x0FFFF)
#define netxen_get_lro_sts_l2_hdr_offset(sts_data)	\
	(((sts_data) >> 32) & 0x0FF)
#define netxen_get_lro_sts_l4_hdr_offset(sts_data)	\
	(((sts_data) >> 40) & 0x0FF)
#define netxen_get_lro_sts_timestamp(sts_data)	\
	(((sts_data) >> 48) & 0x1)
#define netxen_get_lro_sts_type(sts_data)	\
	(((sts_data) >> 49) & 0x7)
#define netxen_get_lro_sts_push_flag(sts_data)		\
	(((sts_data) >> 52) & 0x1)
#define netxen_get_lro_sts_seq_number(sts_data)		\
	((sts_data) & 0x0FFFFFFFF)


struct status_desc {
	__le64 status_desc_data[2];
} __attribute__ ((aligned(16)));

/* UNIFIED ROMIMAGE *************************/
#define NX_UNI_DIR_SECT_PRODUCT_TBL	0x0
#define NX_UNI_DIR_SECT_BOOTLD		0x6
#define NX_UNI_DIR_SECT_FW		0x7

/*Offsets */
#define NX_UNI_CHIP_REV_OFF		10
#define NX_UNI_FLAGS_OFF		11
#define NX_UNI_BIOS_VERSION_OFF 	12
#define NX_UNI_BOOTLD_IDX_OFF		27
#define NX_UNI_FIRMWARE_IDX_OFF 	29

struct uni_table_desc{
	uint32_t	findex;
	uint32_t	num_entries;
	uint32_t	entry_size;
	uint32_t	reserved[5];
};

struct uni_data_desc{
	uint32_t	findex;
	uint32_t	size;
	uint32_t	reserved[5];
};

/* UNIFIED ROMIMAGE *************************/

/* The version of the main data structure */
#define	NETXEN_BDINFO_VERSION 1

/* Magic number to let user know flash is programmed */
#define	NETXEN_BDINFO_MAGIC 0x12345678

/* Max number of Gig ports on a Phantom board */
#define NETXEN_MAX_PORTS 4

#define NETXEN_BRDTYPE_P1_BD		0x0000
#define NETXEN_BRDTYPE_P1_SB		0x0001
#define NETXEN_BRDTYPE_P1_SMAX		0x0002
#define NETXEN_BRDTYPE_P1_SOCK		0x0003

#define NETXEN_BRDTYPE_P2_SOCK_31	0x0008
#define NETXEN_BRDTYPE_P2_SOCK_35	0x0009
#define NETXEN_BRDTYPE_P2_SB35_4G	0x000a
#define NETXEN_BRDTYPE_P2_SB31_10G	0x000b
#define NETXEN_BRDTYPE_P2_SB31_2G	0x000c

#define NETXEN_BRDTYPE_P2_SB31_10G_IMEZ		0x000d
#define NETXEN_BRDTYPE_P2_SB31_10G_HMEZ		0x000e
#define NETXEN_BRDTYPE_P2_SB31_10G_CX4		0x000f

#define NETXEN_BRDTYPE_P3_REF_QG	0x0021
#define NETXEN_BRDTYPE_P3_HMEZ		0x0022
#define NETXEN_BRDTYPE_P3_10G_CX4_LP	0x0023
#define NETXEN_BRDTYPE_P3_4_GB		0x0024
#define NETXEN_BRDTYPE_P3_IMEZ		0x0025
#define NETXEN_BRDTYPE_P3_10G_SFP_PLUS	0x0026
#define NETXEN_BRDTYPE_P3_10000_BASE_T	0x0027
#define NETXEN_BRDTYPE_P3_XG_LOM	0x0028
#define NETXEN_BRDTYPE_P3_4_GB_MM	0x0029
#define NETXEN_BRDTYPE_P3_10G_SFP_CT	0x002a
#define NETXEN_BRDTYPE_P3_10G_SFP_QT	0x002b
#define NETXEN_BRDTYPE_P3_10G_CX4	0x0031
#define NETXEN_BRDTYPE_P3_10G_XFP	0x0032
#define NETXEN_BRDTYPE_P3_10G_TP	0x0080

/* Flash memory map */
#define NETXEN_CRBINIT_START	0	/* crbinit section */
#define NETXEN_BRDCFG_START	0x4000	/* board config */
#define NETXEN_INITCODE_START	0x6000	/* pegtune code */
#define NETXEN_BOOTLD_START	0x10000	/* bootld */
#define NETXEN_IMAGE_START	0x43000	/* compressed image */
#define NETXEN_SECONDARY_START	0x200000	/* backup images */
#define NETXEN_PXE_START	0x3E0000	/* PXE boot rom */
#define NETXEN_USER_START	0x3E8000	/* Firmare info */
#define NETXEN_FIXED_START	0x3F0000	/* backup of crbinit */
#define NETXEN_USER_START_OLD	NETXEN_PXE_START /* very old flash */

#define NX_OLD_MAC_ADDR_OFFSET	(NETXEN_USER_START)
#define NX_FW_VERSION_OFFSET	(NETXEN_USER_START+0x408)
#define NX_FW_SIZE_OFFSET	(NETXEN_USER_START+0x40c)
#define NX_FW_MAC_ADDR_OFFSET	(NETXEN_USER_START+0x418)
#define NX_FW_SERIAL_NUM_OFFSET	(NETXEN_USER_START+0x81c)
#define NX_BIOS_VERSION_OFFSET	(NETXEN_USER_START+0x83c)

#define NX_HDR_VERSION_OFFSET	(NETXEN_BRDCFG_START)
#define NX_BRDTYPE_OFFSET	(NETXEN_BRDCFG_START+0x8)
#define NX_FW_MAGIC_OFFSET	(NETXEN_BRDCFG_START+0x128)

#define NX_FW_MIN_SIZE		(0x3fffff)
#define NX_P2_MN_ROMIMAGE	0
#define NX_P3_CT_ROMIMAGE	1
#define NX_P3_MN_ROMIMAGE	2
#define NX_UNIFIED_ROMIMAGE	3
#define NX_FLASH_ROMIMAGE	4
#define NX_UNKNOWN_ROMIMAGE	0xff

#define NX_P2_MN_ROMIMAGE_NAME		"nxromimg.bin"
#define NX_P3_CT_ROMIMAGE_NAME		"nx3fwct.bin"
#define NX_P3_MN_ROMIMAGE_NAME		"nx3fwmn.bin"
#define NX_UNIFIED_ROMIMAGE_NAME	"phanfw.bin"
#define NX_FLASH_ROMIMAGE_NAME		"flash"

extern char netxen_nic_driver_name[];

/* Number of status descriptors to handle per interrupt */
#define MAX_STATUS_HANDLE	(64)

/*
 * netxen_skb_frag{} is to contain mapping info for each SG list. This
 * has to be freed when DMA is complete. This is part of netxen_tx_buffer{}.
 */
struct netxen_skb_frag {
	u64 dma;
	u64 length;
};

struct netxen_recv_crb {
	u32 crb_rcv_producer[NUM_RCV_DESC_RINGS];
	u32 crb_sts_consumer[NUM_STS_DESC_RINGS];
	u32 sw_int_mask[NUM_STS_DESC_RINGS];
};

/*    Following defines are for the state of the buffers    */
#define	NETXEN_BUFFER_FREE	0
#define	NETXEN_BUFFER_BUSY	1

/*
 * There will be one netxen_buffer per skb packet.    These will be
 * used to save the dma info for pci_unmap_page()
 */
struct netxen_cmd_buffer {
	struct sk_buff *skb;
	struct netxen_skb_frag frag_array[MAX_BUFFERS_PER_CMD + 1];
	u32 frag_count;
};

/* In rx_buffer, we do not need multiple fragments as is a single buffer */
struct netxen_rx_buffer {
	struct list_head list;
	struct sk_buff *skb;
	u64 dma;
	u16 ref_handle;
	u16 state;
};

/* Board types */
#define	NETXEN_NIC_GBE	0x01
#define	NETXEN_NIC_XGBE	0x02

/*
 * One hardware_context{} per adapter
 * contains interrupt info as well shared hardware info.
 */
struct netxen_hardware_context {
	void __iomem *pci_base0;
	void __iomem *pci_base1;
	void __iomem *pci_base2;
	void __iomem *db_base;
	void __iomem *ocm_win_crb;

	unsigned long db_len;
	unsigned long pci_len0;

	u32 ocm_win;
	u32 crb_win;

	rwlock_t crb_lock;
	spinlock_t mem_lock;

	u8 cut_through;
	u8 revision_id;
	u8 pci_func;
	u8 linkup;
	u16 port_type;
	u16 board_type;
};

#define MINIMUM_ETHERNET_FRAME_SIZE	64	/* With FCS */
#define ETHERNET_FCS_SIZE		4

struct netxen_adapter_stats {
	u64  xmitcalled;
	u64  xmitfinished;
	u64  rxdropped;
	u64  txdropped;
	u64  csummed;
	u64  rx_pkts;
	u64  lro_pkts;
	u64  rxbytes;
	u64  txbytes;
};

/*
 * Rcv Descriptor Context. One such per Rcv Descriptor. There may
 * be one Rcv Descriptor for normal packets, one for jumbo and may be others.
 */
struct nx_host_rds_ring {
	u32 producer;
	u32 num_desc;
	u32 dma_size;
	u32 skb_size;
	u32 flags;
	void __iomem *crb_rcv_producer;
	struct rcv_desc *desc_head;
	struct netxen_rx_buffer *rx_buf_arr;
	struct list_head free_list;
	spinlock_t lock;
	dma_addr_t phys_addr;
};

struct nx_host_sds_ring {
	u32 consumer;
	u32 num_desc;
	void __iomem *crb_sts_consumer;
	void __iomem *crb_intr_mask;

	struct status_desc *desc_head;
	struct netxen_adapter *adapter;
	struct napi_struct napi;
	struct list_head free_list[NUM_RCV_DESC_RINGS];

	int irq;

	dma_addr_t phys_addr;
	char name[IFNAMSIZ+4];
};

struct nx_host_tx_ring {
	u32 producer;
	__le32 *hw_consumer;
	u32 sw_consumer;
	void __iomem *crb_cmd_producer;
	void __iomem *crb_cmd_consumer;
	u32 num_desc;

	struct netdev_queue *txq;

	struct netxen_cmd_buffer *cmd_buf_arr;
	struct cmd_desc_type0 *desc_head;
	dma_addr_t phys_addr;
};

/*
 * Receive context. There is one such structure per instance of the
 * receive processing. Any state information that is relevant to
 * the receive, and is must be in this structure. The global data may be
 * present elsewhere.
 */
struct netxen_recv_context {
	u32 state;
	u16 context_id;
	u16 virt_port;

	struct nx_host_rds_ring *rds_rings;
	struct nx_host_sds_ring *sds_rings;

	struct netxen_ring_ctx *hwctx;
	dma_addr_t phys_addr;
};

/* New HW context creation */

#define NX_OS_CRB_RETRY_COUNT	4000
#define NX_CDRP_SIGNATURE_MAKE(pcifn, version) \
	(((pcifn) & 0xff) | (((version) & 0xff) << 8) | (0xcafe << 16))

#define NX_CDRP_CLEAR		0x00000000
#define NX_CDRP_CMD_BIT		0x80000000

/*
 * All responses must have the NX_CDRP_CMD_BIT cleared
 * in the crb NX_CDRP_CRB_OFFSET.
 */
#define NX_CDRP_FORM_RSP(rsp)	(rsp)
#define NX_CDRP_IS_RSP(rsp)	(((rsp) & NX_CDRP_CMD_BIT) == 0)

#define NX_CDRP_RSP_OK		0x00000001
#define NX_CDRP_RSP_FAIL	0x00000002
#define NX_CDRP_RSP_TIMEOUT	0x00000003

/*
 * All commands must have the NX_CDRP_CMD_BIT set in
 * the crb NX_CDRP_CRB_OFFSET.
 */
#define NX_CDRP_FORM_CMD(cmd)	(NX_CDRP_CMD_BIT | (cmd))
#define NX_CDRP_IS_CMD(cmd)	(((cmd) & NX_CDRP_CMD_BIT) != 0)

#define NX_CDRP_CMD_SUBMIT_CAPABILITIES     0x00000001
#define NX_CDRP_CMD_READ_MAX_RDS_PER_CTX    0x00000002
#define NX_CDRP_CMD_READ_MAX_SDS_PER_CTX    0x00000003
#define NX_CDRP_CMD_READ_MAX_RULES_PER_CTX  0x00000004
#define NX_CDRP_CMD_READ_MAX_RX_CTX         0x00000005
#define NX_CDRP_CMD_READ_MAX_TX_CTX         0x00000006
#define NX_CDRP_CMD_CREATE_RX_CTX           0x00000007
#define NX_CDRP_CMD_DESTROY_RX_CTX          0x00000008
#define NX_CDRP_CMD_CREATE_TX_CTX           0x00000009
#define NX_CDRP_CMD_DESTROY_TX_CTX          0x0000000a
#define NX_CDRP_CMD_SETUP_STATISTICS        0x0000000e
#define NX_CDRP_CMD_GET_STATISTICS          0x0000000f
#define NX_CDRP_CMD_DELETE_STATISTICS       0x00000010
#define NX_CDRP_CMD_SET_MTU                 0x00000012
#define NX_CDRP_CMD_READ_PHY			0x00000013
#define NX_CDRP_CMD_WRITE_PHY			0x00000014
#define NX_CDRP_CMD_READ_HW_REG			0x00000015
#define NX_CDRP_CMD_GET_FLOW_CTL		0x00000016
#define NX_CDRP_CMD_SET_FLOW_CTL		0x00000017
#define NX_CDRP_CMD_READ_MAX_MTU		0x00000018
#define NX_CDRP_CMD_READ_MAX_LRO		0x00000019
#define NX_CDRP_CMD_CONFIGURE_TOE		0x0000001a
#define NX_CDRP_CMD_FUNC_ATTRIB			0x0000001b
#define NX_CDRP_CMD_READ_PEXQ_PARAMETERS	0x0000001c
#define NX_CDRP_CMD_GET_LIC_CAPABILITIES	0x0000001d
#define NX_CDRP_CMD_READ_MAX_LRO_PER_BOARD	0x0000001e
#define NX_CDRP_CMD_MAX				0x0000001f

#define NX_RCODE_SUCCESS		0
#define NX_RCODE_NO_HOST_MEM		1
#define NX_RCODE_NO_HOST_RESOURCE	2
#define NX_RCODE_NO_CARD_CRB		3
#define NX_RCODE_NO_CARD_MEM		4
#define NX_RCODE_NO_CARD_RESOURCE	5
#define NX_RCODE_INVALID_ARGS		6
#define NX_RCODE_INVALID_ACTION		7
#define NX_RCODE_INVALID_STATE		8
#define NX_RCODE_NOT_SUPPORTED		9
#define NX_RCODE_NOT_PERMITTED		10
#define NX_RCODE_NOT_READY		11
#define NX_RCODE_DOES_NOT_EXIST		12
#define NX_RCODE_ALREADY_EXISTS		13
#define NX_RCODE_BAD_SIGNATURE		14
#define NX_RCODE_CMD_NOT_IMPL		15
#define NX_RCODE_CMD_INVALID		16
#define NX_RCODE_TIMEOUT		17
#define NX_RCODE_CMD_FAILED		18
#define NX_RCODE_MAX_EXCEEDED		19
#define NX_RCODE_MAX			20

#define NX_DESTROY_CTX_RESET		0
#define NX_DESTROY_CTX_D3_RESET		1
#define NX_DESTROY_CTX_MAX		2

/*
 * Capabilities
 */
#define NX_CAP_BIT(class, bit)		(1 << bit)
#define NX_CAP0_LEGACY_CONTEXT		NX_CAP_BIT(0, 0)
#define NX_CAP0_MULTI_CONTEXT		NX_CAP_BIT(0, 1)
#define NX_CAP0_LEGACY_MN		NX_CAP_BIT(0, 2)
#define NX_CAP0_LEGACY_MS		NX_CAP_BIT(0, 3)
#define NX_CAP0_CUT_THROUGH		NX_CAP_BIT(0, 4)
#define NX_CAP0_LRO			NX_CAP_BIT(0, 5)
#define NX_CAP0_LSO			NX_CAP_BIT(0, 6)
#define NX_CAP0_JUMBO_CONTIGUOUS	NX_CAP_BIT(0, 7)
#define NX_CAP0_LRO_CONTIGUOUS		NX_CAP_BIT(0, 8)
#define NX_CAP0_HW_LRO			NX_CAP_BIT(0, 10)

/*
 * Context state
 */
#define NX_HOST_CTX_STATE_FREED		0
#define NX_HOST_CTX_STATE_ALLOCATED	1
#define NX_HOST_CTX_STATE_ACTIVE	2
#define NX_HOST_CTX_STATE_DISABLED	3
#define NX_HOST_CTX_STATE_QUIESCED	4
#define NX_HOST_CTX_STATE_MAX		5

/*
 * Rx context
 */

typedef struct {
	__le64 host_phys_addr;	/* Ring base addr */
	__le32 ring_size;		/* Ring entries */
	__le16 msi_index;
	__le16 rsvd;		/* Padding */
} nx_hostrq_sds_ring_t;

typedef struct {
	__le64 host_phys_addr;	/* Ring base addr */
	__le64 buff_size;		/* Packet buffer size */
	__le32 ring_size;		/* Ring entries */
	__le32 ring_kind;		/* Class of ring */
} nx_hostrq_rds_ring_t;

typedef struct {
	__le64 host_rsp_dma_addr;	/* Response dma'd here */
	__le32 capabilities[4];	/* Flag bit vector */
	__le32 host_int_crb_mode;	/* Interrupt crb usage */
	__le32 host_rds_crb_mode;	/* RDS crb usage */
	/* These ring offsets are relative to data[0] below */
	__le32 rds_ring_offset;	/* Offset to RDS config */
	__le32 sds_ring_offset;	/* Offset to SDS config */
	__le16 num_rds_rings;	/* Count of RDS rings */
	__le16 num_sds_rings;	/* Count of SDS rings */
	__le16 rsvd1;		/* Padding */
	__le16 rsvd2;		/* Padding */
	u8  reserved[128]; 	/* reserve space for future expansion*/
	/* MUST BE 64-bit aligned.
	   The following is packed:
	   - N hostrq_rds_rings
	   - N hostrq_sds_rings */
	char data[0];
} nx_hostrq_rx_ctx_t;

typedef struct {
	__le32 host_producer_crb;	/* Crb to use */
	__le32 rsvd1;		/* Padding */
} nx_cardrsp_rds_ring_t;

typedef struct {
	__le32 host_consumer_crb;	/* Crb to use */
	__le32 interrupt_crb;	/* Crb to use */
} nx_cardrsp_sds_ring_t;

typedef struct {
	/* These ring offsets are relative to data[0] below */
	__le32 rds_ring_offset;	/* Offset to RDS config */
	__le32 sds_ring_offset;	/* Offset to SDS config */
	__le32 host_ctx_state;	/* Starting State */
	__le32 num_fn_per_port;	/* How many PCI fn share the port */
	__le16 num_rds_rings;	/* Count of RDS rings */
	__le16 num_sds_rings;	/* Count of SDS rings */
	__le16 context_id;		/* Handle for context */
	u8  phys_port;		/* Physical id of port */
	u8  virt_port;		/* Virtual/Logical id of port */
	u8  reserved[128];	/* save space for future expansion */
	/*  MUST BE 64-bit aligned.
	   The following is packed:
	   - N cardrsp_rds_rings
	   - N cardrs_sds_rings */
	char data[0];
} nx_cardrsp_rx_ctx_t;

#define SIZEOF_HOSTRQ_RX(HOSTRQ_RX, rds_rings, sds_rings)	\
	(sizeof(HOSTRQ_RX) + 					\
	(rds_rings)*(sizeof(nx_hostrq_rds_ring_t)) +		\
	(sds_rings)*(sizeof(nx_hostrq_sds_ring_t)))

#define SIZEOF_CARDRSP_RX(CARDRSP_RX, rds_rings, sds_rings) 	\
	(sizeof(CARDRSP_RX) + 					\
	(rds_rings)*(sizeof(nx_cardrsp_rds_ring_t)) + 		\
	(sds_rings)*(sizeof(nx_cardrsp_sds_ring_t)))

/*
 * Tx context
 */

typedef struct {
	__le64 host_phys_addr;	/* Ring base addr */
	__le32 ring_size;		/* Ring entries */
	__le32 rsvd;		/* Padding */
} nx_hostrq_cds_ring_t;

typedef struct {
	__le64 host_rsp_dma_addr;	/* Response dma'd here */
	__le64 cmd_cons_dma_addr;	/*  */
	__le64 dummy_dma_addr;	/*  */
	__le32 capabilities[4];	/* Flag bit vector */
	__le32 host_int_crb_mode;	/* Interrupt crb usage */
	__le32 rsvd1;		/* Padding */
	__le16 rsvd2;		/* Padding */
	__le16 interrupt_ctl;
	__le16 msi_index;
	__le16 rsvd3;		/* Padding */
	nx_hostrq_cds_ring_t cds_ring;	/* Desc of cds ring */
	u8  reserved[128];	/* future expansion */
} nx_hostrq_tx_ctx_t;

typedef struct {
	__le32 host_producer_crb;	/* Crb to use */
	__le32 interrupt_crb;	/* Crb to use */
} nx_cardrsp_cds_ring_t;

typedef struct {
	__le32 host_ctx_state;	/* Starting state */
	__le16 context_id;		/* Handle for context */
	u8  phys_port;		/* Physical id of port */
	u8  virt_port;		/* Virtual/Logical id of port */
	nx_cardrsp_cds_ring_t cds_ring;	/* Card cds settings */
	u8  reserved[128];	/* future expansion */
} nx_cardrsp_tx_ctx_t;

#define SIZEOF_HOSTRQ_TX(HOSTRQ_TX)	(sizeof(HOSTRQ_TX))
#define SIZEOF_CARDRSP_TX(CARDRSP_TX)	(sizeof(CARDRSP_TX))

/* CRB */

#define NX_HOST_RDS_CRB_MODE_UNIQUE	0
#define NX_HOST_RDS_CRB_MODE_SHARED	1
#define NX_HOST_RDS_CRB_MODE_CUSTOM	2
#define NX_HOST_RDS_CRB_MODE_MAX	3

#define NX_HOST_INT_CRB_MODE_UNIQUE	0
#define NX_HOST_INT_CRB_MODE_SHARED	1
#define NX_HOST_INT_CRB_MODE_NORX	2
#define NX_HOST_INT_CRB_MODE_NOTX	3
#define NX_HOST_INT_CRB_MODE_NORXTX	4


/* MAC */

#define MC_COUNT_P2	16
#define MC_COUNT_P3	38

#define NETXEN_MAC_NOOP	0
#define NETXEN_MAC_ADD	1
#define NETXEN_MAC_DEL	2

typedef struct nx_mac_list_s {
	struct list_head list;
	uint8_t mac_addr[ETH_ALEN+2];
} nx_mac_list_t;

/*
 * Interrupt coalescing defaults. The defaults are for 1500 MTU. It is
 * adjusted based on configured MTU.
 */
#define NETXEN_DEFAULT_INTR_COALESCE_RX_TIME_US	3
#define NETXEN_DEFAULT_INTR_COALESCE_RX_PACKETS	256
#define NETXEN_DEFAULT_INTR_COALESCE_TX_PACKETS	64
#define NETXEN_DEFAULT_INTR_COALESCE_TX_TIME_US	4

#define NETXEN_NIC_INTR_DEFAULT			0x04

typedef union {
	struct {
		uint16_t	rx_packets;
		uint16_t	rx_time_us;
		uint16_t	tx_packets;
		uint16_t	tx_time_us;
	} data;
	uint64_t		word;
} nx_nic_intr_coalesce_data_t;

typedef struct {
	uint16_t			stats_time_us;
	uint16_t			rate_sample_time;
	uint16_t			flags;
	uint16_t			rsvd_1;
	uint32_t			low_threshold;
	uint32_t			high_threshold;
	nx_nic_intr_coalesce_data_t	normal;
	nx_nic_intr_coalesce_data_t	low;
	nx_nic_intr_coalesce_data_t	high;
	nx_nic_intr_coalesce_data_t	irq;
} nx_nic_intr_coalesce_t;

#define NX_HOST_REQUEST		0x13
#define NX_NIC_REQUEST		0x14

#define NX_MAC_EVENT		0x1

#define NX_IP_UP		2
#define NX_IP_DOWN		3

/*
 * Driver --> Firmware
 */
#define NX_NIC_H2C_OPCODE_START				0
#define NX_NIC_H2C_OPCODE_CONFIG_RSS			1
#define NX_NIC_H2C_OPCODE_CONFIG_RSS_TBL		2
#define NX_NIC_H2C_OPCODE_CONFIG_INTR_COALESCE		3
#define NX_NIC_H2C_OPCODE_CONFIG_LED			4
#define NX_NIC_H2C_OPCODE_CONFIG_PROMISCUOUS		5
#define NX_NIC_H2C_OPCODE_CONFIG_L2_MAC			6
#define NX_NIC_H2C_OPCODE_LRO_REQUEST			7
#define NX_NIC_H2C_OPCODE_GET_SNMP_STATS		8
#define NX_NIC_H2C_OPCODE_PROXY_START_REQUEST		9
#define NX_NIC_H2C_OPCODE_PROXY_STOP_REQUEST		10
#define NX_NIC_H2C_OPCODE_PROXY_SET_MTU			11
#define NX_NIC_H2C_OPCODE_PROXY_SET_VPORT_MISS_MODE	12
#define NX_NIC_H2C_OPCODE_GET_FINGER_PRINT_REQUEST	13
#define NX_NIC_H2C_OPCODE_INSTALL_LICENSE_REQUEST	14
#define NX_NIC_H2C_OPCODE_GET_LICENSE_CAPABILITY_REQUEST	15
#define NX_NIC_H2C_OPCODE_GET_NET_STATS			16
#define NX_NIC_H2C_OPCODE_PROXY_UPDATE_P2V		17
#define NX_NIC_H2C_OPCODE_CONFIG_IPADDR			18
#define NX_NIC_H2C_OPCODE_CONFIG_LOOPBACK		19
#define NX_NIC_H2C_OPCODE_PROXY_STOP_DONE		20
#define NX_NIC_H2C_OPCODE_GET_LINKEVENT			21
#define NX_NIC_C2C_OPCODE				22
#define NX_NIC_H2C_OPCODE_CONFIG_BRIDGING               23
#define NX_NIC_H2C_OPCODE_CONFIG_HW_LRO			24
#define NX_NIC_H2C_OPCODE_LAST				25

/*
 * Firmware --> Driver
 */

#define NX_NIC_C2H_OPCODE_START				128
#define NX_NIC_C2H_OPCODE_CONFIG_RSS_RESPONSE		129
#define NX_NIC_C2H_OPCODE_CONFIG_RSS_TBL_RESPONSE	130
#define NX_NIC_C2H_OPCODE_CONFIG_MAC_RESPONSE		131
#define NX_NIC_C2H_OPCODE_CONFIG_PROMISCUOUS_RESPONSE	132
#define NX_NIC_C2H_OPCODE_CONFIG_L2_MAC_RESPONSE	133
#define NX_NIC_C2H_OPCODE_LRO_DELETE_RESPONSE		134
#define NX_NIC_C2H_OPCODE_LRO_ADD_FAILURE_RESPONSE	135
#define NX_NIC_C2H_OPCODE_GET_SNMP_STATS		136
#define NX_NIC_C2H_OPCODE_GET_FINGER_PRINT_REPLY	137
#define NX_NIC_C2H_OPCODE_INSTALL_LICENSE_REPLY		138
#define NX_NIC_C2H_OPCODE_GET_LICENSE_CAPABILITIES_REPLY 139
#define NX_NIC_C2H_OPCODE_GET_NET_STATS_RESPONSE	140
#define NX_NIC_C2H_OPCODE_GET_LINKEVENT_RESPONSE	141
#define NX_NIC_C2H_OPCODE_LAST				142

#define VPORT_MISS_MODE_DROP		0 /* drop all unmatched */
#define VPORT_MISS_MODE_ACCEPT_ALL	1 /* accept all packets */
#define VPORT_MISS_MODE_ACCEPT_MULTI	2 /* accept unmatched multicast */

#define NX_NIC_LRO_REQUEST_FIRST		0
#define NX_NIC_LRO_REQUEST_ADD_FLOW		1
#define NX_NIC_LRO_REQUEST_DELETE_FLOW		2
#define NX_NIC_LRO_REQUEST_TIMER		3
#define NX_NIC_LRO_REQUEST_CLEANUP		4
#define NX_NIC_LRO_REQUEST_ADD_FLOW_SCHEDULED	5
#define NX_TOE_LRO_REQUEST_ADD_FLOW		6
#define NX_TOE_LRO_REQUEST_ADD_FLOW_RESPONSE	7
#define NX_TOE_LRO_REQUEST_DELETE_FLOW		8
#define NX_TOE_LRO_REQUEST_DELETE_FLOW_RESPONSE	9
#define NX_TOE_LRO_REQUEST_TIMER		10
#define NX_NIC_LRO_REQUEST_LAST			11

#define NX_FW_CAPABILITY_LINK_NOTIFICATION	(1 << 5)
#define NX_FW_CAPABILITY_SWITCHING		(1 << 6)
#define NX_FW_CAPABILITY_PEXQ			(1 << 7)
#define NX_FW_CAPABILITY_BDG			(1 << 8)
#define NX_FW_CAPABILITY_FVLANTX		(1 << 9)
#define NX_FW_CAPABILITY_HW_LRO			(1 << 10)

/* module types */
#define LINKEVENT_MODULE_NOT_PRESENT			1
#define LINKEVENT_MODULE_OPTICAL_UNKNOWN		2
#define LINKEVENT_MODULE_OPTICAL_SRLR			3
#define LINKEVENT_MODULE_OPTICAL_LRM			4
#define LINKEVENT_MODULE_OPTICAL_SFP_1G			5
#define LINKEVENT_MODULE_TWINAX_UNSUPPORTED_CABLE	6
#define LINKEVENT_MODULE_TWINAX_UNSUPPORTED_CABLELEN	7
#define LINKEVENT_MODULE_TWINAX				8

#define LINKSPEED_10GBPS	10000
#define LINKSPEED_1GBPS		1000
#define LINKSPEED_100MBPS	100
#define LINKSPEED_10MBPS	10

#define LINKSPEED_ENCODED_10MBPS	0
#define LINKSPEED_ENCODED_100MBPS	1
#define LINKSPEED_ENCODED_1GBPS		2

#define LINKEVENT_AUTONEG_DISABLED	0
#define LINKEVENT_AUTONEG_ENABLED	1

#define LINKEVENT_HALF_DUPLEX		0
#define LINKEVENT_FULL_DUPLEX		1

#define LINKEVENT_LINKSPEED_MBPS	0
#define LINKEVENT_LINKSPEED_ENCODED	1

#define AUTO_FW_RESET_ENABLED	0xEF10AF12
#define AUTO_FW_RESET_DISABLED	0xDCBAAF12

/* firmware response header:
 *	63:58 - message type
 *	57:56 - owner
 *	55:53 - desc count
 *	52:48 - reserved
 *	47:40 - completion id
 *	39:32 - opcode
 *	31:16 - error code
 *	15:00 - reserved
 */
#define netxen_get_nic_msgtype(msg_hdr)	\
	((msg_hdr >> 58) & 0x3F)
#define netxen_get_nic_msg_compid(msg_hdr)	\
	((msg_hdr >> 40) & 0xFF)
#define netxen_get_nic_msg_opcode(msg_hdr)	\
	((msg_hdr >> 32) & 0xFF)
#define netxen_get_nic_msg_errcode(msg_hdr)	\
	((msg_hdr >> 16) & 0xFFFF)

typedef struct {
	union {
		struct {
			u64 hdr;
			u64 body[7];
		};
		u64 words[8];
	};
} nx_fw_msg_t;

typedef struct {
	__le64 qhdr;
	__le64 req_hdr;
	__le64 words[6];
} nx_nic_req_t;

typedef struct {
	u8 op;
	u8 tag;
	u8 mac_addr[6];
} nx_mac_req_t;

#define MAX_PENDING_DESC_BLOCK_SIZE	64

#define NETXEN_NIC_MSI_ENABLED		0x02
#define NETXEN_NIC_MSIX_ENABLED		0x04
#define NETXEN_NIC_LRO_ENABLED		0x08
#define NETXEN_NIC_LRO_DISABLED		0x00
#define NETXEN_NIC_BRIDGE_ENABLED       0X10
#define NETXEN_NIC_DIAG_ENABLED		0x20
#define NETXEN_IS_MSI_FAMILY(adapter) \
	((adapter)->flags & (NETXEN_NIC_MSI_ENABLED | NETXEN_NIC_MSIX_ENABLED))

#define MSIX_ENTRIES_PER_ADAPTER	NUM_STS_DESC_RINGS
#define NETXEN_MSIX_TBL_SPACE		8192
#define NETXEN_PCI_REG_MSIX_TBL		0x44

#define NETXEN_DB_MAPSIZE_BYTES    	0x1000

#define NETXEN_NETDEV_WEIGHT 128
#define NETXEN_ADAPTER_UP_MAGIC 777
#define NETXEN_NIC_PEG_TUNE 0

#define __NX_FW_ATTACHED		0
#define __NX_DEV_UP			1
#define __NX_RESETTING			2

struct netxen_dummy_dma {
	void *addr;
	dma_addr_t phys_addr;
};

struct netxen_adapter {
	struct netxen_hardware_context ahw;

	struct net_device *netdev;
	struct pci_dev *pdev;
	struct list_head mac_list;

	spinlock_t tx_clean_lock;

	u16 num_txd;
	u16 num_rxd;
	u16 num_jumbo_rxd;
	u16 num_lro_rxd;

	u8 max_rds_rings;
	u8 max_sds_rings;
	u8 driver_mismatch;
	u8 msix_supported;
	u8 rx_csum;
	u8 pci_using_dac;
	u8 portnum;
	u8 physical_port;

	u8 mc_enabled;
	u8 max_mc_count;
	u8 rss_supported;
	u8 link_changed;
	u8 fw_wait_cnt;
	u8 fw_fail_cnt;
	u8 tx_timeo_cnt;
	u8 need_fw_reset;

	u8 has_link_events;
	u8 fw_type;
	u16 tx_context_id;
	u16 mtu;
	u16 is_up;

	u16 link_speed;
	u16 link_duplex;
	u16 link_autoneg;
	u16 module_type;

	u32 capabilities;
	u32 flags;
	u32 irq;
	u32 temp;

	u32 int_vec_bit;
	u32 heartbit;

	u8 mac_addr[ETH_ALEN];

	struct netxen_adapter_stats stats;

	struct netxen_recv_context recv_ctx;
	struct nx_host_tx_ring *tx_ring;

	int (*macaddr_set) (struct netxen_adapter *, u8 *);
	int (*set_mtu) (struct netxen_adapter *, int);
	int (*set_promisc) (struct netxen_adapter *, u32);
	void (*set_multi) (struct net_device *);
	int (*phy_read) (struct netxen_adapter *, u32 reg, u32 *);
	int (*phy_write) (struct netxen_adapter *, u32 reg, u32 val);
	int (*init_port) (struct netxen_adapter *, int);
	int (*stop_port) (struct netxen_adapter *);

	u32 (*crb_read)(struct netxen_adapter *, ulong);
	int (*crb_write)(struct netxen_adapter *, ulong, u32);

	int (*pci_mem_read)(struct netxen_adapter *, u64, u64 *);
	int (*pci_mem_write)(struct netxen_adapter *, u64, u64);

	int (*pci_set_window)(struct netxen_adapter *, u64, u32 *);

	u32 (*io_read)(struct netxen_adapter *, void __iomem *);
	void (*io_write)(struct netxen_adapter *, void __iomem *, u32);

	void __iomem	*tgt_mask_reg;
	void __iomem	*pci_int_reg;
	void __iomem	*tgt_status_reg;
	void __iomem	*crb_int_state_reg;
	void __iomem	*isr_int_vec;

	struct msix_entry msix_entries[MSIX_ENTRIES_PER_ADAPTER];

	struct netxen_dummy_dma dummy_dma;

	struct delayed_work fw_work;

	struct work_struct  tx_timeout_task;

	nx_nic_intr_coalesce_t coal;

	unsigned long state;
	__le32 file_prd_off;	/*File fw product offset*/
	u32 fw_version;
	const struct firmware *fw;
};

int nx_fw_cmd_query_phy(struct netxen_adapter *adapter, u32 reg, u32 *val);
int nx_fw_cmd_set_phy(struct netxen_adapter *adapter, u32 reg, u32 val);

#define NXRD32(adapter, off) \
	(adapter->crb_read(adapter, off))
#define NXWR32(adapter, off, val) \
	(adapter->crb_write(adapter, off, val))
#define NXRDIO(adapter, addr) \
	(adapter->io_read(adapter, addr))
#define NXWRIO(adapter, addr, val) \
	(adapter->io_write(adapter, addr, val))

int netxen_pcie_sem_lock(struct netxen_adapter *, int, u32);
void netxen_pcie_sem_unlock(struct netxen_adapter *, int);

#define netxen_rom_lock(a)	\
	netxen_pcie_sem_lock((a), 2, NETXEN_ROM_LOCK_ID)
#define netxen_rom_unlock(a)	\
	netxen_pcie_sem_unlock((a), 2)
#define netxen_phy_lock(a)	\
	netxen_pcie_sem_lock((a), 3, NETXEN_PHY_LOCK_ID)
#define netxen_phy_unlock(a)	\
	netxen_pcie_sem_unlock((a), 3)
#define netxen_api_lock(a)	\
	netxen_pcie_sem_lock((a), 5, 0)
#define netxen_api_unlock(a)	\
	netxen_pcie_sem_unlock((a), 5)
#define netxen_sw_lock(a)	\
	netxen_pcie_sem_lock((a), 6, 0)
#define netxen_sw_unlock(a)	\
	netxen_pcie_sem_unlock((a), 6)
#define crb_win_lock(a)	\
	netxen_pcie_sem_lock((a), 7, NETXEN_CRB_WIN_LOCK_ID)
#define crb_win_unlock(a)	\
	netxen_pcie_sem_unlock((a), 7)

int netxen_nic_get_board_info(struct netxen_adapter *adapter);
int netxen_nic_wol_supported(struct netxen_adapter *adapter);

/* Functions from netxen_nic_init.c */
int netxen_init_dummy_dma(struct netxen_adapter *adapter);
void netxen_free_dummy_dma(struct netxen_adapter *adapter);

int netxen_phantom_init(struct netxen_adapter *adapter, int pegtune_val);
int netxen_load_firmware(struct netxen_adapter *adapter);
int netxen_need_fw_reset(struct netxen_adapter *adapter);
void netxen_request_firmware(struct netxen_adapter *adapter);
void netxen_release_firmware(struct netxen_adapter *adapter);
int netxen_pinit_from_rom(struct netxen_adapter *adapter);

int netxen_rom_fast_read(struct netxen_adapter *adapter, int addr, int *valp);
int netxen_rom_fast_read_words(struct netxen_adapter *adapter, int addr,
				u8 *bytes, size_t size);
int netxen_rom_fast_write_words(struct netxen_adapter *adapter, int addr,
				u8 *bytes, size_t size);
int netxen_flash_unlock(struct netxen_adapter *adapter);
int netxen_backup_crbinit(struct netxen_adapter *adapter);
int netxen_flash_erase_secondary(struct netxen_adapter *adapter);
int netxen_flash_erase_primary(struct netxen_adapter *adapter);
void netxen_halt_pegs(struct netxen_adapter *adapter);

int netxen_rom_se(struct netxen_adapter *adapter, int addr);

int netxen_alloc_sw_resources(struct netxen_adapter *adapter);
void netxen_free_sw_resources(struct netxen_adapter *adapter);

void netxen_setup_hwops(struct netxen_adapter *adapter);
void __iomem *netxen_get_ioaddr(struct netxen_adapter *, u32);

int netxen_alloc_hw_resources(struct netxen_adapter *adapter);
void netxen_free_hw_resources(struct netxen_adapter *adapter);

void netxen_release_rx_buffers(struct netxen_adapter *adapter);
void netxen_release_tx_buffers(struct netxen_adapter *adapter);

int netxen_init_firmware(struct netxen_adapter *adapter);
void netxen_nic_clear_stats(struct netxen_adapter *adapter);
void netxen_watchdog_task(struct work_struct *work);
void netxen_post_rx_buffers(struct netxen_adapter *adapter, u32 ringid,
		struct nx_host_rds_ring *rds_ring);
int netxen_process_cmd_ring(struct netxen_adapter *adapter);
int netxen_process_rcv_ring(struct nx_host_sds_ring *sds_ring, int max);

void netxen_p3_free_mac_list(struct netxen_adapter *adapter);
int netxen_config_intr_coalesce(struct netxen_adapter *adapter);
int netxen_config_rss(struct netxen_adapter *adapter, int enable);
int netxen_config_ipaddr(struct netxen_adapter *adapter, u32 ip, int cmd);
int netxen_linkevent_request(struct netxen_adapter *adapter, int enable);
void netxen_advert_link_change(struct netxen_adapter *adapter, int linkup);
void netxen_pci_camqm_read_2M(struct netxen_adapter *, u64, u64 *);
void netxen_pci_camqm_write_2M(struct netxen_adapter *, u64, u64);

int nx_fw_cmd_set_mtu(struct netxen_adapter *adapter, int mtu);
int netxen_nic_change_mtu(struct net_device *netdev, int new_mtu);
int netxen_config_hw_lro(struct netxen_adapter *adapter, int enable);
int netxen_config_bridged_mode(struct netxen_adapter *adapter, int enable);
int netxen_send_lro_cleanup(struct netxen_adapter *adapter);

void netxen_nic_update_cmd_producer(struct netxen_adapter *adapter,
		struct nx_host_tx_ring *tx_ring);

/* Functions from netxen_nic_main.c */
int netxen_nic_reset_context(struct netxen_adapter *);

/*
 * NetXen Board information
 */

#define NETXEN_MAX_SHORT_NAME 32
struct netxen_brdinfo {
	int brdtype;	/* type of board */
	long ports;		/* max no of physical ports */
	char short_name[NETXEN_MAX_SHORT_NAME];
};

static const struct netxen_brdinfo netxen_boards[] = {
	{NETXEN_BRDTYPE_P2_SB31_10G_CX4, 1, "XGb CX4"},
	{NETXEN_BRDTYPE_P2_SB31_10G_HMEZ, 1, "XGb HMEZ"},
	{NETXEN_BRDTYPE_P2_SB31_10G_IMEZ, 2, "XGb IMEZ"},
	{NETXEN_BRDTYPE_P2_SB31_10G, 1, "XGb XFP"},
	{NETXEN_BRDTYPE_P2_SB35_4G, 4, "Quad Gb"},
	{NETXEN_BRDTYPE_P2_SB31_2G, 2, "Dual Gb"},
	{NETXEN_BRDTYPE_P3_REF_QG,  4, "Reference Quad Gig "},
	{NETXEN_BRDTYPE_P3_HMEZ,    2, "Dual XGb HMEZ"},
	{NETXEN_BRDTYPE_P3_10G_CX4_LP,   2, "Dual XGb CX4 LP"},
	{NETXEN_BRDTYPE_P3_4_GB,    4, "Quad Gig LP"},
	{NETXEN_BRDTYPE_P3_IMEZ,    2, "Dual XGb IMEZ"},
	{NETXEN_BRDTYPE_P3_10G_SFP_PLUS, 2, "Dual XGb SFP+ LP"},
	{NETXEN_BRDTYPE_P3_10000_BASE_T, 1, "XGB 10G BaseT LP"},
	{NETXEN_BRDTYPE_P3_XG_LOM,  2, "Dual XGb LOM"},
	{NETXEN_BRDTYPE_P3_4_GB_MM, 4, "NX3031 Gigabit Ethernet"},
	{NETXEN_BRDTYPE_P3_10G_SFP_CT, 2, "NX3031 10 Gigabit Ethernet"},
	{NETXEN_BRDTYPE_P3_10G_SFP_QT, 2, "Quanta Dual XGb SFP+"},
	{NETXEN_BRDTYPE_P3_10G_CX4, 2, "Reference Dual CX4 Option"},
	{NETXEN_BRDTYPE_P3_10G_XFP, 1, "Reference Single XFP Option"}
};

#define NUM_SUPPORTED_BOARDS ARRAY_SIZE(netxen_boards)

static inline void get_brd_name_by_type(u32 type, char *name)
{
	int i, found = 0;
	for (i = 0; i < NUM_SUPPORTED_BOARDS; ++i) {
		if (netxen_boards[i].brdtype == type) {
			strcpy(name, netxen_boards[i].short_name);
			found = 1;
			break;
		}

	}
	if (!found)
		name = "Unknown";
}

static inline u32 netxen_tx_avail(struct nx_host_tx_ring *tx_ring)
{
	smp_mb();
	return find_diff_among(tx_ring->producer,
			tx_ring->sw_consumer, tx_ring->num_desc);

}

int netxen_get_flash_mac_addr(struct netxen_adapter *adapter, u64 *mac);
int netxen_p3_get_mac_addr(struct netxen_adapter *adapter, u64 *mac);
extern void netxen_change_ringparam(struct netxen_adapter *adapter);
extern int netxen_rom_fast_read(struct netxen_adapter *adapter, int addr,
				int *valp);

extern const struct ethtool_ops netxen_nic_ethtool_ops;

#endif				/* __NETXEN_NIC_H_ */<|MERGE_RESOLUTION|>--- conflicted
+++ resolved
@@ -53,13 +53,8 @@
 
 #define _NETXEN_NIC_LINUX_MAJOR 4
 #define _NETXEN_NIC_LINUX_MINOR 0
-<<<<<<< HEAD
-#define _NETXEN_NIC_LINUX_SUBVERSION 74
-#define NETXEN_NIC_LINUX_VERSIONID  "4.0.74"
-=======
 #define _NETXEN_NIC_LINUX_SUBVERSION 75
 #define NETXEN_NIC_LINUX_VERSIONID  "4.0.75"
->>>>>>> 3cbea436
 
 #define NETXEN_VERSION_CODE(a, b, c)	(((a) << 24) + ((b) << 16) + (c))
 #define _major(v)	(((v) >> 24) & 0xff)
