--- conflicted
+++ resolved
@@ -179,20 +179,12 @@
 	phy_driver_unregister(&ip175c_driver);
 }
 
-<<<<<<< HEAD
-module_init(ip175c_init);
-module_exit(ip175c_exit);
-
-static struct mdio_device_id __maybe_unused icplus_tbl[] = {
-	{ 0x02430d80, 0x0ffffff0 },
-=======
 module_init(icplus_init);
 module_exit(icplus_exit);
 
 static struct mdio_device_id __maybe_unused icplus_tbl[] = {
 	{ 0x02430d80, 0x0ffffff0 },
 	{ 0x02430d90, 0x0ffffff0 },
->>>>>>> 3cbea436
 	{ }
 };
 
