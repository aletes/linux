/****************************************************************************
 * Driver for Solarflare Solarstorm network controllers and boards
 * Copyright 2005-2006 Fen Systems Ltd.
 * Copyright 2005-2009 Solarflare Communications Inc.
 *
 * This program is free software; you can redistribute it and/or modify it
 * under the terms of the GNU General Public License version 2 as published
 * by the Free Software Foundation, incorporated herein by reference.
 */

/* Common definitions for all Efx net driver code */

#ifndef EFX_NET_DRIVER_H
#define EFX_NET_DRIVER_H

#if defined(EFX_ENABLE_DEBUG) && !defined(DEBUG)
#define DEBUG
#endif

#include <linux/version.h>
#include <linux/netdevice.h>
#include <linux/etherdevice.h>
#include <linux/ethtool.h>
#include <linux/if_vlan.h>
#include <linux/timer.h>
#include <linux/mdio.h>
#include <linux/list.h>
#include <linux/pci.h>
#include <linux/device.h>
#include <linux/highmem.h>
#include <linux/workqueue.h>
#include <linux/vmalloc.h>
#include <linux/i2c.h>

#include "enum.h"
#include "bitfield.h"

/**************************************************************************
 *
 * Build definitions
 *
 **************************************************************************/

#define EFX_DRIVER_VERSION	"3.0"

#ifdef EFX_ENABLE_DEBUG
#define EFX_BUG_ON_PARANOID(x) BUG_ON(x)
#define EFX_WARN_ON_PARANOID(x) WARN_ON(x)
#else
#define EFX_BUG_ON_PARANOID(x) do {} while (0)
#define EFX_WARN_ON_PARANOID(x) do {} while (0)
#endif

/**************************************************************************
 *
 * Efx data structures
 *
 **************************************************************************/

#define EFX_MAX_CHANNELS 32
#define EFX_MAX_RX_QUEUES EFX_MAX_CHANNELS

/* Checksum generation is a per-queue option in hardware, so each
 * queue visible to the networking core is backed by two hardware TX
 * queues. */
#define EFX_MAX_CORE_TX_QUEUES	EFX_MAX_CHANNELS
#define EFX_TXQ_TYPE_OFFLOAD	1
#define EFX_TXQ_TYPES		2
#define EFX_MAX_TX_QUEUES	(EFX_TXQ_TYPES * EFX_MAX_CORE_TX_QUEUES)

/**
 * struct efx_special_buffer - An Efx special buffer
 * @addr: CPU base address of the buffer
 * @dma_addr: DMA base address of the buffer
 * @len: Buffer length, in bytes
 * @index: Buffer index within controller;s buffer table
 * @entries: Number of buffer table entries
 *
 * Special buffers are used for the event queues and the TX and RX
 * descriptor queues for each channel.  They are *not* used for the
 * actual transmit and receive buffers.
 */
struct efx_special_buffer {
	void *addr;
	dma_addr_t dma_addr;
	unsigned int len;
	int index;
	int entries;
};

enum efx_flush_state {
	FLUSH_NONE,
	FLUSH_PENDING,
	FLUSH_FAILED,
	FLUSH_DONE,
};

/**
 * struct efx_tx_buffer - An Efx TX buffer
 * @skb: The associated socket buffer.
 *	Set only on the final fragment of a packet; %NULL for all other
 *	fragments.  When this fragment completes, then we can free this
 *	skb.
 * @tsoh: The associated TSO header structure, or %NULL if this
 *	buffer is not a TSO header.
 * @dma_addr: DMA address of the fragment.
 * @len: Length of this fragment.
 *	This field is zero when the queue slot is empty.
 * @continuation: True if this fragment is not the end of a packet.
 * @unmap_single: True if pci_unmap_single should be used.
 * @unmap_len: Length of this fragment to unmap
 */
struct efx_tx_buffer {
	const struct sk_buff *skb;
	struct efx_tso_header *tsoh;
	dma_addr_t dma_addr;
	unsigned short len;
	bool continuation;
	bool unmap_single;
	unsigned short unmap_len;
};

/**
 * struct efx_tx_queue - An Efx TX queue
 *
 * This is a ring buffer of TX fragments.
 * Since the TX completion path always executes on the same
 * CPU and the xmit path can operate on different CPUs,
 * performance is increased by ensuring that the completion
 * path and the xmit path operate on different cache lines.
 * This is particularly important if the xmit path is always
 * executing on one CPU which is different from the completion
 * path.  There is also a cache line for members which are
 * read but not written on the fast path.
 *
 * @efx: The associated Efx NIC
 * @queue: DMA queue number
 * @channel: The associated channel
 * @core_txq: The networking core TX queue structure
 * @buffer: The software buffer ring
 * @txd: The hardware descriptor ring
 * @ptr_mask: The size of the ring minus 1.
 * @flushed: Used when handling queue flushing
 * @read_count: Current read pointer.
 *	This is the number of buffers that have been removed from both rings.
 * @old_write_count: The value of @write_count when last checked.
 *	This is here for performance reasons.  The xmit path will
 *	only get the up-to-date value of @write_count if this
 *	variable indicates that the queue is empty.  This is to
 *	avoid cache-line ping-pong between the xmit path and the
 *	completion path.
 * @insert_count: Current insert pointer
 *	This is the number of buffers that have been added to the
 *	software ring.
 * @write_count: Current write pointer
 *	This is the number of buffers that have been added to the
 *	hardware ring.
 * @old_read_count: The value of read_count when last checked.
 *	This is here for performance reasons.  The xmit path will
 *	only get the up-to-date value of read_count if this
 *	variable indicates that the queue is full.  This is to
 *	avoid cache-line ping-pong between the xmit path and the
 *	completion path.
 * @tso_headers_free: A list of TSO headers allocated for this TX queue
 *	that are not in use, and so available for new TSO sends. The list
 *	is protected by the TX queue lock.
 * @tso_bursts: Number of times TSO xmit invoked by kernel
 * @tso_long_headers: Number of packets with headers too long for standard
 *	blocks
 * @tso_packets: Number of packets via the TSO xmit path
 * @pushes: Number of times the TX push feature has been used
 * @empty_read_count: If the completion path has seen the queue as empty
 *	and the transmission path has not yet checked this, the value of
 *	@read_count bitwise-added to %EFX_EMPTY_COUNT_VALID; otherwise 0.
 */
struct efx_tx_queue {
	/* Members which don't change on the fast path */
	struct efx_nic *efx ____cacheline_aligned_in_smp;
	unsigned queue;
	struct efx_channel *channel;
	struct netdev_queue *core_txq;
	struct efx_tx_buffer *buffer;
	struct efx_special_buffer txd;
	unsigned int ptr_mask;
	enum efx_flush_state flushed;

	/* Members used mainly on the completion path */
	unsigned int read_count ____cacheline_aligned_in_smp;
	unsigned int old_write_count;

	/* Members used only on the xmit path */
	unsigned int insert_count ____cacheline_aligned_in_smp;
	unsigned int write_count;
	unsigned int old_read_count;
	struct efx_tso_header *tso_headers_free;
	unsigned int tso_bursts;
	unsigned int tso_long_headers;
	unsigned int tso_packets;
	unsigned int pushes;

	/* Members shared between paths and sometimes updated */
	unsigned int empty_read_count ____cacheline_aligned_in_smp;
#define EFX_EMPTY_COUNT_VALID 0x80000000
};

/**
 * struct efx_rx_buffer - An Efx RX data buffer
 * @dma_addr: DMA base address of the buffer
 * @skb: The associated socket buffer, if any.
 *	If both this and page are %NULL, the buffer slot is currently free.
 * @page: The associated page buffer, if any.
 *	If both this and skb are %NULL, the buffer slot is currently free.
 * @data: Pointer to ethernet header
 * @len: Buffer length, in bytes.
 */
struct efx_rx_buffer {
	dma_addr_t dma_addr;
	struct sk_buff *skb;
	struct page *page;
	char *data;
	unsigned int len;
};

/**
 * struct efx_rx_page_state - Page-based rx buffer state
 *
 * Inserted at the start of every page allocated for receive buffers.
 * Used to facilitate sharing dma mappings between recycled rx buffers
 * and those passed up to the kernel.
 *
 * @refcnt: Number of struct efx_rx_buffer's referencing this page.
 *	When refcnt falls to zero, the page is unmapped for dma
 * @dma_addr: The dma address of this page.
 */
struct efx_rx_page_state {
	unsigned refcnt;
	dma_addr_t dma_addr;

	unsigned int __pad[0] ____cacheline_aligned;
};

/**
 * struct efx_rx_queue - An Efx RX queue
 * @efx: The associated Efx NIC
 * @buffer: The software buffer ring
 * @rxd: The hardware descriptor ring
 * @ptr_mask: The size of the ring minus 1.
 * @added_count: Number of buffers added to the receive queue.
 * @notified_count: Number of buffers given to NIC (<= @added_count).
 * @removed_count: Number of buffers removed from the receive queue.
 * @max_fill: RX descriptor maximum fill level (<= ring size)
 * @fast_fill_trigger: RX descriptor fill level that will trigger a fast fill
 *	(<= @max_fill)
 * @fast_fill_limit: The level to which a fast fill will fill
 *	(@fast_fill_trigger <= @fast_fill_limit <= @max_fill)
 * @min_fill: RX descriptor minimum non-zero fill level.
 *	This records the minimum fill level observed when a ring
 *	refill was triggered.
 * @alloc_page_count: RX allocation strategy counter.
 * @alloc_skb_count: RX allocation strategy counter.
 * @slow_fill: Timer used to defer efx_nic_generate_fill_event().
 * @flushed: Use when handling queue flushing
 */
struct efx_rx_queue {
	struct efx_nic *efx;
	struct efx_rx_buffer *buffer;
	struct efx_special_buffer rxd;
	unsigned int ptr_mask;

	int added_count;
	int notified_count;
	int removed_count;
	unsigned int max_fill;
	unsigned int fast_fill_trigger;
	unsigned int fast_fill_limit;
	unsigned int min_fill;
	unsigned int min_overfill;
	unsigned int alloc_page_count;
	unsigned int alloc_skb_count;
	struct timer_list slow_fill;
	unsigned int slow_fill_count;

	enum efx_flush_state flushed;
};

/**
 * struct efx_buffer - An Efx general-purpose buffer
 * @addr: host base address of the buffer
 * @dma_addr: DMA base address of the buffer
 * @len: Buffer length, in bytes
 *
 * The NIC uses these buffers for its interrupt status registers and
 * MAC stats dumps.
 */
struct efx_buffer {
	void *addr;
	dma_addr_t dma_addr;
	unsigned int len;
};


enum efx_rx_alloc_method {
	RX_ALLOC_METHOD_AUTO = 0,
	RX_ALLOC_METHOD_SKB = 1,
	RX_ALLOC_METHOD_PAGE = 2,
};

/**
 * struct efx_channel - An Efx channel
 *
 * A channel comprises an event queue, at least one TX queue, at least
 * one RX queue, and an associated tasklet for processing the event
 * queue.
 *
 * @efx: Associated Efx NIC
 * @channel: Channel instance number
 * @enabled: Channel enabled indicator
 * @irq: IRQ number (MSI and MSI-X only)
 * @irq_moderation: IRQ moderation value (in hardware ticks)
 * @napi_dev: Net device used with NAPI
 * @napi_str: NAPI control structure
 * @work_pending: Is work pending via NAPI?
 * @eventq: Event queue buffer
 * @eventq_mask: Event queue pointer mask
 * @eventq_read_ptr: Event queue read pointer
 * @last_eventq_read_ptr: Last event queue read pointer value.
 * @magic_count: Event queue test event count
 * @irq_count: Number of IRQs since last adaptive moderation decision
 * @irq_mod_score: IRQ moderation score
 * @rx_alloc_level: Watermark based heuristic counter for pushing descriptors
 *	and diagnostic counters
 * @rx_alloc_push_pages: RX allocation method currently in use for pushing
 *	descriptors
 * @n_rx_tobe_disc: Count of RX_TOBE_DISC errors
 * @n_rx_ip_hdr_chksum_err: Count of RX IP header checksum errors
 * @n_rx_tcp_udp_chksum_err: Count of RX TCP and UDP checksum errors
 * @n_rx_mcast_mismatch: Count of unmatched multicast frames
 * @n_rx_frm_trunc: Count of RX_FRM_TRUNC errors
 * @n_rx_overlength: Count of RX_OVERLENGTH errors
 * @n_skbuff_leaks: Count of skbuffs leaked due to RX overrun
 * @rx_queue: RX queue for this channel
<<<<<<< HEAD
 * @tx_stop_count: Core TX queue stop count
 * @tx_stop_lock: Core TX queue stop lock
=======
>>>>>>> 3cbea436
 * @tx_queue: TX queues for this channel
 */
struct efx_channel {
	struct efx_nic *efx;
	int channel;
	bool enabled;
	int irq;
	unsigned int irq_moderation;
	struct net_device *napi_dev;
	struct napi_struct napi_str;
	bool work_pending;
	struct efx_special_buffer eventq;
	unsigned int eventq_mask;
	unsigned int eventq_read_ptr;
	unsigned int last_eventq_read_ptr;
	unsigned int magic_count;

	unsigned int irq_count;
	unsigned int irq_mod_score;

	int rx_alloc_level;
	int rx_alloc_push_pages;

	unsigned n_rx_tobe_disc;
	unsigned n_rx_ip_hdr_chksum_err;
	unsigned n_rx_tcp_udp_chksum_err;
	unsigned n_rx_mcast_mismatch;
	unsigned n_rx_frm_trunc;
	unsigned n_rx_overlength;
	unsigned n_skbuff_leaks;

	/* Used to pipeline received packets in order to optimise memory
	 * access with prefetches.
	 */
	struct efx_rx_buffer *rx_pkt;
	bool rx_pkt_csummed;

	struct efx_rx_queue rx_queue;
<<<<<<< HEAD

	atomic_t tx_stop_count;
	spinlock_t tx_stop_lock;

=======
>>>>>>> 3cbea436
	struct efx_tx_queue tx_queue[2];
};

enum efx_led_mode {
	EFX_LED_OFF	= 0,
	EFX_LED_ON	= 1,
	EFX_LED_DEFAULT	= 2
};

#define STRING_TABLE_LOOKUP(val, member) \
	((val) < member ## _max) ? member ## _names[val] : "(invalid)"

extern const char *efx_loopback_mode_names[];
extern const unsigned int efx_loopback_mode_max;
#define LOOPBACK_MODE(efx) \
	STRING_TABLE_LOOKUP((efx)->loopback_mode, efx_loopback_mode)

extern const char *efx_reset_type_names[];
extern const unsigned int efx_reset_type_max;
#define RESET_TYPE(type) \
	STRING_TABLE_LOOKUP(type, efx_reset_type)

enum efx_int_mode {
	/* Be careful if altering to correct macro below */
	EFX_INT_MODE_MSIX = 0,
	EFX_INT_MODE_MSI = 1,
	EFX_INT_MODE_LEGACY = 2,
	EFX_INT_MODE_MAX	/* Insert any new items before this */
};
#define EFX_INT_MODE_USE_MSI(x) (((x)->interrupt_mode) <= EFX_INT_MODE_MSI)

enum nic_state {
	STATE_INIT = 0,
	STATE_RUNNING = 1,
	STATE_FINI = 2,
	STATE_DISABLED = 3,
	STATE_MAX,
};

/*
 * Alignment of page-allocated RX buffers
 *
 * Controls the number of bytes inserted at the start of an RX buffer.
 * This is the equivalent of NET_IP_ALIGN [which controls the alignment
 * of the skb->head for hardware DMA].
 */
#ifdef CONFIG_HAVE_EFFICIENT_UNALIGNED_ACCESS
#define EFX_PAGE_IP_ALIGN 0
#else
#define EFX_PAGE_IP_ALIGN NET_IP_ALIGN
#endif

/*
 * Alignment of the skb->head which wraps a page-allocated RX buffer
 *
 * The skb allocated to wrap an rx_buffer can have this alignment. Since
 * the data is memcpy'd from the rx_buf, it does not need to be equal to
 * EFX_PAGE_IP_ALIGN.
 */
#define EFX_PAGE_SKB_ALIGN 2

/* Forward declaration */
struct efx_nic;

/* Pseudo bit-mask flow control field */
enum efx_fc_type {
	EFX_FC_RX = FLOW_CTRL_RX,
	EFX_FC_TX = FLOW_CTRL_TX,
	EFX_FC_AUTO = 4,
};

/**
 * struct efx_link_state - Current state of the link
 * @up: Link is up
 * @fd: Link is full-duplex
 * @fc: Actual flow control flags
 * @speed: Link speed (Mbps)
 */
struct efx_link_state {
	bool up;
	bool fd;
	enum efx_fc_type fc;
	unsigned int speed;
};

static inline bool efx_link_state_equal(const struct efx_link_state *left,
					const struct efx_link_state *right)
{
	return left->up == right->up && left->fd == right->fd &&
		left->fc == right->fc && left->speed == right->speed;
}

/**
 * struct efx_mac_operations - Efx MAC operations table
 * @reconfigure: Reconfigure MAC. Serialised by the mac_lock
 * @update_stats: Update statistics
 * @check_fault: Check fault state. True if fault present.
 */
struct efx_mac_operations {
	int (*reconfigure) (struct efx_nic *efx);
	void (*update_stats) (struct efx_nic *efx);
	bool (*check_fault)(struct efx_nic *efx);
};

/**
 * struct efx_phy_operations - Efx PHY operations table
 * @probe: Probe PHY and initialise efx->mdio.mode_support, efx->mdio.mmds,
 *	efx->loopback_modes.
 * @init: Initialise PHY
 * @fini: Shut down PHY
 * @reconfigure: Reconfigure PHY (e.g. for new link parameters)
 * @poll: Update @link_state and report whether it changed.
 *	Serialised by the mac_lock.
 * @get_settings: Get ethtool settings. Serialised by the mac_lock.
 * @set_settings: Set ethtool settings. Serialised by the mac_lock.
 * @set_npage_adv: Set abilities advertised in (Extended) Next Page
 *	(only needed where AN bit is set in mmds)
 * @test_alive: Test that PHY is 'alive' (online)
 * @test_name: Get the name of a PHY-specific test/result
 * @run_tests: Run tests and record results as appropriate (offline).
 *	Flags are the ethtool tests flags.
 */
struct efx_phy_operations {
	int (*probe) (struct efx_nic *efx);
	int (*init) (struct efx_nic *efx);
	void (*fini) (struct efx_nic *efx);
	void (*remove) (struct efx_nic *efx);
	int (*reconfigure) (struct efx_nic *efx);
	bool (*poll) (struct efx_nic *efx);
	void (*get_settings) (struct efx_nic *efx,
			      struct ethtool_cmd *ecmd);
	int (*set_settings) (struct efx_nic *efx,
			     struct ethtool_cmd *ecmd);
	void (*set_npage_adv) (struct efx_nic *efx, u32);
	int (*test_alive) (struct efx_nic *efx);
	const char *(*test_name) (struct efx_nic *efx, unsigned int index);
	int (*run_tests) (struct efx_nic *efx, int *results, unsigned flags);
};

/**
 * @enum efx_phy_mode - PHY operating mode flags
 * @PHY_MODE_NORMAL: on and should pass traffic
 * @PHY_MODE_TX_DISABLED: on with TX disabled
 * @PHY_MODE_LOW_POWER: set to low power through MDIO
 * @PHY_MODE_OFF: switched off through external control
 * @PHY_MODE_SPECIAL: on but will not pass traffic
 */
enum efx_phy_mode {
	PHY_MODE_NORMAL		= 0,
	PHY_MODE_TX_DISABLED	= 1,
	PHY_MODE_LOW_POWER	= 2,
	PHY_MODE_OFF		= 4,
	PHY_MODE_SPECIAL	= 8,
};

static inline bool efx_phy_mode_disabled(enum efx_phy_mode mode)
{
	return !!(mode & ~PHY_MODE_TX_DISABLED);
}

/*
 * Efx extended statistics
 *
 * Not all statistics are provided by all supported MACs.  The purpose
 * is this structure is to contain the raw statistics provided by each
 * MAC.
 */
struct efx_mac_stats {
	u64 tx_bytes;
	u64 tx_good_bytes;
	u64 tx_bad_bytes;
	unsigned long tx_packets;
	unsigned long tx_bad;
	unsigned long tx_pause;
	unsigned long tx_control;
	unsigned long tx_unicast;
	unsigned long tx_multicast;
	unsigned long tx_broadcast;
	unsigned long tx_lt64;
	unsigned long tx_64;
	unsigned long tx_65_to_127;
	unsigned long tx_128_to_255;
	unsigned long tx_256_to_511;
	unsigned long tx_512_to_1023;
	unsigned long tx_1024_to_15xx;
	unsigned long tx_15xx_to_jumbo;
	unsigned long tx_gtjumbo;
	unsigned long tx_collision;
	unsigned long tx_single_collision;
	unsigned long tx_multiple_collision;
	unsigned long tx_excessive_collision;
	unsigned long tx_deferred;
	unsigned long tx_late_collision;
	unsigned long tx_excessive_deferred;
	unsigned long tx_non_tcpudp;
	unsigned long tx_mac_src_error;
	unsigned long tx_ip_src_error;
	u64 rx_bytes;
	u64 rx_good_bytes;
	u64 rx_bad_bytes;
	unsigned long rx_packets;
	unsigned long rx_good;
	unsigned long rx_bad;
	unsigned long rx_pause;
	unsigned long rx_control;
	unsigned long rx_unicast;
	unsigned long rx_multicast;
	unsigned long rx_broadcast;
	unsigned long rx_lt64;
	unsigned long rx_64;
	unsigned long rx_65_to_127;
	unsigned long rx_128_to_255;
	unsigned long rx_256_to_511;
	unsigned long rx_512_to_1023;
	unsigned long rx_1024_to_15xx;
	unsigned long rx_15xx_to_jumbo;
	unsigned long rx_gtjumbo;
	unsigned long rx_bad_lt64;
	unsigned long rx_bad_64_to_15xx;
	unsigned long rx_bad_15xx_to_jumbo;
	unsigned long rx_bad_gtjumbo;
	unsigned long rx_overflow;
	unsigned long rx_missed;
	unsigned long rx_false_carrier;
	unsigned long rx_symbol_error;
	unsigned long rx_align_error;
	unsigned long rx_length_error;
	unsigned long rx_internal_error;
	unsigned long rx_good_lt64;
};

/* Number of bits used in a multicast filter hash address */
#define EFX_MCAST_HASH_BITS 8

/* Number of (single-bit) entries in a multicast filter hash */
#define EFX_MCAST_HASH_ENTRIES (1 << EFX_MCAST_HASH_BITS)

/* An Efx multicast filter hash */
union efx_multicast_hash {
	u8 byte[EFX_MCAST_HASH_ENTRIES / 8];
	efx_oword_t oword[EFX_MCAST_HASH_ENTRIES / sizeof(efx_oword_t) / 8];
};

struct efx_filter_state;

/**
 * struct efx_nic - an Efx NIC
 * @name: Device name (net device name or bus id before net device registered)
 * @pci_dev: The PCI device
 * @type: Controller type attributes
 * @legacy_irq: IRQ number
 * @legacy_irq_enabled: Are IRQs enabled on NIC (INT_EN_KER register)?
 * @workqueue: Workqueue for port reconfigures and the HW monitor.
 *	Work items do not hold and must not acquire RTNL.
 * @workqueue_name: Name of workqueue
 * @reset_work: Scheduled reset workitem
 * @membase_phys: Memory BAR value as physical address
 * @membase: Memory BAR value
 * @interrupt_mode: Interrupt mode
 * @irq_rx_adaptive: Adaptive IRQ moderation enabled for RX event queues
 * @irq_rx_moderation: IRQ moderation time for RX event queues
 * @msg_enable: Log message enable flags
 * @state: Device state flag. Serialised by the rtnl_lock.
 * @reset_pending: Pending reset method (normally RESET_TYPE_NONE)
 * @tx_queue: TX DMA queues
 * @rx_queue: RX DMA queues
 * @channel: Channels
 * @channel_name: Names for channels and their IRQs
 * @rxq_entries: Size of receive queues requested by user.
 * @txq_entries: Size of transmit queues requested by user.
 * @next_buffer_table: First available buffer table id
 * @n_channels: Number of channels in use
 * @n_rx_channels: Number of channels used for RX (= number of RX queues)
 * @n_tx_channels: Number of channels used for TX
 * @rx_buffer_len: RX buffer length
 * @rx_buffer_order: Order (log2) of number of pages for each RX buffer
<<<<<<< HEAD
=======
 * @rx_hash_key: Toeplitz hash key for RSS
>>>>>>> 3cbea436
 * @rx_indir_table: Indirection table for RSS
 * @int_error_count: Number of internal errors seen recently
 * @int_error_expire: Time at which error count will be expired
 * @irq_status: Interrupt status buffer
<<<<<<< HEAD
 * @last_irq_cpu: Last CPU to handle interrupt.
 *	This register is written with the SMP processor ID whenever an
 *	interrupt is handled.  It is used by efx_nic_test_interrupt()
 *	to verify that an interrupt has occurred.
 * @irq_zero_count: Number of legacy IRQs seen with queue flags == 0
 * @fatal_irq_level: IRQ level (bit number) used for serious errors
 * @spi_flash: SPI flash device
 *	This field will be %NULL if no flash device is present (or for Siena).
 * @spi_eeprom: SPI EEPROM device
 *	This field will be %NULL if no EEPROM device is present (or for Siena).
 * @spi_lock: SPI bus lock
=======
 * @irq_zero_count: Number of legacy IRQs seen with queue flags == 0
 * @fatal_irq_level: IRQ level (bit number) used for serious errors
>>>>>>> 3cbea436
 * @mtd_list: List of MTDs attached to the NIC
 * @nic_data: Hardware dependant state
 * @mac_lock: MAC access lock. Protects @port_enabled, @phy_mode,
 *	@port_inhibited, efx_monitor() and efx_reconfigure_port()
 * @port_enabled: Port enabled indicator.
 *	Serialises efx_stop_all(), efx_start_all(), efx_monitor() and
 *	efx_mac_work() with kernel interfaces. Safe to read under any
 *	one of the rtnl_lock, mac_lock, or netif_tx_lock, but all three must
 *	be held to modify it.
 * @port_inhibited: If set, the netif_carrier is always off. Hold the mac_lock
 * @port_initialized: Port initialized?
 * @net_dev: Operating system network device. Consider holding the rtnl lock
 * @rx_checksum_enabled: RX checksumming enabled
<<<<<<< HEAD
 * @mac_stats: MAC statistics. These include all statistics the MACs
 *	can provide.  Generic code converts these into a standard
 *	&struct net_device_stats.
=======
>>>>>>> 3cbea436
 * @stats_buffer: DMA buffer for statistics
 * @mac_op: MAC interface
 * @phy_type: PHY type
 * @phy_op: PHY interface
 * @phy_data: PHY private data (including PHY-specific stats)
 * @mdio: PHY MDIO interface
 * @mdio_bus: PHY MDIO bus ID (only used by Siena)
 * @phy_mode: PHY operating mode. Serialised by @mac_lock.
 * @link_advertising: Autonegotiation advertising flags
 * @link_state: Current state of the link
 * @n_link_state_changes: Number of times the link has changed state
 * @promiscuous: Promiscuous flag. Protected by netif_tx_lock.
 * @multicast_hash: Multicast hash table
 * @wanted_fc: Wanted flow control flags
 * @mac_work: Work item for changing MAC promiscuity and multicast hash
 * @loopback_mode: Loopback status
 * @loopback_modes: Supported loopback mode bitmask
 * @loopback_selftest: Offline self-test private state
 * @monitor_work: Hardware monitor workitem
 * @biu_lock: BIU (bus interface unit) lock
 * @last_irq_cpu: Last CPU to handle interrupt.
 *	This register is written with the SMP processor ID whenever an
 *	interrupt is handled.  It is used by efx_nic_test_interrupt()
 *	to verify that an interrupt has occurred.
 * @n_rx_nodesc_drop_cnt: RX no descriptor drop count
 * @mac_stats: MAC statistics. These include all statistics the MACs
 *	can provide.  Generic code converts these into a standard
 *	&struct net_device_stats.
 * @stats_lock: Statistics update lock. Serialises statistics fetches
 *
 * This is stored in the private area of the &struct net_device.
 */
struct efx_nic {
	/* The following fields should be written very rarely */

	char name[IFNAMSIZ];
	struct pci_dev *pci_dev;
	const struct efx_nic_type *type;
	int legacy_irq;
	bool legacy_irq_enabled;
	struct workqueue_struct *workqueue;
	char workqueue_name[16];
	struct work_struct reset_work;
	resource_size_t membase_phys;
	void __iomem *membase;

	enum efx_int_mode interrupt_mode;
	bool irq_rx_adaptive;
	unsigned int irq_rx_moderation;
	u32 msg_enable;

	enum nic_state state;
	enum reset_type reset_pending;

	struct efx_channel *channel[EFX_MAX_CHANNELS];
	char channel_name[EFX_MAX_CHANNELS][IFNAMSIZ + 6];

	unsigned rxq_entries;
	unsigned txq_entries;
	unsigned next_buffer_table;
	unsigned n_channels;
	unsigned n_rx_channels;
<<<<<<< HEAD
=======
	unsigned tx_channel_offset;
>>>>>>> 3cbea436
	unsigned n_tx_channels;
	unsigned int rx_buffer_len;
	unsigned int rx_buffer_order;
	u8 rx_hash_key[40];
	u32 rx_indir_table[128];

	unsigned int_error_count;
	unsigned long int_error_expire;

	struct efx_buffer irq_status;
<<<<<<< HEAD
	volatile signed int last_irq_cpu;
=======
>>>>>>> 3cbea436
	unsigned irq_zero_count;
	unsigned fatal_irq_level;

#ifdef CONFIG_SFC_MTD
	struct list_head mtd_list;
#endif

	void *nic_data;

	struct mutex mac_lock;
	struct work_struct mac_work;
	bool port_enabled;
	bool port_inhibited;

	bool port_initialized;
	struct net_device *net_dev;
	bool rx_checksum_enabled;

<<<<<<< HEAD
	struct efx_mac_stats mac_stats;
=======
>>>>>>> 3cbea436
	struct efx_buffer stats_buffer;

	struct efx_mac_operations *mac_op;

	unsigned int phy_type;
	struct efx_phy_operations *phy_op;
	void *phy_data;
	struct mdio_if_info mdio;
	unsigned int mdio_bus;
	enum efx_phy_mode phy_mode;

	u32 link_advertising;
	struct efx_link_state link_state;
	unsigned int n_link_state_changes;

	bool promiscuous;
	union efx_multicast_hash multicast_hash;
	enum efx_fc_type wanted_fc;

	atomic_t rx_reset;
	enum efx_loopback_mode loopback_mode;
	u64 loopback_modes;

	void *loopback_selftest;

	struct efx_filter_state *filter_state;
<<<<<<< HEAD
=======

	/* The following fields may be written more often */

	struct delayed_work monitor_work ____cacheline_aligned_in_smp;
	spinlock_t biu_lock;
	volatile signed int last_irq_cpu;
	unsigned n_rx_nodesc_drop_cnt;
	struct efx_mac_stats mac_stats;
	spinlock_t stats_lock;
>>>>>>> 3cbea436
};

static inline int efx_dev_registered(struct efx_nic *efx)
{
	return efx->net_dev->reg_state == NETREG_REGISTERED;
}

/* Net device name, for inclusion in log messages if it has been registered.
 * Use efx->name not efx->net_dev->name so that races with (un)registration
 * are harmless.
 */
static inline const char *efx_dev_name(struct efx_nic *efx)
{
	return efx_dev_registered(efx) ? efx->name : "";
}

static inline unsigned int efx_port_num(struct efx_nic *efx)
{
	return efx->net_dev->dev_id;
}

/**
 * struct efx_nic_type - Efx device type definition
 * @probe: Probe the controller
 * @remove: Free resources allocated by probe()
 * @init: Initialise the controller
 * @fini: Shut down the controller
 * @monitor: Periodic function for polling link state and hardware monitor
 * @reset: Reset the controller hardware and possibly the PHY.  This will
 *	be called while the controller is uninitialised.
 * @probe_port: Probe the MAC and PHY
 * @remove_port: Free resources allocated by probe_port()
 * @handle_global_event: Handle a "global" event (may be %NULL)
 * @prepare_flush: Prepare the hardware for flushing the DMA queues
 * @update_stats: Update statistics not provided by event handling
 * @start_stats: Start the regular fetching of statistics
 * @stop_stats: Stop the regular fetching of statistics
 * @set_id_led: Set state of identifying LED or revert to automatic function
 * @push_irq_moderation: Apply interrupt moderation value
 * @push_multicast_hash: Apply multicast hash table
 * @reconfigure_port: Push loopback/power/txdis changes to the MAC and PHY
 * @get_wol: Get WoL configuration from driver state
 * @set_wol: Push WoL configuration to the NIC
 * @resume_wol: Synchronise WoL state between driver and MC (e.g. after resume)
 * @test_registers: Test read/write functionality of control registers
 * @test_nvram: Test validity of NVRAM contents
 * @default_mac_ops: efx_mac_operations to set at startup
 * @revision: Hardware architecture revision
 * @mem_map_size: Memory BAR mapped size
 * @txd_ptr_tbl_base: TX descriptor ring base address
 * @rxd_ptr_tbl_base: RX descriptor ring base address
 * @buf_tbl_base: Buffer table base address
 * @evq_ptr_tbl_base: Event queue pointer table base address
 * @evq_rptr_tbl_base: Event queue read-pointer table base address
 * @max_dma_mask: Maximum possible DMA mask
 * @rx_buffer_hash_size: Size of hash at start of RX buffer
 * @rx_buffer_padding: Size of padding at end of RX buffer
 * @max_interrupt_mode: Highest capability interrupt mode supported
 *	from &enum efx_init_mode.
 * @phys_addr_channels: Number of channels with physically addressed
 *	descriptors
 * @tx_dc_base: Base address in SRAM of TX queue descriptor caches
 * @rx_dc_base: Base address in SRAM of RX queue descriptor caches
 * @offload_features: net_device feature flags for protocol offload
 *	features implemented in hardware
 * @reset_world_flags: Flags for additional components covered by
 *	reset method RESET_TYPE_WORLD
 */
struct efx_nic_type {
	int (*probe)(struct efx_nic *efx);
	void (*remove)(struct efx_nic *efx);
	int (*init)(struct efx_nic *efx);
	void (*fini)(struct efx_nic *efx);
	void (*monitor)(struct efx_nic *efx);
	int (*reset)(struct efx_nic *efx, enum reset_type method);
	int (*probe_port)(struct efx_nic *efx);
	void (*remove_port)(struct efx_nic *efx);
	bool (*handle_global_event)(struct efx_channel *channel, efx_qword_t *);
	void (*prepare_flush)(struct efx_nic *efx);
	void (*update_stats)(struct efx_nic *efx);
	void (*start_stats)(struct efx_nic *efx);
	void (*stop_stats)(struct efx_nic *efx);
	void (*set_id_led)(struct efx_nic *efx, enum efx_led_mode mode);
	void (*push_irq_moderation)(struct efx_channel *channel);
	void (*push_multicast_hash)(struct efx_nic *efx);
	int (*reconfigure_port)(struct efx_nic *efx);
	void (*get_wol)(struct efx_nic *efx, struct ethtool_wolinfo *wol);
	int (*set_wol)(struct efx_nic *efx, u32 type);
	void (*resume_wol)(struct efx_nic *efx);
	int (*test_registers)(struct efx_nic *efx);
	int (*test_nvram)(struct efx_nic *efx);
	struct efx_mac_operations *default_mac_ops;

	int revision;
	unsigned int mem_map_size;
	unsigned int txd_ptr_tbl_base;
	unsigned int rxd_ptr_tbl_base;
	unsigned int buf_tbl_base;
	unsigned int evq_ptr_tbl_base;
	unsigned int evq_rptr_tbl_base;
	u64 max_dma_mask;
	unsigned int rx_buffer_hash_size;
	unsigned int rx_buffer_padding;
	unsigned int max_interrupt_mode;
	unsigned int phys_addr_channels;
	unsigned int tx_dc_base;
	unsigned int rx_dc_base;
	unsigned long offload_features;
	u32 reset_world_flags;
};

/**************************************************************************
 *
 * Prototypes and inline functions
 *
 *************************************************************************/

static inline struct efx_channel *
efx_get_channel(struct efx_nic *efx, unsigned index)
{
	EFX_BUG_ON_PARANOID(index >= efx->n_channels);
	return efx->channel[index];
}

/* Iterate over all used channels */
#define efx_for_each_channel(_channel, _efx)				\
	for (_channel = (_efx)->channel[0];				\
	     _channel;							\
	     _channel = (_channel->channel + 1 < (_efx)->n_channels) ?	\
		     (_efx)->channel[_channel->channel + 1] : NULL)

<<<<<<< HEAD
extern struct efx_tx_queue *
efx_get_tx_queue(struct efx_nic *efx, unsigned index, unsigned type);
=======
static inline struct efx_tx_queue *
efx_get_tx_queue(struct efx_nic *efx, unsigned index, unsigned type)
{
	EFX_BUG_ON_PARANOID(index >= efx->n_tx_channels ||
			    type >= EFX_TXQ_TYPES);
	return &efx->channel[efx->tx_channel_offset + index]->tx_queue[type];
}
>>>>>>> 3cbea436

static inline struct efx_tx_queue *
efx_channel_get_tx_queue(struct efx_channel *channel, unsigned type)
{
	struct efx_tx_queue *tx_queue = channel->tx_queue;
	EFX_BUG_ON_PARANOID(type >= EFX_TXQ_TYPES);
	return tx_queue->channel ? tx_queue + type : NULL;
}

/* Iterate over all TX queues belonging to a channel */
#define efx_for_each_channel_tx_queue(_tx_queue, _channel)		\
	for (_tx_queue = efx_channel_get_tx_queue(channel, 0);		\
	     _tx_queue && _tx_queue < (_channel)->tx_queue + EFX_TXQ_TYPES; \
	     _tx_queue++)

static inline struct efx_rx_queue *
efx_get_rx_queue(struct efx_nic *efx, unsigned index)
{
	EFX_BUG_ON_PARANOID(index >= efx->n_rx_channels);
	return &efx->channel[index]->rx_queue;
}

static inline struct efx_rx_queue *
efx_channel_get_rx_queue(struct efx_channel *channel)
{
	return channel->channel < channel->efx->n_rx_channels ?
		&channel->rx_queue : NULL;
}

/* Iterate over all RX queues belonging to a channel */
#define efx_for_each_channel_rx_queue(_rx_queue, _channel)		\
	for (_rx_queue = efx_channel_get_rx_queue(channel);		\
	     _rx_queue;							\
	     _rx_queue = NULL)

static inline struct efx_channel *
efx_rx_queue_channel(struct efx_rx_queue *rx_queue)
{
	return container_of(rx_queue, struct efx_channel, rx_queue);
}

static inline int efx_rx_queue_index(struct efx_rx_queue *rx_queue)
{
	return efx_rx_queue_channel(rx_queue)->channel;
}

/* Returns a pointer to the specified receive buffer in the RX
 * descriptor queue.
 */
static inline struct efx_rx_buffer *efx_rx_buffer(struct efx_rx_queue *rx_queue,
						  unsigned int index)
{
	return &rx_queue->buffer[index];
}

/* Set bit in a little-endian bitfield */
static inline void set_bit_le(unsigned nr, unsigned char *addr)
{
	addr[nr / 8] |= (1 << (nr % 8));
}

/* Clear bit in a little-endian bitfield */
static inline void clear_bit_le(unsigned nr, unsigned char *addr)
{
	addr[nr / 8] &= ~(1 << (nr % 8));
}


/**
 * EFX_MAX_FRAME_LEN - calculate maximum frame length
 *
 * This calculates the maximum frame length that will be used for a
 * given MTU.  The frame length will be equal to the MTU plus a
 * constant amount of header space and padding.  This is the quantity
 * that the net driver will program into the MAC as the maximum frame
 * length.
 *
 * The 10G MAC requires 8-byte alignment on the frame
 * length, so we round up to the nearest 8.
 *
 * Re-clocking by the XGXS on RX can reduce an IPG to 32 bits (half an
 * XGMII cycle).  If the frame length reaches the maximum value in the
 * same cycle, the XMAC can miss the IPG altogether.  We work around
 * this by adding a further 16 bytes.
 */
#define EFX_MAX_FRAME_LEN(mtu) \
	((((mtu) + ETH_HLEN + VLAN_HLEN + 4/* FCS */ + 7) & ~7) + 16)


#endif /* EFX_NET_DRIVER_H */<|MERGE_RESOLUTION|>--- conflicted
+++ resolved
@@ -339,11 +339,6 @@
  * @n_rx_overlength: Count of RX_OVERLENGTH errors
  * @n_skbuff_leaks: Count of skbuffs leaked due to RX overrun
  * @rx_queue: RX queue for this channel
-<<<<<<< HEAD
- * @tx_stop_count: Core TX queue stop count
- * @tx_stop_lock: Core TX queue stop lock
-=======
->>>>>>> 3cbea436
  * @tx_queue: TX queues for this channel
  */
 struct efx_channel {
@@ -382,13 +377,6 @@
 	bool rx_pkt_csummed;
 
 	struct efx_rx_queue rx_queue;
-<<<<<<< HEAD
-
-	atomic_t tx_stop_count;
-	spinlock_t tx_stop_lock;
-
-=======
->>>>>>> 3cbea436
 	struct efx_tx_queue tx_queue[2];
 };
 
@@ -665,30 +653,13 @@
  * @n_tx_channels: Number of channels used for TX
  * @rx_buffer_len: RX buffer length
  * @rx_buffer_order: Order (log2) of number of pages for each RX buffer
-<<<<<<< HEAD
-=======
  * @rx_hash_key: Toeplitz hash key for RSS
->>>>>>> 3cbea436
  * @rx_indir_table: Indirection table for RSS
  * @int_error_count: Number of internal errors seen recently
  * @int_error_expire: Time at which error count will be expired
  * @irq_status: Interrupt status buffer
-<<<<<<< HEAD
- * @last_irq_cpu: Last CPU to handle interrupt.
- *	This register is written with the SMP processor ID whenever an
- *	interrupt is handled.  It is used by efx_nic_test_interrupt()
- *	to verify that an interrupt has occurred.
  * @irq_zero_count: Number of legacy IRQs seen with queue flags == 0
  * @fatal_irq_level: IRQ level (bit number) used for serious errors
- * @spi_flash: SPI flash device
- *	This field will be %NULL if no flash device is present (or for Siena).
- * @spi_eeprom: SPI EEPROM device
- *	This field will be %NULL if no EEPROM device is present (or for Siena).
- * @spi_lock: SPI bus lock
-=======
- * @irq_zero_count: Number of legacy IRQs seen with queue flags == 0
- * @fatal_irq_level: IRQ level (bit number) used for serious errors
->>>>>>> 3cbea436
  * @mtd_list: List of MTDs attached to the NIC
  * @nic_data: Hardware dependant state
  * @mac_lock: MAC access lock. Protects @port_enabled, @phy_mode,
@@ -702,12 +673,6 @@
  * @port_initialized: Port initialized?
  * @net_dev: Operating system network device. Consider holding the rtnl lock
  * @rx_checksum_enabled: RX checksumming enabled
-<<<<<<< HEAD
- * @mac_stats: MAC statistics. These include all statistics the MACs
- *	can provide.  Generic code converts these into a standard
- *	&struct net_device_stats.
-=======
->>>>>>> 3cbea436
  * @stats_buffer: DMA buffer for statistics
  * @mac_op: MAC interface
  * @phy_type: PHY type
@@ -770,10 +735,7 @@
 	unsigned next_buffer_table;
 	unsigned n_channels;
 	unsigned n_rx_channels;
-<<<<<<< HEAD
-=======
 	unsigned tx_channel_offset;
->>>>>>> 3cbea436
 	unsigned n_tx_channels;
 	unsigned int rx_buffer_len;
 	unsigned int rx_buffer_order;
@@ -784,10 +746,6 @@
 	unsigned long int_error_expire;
 
 	struct efx_buffer irq_status;
-<<<<<<< HEAD
-	volatile signed int last_irq_cpu;
-=======
->>>>>>> 3cbea436
 	unsigned irq_zero_count;
 	unsigned fatal_irq_level;
 
@@ -806,10 +764,6 @@
 	struct net_device *net_dev;
 	bool rx_checksum_enabled;
 
-<<<<<<< HEAD
-	struct efx_mac_stats mac_stats;
-=======
->>>>>>> 3cbea436
 	struct efx_buffer stats_buffer;
 
 	struct efx_mac_operations *mac_op;
@@ -836,8 +790,6 @@
 	void *loopback_selftest;
 
 	struct efx_filter_state *filter_state;
-<<<<<<< HEAD
-=======
 
 	/* The following fields may be written more often */
 
@@ -847,7 +799,6 @@
 	unsigned n_rx_nodesc_drop_cnt;
 	struct efx_mac_stats mac_stats;
 	spinlock_t stats_lock;
->>>>>>> 3cbea436
 };
 
 static inline int efx_dev_registered(struct efx_nic *efx)
@@ -979,10 +930,6 @@
 	     _channel = (_channel->channel + 1 < (_efx)->n_channels) ?	\
 		     (_efx)->channel[_channel->channel + 1] : NULL)
 
-<<<<<<< HEAD
-extern struct efx_tx_queue *
-efx_get_tx_queue(struct efx_nic *efx, unsigned index, unsigned type);
-=======
 static inline struct efx_tx_queue *
 efx_get_tx_queue(struct efx_nic *efx, unsigned index, unsigned type)
 {
@@ -990,7 +937,6 @@
 			    type >= EFX_TXQ_TYPES);
 	return &efx->channel[efx->tx_channel_offset + index]->tx_queue[type];
 }
->>>>>>> 3cbea436
 
 static inline struct efx_tx_queue *
 efx_channel_get_tx_queue(struct efx_channel *channel, unsigned type)
