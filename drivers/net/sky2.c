--- conflicted
+++ resolved
@@ -3377,27 +3377,6 @@
 	return sky2_is_copper(hw) ? (WAKE_PHY | WAKE_MAGIC) : 0;
 }
 
-static void sky2_hw_set_wol(struct sky2_hw *hw)
-{
-	int wol = 0;
-	int i;
-
-	for (i = 0; i < hw->ports; i++) {
-		struct net_device *dev = hw->dev[i];
-		struct sky2_port *sky2 = netdev_priv(dev);
-
-		if (sky2->wol)
-			wol = 1;
-	}
-
-	if (hw->chip_id == CHIP_ID_YUKON_EC_U ||
-	    hw->chip_id == CHIP_ID_YUKON_EX ||
-	    hw->chip_id == CHIP_ID_YUKON_FE_P)
-		sky2_write32(hw, B0_CTST, wol ? Y2_HW_WOL_ON : Y2_HW_WOL_OFF);
-
-	device_set_wakeup_enable(&hw->pdev->dev, wol);
-}
-
 static void sky2_get_wol(struct net_device *dev, struct ethtool_wolinfo *wol)
 {
 	const struct sky2_port *sky2 = netdev_priv(dev);
@@ -3416,14 +3395,6 @@
 		return -EOPNOTSUPP;
 
 	sky2->wol = wol->wolopts;
-<<<<<<< HEAD
-
-	sky2_hw_set_wol(hw);
-
-	if (!netif_running(dev))
-		sky2_wol_init(sky2);
-=======
->>>>>>> 2da30e70
 	return 0;
 }
 
