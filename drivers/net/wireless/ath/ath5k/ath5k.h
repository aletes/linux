/*
 * Copyright (c) 2004-2007 Reyk Floeter <reyk@openbsd.org>
 * Copyright (c) 2006-2007 Nick Kossifidis <mickflemm@gmail.com>
 *
 * Permission to use, copy, modify, and distribute this software for any
 * purpose with or without fee is hereby granted, provided that the above
 * copyright notice and this permission notice appear in all copies.
 *
 * THE SOFTWARE IS PROVIDED "AS IS" AND THE AUTHOR DISCLAIMS ALL WARRANTIES
 * WITH REGARD TO THIS SOFTWARE INCLUDING ALL IMPLIED WARRANTIES OF
 * MERCHANTABILITY AND FITNESS. IN NO EVENT SHALL THE AUTHOR BE LIABLE FOR
 * ANY SPECIAL, DIRECT, INDIRECT, OR CONSEQUENTIAL DAMAGES OR ANY DAMAGES
 * WHATSOEVER RESULTING FROM LOSS OF USE, DATA OR PROFITS, WHETHER IN AN
 * ACTION OF CONTRACT, NEGLIGENCE OR OTHER TORTIOUS ACTION, ARISING OUT OF
 * OR IN CONNECTION WITH THE USE OR PERFORMANCE OF THIS SOFTWARE.
 */

#ifndef _ATH5K_H
#define _ATH5K_H

/* TODO: Clean up channel debuging -doesn't work anyway- and start
 * working on reg. control code using all available eeprom information
 * -rev. engineering needed- */
#define CHAN_DEBUG	0

#include <linux/io.h>
#include <linux/types.h>
#include <linux/average.h>
#include <net/mac80211.h>

/* RX/TX descriptor hw structs
 * TODO: Driver part should only see sw structs */
#include "desc.h"

/* EEPROM structs/offsets
 * TODO: Make a more generic struct (eg. add more stuff to ath5k_capabilities)
 * and clean up common bits, then introduce set/get functions in eeprom.c */
#include "eeprom.h"
#include "../ath.h"

/* PCI IDs */
#define PCI_DEVICE_ID_ATHEROS_AR5210 		0x0007 /* AR5210 */
#define PCI_DEVICE_ID_ATHEROS_AR5311 		0x0011 /* AR5311 */
#define PCI_DEVICE_ID_ATHEROS_AR5211 		0x0012 /* AR5211 */
#define PCI_DEVICE_ID_ATHEROS_AR5212 		0x0013 /* AR5212 */
#define PCI_DEVICE_ID_3COM_3CRDAG675 		0x0013 /* 3CRDAG675 (Atheros AR5212) */
#define PCI_DEVICE_ID_3COM_2_3CRPAG175 		0x0013 /* 3CRPAG175 (Atheros AR5212) */
#define PCI_DEVICE_ID_ATHEROS_AR5210_AP 	0x0207 /* AR5210 (Early) */
#define PCI_DEVICE_ID_ATHEROS_AR5212_IBM	0x1014 /* AR5212 (IBM MiniPCI) */
#define PCI_DEVICE_ID_ATHEROS_AR5210_DEFAULT 	0x1107 /* AR5210 (no eeprom) */
#define PCI_DEVICE_ID_ATHEROS_AR5212_DEFAULT 	0x1113 /* AR5212 (no eeprom) */
#define PCI_DEVICE_ID_ATHEROS_AR5211_DEFAULT 	0x1112 /* AR5211 (no eeprom) */
#define PCI_DEVICE_ID_ATHEROS_AR5212_FPGA 	0xf013 /* AR5212 (emulation board) */
#define PCI_DEVICE_ID_ATHEROS_AR5211_LEGACY 	0xff12 /* AR5211 (emulation board) */
#define PCI_DEVICE_ID_ATHEROS_AR5211_FPGA11B 	0xf11b /* AR5211 (emulation board) */
#define PCI_DEVICE_ID_ATHEROS_AR5312_REV2 	0x0052 /* AR5312 WMAC (AP31) */
#define PCI_DEVICE_ID_ATHEROS_AR5312_REV7 	0x0057 /* AR5312 WMAC (AP30-040) */
#define PCI_DEVICE_ID_ATHEROS_AR5312_REV8 	0x0058 /* AR5312 WMAC (AP43-030) */
#define PCI_DEVICE_ID_ATHEROS_AR5212_0014 	0x0014 /* AR5212 compatible */
#define PCI_DEVICE_ID_ATHEROS_AR5212_0015 	0x0015 /* AR5212 compatible */
#define PCI_DEVICE_ID_ATHEROS_AR5212_0016 	0x0016 /* AR5212 compatible */
#define PCI_DEVICE_ID_ATHEROS_AR5212_0017 	0x0017 /* AR5212 compatible */
#define PCI_DEVICE_ID_ATHEROS_AR5212_0018 	0x0018 /* AR5212 compatible */
#define PCI_DEVICE_ID_ATHEROS_AR5212_0019 	0x0019 /* AR5212 compatible */
#define PCI_DEVICE_ID_ATHEROS_AR2413 		0x001a /* AR2413 (Griffin-lite) */
#define PCI_DEVICE_ID_ATHEROS_AR5413 		0x001b /* AR5413 (Eagle) */
#define PCI_DEVICE_ID_ATHEROS_AR5424 		0x001c /* AR5424 (Condor PCI-E) */
#define PCI_DEVICE_ID_ATHEROS_AR5416 		0x0023 /* AR5416 */
#define PCI_DEVICE_ID_ATHEROS_AR5418 		0x0024 /* AR5418 */

/****************************\
  GENERIC DRIVER DEFINITIONS
\****************************/

#define ATH5K_PRINTF(fmt, ...)   printk("%s: " fmt, __func__, ##__VA_ARGS__)

#define ATH5K_PRINTK(_sc, _level, _fmt, ...) \
	printk(_level "ath5k %s: " _fmt, \
		((_sc) && (_sc)->hw) ? wiphy_name((_sc)->hw->wiphy) : "", \
		##__VA_ARGS__)

#define ATH5K_PRINTK_LIMIT(_sc, _level, _fmt, ...) do { \
	if (net_ratelimit()) \
		ATH5K_PRINTK(_sc, _level, _fmt, ##__VA_ARGS__); \
	} while (0)

#define ATH5K_INFO(_sc, _fmt, ...) \
	ATH5K_PRINTK(_sc, KERN_INFO, _fmt, ##__VA_ARGS__)

#define ATH5K_WARN(_sc, _fmt, ...) \
	ATH5K_PRINTK_LIMIT(_sc, KERN_WARNING, _fmt, ##__VA_ARGS__)

#define ATH5K_ERR(_sc, _fmt, ...) \
	ATH5K_PRINTK_LIMIT(_sc, KERN_ERR, _fmt, ##__VA_ARGS__)

/*
 * AR5K REGISTER ACCESS
 */

/* Some macros to read/write fields */

/* First shift, then mask */
#define AR5K_REG_SM(_val, _flags)					\
	(((_val) << _flags##_S) & (_flags))

/* First mask, then shift */
#define AR5K_REG_MS(_val, _flags)					\
	(((_val) & (_flags)) >> _flags##_S)

/* Some registers can hold multiple values of interest. For this
 * reason when we want to write to these registers we must first
 * retrieve the values which we do not want to clear (lets call this
 * old_data) and then set the register with this and our new_value:
 * ( old_data | new_value) */
#define AR5K_REG_WRITE_BITS(ah, _reg, _flags, _val)			\
	ath5k_hw_reg_write(ah, (ath5k_hw_reg_read(ah, _reg) & ~(_flags)) | \
	    (((_val) << _flags##_S) & (_flags)), _reg)

#define AR5K_REG_MASKED_BITS(ah, _reg, _flags, _mask)			\
	ath5k_hw_reg_write(ah, (ath5k_hw_reg_read(ah, _reg) &		\
			(_mask)) | (_flags), _reg)

#define AR5K_REG_ENABLE_BITS(ah, _reg, _flags)				\
	ath5k_hw_reg_write(ah, ath5k_hw_reg_read(ah, _reg) | (_flags), _reg)

#define AR5K_REG_DISABLE_BITS(ah, _reg, _flags)			\
	ath5k_hw_reg_write(ah, ath5k_hw_reg_read(ah, _reg) & ~(_flags), _reg)

/* Access to PHY registers */
#define AR5K_PHY_READ(ah, _reg)					\
	ath5k_hw_reg_read(ah, (ah)->ah_phy + ((_reg) << 2))

#define AR5K_PHY_WRITE(ah, _reg, _val)					\
	ath5k_hw_reg_write(ah, _val, (ah)->ah_phy + ((_reg) << 2))

/* Access QCU registers per queue */
#define AR5K_REG_READ_Q(ah, _reg, _queue)				\
	(ath5k_hw_reg_read(ah, _reg) & (1 << _queue))			\

#define AR5K_REG_WRITE_Q(ah, _reg, _queue)				\
	ath5k_hw_reg_write(ah, (1 << _queue), _reg)

#define AR5K_Q_ENABLE_BITS(_reg, _queue) do {				\
	_reg |= 1 << _queue;						\
} while (0)

#define AR5K_Q_DISABLE_BITS(_reg, _queue) do {				\
	_reg &= ~(1 << _queue);						\
} while (0)

/* Used while writing initvals */
#define AR5K_REG_WAIT(_i) do {						\
	if (_i % 64)							\
		udelay(1);						\
} while (0)

/*
 * Some tuneable values (these should be changeable by the user)
 * TODO: Make use of them and add more options OR use debug/configfs
 */
#define AR5K_TUNE_DMA_BEACON_RESP		2
#define AR5K_TUNE_SW_BEACON_RESP		10
#define AR5K_TUNE_ADDITIONAL_SWBA_BACKOFF	0
#define AR5K_TUNE_RADAR_ALERT			false
#define AR5K_TUNE_MIN_TX_FIFO_THRES		1
#define AR5K_TUNE_MAX_TX_FIFO_THRES	((IEEE80211_MAX_FRAME_LEN / 64) + 1)
#define AR5K_TUNE_REGISTER_TIMEOUT		20000
/* Register for RSSI threshold has a mask of 0xff, so 255 seems to
 * be the max value. */
#define AR5K_TUNE_RSSI_THRES			129
/* This must be set when setting the RSSI threshold otherwise it can
 * prevent a reset. If AR5K_RSSI_THR is read after writing to it
 * the BMISS_THRES will be seen as 0, seems harware doesn't keep
 * track of it. Max value depends on harware. For AR5210 this is just 7.
 * For AR5211+ this seems to be up to 255. */
#define AR5K_TUNE_BMISS_THRES			7
#define AR5K_TUNE_REGISTER_DWELL_TIME		20000
#define AR5K_TUNE_BEACON_INTERVAL		100
#define AR5K_TUNE_AIFS				2
#define AR5K_TUNE_AIFS_11B			2
#define AR5K_TUNE_AIFS_XR			0
#define AR5K_TUNE_CWMIN				15
#define AR5K_TUNE_CWMIN_11B			31
#define AR5K_TUNE_CWMIN_XR			3
#define AR5K_TUNE_CWMAX				1023
#define AR5K_TUNE_CWMAX_11B			1023
#define AR5K_TUNE_CWMAX_XR			7
#define AR5K_TUNE_NOISE_FLOOR			-72
#define AR5K_TUNE_CCA_MAX_GOOD_VALUE		-95
#define AR5K_TUNE_MAX_TXPOWER			63
#define AR5K_TUNE_DEFAULT_TXPOWER		25
#define AR5K_TUNE_TPC_TXPOWER			false
#define ATH5K_TUNE_CALIBRATION_INTERVAL_FULL    10000   /* 10 sec */
#define ATH5K_TUNE_CALIBRATION_INTERVAL_ANI	1000	/* 1 sec */
#define ATH5K_TUNE_CALIBRATION_INTERVAL_NF	60000	/* 60 sec */

#define ATH5K_TX_COMPLETE_POLL_INT		3000	/* 3 sec */

#define AR5K_INIT_CARR_SENSE_EN			1

/*Swap RX/TX Descriptor for big endian archs*/
#if defined(__BIG_ENDIAN)
#define AR5K_INIT_CFG	(		\
	AR5K_CFG_SWTD | AR5K_CFG_SWRD	\
)
#else
#define AR5K_INIT_CFG	0x00000000
#endif

/* Initial values */
#define	AR5K_INIT_CYCRSSI_THR1			2

/* Tx retry limits */
#define AR5K_INIT_SH_RETRY			10
#define AR5K_INIT_LG_RETRY			AR5K_INIT_SH_RETRY
/* For station mode */
#define AR5K_INIT_SSH_RETRY			32
#define AR5K_INIT_SLG_RETRY			AR5K_INIT_SSH_RETRY
#define AR5K_INIT_TX_RETRY			10


<<<<<<< HEAD
=======
/* Slot time */
#define AR5K_INIT_SLOT_TIME_TURBO		6
#define AR5K_INIT_SLOT_TIME_DEFAULT		9
#define	AR5K_INIT_SLOT_TIME_HALF_RATE		13
#define	AR5K_INIT_SLOT_TIME_QUARTER_RATE	21
#define	AR5K_INIT_SLOT_TIME_B			20
#define AR5K_SLOT_TIME_MAX			0xffff

/* SIFS */
#define	AR5K_INIT_SIFS_TURBO			6
/* XXX: 8 from initvals 10 from standard */
#define	AR5K_INIT_SIFS_DEFAULT_BG		8
#define	AR5K_INIT_SIFS_DEFAULT_A		16
#define	AR5K_INIT_SIFS_HALF_RATE		32
#define AR5K_INIT_SIFS_QUARTER_RATE		64

/* Used to calculate tx time for non 5/10/40MHz
 * operation */
/* It's preamble time + signal time (16 + 4) */
#define	AR5K_INIT_OFDM_PREAMPLE_TIME		20
/* Preamble time for 40MHz (turbo) operation (min ?) */
#define	AR5K_INIT_OFDM_PREAMBLE_TIME_MIN	14
#define	AR5K_INIT_OFDM_SYMBOL_TIME		4
#define	AR5K_INIT_OFDM_PLCP_BITS		22

/* Rx latency for 5 and 10MHz operation (max ?) */
#define AR5K_INIT_RX_LAT_MAX			63
/* Tx latencies from initvals (5212 only but no problem
 * because we only tweak them on 5212) */
#define	AR5K_INIT_TX_LAT_A			54
#define	AR5K_INIT_TX_LAT_BG			384
/* Tx latency for 40MHz (turbo) operation (min ?) */
#define	AR5K_INIT_TX_LAT_MIN			32
/* Default Tx/Rx latencies (same for 5211)*/
#define AR5K_INIT_TX_LATENCY_5210		54
#define	AR5K_INIT_RX_LATENCY_5210		29

/* Tx frame to Tx data start delay */
#define AR5K_INIT_TXF2TXD_START_DEFAULT		14
#define AR5K_INIT_TXF2TXD_START_DELAY_10MHZ	12
#define AR5K_INIT_TXF2TXD_START_DELAY_5MHZ	13

/* We need to increase PHY switch and agc settling time
 * on turbo mode */
#define	AR5K_SWITCH_SETTLING			5760
#define	AR5K_SWITCH_SETTLING_TURBO		7168

#define	AR5K_AGC_SETTLING			28
/* 38 on 5210 but shouldn't matter */
#define	AR5K_AGC_SETTLING_TURBO			37

>>>>>>> 3cbea436

/* GENERIC CHIPSET DEFINITIONS */

/* MAC Chips */
enum ath5k_version {
	AR5K_AR5210	= 0,
	AR5K_AR5211	= 1,
	AR5K_AR5212	= 2,
};

/* PHY Chips */
enum ath5k_radio {
	AR5K_RF5110	= 0,
	AR5K_RF5111	= 1,
	AR5K_RF5112	= 2,
	AR5K_RF2413	= 3,
	AR5K_RF5413	= 4,
	AR5K_RF2316	= 5,
	AR5K_RF2317	= 6,
	AR5K_RF2425	= 7,
};

/*
 * Common silicon revision/version values
 */

enum ath5k_srev_type {
	AR5K_VERSION_MAC,
	AR5K_VERSION_RAD,
};

struct ath5k_srev_name {
	const char		*sr_name;
	enum ath5k_srev_type	sr_type;
	u_int			sr_val;
};

#define AR5K_SREV_UNKNOWN	0xffff

#define AR5K_SREV_AR5210	0x00 /* Crete */
#define AR5K_SREV_AR5311	0x10 /* Maui 1 */
#define AR5K_SREV_AR5311A	0x20 /* Maui 2 */
#define AR5K_SREV_AR5311B	0x30 /* Spirit */
#define AR5K_SREV_AR5211	0x40 /* Oahu */
#define AR5K_SREV_AR5212	0x50 /* Venice */
#define AR5K_SREV_AR5312_R2	0x52 /* AP31 */
#define AR5K_SREV_AR5212_V4	0x54 /* ??? */
#define AR5K_SREV_AR5213	0x55 /* ??? */
#define AR5K_SREV_AR5312_R7	0x57 /* AP30 */
#define AR5K_SREV_AR2313_R8	0x58 /* AP43 */
#define AR5K_SREV_AR5213A	0x59 /* Hainan */
#define AR5K_SREV_AR2413	0x78 /* Griffin lite */
#define AR5K_SREV_AR2414	0x70 /* Griffin */
#define AR5K_SREV_AR2315_R6 0x86 /* AP51-Light */
#define AR5K_SREV_AR2315_R7 0x87 /* AP51-Full */
#define AR5K_SREV_AR5424	0x90 /* Condor */
#define AR5K_SREV_AR2317_R1 0x90 /* AP61-Light */
#define AR5K_SREV_AR2317_R2 0x91 /* AP61-Full */
#define AR5K_SREV_AR5413	0xa4 /* Eagle lite */
#define AR5K_SREV_AR5414	0xa0 /* Eagle */
#define AR5K_SREV_AR2415	0xb0 /* Talon */
#define AR5K_SREV_AR5416	0xc0 /* PCI-E */
#define AR5K_SREV_AR5418	0xca /* PCI-E */
#define AR5K_SREV_AR2425	0xe0 /* Swan */
#define AR5K_SREV_AR2417	0xf0 /* Nala */

#define AR5K_SREV_RAD_5110	0x00
#define AR5K_SREV_RAD_5111	0x10
#define AR5K_SREV_RAD_5111A	0x15
#define AR5K_SREV_RAD_2111	0x20
#define AR5K_SREV_RAD_5112	0x30
#define AR5K_SREV_RAD_5112A	0x35
#define	AR5K_SREV_RAD_5112B	0x36
#define AR5K_SREV_RAD_2112	0x40
#define AR5K_SREV_RAD_2112A	0x45
#define	AR5K_SREV_RAD_2112B	0x46
#define AR5K_SREV_RAD_2413	0x50
#define AR5K_SREV_RAD_5413	0x60
#define AR5K_SREV_RAD_2316	0x70 /* Cobra SoC */
#define AR5K_SREV_RAD_2317	0x80
#define AR5K_SREV_RAD_5424	0xa0 /* Mostly same as 5413 */
#define AR5K_SREV_RAD_2425	0xa2
#define AR5K_SREV_RAD_5133	0xc0

#define AR5K_SREV_PHY_5211	0x30
#define AR5K_SREV_PHY_5212	0x41
#define	AR5K_SREV_PHY_5212A	0x42
#define AR5K_SREV_PHY_5212B	0x43
#define AR5K_SREV_PHY_2413	0x45
#define AR5K_SREV_PHY_5413	0x61
#define AR5K_SREV_PHY_2425	0x70

/* TODO add support to mac80211 for vendor-specific rates and modes */

/*
 * Some of this information is based on Documentation from:
 *
 * http://madwifi-project.org/wiki/ChipsetFeatures/SuperAG 
 *
 * Modulation for Atheros' eXtended Range - range enhancing extension that is
 * supposed to double the distance an Atheros client device can keep a
 * connection with an Atheros access point. This is achieved by increasing
 * the receiver sensitivity up to, -105dBm, which is about 20dB above what
 * the 802.11 specifications demand. In addition, new (proprietary) data rates
 * are introduced: 3, 2, 1, 0.5 and 0.25 MBit/s.
 *
 * Please note that can you either use XR or TURBO but you cannot use both,
 * they are exclusive.
 *
 */
#define MODULATION_XR 		0x00000200
/*
 * Modulation for Atheros' Turbo G and Turbo A, its supposed to provide a
 * throughput transmission speed up to 40Mbit/s-60Mbit/s at a 108Mbit/s
 * signaling rate achieved through the bonding of two 54Mbit/s 802.11g
 * channels. To use this feature your Access Point must also suport it.
 * There is also a distinction between "static" and "dynamic" turbo modes:
 *
 * - Static: is the dumb version: devices set to this mode stick to it until
 *     the mode is turned off.
 * - Dynamic: is the intelligent version, the network decides itself if it
 *     is ok to use turbo. As soon as traffic is detected on adjacent channels
 *     (which would get used in turbo mode), or when a non-turbo station joins
 *     the network, turbo mode won't be used until the situation changes again.
 *     Dynamic mode is achieved by Atheros' Adaptive Radio (AR) feature which
 *     monitors the used radio band in order to decide whether turbo mode may
 *     be used or not.
 *
 * This article claims Super G sticks to bonding of channels 5 and 6 for
 * USA:
 *
 * http://www.pcworld.com/article/id,113428-page,1/article.html
 *
 * The channel bonding seems to be driver specific though. In addition to
 * deciding what channels will be used, these "Turbo" modes are accomplished
 * by also enabling the following features:
 *
 * - Bursting: allows multiple frames to be sent at once, rather than pausing
 *     after each frame. Bursting is a standards-compliant feature that can be
 *     used with any Access Point.
 * - Fast frames: increases the amount of information that can be sent per
 *     frame, also resulting in a reduction of transmission overhead. It is a
 *     proprietary feature that needs to be supported by the Access Point.
 * - Compression: data frames are compressed in real time using a Lempel Ziv
 *     algorithm. This is done transparently. Once this feature is enabled,
 *     compression and decompression takes place inside the chipset, without
 *     putting additional load on the host CPU.
 *
 */
#define MODULATION_TURBO	0x00000080

enum ath5k_driver_mode {
	AR5K_MODE_11A		=	0,
	AR5K_MODE_11B		=	1,
	AR5K_MODE_11G		=	2,
	AR5K_MODE_XR		=	0,
	AR5K_MODE_MAX		=	3
};

enum ath5k_ant_mode {
	AR5K_ANTMODE_DEFAULT	= 0,	/* default antenna setup */
	AR5K_ANTMODE_FIXED_A	= 1,	/* only antenna A is present */
	AR5K_ANTMODE_FIXED_B	= 2,	/* only antenna B is present */
	AR5K_ANTMODE_SINGLE_AP	= 3,	/* sta locked on a single ap */
	AR5K_ANTMODE_SECTOR_AP	= 4,	/* AP with tx antenna set on tx desc */
	AR5K_ANTMODE_SECTOR_STA	= 5,	/* STA with tx antenna set on tx desc */
	AR5K_ANTMODE_DEBUG	= 6,	/* Debug mode -A -> Rx, B-> Tx- */
	AR5K_ANTMODE_MAX,
};

enum ath5k_bw_mode {
	AR5K_BWMODE_DEFAULT	= 0,	/* 20MHz, default operation */
	AR5K_BWMODE_5MHZ	= 1,	/* Quarter rate */
	AR5K_BWMODE_10MHZ	= 2,	/* Half rate */
	AR5K_BWMODE_40MHZ	= 3	/* Turbo */
};

/****************\
  TX DEFINITIONS
\****************/

/*
 * TX Status descriptor
 */
struct ath5k_tx_status {
	u16	ts_seqnum;
	u16	ts_tstamp;
	u8	ts_status;
	u8	ts_rate[4];
	u8	ts_retry[4];
	u8	ts_final_idx;
	s8	ts_rssi;
	u8	ts_shortretry;
	u8	ts_longretry;
	u8	ts_virtcol;
	u8	ts_antenna;
};

#define AR5K_TXSTAT_ALTRATE	0x80
#define AR5K_TXERR_XRETRY	0x01
#define AR5K_TXERR_FILT		0x02
#define AR5K_TXERR_FIFO		0x04

/**
 * enum ath5k_tx_queue - Queue types used to classify tx queues.
 * @AR5K_TX_QUEUE_INACTIVE: q is unused -- see ath5k_hw_release_tx_queue
 * @AR5K_TX_QUEUE_DATA: A normal data queue
 * @AR5K_TX_QUEUE_XR_DATA: An XR-data queue
 * @AR5K_TX_QUEUE_BEACON: The beacon queue
 * @AR5K_TX_QUEUE_CAB: The after-beacon queue
 * @AR5K_TX_QUEUE_UAPSD: Unscheduled Automatic Power Save Delivery queue
 */
enum ath5k_tx_queue {
	AR5K_TX_QUEUE_INACTIVE = 0,
	AR5K_TX_QUEUE_DATA,
	AR5K_TX_QUEUE_XR_DATA,
	AR5K_TX_QUEUE_BEACON,
	AR5K_TX_QUEUE_CAB,
	AR5K_TX_QUEUE_UAPSD,
};

#define	AR5K_NUM_TX_QUEUES		10
#define	AR5K_NUM_TX_QUEUES_NOQCU	2

/*
 * Queue syb-types to classify normal data queues.
 * These are the 4 Access Categories as defined in
 * WME spec. 0 is the lowest priority and 4 is the
 * highest. Normal data that hasn't been classified
 * goes to the Best Effort AC.
 */
enum ath5k_tx_queue_subtype {
	AR5K_WME_AC_BK = 0,	/*Background traffic*/
	AR5K_WME_AC_BE, 	/*Best-effort (normal) traffic)*/
	AR5K_WME_AC_VI, 	/*Video traffic*/
	AR5K_WME_AC_VO, 	/*Voice traffic*/
};

/*
 * Queue ID numbers as returned by the hw functions, each number
 * represents a hw queue. If hw does not support hw queues
 * (eg 5210) all data goes in one queue. These match
 * d80211 definitions (net80211/MadWiFi don't use them).
 */
enum ath5k_tx_queue_id {
	AR5K_TX_QUEUE_ID_NOQCU_DATA	= 0,
	AR5K_TX_QUEUE_ID_NOQCU_BEACON	= 1,
	AR5K_TX_QUEUE_ID_DATA_MIN	= 0, /*IEEE80211_TX_QUEUE_DATA0*/
	AR5K_TX_QUEUE_ID_DATA_MAX	= 4, /*IEEE80211_TX_QUEUE_DATA4*/
	AR5K_TX_QUEUE_ID_DATA_SVP	= 5, /*IEEE80211_TX_QUEUE_SVP - Spectralink Voice Protocol*/
	AR5K_TX_QUEUE_ID_CAB		= 6, /*IEEE80211_TX_QUEUE_AFTER_BEACON*/
	AR5K_TX_QUEUE_ID_BEACON		= 7, /*IEEE80211_TX_QUEUE_BEACON*/
	AR5K_TX_QUEUE_ID_UAPSD		= 8,
	AR5K_TX_QUEUE_ID_XR_DATA	= 9,
};

/*
 * Flags to set hw queue's parameters...
 */
#define AR5K_TXQ_FLAG_TXOKINT_ENABLE		0x0001	/* Enable TXOK interrupt */
#define AR5K_TXQ_FLAG_TXERRINT_ENABLE		0x0002	/* Enable TXERR interrupt */
#define AR5K_TXQ_FLAG_TXEOLINT_ENABLE		0x0004	/* Enable TXEOL interrupt -not used- */
#define AR5K_TXQ_FLAG_TXDESCINT_ENABLE		0x0008	/* Enable TXDESC interrupt -not used- */
#define AR5K_TXQ_FLAG_TXURNINT_ENABLE		0x0010	/* Enable TXURN interrupt */
#define AR5K_TXQ_FLAG_CBRORNINT_ENABLE		0x0020	/* Enable CBRORN interrupt */
#define AR5K_TXQ_FLAG_CBRURNINT_ENABLE		0x0040	/* Enable CBRURN interrupt */
#define AR5K_TXQ_FLAG_QTRIGINT_ENABLE		0x0080	/* Enable QTRIG interrupt */
#define AR5K_TXQ_FLAG_TXNOFRMINT_ENABLE		0x0100	/* Enable TXNOFRM interrupt */
#define AR5K_TXQ_FLAG_BACKOFF_DISABLE		0x0200	/* Disable random post-backoff */
#define AR5K_TXQ_FLAG_RDYTIME_EXP_POLICY_ENABLE	0x0300	/* Enable ready time expiry policy (?)*/
#define AR5K_TXQ_FLAG_FRAG_BURST_BACKOFF_ENABLE	0x0800	/* Enable backoff while bursting */
#define AR5K_TXQ_FLAG_POST_FR_BKOFF_DIS		0x1000	/* Disable backoff while bursting */
#define AR5K_TXQ_FLAG_COMPRESSION_ENABLE	0x2000	/* Enable hw compression -not implemented-*/

/*
 * A struct to hold tx queue's parameters
 */
struct ath5k_txq_info {
	enum ath5k_tx_queue tqi_type;
	enum ath5k_tx_queue_subtype tqi_subtype;
	u16	tqi_flags;	/* Tx queue flags (see above) */
	u8	tqi_aifs;	/* Arbitrated Interframe Space */
	u16	tqi_cw_min;	/* Minimum Contention Window */
	u16	tqi_cw_max;	/* Maximum Contention Window */
	u32	tqi_cbr_period; /* Constant bit rate period */
	u32	tqi_cbr_overflow_limit;
	u32	tqi_burst_time;
	u32	tqi_ready_time; /* Time queue waits after an event */
};

/*
 * Transmit packet types.
 * used on tx control descriptor
 */
enum ath5k_pkt_type {
	AR5K_PKT_TYPE_NORMAL		= 0,
	AR5K_PKT_TYPE_ATIM		= 1,
	AR5K_PKT_TYPE_PSPOLL		= 2,
	AR5K_PKT_TYPE_BEACON		= 3,
	AR5K_PKT_TYPE_PROBE_RESP	= 4,
	AR5K_PKT_TYPE_PIFS		= 5,
};

/*
 * TX power and TPC settings
 */
#define AR5K_TXPOWER_OFDM(_r, _v)	(			\
	((0 & 1) << ((_v) + 6)) |				\
	(((ah->ah_txpower.txp_rates_power_table[(_r)]) & 0x3f) << (_v))	\
)

#define AR5K_TXPOWER_CCK(_r, _v)	(			\
	(ah->ah_txpower.txp_rates_power_table[(_r)] & 0x3f) << (_v)	\
)

/*
 * DMA size definitions (2^(n+2))
 */
enum ath5k_dmasize {
	AR5K_DMASIZE_4B	= 0,
	AR5K_DMASIZE_8B,
	AR5K_DMASIZE_16B,
	AR5K_DMASIZE_32B,
	AR5K_DMASIZE_64B,
	AR5K_DMASIZE_128B,
	AR5K_DMASIZE_256B,
	AR5K_DMASIZE_512B
};


/****************\
  RX DEFINITIONS
\****************/

/*
 * RX Status descriptor
 */
struct ath5k_rx_status {
	u16	rs_datalen;
	u16	rs_tstamp;
	u8	rs_status;
	u8	rs_phyerr;
	s8	rs_rssi;
	u8	rs_keyix;
	u8	rs_rate;
	u8	rs_antenna;
	u8	rs_more;
};

#define AR5K_RXERR_CRC		0x01
#define AR5K_RXERR_PHY		0x02
#define AR5K_RXERR_FIFO		0x04
#define AR5K_RXERR_DECRYPT	0x08
#define AR5K_RXERR_MIC		0x10
#define AR5K_RXKEYIX_INVALID	((u8) - 1)
#define AR5K_TXKEYIX_INVALID	((u32) - 1)


/**************************\
 BEACON TIMERS DEFINITIONS
\**************************/

#define AR5K_BEACON_PERIOD	0x0000ffff
#define AR5K_BEACON_ENA		0x00800000 /*enable beacon xmit*/
#define AR5K_BEACON_RESET_TSF	0x01000000 /*force a TSF reset*/


/*
 * TSF to TU conversion:
 *
 * TSF is a 64bit value in usec (microseconds).
 * TU is a 32bit value and defined by IEEE802.11 (page 6) as "A measurement of
 * time equal to 1024 usec", so it's roughly milliseconds (usec / 1024).
 */
#define TSF_TO_TU(_tsf) (u32)((_tsf) >> 10)


/*******************************\
  GAIN OPTIMIZATION DEFINITIONS
\*******************************/

enum ath5k_rfgain {
	AR5K_RFGAIN_INACTIVE = 0,
	AR5K_RFGAIN_ACTIVE,
	AR5K_RFGAIN_READ_REQUESTED,
	AR5K_RFGAIN_NEED_CHANGE,
};

struct ath5k_gain {
	u8			g_step_idx;
	u8			g_current;
	u8			g_target;
	u8			g_low;
	u8			g_high;
	u8			g_f_corr;
	u8			g_state;
};

/********************\
  COMMON DEFINITIONS
\********************/

#define AR5K_SLOT_TIME_9	396
#define AR5K_SLOT_TIME_20	880
#define AR5K_SLOT_TIME_MAX	0xffff

/* channel_flags */
#define	CHANNEL_CW_INT	0x0008	/* Contention Window interference detected */
#define	CHANNEL_CCK	0x0020	/* CCK channel */
#define	CHANNEL_OFDM	0x0040	/* OFDM channel */
#define	CHANNEL_2GHZ	0x0080	/* 2GHz channel. */
#define	CHANNEL_5GHZ	0x0100	/* 5GHz channel */
#define	CHANNEL_PASSIVE	0x0200	/* Only passive scan allowed */
#define	CHANNEL_DYN	0x0400	/* Dynamic CCK-OFDM channel (for g operation) */
#define	CHANNEL_XR	0x0800	/* XR channel */

#define	CHANNEL_A	(CHANNEL_5GHZ|CHANNEL_OFDM)
#define	CHANNEL_B	(CHANNEL_2GHZ|CHANNEL_CCK)
#define	CHANNEL_G	(CHANNEL_2GHZ|CHANNEL_OFDM)
#define	CHANNEL_X	(CHANNEL_5GHZ|CHANNEL_OFDM|CHANNEL_XR)

#define	CHANNEL_ALL	(CHANNEL_OFDM|CHANNEL_CCK|CHANNEL_2GHZ|CHANNEL_5GHZ)

#define CHANNEL_MODES		CHANNEL_ALL

/*
 * Used internaly for reset_tx_queue).
 * Also see struct struct ieee80211_channel.
 */
#define IS_CHAN_XR(_c)	((_c->hw_value & CHANNEL_XR) != 0)
#define IS_CHAN_B(_c)	((_c->hw_value & CHANNEL_B) != 0)

/*
 * The following structure is used to map 2GHz channels to
 * 5GHz Atheros channels.
 * TODO: Clean up
 */
struct ath5k_athchan_2ghz {
	u32	a2_flags;
	u16	a2_athchan;
};


/******************\
  RATE DEFINITIONS
\******************/

/**
 * Seems the ar5xxx harware supports up to 32 rates, indexed by 1-32.
 *
 * The rate code is used to get the RX rate or set the TX rate on the
 * hardware descriptors. It is also used for internal modulation control
 * and settings.
 *
 * This is the hardware rate map we are aware of:
 *
 * rate_code   0x01    0x02    0x03    0x04    0x05    0x06    0x07    0x08
 * rate_kbps   3000    1000    ?       ?       ?       2000    500     48000
 *
 * rate_code   0x09    0x0A    0x0B    0x0C    0x0D    0x0E    0x0F    0x10
 * rate_kbps   24000   12000   6000    54000   36000   18000   9000    ?
 *
 * rate_code   17      18      19      20      21      22      23      24
 * rate_kbps   ?       ?       ?       ?       ?       ?       ?       11000
 *
 * rate_code   25      26      27      28      29      30      31      32
 * rate_kbps   5500    2000    1000    11000S  5500S   2000S   ?       ?
 *
 * "S" indicates CCK rates with short preamble.
 *
 * AR5211 has different rate codes for CCK (802.11B) rates. It only uses the
 * lowest 4 bits, so they are the same as below with a 0xF mask.
 * (0xB, 0xA, 0x9 and 0x8 for 1M, 2M, 5.5M and 11M).
 * We handle this in ath5k_setup_bands().
 */
#define AR5K_MAX_RATES 32

/* B */
#define ATH5K_RATE_CODE_1M	0x1B
#define ATH5K_RATE_CODE_2M	0x1A
#define ATH5K_RATE_CODE_5_5M	0x19
#define ATH5K_RATE_CODE_11M	0x18
/* A and G */
#define ATH5K_RATE_CODE_6M	0x0B
#define ATH5K_RATE_CODE_9M	0x0F
#define ATH5K_RATE_CODE_12M	0x0A
#define ATH5K_RATE_CODE_18M	0x0E
#define ATH5K_RATE_CODE_24M	0x09
#define ATH5K_RATE_CODE_36M	0x0D
#define ATH5K_RATE_CODE_48M	0x08
#define ATH5K_RATE_CODE_54M	0x0C
/* XR */
#define ATH5K_RATE_CODE_XR_500K	0x07
#define ATH5K_RATE_CODE_XR_1M	0x02
#define ATH5K_RATE_CODE_XR_2M	0x06
#define ATH5K_RATE_CODE_XR_3M	0x01

/* adding this flag to rate_code enables short preamble */
#define AR5K_SET_SHORT_PREAMBLE 0x04

/*
 * Crypto definitions
 */

#define AR5K_KEYCACHE_SIZE	8

/***********************\
 HW RELATED DEFINITIONS
\***********************/

/*
 * Misc definitions
 */
#define	AR5K_RSSI_EP_MULTIPLIER	(1<<7)

#define AR5K_ASSERT_ENTRY(_e, _s) do {		\
	if (_e >= _s)				\
		return (false);			\
} while (0)

/*
 * Hardware interrupt abstraction
 */

/**
 * enum ath5k_int - Hardware interrupt masks helpers
 *
 * @AR5K_INT_RX: mask to identify received frame interrupts, of type
 * 	AR5K_ISR_RXOK or AR5K_ISR_RXERR
 * @AR5K_INT_RXDESC: Request RX descriptor/Read RX descriptor (?)
 * @AR5K_INT_RXNOFRM: No frame received (?)
 * @AR5K_INT_RXEOL: received End Of List for VEOL (Virtual End Of List). The
 * 	Queue Control Unit (QCU) signals an EOL interrupt only if a descriptor's
 * 	LinkPtr is NULL. For more details, refer to:
 * 	http://www.freepatentsonline.com/20030225739.html
 * @AR5K_INT_RXORN: Indicates we got RX overrun (eg. no more descriptors).
 * 	Note that Rx overrun is not always fatal, on some chips we can continue
 * 	operation without reseting the card, that's why int_fatal is not
 * 	common for all chips.
 * @AR5K_INT_TX: mask to identify received frame interrupts, of type
 * 	AR5K_ISR_TXOK or AR5K_ISR_TXERR
 * @AR5K_INT_TXDESC: Request TX descriptor/Read TX status descriptor (?)
 * @AR5K_INT_TXURN: received when we should increase the TX trigger threshold
 * 	We currently do increments on interrupt by
 * 	(AR5K_TUNE_MAX_TX_FIFO_THRES - current_trigger_level) / 2
 * @AR5K_INT_MIB: Indicates the either Management Information Base counters or
 *	one of the PHY error counters reached the maximum value and should be
 *	read and cleared.
 * @AR5K_INT_RXPHY: RX PHY Error
 * @AR5K_INT_RXKCM: RX Key cache miss
 * @AR5K_INT_SWBA: SoftWare Beacon Alert - indicates its time to send a
 * 	beacon that must be handled in software. The alternative is if you
 * 	have VEOL support, in that case you let the hardware deal with things.
 * @AR5K_INT_BMISS: If in STA mode this indicates we have stopped seeing
 * 	beacons from the AP have associated with, we should probably try to
 * 	reassociate. When in IBSS mode this might mean we have not received
 * 	any beacons from any local stations. Note that every station in an
 * 	IBSS schedules to send beacons at the Target Beacon Transmission Time
 * 	(TBTT) with a random backoff.
 * @AR5K_INT_BNR: Beacon Not Ready interrupt - ??
 * @AR5K_INT_GPIO: GPIO interrupt is used for RF Kill, disabled for now
 * 	until properly handled
 * @AR5K_INT_FATAL: Fatal errors were encountered, typically caused by DMA
 * 	errors. These types of errors we can enable seem to be of type
 * 	AR5K_SIMR2_MCABT, AR5K_SIMR2_SSERR and AR5K_SIMR2_DPERR.
 * @AR5K_INT_GLOBAL: Used to clear and set the IER
 * @AR5K_INT_NOCARD: signals the card has been removed
 * @AR5K_INT_COMMON: common interrupts shared amogst MACs with the same
 * 	bit value
 *
 * These are mapped to take advantage of some common bits
 * between the MACs, to be able to set intr properties
 * easier. Some of them are not used yet inside hw.c. Most map
 * to the respective hw interrupt value as they are common amogst different
 * MACs.
 */
enum ath5k_int {
	AR5K_INT_RXOK	= 0x00000001,
	AR5K_INT_RXDESC	= 0x00000002,
	AR5K_INT_RXERR	= 0x00000004,
	AR5K_INT_RXNOFRM = 0x00000008,
	AR5K_INT_RXEOL	= 0x00000010,
	AR5K_INT_RXORN	= 0x00000020,
	AR5K_INT_TXOK	= 0x00000040,
	AR5K_INT_TXDESC	= 0x00000080,
	AR5K_INT_TXERR	= 0x00000100,
	AR5K_INT_TXNOFRM = 0x00000200,
	AR5K_INT_TXEOL	= 0x00000400,
	AR5K_INT_TXURN	= 0x00000800,
	AR5K_INT_MIB	= 0x00001000,
	AR5K_INT_SWI	= 0x00002000,
	AR5K_INT_RXPHY	= 0x00004000,
	AR5K_INT_RXKCM	= 0x00008000,
	AR5K_INT_SWBA	= 0x00010000,
	AR5K_INT_BRSSI	= 0x00020000,
	AR5K_INT_BMISS	= 0x00040000,
	AR5K_INT_FATAL	= 0x00080000, /* Non common */
	AR5K_INT_BNR	= 0x00100000, /* Non common */
	AR5K_INT_TIM	= 0x00200000, /* Non common */
	AR5K_INT_DTIM	= 0x00400000, /* Non common */
	AR5K_INT_DTIM_SYNC =	0x00800000, /* Non common */
	AR5K_INT_GPIO	=	0x01000000,
	AR5K_INT_BCN_TIMEOUT =	0x02000000, /* Non common */
	AR5K_INT_CAB_TIMEOUT =	0x04000000, /* Non common */
	AR5K_INT_RX_DOPPLER =	0x08000000, /* Non common */
	AR5K_INT_QCBRORN =	0x10000000, /* Non common */
	AR5K_INT_QCBRURN =	0x20000000, /* Non common */
	AR5K_INT_QTRIG	=	0x40000000, /* Non common */
	AR5K_INT_GLOBAL =	0x80000000,

	AR5K_INT_COMMON  = AR5K_INT_RXOK
		| AR5K_INT_RXDESC
		| AR5K_INT_RXERR
		| AR5K_INT_RXNOFRM
		| AR5K_INT_RXEOL
		| AR5K_INT_RXORN
		| AR5K_INT_TXOK
		| AR5K_INT_TXDESC
		| AR5K_INT_TXERR
		| AR5K_INT_TXNOFRM
		| AR5K_INT_TXEOL
		| AR5K_INT_TXURN
		| AR5K_INT_MIB
		| AR5K_INT_SWI
		| AR5K_INT_RXPHY
		| AR5K_INT_RXKCM
		| AR5K_INT_SWBA
		| AR5K_INT_BRSSI
		| AR5K_INT_BMISS
		| AR5K_INT_GPIO
		| AR5K_INT_GLOBAL,

	AR5K_INT_NOCARD	= 0xffffffff
};

/* mask which calibration is active at the moment */
enum ath5k_calibration_mask {
	AR5K_CALIBRATION_FULL = 0x01,
	AR5K_CALIBRATION_SHORT = 0x02,
	AR5K_CALIBRATION_ANI = 0x04,
};

/*
 * Power management
 */
enum ath5k_power_mode {
	AR5K_PM_UNDEFINED = 0,
	AR5K_PM_AUTO,
	AR5K_PM_AWAKE,
	AR5K_PM_FULL_SLEEP,
	AR5K_PM_NETWORK_SLEEP,
};

/*
 * These match net80211 definitions (not used in
 * mac80211).
 * TODO: Clean this up
 */
#define AR5K_LED_INIT	0 /*IEEE80211_S_INIT*/
#define AR5K_LED_SCAN	1 /*IEEE80211_S_SCAN*/
#define AR5K_LED_AUTH	2 /*IEEE80211_S_AUTH*/
#define AR5K_LED_ASSOC	3 /*IEEE80211_S_ASSOC*/
#define AR5K_LED_RUN	4 /*IEEE80211_S_RUN*/

/* GPIO-controlled software LED */
#define AR5K_SOFTLED_PIN	0
#define AR5K_SOFTLED_ON		0
#define AR5K_SOFTLED_OFF	1

/*
 * Chipset capabilities -see ath5k_hw_get_capability-
 * get_capability function is not yet fully implemented
 * in ath5k so most of these don't work yet...
 * TODO: Implement these & merge with _TUNE_ stuff above
 */
enum ath5k_capability_type {
	AR5K_CAP_REG_DMN		= 0,	/* Used to get current reg. domain id */
	AR5K_CAP_TKIP_MIC		= 2,	/* Can handle TKIP MIC in hardware */
	AR5K_CAP_TKIP_SPLIT		= 3,	/* TKIP uses split keys */
	AR5K_CAP_PHYCOUNTERS		= 4,	/* PHY error counters */
	AR5K_CAP_DIVERSITY		= 5,	/* Supports fast diversity */
	AR5K_CAP_NUM_TXQUEUES		= 6,	/* Used to get max number of hw txqueues */
	AR5K_CAP_VEOL			= 7,	/* Supports virtual EOL */
	AR5K_CAP_COMPRESSION		= 8,	/* Supports compression */
	AR5K_CAP_BURST			= 9,	/* Supports packet bursting */
	AR5K_CAP_FASTFRAME		= 10,	/* Supports fast frames */
	AR5K_CAP_TXPOW			= 11,	/* Used to get global tx power limit */
	AR5K_CAP_TPC			= 12,	/* Can do per-packet tx power control (needed for 802.11a) */
	AR5K_CAP_BSSIDMASK		= 13,	/* Supports bssid mask */
	AR5K_CAP_MCAST_KEYSRCH		= 14,	/* Supports multicast key search */
	AR5K_CAP_TSF_ADJUST		= 15,	/* Supports beacon tsf adjust */
	AR5K_CAP_XR			= 16,	/* Supports XR mode */
	AR5K_CAP_WME_TKIPMIC 		= 17,	/* Supports TKIP MIC when using WMM */
	AR5K_CAP_CHAN_HALFRATE 		= 18,	/* Supports half rate channels */
	AR5K_CAP_CHAN_QUARTERRATE 	= 19,	/* Supports quarter rate channels */
	AR5K_CAP_RFSILENT		= 20,	/* Supports RFsilent */
};


/* XXX: we *may* move cap_range stuff to struct wiphy */
struct ath5k_capabilities {
	/*
	 * Supported PHY modes
	 * (ie. CHANNEL_A, CHANNEL_B, ...)
	 */
	DECLARE_BITMAP(cap_mode, AR5K_MODE_MAX);

	/*
	 * Frequency range (without regulation restrictions)
	 */
	struct {
		u16	range_2ghz_min;
		u16	range_2ghz_max;
		u16	range_5ghz_min;
		u16	range_5ghz_max;
	} cap_range;

	/*
	 * Values stored in the EEPROM (some of them...)
	 */
	struct ath5k_eeprom_info	cap_eeprom;

	/*
	 * Queue information
	 */
	struct {
		u8	q_tx_num;
	} cap_queues;

	bool cap_has_phyerr_counters;
};

/* size of noise floor history (keep it a power of two) */
#define ATH5K_NF_CAL_HIST_MAX	8
struct ath5k_nfcal_hist
{
	s16 index;				/* current index into nfval */
	s16 nfval[ATH5K_NF_CAL_HIST_MAX];	/* last few noise floors */
};

/**
 * struct avg_val - Helper structure for average calculation
 * @avg: contains the actual average value
 * @avg_weight: is used internally during calculation to prevent rounding errors
 */
struct ath5k_avg_val {
	int avg;
	int avg_weight;
};

/***************************************\
  HARDWARE ABSTRACTION LAYER STRUCTURE
\***************************************/

/*
 * Misc defines
 */

#define AR5K_MAX_GPIO		10
#define AR5K_MAX_RF_BANKS	8

/* TODO: Clean up and merge with ath5k_softc */
struct ath5k_hw {
	struct ath_common       common;

	struct ath5k_softc	*ah_sc;
	void __iomem		*ah_iobase;

	enum ath5k_int		ah_imr;

	struct ieee80211_channel *ah_current_channel;
	bool			ah_calibration;
	bool			ah_single_chip;

	enum ath5k_version	ah_version;
	enum ath5k_radio	ah_radio;
	u32			ah_phy;
	u32			ah_mac_srev;
	u16			ah_mac_version;
	u16			ah_phy_revision;
	u16			ah_radio_5ghz_revision;
	u16			ah_radio_2ghz_revision;

#define ah_modes		ah_capabilities.cap_mode
#define ah_ee_version		ah_capabilities.cap_eeprom.ee_version

	u32			ah_limit_tx_retries;
	u8			ah_coverage_class;
<<<<<<< HEAD
=======
	bool			ah_ack_bitrate_high;
	u8			ah_bwmode;
>>>>>>> 3cbea436

	/* Antenna Control */
	u32			ah_ant_ctl[AR5K_EEPROM_N_MODES][AR5K_ANT_MAX];
	u8			ah_ant_mode;
	u8			ah_tx_ant;
	u8			ah_def_ant;
	bool			ah_software_retry;

	struct ath5k_capabilities ah_capabilities;

	struct ath5k_txq_info	ah_txq[AR5K_NUM_TX_QUEUES];
	u32			ah_txq_status;
	u32			ah_txq_imr_txok;
	u32			ah_txq_imr_txerr;
	u32			ah_txq_imr_txurn;
	u32			ah_txq_imr_txdesc;
	u32			ah_txq_imr_txeol;
	u32			ah_txq_imr_cbrorn;
	u32			ah_txq_imr_cbrurn;
	u32			ah_txq_imr_qtrig;
	u32			ah_txq_imr_nofrm;
	u32			ah_txq_isr;
	u32			*ah_rf_banks;
	size_t			ah_rf_banks_size;
	size_t			ah_rf_regs_count;
	struct ath5k_gain	ah_gain;
	u8			ah_offset[AR5K_MAX_RF_BANKS];


	struct {
		/* Temporary tables used for interpolation */
		u8		tmpL[AR5K_EEPROM_N_PD_GAINS]
					[AR5K_EEPROM_POWER_TABLE_SIZE];
		u8		tmpR[AR5K_EEPROM_N_PD_GAINS]
					[AR5K_EEPROM_POWER_TABLE_SIZE];
		u8		txp_pd_table[AR5K_EEPROM_POWER_TABLE_SIZE * 2];
		u16		txp_rates_power_table[AR5K_MAX_RATES];
		u8		txp_min_idx;
		bool		txp_tpc;
		/* Values in 0.25dB units */
		s16		txp_min_pwr;
		s16		txp_max_pwr;
		s16		txp_cur_pwr;
		/* Values in 0.5dB units */
		s16		txp_offset;
		s16		txp_ofdm;
		s16		txp_cck_ofdm_gainf_delta;
		/* Value in dB units */
		s16		txp_cck_ofdm_pwr_delta;
		bool		txp_setup;
	} ah_txpower;

	struct {
		bool		r_enabled;
		int		r_last_alert;
		struct ieee80211_channel r_last_channel;
	} ah_radar;

	struct ath5k_nfcal_hist ah_nfcal_hist;

	/* average beacon RSSI in our BSS (used by ANI) */
<<<<<<< HEAD
	struct ath5k_avg_val	ah_beacon_rssi_avg;
=======
	struct ewma		ah_beacon_rssi_avg;
>>>>>>> 3cbea436

	/* noise floor from last periodic calibration */
	s32			ah_noise_floor;

	/* Calibration timestamp */
	unsigned long		ah_cal_next_full;
	unsigned long		ah_cal_next_ani;
	unsigned long		ah_cal_next_nf;

	/* Calibration mask */
	u8			ah_cal_mask;

	/*
	 * Function pointers
	 */
	int (*ah_setup_tx_desc)(struct ath5k_hw *, struct ath5k_desc *,
		unsigned int, unsigned int, int, enum ath5k_pkt_type,
		unsigned int, unsigned int, unsigned int, unsigned int,
		unsigned int, unsigned int, unsigned int, unsigned int);
	int (*ah_proc_tx_desc)(struct ath5k_hw *, struct ath5k_desc *,
		struct ath5k_tx_status *);
	int (*ah_proc_rx_desc)(struct ath5k_hw *, struct ath5k_desc *,
		struct ath5k_rx_status *);
};

/*
 * Prototypes
 */
extern const struct ieee80211_ops ath5k_hw_ops;

/* Initialization and detach functions */
int ath5k_init_softc(struct ath5k_softc *sc, const struct ath_bus_ops *bus_ops);
void ath5k_deinit_softc(struct ath5k_softc *sc);
int ath5k_hw_init(struct ath5k_softc *sc);
void ath5k_hw_deinit(struct ath5k_hw *ah);

<<<<<<< HEAD
/* Attach/Detach Functions */
int ath5k_hw_attach(struct ath5k_softc *sc);
void ath5k_hw_detach(struct ath5k_hw *ah);

int ath5k_sysfs_register(struct ath5k_softc *sc);
void ath5k_sysfs_unregister(struct ath5k_softc *sc);
=======
int ath5k_sysfs_register(struct ath5k_softc *sc);
void ath5k_sysfs_unregister(struct ath5k_softc *sc);

/*Chip id helper functions */
const char *ath5k_chip_name(enum ath5k_srev_type type, u_int16_t val);
int ath5k_hw_read_srev(struct ath5k_hw *ah);
>>>>>>> 3cbea436

/* LED functions */
int ath5k_init_leds(struct ath5k_softc *sc);
void ath5k_led_enable(struct ath5k_softc *sc);
void ath5k_led_off(struct ath5k_softc *sc);
void ath5k_unregister_leds(struct ath5k_softc *sc);
<<<<<<< HEAD
=======

>>>>>>> 3cbea436

/* Reset Functions */
int ath5k_hw_nic_wakeup(struct ath5k_hw *ah, int flags, bool initial);
int ath5k_hw_on_hold(struct ath5k_hw *ah);
int ath5k_hw_reset(struct ath5k_hw *ah, enum nl80211_iftype op_mode,
<<<<<<< HEAD
		   struct ieee80211_channel *channel, bool change_channel);
int ath5k_hw_register_timeout(struct ath5k_hw *ah, u32 reg, u32 flag, u32 val,
			      bool is_set);
/* Power management functions */

/* DMA Related Functions */
void ath5k_hw_start_rx_dma(struct ath5k_hw *ah);
int ath5k_hw_stop_rx_dma(struct ath5k_hw *ah);
u32 ath5k_hw_get_rxdp(struct ath5k_hw *ah);
void ath5k_hw_set_rxdp(struct ath5k_hw *ah, u32 phys_addr);
int ath5k_hw_start_tx_dma(struct ath5k_hw *ah, unsigned int queue);
int ath5k_hw_stop_tx_dma(struct ath5k_hw *ah, unsigned int queue);
=======
	   struct ieee80211_channel *channel, bool fast, bool skip_pcu);
int ath5k_hw_register_timeout(struct ath5k_hw *ah, u32 reg, u32 flag, u32 val,
			      bool is_set);
/* Power management functions */


/* Clock rate related functions */
unsigned int ath5k_hw_htoclock(struct ath5k_hw *ah, unsigned int usec);
unsigned int ath5k_hw_clocktoh(struct ath5k_hw *ah, unsigned int clock);
void ath5k_hw_set_clockrate(struct ath5k_hw *ah);


/* DMA Related Functions */
void ath5k_hw_start_rx_dma(struct ath5k_hw *ah);
u32 ath5k_hw_get_rxdp(struct ath5k_hw *ah);
int ath5k_hw_set_rxdp(struct ath5k_hw *ah, u32 phys_addr);
int ath5k_hw_start_tx_dma(struct ath5k_hw *ah, unsigned int queue);
int ath5k_hw_stop_beacon_queue(struct ath5k_hw *ah, unsigned int queue);
>>>>>>> 3cbea436
u32 ath5k_hw_get_txdp(struct ath5k_hw *ah, unsigned int queue);
int ath5k_hw_set_txdp(struct ath5k_hw *ah, unsigned int queue,
				u32 phys_addr);
int ath5k_hw_update_tx_triglevel(struct ath5k_hw *ah, bool increase);
/* Interrupt handling */
bool ath5k_hw_is_intr_pending(struct ath5k_hw *ah);
int ath5k_hw_get_isr(struct ath5k_hw *ah, enum ath5k_int *interrupt_mask);
enum ath5k_int ath5k_hw_set_imr(struct ath5k_hw *ah, enum ath5k_int new_mask);
void ath5k_hw_update_mib_counters(struct ath5k_hw *ah);
<<<<<<< HEAD
=======
/* Init/Stop functions */
void ath5k_hw_dma_init(struct ath5k_hw *ah);
int ath5k_hw_dma_stop(struct ath5k_hw *ah);
>>>>>>> 3cbea436

/* EEPROM access functions */
int ath5k_eeprom_init(struct ath5k_hw *ah);
void ath5k_eeprom_detach(struct ath5k_hw *ah);
int ath5k_eeprom_read_mac(struct ath5k_hw *ah, u8 *mac);
<<<<<<< HEAD

/* Protocol Control Unit Functions */
extern int ath5k_hw_set_opmode(struct ath5k_hw *ah, enum nl80211_iftype opmode);
void ath5k_hw_set_coverage_class(struct ath5k_hw *ah, u8 coverage_class);
/* BSSID Functions */
int ath5k_hw_set_lladdr(struct ath5k_hw *ah, const u8 *mac);
void ath5k_hw_set_bssid(struct ath5k_hw *ah);
void ath5k_hw_set_bssid_mask(struct ath5k_hw *ah, const u8 *mask);
/* Receive start/stop functions */
void ath5k_hw_start_rx_pcu(struct ath5k_hw *ah);
void ath5k_hw_stop_rx_pcu(struct ath5k_hw *ah);
/* RX Filter functions */
void ath5k_hw_set_mcast_filter(struct ath5k_hw *ah, u32 filter0, u32 filter1);
u32 ath5k_hw_get_rx_filter(struct ath5k_hw *ah);
void ath5k_hw_set_rx_filter(struct ath5k_hw *ah, u32 filter);
=======


/* Protocol Control Unit Functions */
/* Helpers */
int ath5k_hw_get_frame_duration(struct ath5k_hw *ah,
		int len, struct ieee80211_rate *rate);
unsigned int ath5k_hw_get_default_slottime(struct ath5k_hw *ah);
unsigned int ath5k_hw_get_default_sifs(struct ath5k_hw *ah);
extern int ath5k_hw_set_opmode(struct ath5k_hw *ah, enum nl80211_iftype opmode);
void ath5k_hw_set_coverage_class(struct ath5k_hw *ah, u8 coverage_class);
/* RX filter control*/
int ath5k_hw_set_lladdr(struct ath5k_hw *ah, const u8 *mac);
void ath5k_hw_set_bssid(struct ath5k_hw *ah);
void ath5k_hw_set_bssid_mask(struct ath5k_hw *ah, const u8 *mask);
void ath5k_hw_set_mcast_filter(struct ath5k_hw *ah, u32 filter0, u32 filter1);
u32 ath5k_hw_get_rx_filter(struct ath5k_hw *ah);
void ath5k_hw_set_rx_filter(struct ath5k_hw *ah, u32 filter);
/* Receive (DRU) start/stop functions */
void ath5k_hw_start_rx_pcu(struct ath5k_hw *ah);
void ath5k_hw_stop_rx_pcu(struct ath5k_hw *ah);
>>>>>>> 3cbea436
/* Beacon control functions */
u64 ath5k_hw_get_tsf64(struct ath5k_hw *ah);
void ath5k_hw_set_tsf64(struct ath5k_hw *ah, u64 tsf64);
void ath5k_hw_reset_tsf(struct ath5k_hw *ah);
void ath5k_hw_init_beacon(struct ath5k_hw *ah, u32 next_beacon, u32 interval);
bool ath5k_hw_check_beacon_timers(struct ath5k_hw *ah, int intval);
<<<<<<< HEAD
/* ACK bit rate */
void ath5k_hw_set_ack_bitrate_high(struct ath5k_hw *ah, bool high);
/* Clock rate related functions */
unsigned int ath5k_hw_htoclock(struct ath5k_hw *ah, unsigned int usec);
unsigned int ath5k_hw_clocktoh(struct ath5k_hw *ah, unsigned int clock);
void ath5k_hw_set_clockrate(struct ath5k_hw *ah);
=======
/* Init function */
void ath5k_hw_pcu_init(struct ath5k_hw *ah, enum nl80211_iftype op_mode,
								u8 mode);
>>>>>>> 3cbea436

/* Queue Control Unit, DFS Control Unit Functions */
int ath5k_hw_get_tx_queueprops(struct ath5k_hw *ah, int queue,
			       struct ath5k_txq_info *queue_info);
int ath5k_hw_set_tx_queueprops(struct ath5k_hw *ah, int queue,
			       const struct ath5k_txq_info *queue_info);
int ath5k_hw_setup_tx_queue(struct ath5k_hw *ah,
			    enum ath5k_tx_queue queue_type,
			    struct ath5k_txq_info *queue_info);
u32 ath5k_hw_num_tx_pending(struct ath5k_hw *ah, unsigned int queue);
void ath5k_hw_release_tx_queue(struct ath5k_hw *ah, unsigned int queue);
int ath5k_hw_reset_tx_queue(struct ath5k_hw *ah, unsigned int queue);
<<<<<<< HEAD
int ath5k_hw_set_slot_time(struct ath5k_hw *ah, unsigned int slot_time);
=======
int ath5k_hw_set_ifs_intervals(struct ath5k_hw *ah, unsigned int slot_time);
/* Init function */
int ath5k_hw_init_queues(struct ath5k_hw *ah);
>>>>>>> 3cbea436

/* Hardware Descriptor Functions */
int ath5k_hw_init_desc_functions(struct ath5k_hw *ah);
int ath5k_hw_setup_rx_desc(struct ath5k_hw *ah, struct ath5k_desc *desc,
			   u32 size, unsigned int flags);
int ath5k_hw_setup_mrr_tx_desc(struct ath5k_hw *ah, struct ath5k_desc *desc,
	unsigned int tx_rate1, u_int tx_tries1, u_int tx_rate2,
	u_int tx_tries2, unsigned int tx_rate3, u_int tx_tries3);
<<<<<<< HEAD
=======

>>>>>>> 3cbea436

/* GPIO Functions */
void ath5k_hw_set_ledstate(struct ath5k_hw *ah, unsigned int state);
int ath5k_hw_set_gpio_input(struct ath5k_hw *ah, u32 gpio);
int ath5k_hw_set_gpio_output(struct ath5k_hw *ah, u32 gpio);
u32 ath5k_hw_get_gpio(struct ath5k_hw *ah, u32 gpio);
int ath5k_hw_set_gpio(struct ath5k_hw *ah, u32 gpio, u32 val);
void ath5k_hw_set_gpio_intr(struct ath5k_hw *ah, unsigned int gpio,
			    u32 interrupt_level);

<<<<<<< HEAD
/* rfkill Functions */
void ath5k_rfkill_hw_start(struct ath5k_hw *ah);
void ath5k_rfkill_hw_stop(struct ath5k_hw *ah);

/* Misc functions */
=======

/* RFkill Functions */
void ath5k_rfkill_hw_start(struct ath5k_hw *ah);
void ath5k_rfkill_hw_stop(struct ath5k_hw *ah);


/* Misc functions TODO: Cleanup */
>>>>>>> 3cbea436
int ath5k_hw_set_capabilities(struct ath5k_hw *ah);
int ath5k_hw_get_capability(struct ath5k_hw *ah,
			    enum ath5k_capability_type cap_type, u32 capability,
			    u32 *result);
int ath5k_hw_enable_pspoll(struct ath5k_hw *ah, u8 *bssid, u16 assoc_id);
int ath5k_hw_disable_pspoll(struct ath5k_hw *ah);
<<<<<<< HEAD
=======

>>>>>>> 3cbea436

/* Initial register settings functions */
int ath5k_hw_write_initvals(struct ath5k_hw *ah, u8 mode, bool change_channel);

<<<<<<< HEAD
/* Initialize RF */
int ath5k_hw_rfregs_init(struct ath5k_hw *ah,
			 struct ieee80211_channel *channel,
			 unsigned int mode);
int ath5k_hw_rfgain_init(struct ath5k_hw *ah, unsigned int freq);
=======

/* PHY functions */
/* Misc PHY functions */
u16 ath5k_hw_radio_revision(struct ath5k_hw *ah, unsigned int chan);
int ath5k_hw_phy_disable(struct ath5k_hw *ah);
/* Gain_F optimization */
>>>>>>> 3cbea436
enum ath5k_rfgain ath5k_hw_gainf_calibrate(struct ath5k_hw *ah);
int ath5k_hw_rfgain_opt_init(struct ath5k_hw *ah);
/* PHY/RF channel functions */
bool ath5k_channel_ok(struct ath5k_hw *ah, u16 freq, unsigned int flags);
<<<<<<< HEAD
int ath5k_hw_channel(struct ath5k_hw *ah, struct ieee80211_channel *channel);
=======
>>>>>>> 3cbea436
/* PHY calibration */
void ath5k_hw_init_nfcal_hist(struct ath5k_hw *ah);
int ath5k_hw_phy_calibrate(struct ath5k_hw *ah,
			   struct ieee80211_channel *channel);
void ath5k_hw_update_noise_floor(struct ath5k_hw *ah);
/* Spur mitigation */
bool ath5k_hw_chan_has_spur_noise(struct ath5k_hw *ah,
				  struct ieee80211_channel *channel);
<<<<<<< HEAD
void ath5k_hw_set_spur_mitigation_filter(struct ath5k_hw *ah,
					 struct ieee80211_channel *channel);
/* Misc PHY functions */
u16 ath5k_hw_radio_revision(struct ath5k_hw *ah, unsigned int chan);
int ath5k_hw_phy_disable(struct ath5k_hw *ah);
=======
>>>>>>> 3cbea436
/* Antenna control */
void ath5k_hw_set_antenna_mode(struct ath5k_hw *ah, u8 ant_mode);
void ath5k_hw_set_antenna_switch(struct ath5k_hw *ah, u8 ee_mode);
/* TX power setup */
<<<<<<< HEAD
int ath5k_hw_txpower(struct ath5k_hw *ah, struct ieee80211_channel *channel,
		     u8 ee_mode, u8 txpower);
int ath5k_hw_set_txpower_limit(struct ath5k_hw *ah, u8 txpower);
=======
int ath5k_hw_set_txpower_limit(struct ath5k_hw *ah, u8 txpower);
/* Init function */
int ath5k_hw_phy_init(struct ath5k_hw *ah, struct ieee80211_channel *channel,
				u8 mode, bool fast);
>>>>>>> 3cbea436

/*
 * Functions used internaly
 */

static inline struct ath_common *ath5k_hw_common(struct ath5k_hw *ah)
<<<<<<< HEAD
=======
{
        return &ah->common;
}

static inline struct ath_regulatory *ath5k_hw_regulatory(struct ath5k_hw *ah)
{
        return &(ath5k_hw_common(ah)->regulatory);
}

#ifdef CONFIG_ATHEROS_AR231X
#define AR5K_AR2315_PCI_BASE	((void __iomem *)0xb0100000)

static inline void __iomem *ath5k_ahb_reg(struct ath5k_hw *ah, u16 reg)
>>>>>>> 3cbea436
{
	/* On AR2315 and AR2317 the PCI clock domain registers
	 * are outside of the WMAC register space */
	if (unlikely((reg >= 0x4000) && (reg < 0x5000) &&
		(ah->ah_mac_srev >= AR5K_SREV_AR2315_R6)))
		return AR5K_AR2315_PCI_BASE + reg;

	return ah->ah_iobase + reg;
}

static inline u32 ath5k_hw_reg_read(struct ath5k_hw *ah, u16 reg)
{
	return __raw_readl(ath5k_ahb_reg(ah, reg));
}

static inline void ath5k_hw_reg_write(struct ath5k_hw *ah, u32 val, u16 reg)
{
	__raw_writel(val, ath5k_ahb_reg(ah, reg));
}

#else

static inline u32 ath5k_hw_reg_read(struct ath5k_hw *ah, u16 reg)
{
	return ioread32(ah->ah_iobase + reg);
}

static inline void ath5k_hw_reg_write(struct ath5k_hw *ah, u32 val, u16 reg)
{
	iowrite32(val, ah->ah_iobase + reg);
}

<<<<<<< HEAD
=======
#endif

static inline enum ath_bus_type ath5k_get_bus_type(struct ath5k_hw *ah)
{
	return ath5k_hw_common(ah)->bus_ops->ath_bus_type;
}

static inline void ath5k_read_cachesize(struct ath_common *common, int *csz)
{
	common->bus_ops->read_cachesize(common, csz);
}

static inline bool ath5k_hw_nvram_read(struct ath5k_hw *ah, u32 off, u16 *data)
{
	struct ath_common *common = ath5k_hw_common(ah);
	return common->bus_ops->eeprom_read(common, off, data);
}

>>>>>>> 3cbea436
static inline u32 ath5k_hw_bitswap(u32 val, unsigned int bits)
{
	u32 retval = 0, bit, i;

	for (i = 0; i < bits; i++) {
		bit = (val >> i) & 1;
		retval = (retval << 1) | bit;
	}

	return retval;
}

<<<<<<< HEAD
#define AVG_SAMPLES	8
#define AVG_FACTOR	1000

/**
 * ath5k_moving_average -  Exponentially weighted moving average
 * @avg: average structure
 * @val: current value
 *
 * This implementation make use of a struct ath5k_avg_val to prevent rounding
 * errors.
 */
static inline struct ath5k_avg_val
ath5k_moving_average(const struct ath5k_avg_val avg, const int val)
{
	struct ath5k_avg_val new;
	new.avg_weight = avg.avg_weight  ?
		(((avg.avg_weight * ((AVG_SAMPLES) - 1)) +
			(val * (AVG_FACTOR))) / (AVG_SAMPLES)) :
		(val * (AVG_FACTOR));
	new.avg = new.avg_weight / (AVG_FACTOR);
	return new;
}

=======
>>>>>>> 3cbea436
#endif<|MERGE_RESOLUTION|>--- conflicted
+++ resolved
@@ -219,8 +219,6 @@
 #define AR5K_INIT_TX_RETRY			10
 
 
-<<<<<<< HEAD
-=======
 /* Slot time */
 #define AR5K_INIT_SLOT_TIME_TURBO		6
 #define AR5K_INIT_SLOT_TIME_DEFAULT		9
@@ -272,7 +270,6 @@
 /* 38 on 5210 but shouldn't matter */
 #define	AR5K_AGC_SETTLING_TURBO			37
 
->>>>>>> 3cbea436
 
 /* GENERIC CHIPSET DEFINITIONS */
 
@@ -1052,6 +1049,7 @@
 	u32			ah_phy;
 	u32			ah_mac_srev;
 	u16			ah_mac_version;
+	u16			ah_mac_revision;
 	u16			ah_phy_revision;
 	u16			ah_radio_5ghz_revision;
 	u16			ah_radio_2ghz_revision;
@@ -1061,11 +1059,8 @@
 
 	u32			ah_limit_tx_retries;
 	u8			ah_coverage_class;
-<<<<<<< HEAD
-=======
 	bool			ah_ack_bitrate_high;
 	u8			ah_bwmode;
->>>>>>> 3cbea436
 
 	/* Antenna Control */
 	u32			ah_ant_ctl[AR5K_EEPROM_N_MODES][AR5K_ANT_MAX];
@@ -1127,11 +1122,7 @@
 	struct ath5k_nfcal_hist ah_nfcal_hist;
 
 	/* average beacon RSSI in our BSS (used by ANI) */
-<<<<<<< HEAD
-	struct ath5k_avg_val	ah_beacon_rssi_avg;
-=======
 	struct ewma		ah_beacon_rssi_avg;
->>>>>>> 3cbea436
 
 	/* noise floor from last periodic calibration */
 	s32			ah_noise_floor;
@@ -1168,50 +1159,24 @@
 int ath5k_hw_init(struct ath5k_softc *sc);
 void ath5k_hw_deinit(struct ath5k_hw *ah);
 
-<<<<<<< HEAD
-/* Attach/Detach Functions */
-int ath5k_hw_attach(struct ath5k_softc *sc);
-void ath5k_hw_detach(struct ath5k_hw *ah);
-
-int ath5k_sysfs_register(struct ath5k_softc *sc);
-void ath5k_sysfs_unregister(struct ath5k_softc *sc);
-=======
 int ath5k_sysfs_register(struct ath5k_softc *sc);
 void ath5k_sysfs_unregister(struct ath5k_softc *sc);
 
 /*Chip id helper functions */
 const char *ath5k_chip_name(enum ath5k_srev_type type, u_int16_t val);
 int ath5k_hw_read_srev(struct ath5k_hw *ah);
->>>>>>> 3cbea436
 
 /* LED functions */
 int ath5k_init_leds(struct ath5k_softc *sc);
 void ath5k_led_enable(struct ath5k_softc *sc);
 void ath5k_led_off(struct ath5k_softc *sc);
 void ath5k_unregister_leds(struct ath5k_softc *sc);
-<<<<<<< HEAD
-=======
-
->>>>>>> 3cbea436
+
 
 /* Reset Functions */
 int ath5k_hw_nic_wakeup(struct ath5k_hw *ah, int flags, bool initial);
 int ath5k_hw_on_hold(struct ath5k_hw *ah);
 int ath5k_hw_reset(struct ath5k_hw *ah, enum nl80211_iftype op_mode,
-<<<<<<< HEAD
-		   struct ieee80211_channel *channel, bool change_channel);
-int ath5k_hw_register_timeout(struct ath5k_hw *ah, u32 reg, u32 flag, u32 val,
-			      bool is_set);
-/* Power management functions */
-
-/* DMA Related Functions */
-void ath5k_hw_start_rx_dma(struct ath5k_hw *ah);
-int ath5k_hw_stop_rx_dma(struct ath5k_hw *ah);
-u32 ath5k_hw_get_rxdp(struct ath5k_hw *ah);
-void ath5k_hw_set_rxdp(struct ath5k_hw *ah, u32 phys_addr);
-int ath5k_hw_start_tx_dma(struct ath5k_hw *ah, unsigned int queue);
-int ath5k_hw_stop_tx_dma(struct ath5k_hw *ah, unsigned int queue);
-=======
 	   struct ieee80211_channel *channel, bool fast, bool skip_pcu);
 int ath5k_hw_register_timeout(struct ath5k_hw *ah, u32 reg, u32 flag, u32 val,
 			      bool is_set);
@@ -1230,7 +1195,6 @@
 int ath5k_hw_set_rxdp(struct ath5k_hw *ah, u32 phys_addr);
 int ath5k_hw_start_tx_dma(struct ath5k_hw *ah, unsigned int queue);
 int ath5k_hw_stop_beacon_queue(struct ath5k_hw *ah, unsigned int queue);
->>>>>>> 3cbea436
 u32 ath5k_hw_get_txdp(struct ath5k_hw *ah, unsigned int queue);
 int ath5k_hw_set_txdp(struct ath5k_hw *ah, unsigned int queue,
 				u32 phys_addr);
@@ -1240,34 +1204,14 @@
 int ath5k_hw_get_isr(struct ath5k_hw *ah, enum ath5k_int *interrupt_mask);
 enum ath5k_int ath5k_hw_set_imr(struct ath5k_hw *ah, enum ath5k_int new_mask);
 void ath5k_hw_update_mib_counters(struct ath5k_hw *ah);
-<<<<<<< HEAD
-=======
 /* Init/Stop functions */
 void ath5k_hw_dma_init(struct ath5k_hw *ah);
 int ath5k_hw_dma_stop(struct ath5k_hw *ah);
->>>>>>> 3cbea436
 
 /* EEPROM access functions */
 int ath5k_eeprom_init(struct ath5k_hw *ah);
 void ath5k_eeprom_detach(struct ath5k_hw *ah);
 int ath5k_eeprom_read_mac(struct ath5k_hw *ah, u8 *mac);
-<<<<<<< HEAD
-
-/* Protocol Control Unit Functions */
-extern int ath5k_hw_set_opmode(struct ath5k_hw *ah, enum nl80211_iftype opmode);
-void ath5k_hw_set_coverage_class(struct ath5k_hw *ah, u8 coverage_class);
-/* BSSID Functions */
-int ath5k_hw_set_lladdr(struct ath5k_hw *ah, const u8 *mac);
-void ath5k_hw_set_bssid(struct ath5k_hw *ah);
-void ath5k_hw_set_bssid_mask(struct ath5k_hw *ah, const u8 *mask);
-/* Receive start/stop functions */
-void ath5k_hw_start_rx_pcu(struct ath5k_hw *ah);
-void ath5k_hw_stop_rx_pcu(struct ath5k_hw *ah);
-/* RX Filter functions */
-void ath5k_hw_set_mcast_filter(struct ath5k_hw *ah, u32 filter0, u32 filter1);
-u32 ath5k_hw_get_rx_filter(struct ath5k_hw *ah);
-void ath5k_hw_set_rx_filter(struct ath5k_hw *ah, u32 filter);
-=======
 
 
 /* Protocol Control Unit Functions */
@@ -1288,25 +1232,15 @@
 /* Receive (DRU) start/stop functions */
 void ath5k_hw_start_rx_pcu(struct ath5k_hw *ah);
 void ath5k_hw_stop_rx_pcu(struct ath5k_hw *ah);
->>>>>>> 3cbea436
 /* Beacon control functions */
 u64 ath5k_hw_get_tsf64(struct ath5k_hw *ah);
 void ath5k_hw_set_tsf64(struct ath5k_hw *ah, u64 tsf64);
 void ath5k_hw_reset_tsf(struct ath5k_hw *ah);
 void ath5k_hw_init_beacon(struct ath5k_hw *ah, u32 next_beacon, u32 interval);
 bool ath5k_hw_check_beacon_timers(struct ath5k_hw *ah, int intval);
-<<<<<<< HEAD
-/* ACK bit rate */
-void ath5k_hw_set_ack_bitrate_high(struct ath5k_hw *ah, bool high);
-/* Clock rate related functions */
-unsigned int ath5k_hw_htoclock(struct ath5k_hw *ah, unsigned int usec);
-unsigned int ath5k_hw_clocktoh(struct ath5k_hw *ah, unsigned int clock);
-void ath5k_hw_set_clockrate(struct ath5k_hw *ah);
-=======
 /* Init function */
 void ath5k_hw_pcu_init(struct ath5k_hw *ah, enum nl80211_iftype op_mode,
 								u8 mode);
->>>>>>> 3cbea436
 
 /* Queue Control Unit, DFS Control Unit Functions */
 int ath5k_hw_get_tx_queueprops(struct ath5k_hw *ah, int queue,
@@ -1319,13 +1253,9 @@
 u32 ath5k_hw_num_tx_pending(struct ath5k_hw *ah, unsigned int queue);
 void ath5k_hw_release_tx_queue(struct ath5k_hw *ah, unsigned int queue);
 int ath5k_hw_reset_tx_queue(struct ath5k_hw *ah, unsigned int queue);
-<<<<<<< HEAD
-int ath5k_hw_set_slot_time(struct ath5k_hw *ah, unsigned int slot_time);
-=======
 int ath5k_hw_set_ifs_intervals(struct ath5k_hw *ah, unsigned int slot_time);
 /* Init function */
 int ath5k_hw_init_queues(struct ath5k_hw *ah);
->>>>>>> 3cbea436
 
 /* Hardware Descriptor Functions */
 int ath5k_hw_init_desc_functions(struct ath5k_hw *ah);
@@ -1334,10 +1264,7 @@
 int ath5k_hw_setup_mrr_tx_desc(struct ath5k_hw *ah, struct ath5k_desc *desc,
 	unsigned int tx_rate1, u_int tx_tries1, u_int tx_rate2,
 	u_int tx_tries2, unsigned int tx_rate3, u_int tx_tries3);
-<<<<<<< HEAD
-=======
-
->>>>>>> 3cbea436
+
 
 /* GPIO Functions */
 void ath5k_hw_set_ledstate(struct ath5k_hw *ah, unsigned int state);
@@ -1348,13 +1275,6 @@
 void ath5k_hw_set_gpio_intr(struct ath5k_hw *ah, unsigned int gpio,
 			    u32 interrupt_level);
 
-<<<<<<< HEAD
-/* rfkill Functions */
-void ath5k_rfkill_hw_start(struct ath5k_hw *ah);
-void ath5k_rfkill_hw_stop(struct ath5k_hw *ah);
-
-/* Misc functions */
-=======
 
 /* RFkill Functions */
 void ath5k_rfkill_hw_start(struct ath5k_hw *ah);
@@ -1362,43 +1282,27 @@
 
 
 /* Misc functions TODO: Cleanup */
->>>>>>> 3cbea436
 int ath5k_hw_set_capabilities(struct ath5k_hw *ah);
 int ath5k_hw_get_capability(struct ath5k_hw *ah,
 			    enum ath5k_capability_type cap_type, u32 capability,
 			    u32 *result);
 int ath5k_hw_enable_pspoll(struct ath5k_hw *ah, u8 *bssid, u16 assoc_id);
 int ath5k_hw_disable_pspoll(struct ath5k_hw *ah);
-<<<<<<< HEAD
-=======
-
->>>>>>> 3cbea436
+
 
 /* Initial register settings functions */
 int ath5k_hw_write_initvals(struct ath5k_hw *ah, u8 mode, bool change_channel);
 
-<<<<<<< HEAD
-/* Initialize RF */
-int ath5k_hw_rfregs_init(struct ath5k_hw *ah,
-			 struct ieee80211_channel *channel,
-			 unsigned int mode);
-int ath5k_hw_rfgain_init(struct ath5k_hw *ah, unsigned int freq);
-=======
 
 /* PHY functions */
 /* Misc PHY functions */
 u16 ath5k_hw_radio_revision(struct ath5k_hw *ah, unsigned int chan);
 int ath5k_hw_phy_disable(struct ath5k_hw *ah);
 /* Gain_F optimization */
->>>>>>> 3cbea436
 enum ath5k_rfgain ath5k_hw_gainf_calibrate(struct ath5k_hw *ah);
 int ath5k_hw_rfgain_opt_init(struct ath5k_hw *ah);
 /* PHY/RF channel functions */
 bool ath5k_channel_ok(struct ath5k_hw *ah, u16 freq, unsigned int flags);
-<<<<<<< HEAD
-int ath5k_hw_channel(struct ath5k_hw *ah, struct ieee80211_channel *channel);
-=======
->>>>>>> 3cbea436
 /* PHY calibration */
 void ath5k_hw_init_nfcal_hist(struct ath5k_hw *ah);
 int ath5k_hw_phy_calibrate(struct ath5k_hw *ah,
@@ -1407,36 +1311,20 @@
 /* Spur mitigation */
 bool ath5k_hw_chan_has_spur_noise(struct ath5k_hw *ah,
 				  struct ieee80211_channel *channel);
-<<<<<<< HEAD
-void ath5k_hw_set_spur_mitigation_filter(struct ath5k_hw *ah,
-					 struct ieee80211_channel *channel);
-/* Misc PHY functions */
-u16 ath5k_hw_radio_revision(struct ath5k_hw *ah, unsigned int chan);
-int ath5k_hw_phy_disable(struct ath5k_hw *ah);
-=======
->>>>>>> 3cbea436
 /* Antenna control */
 void ath5k_hw_set_antenna_mode(struct ath5k_hw *ah, u8 ant_mode);
 void ath5k_hw_set_antenna_switch(struct ath5k_hw *ah, u8 ee_mode);
 /* TX power setup */
-<<<<<<< HEAD
-int ath5k_hw_txpower(struct ath5k_hw *ah, struct ieee80211_channel *channel,
-		     u8 ee_mode, u8 txpower);
-int ath5k_hw_set_txpower_limit(struct ath5k_hw *ah, u8 txpower);
-=======
 int ath5k_hw_set_txpower_limit(struct ath5k_hw *ah, u8 txpower);
 /* Init function */
 int ath5k_hw_phy_init(struct ath5k_hw *ah, struct ieee80211_channel *channel,
 				u8 mode, bool fast);
->>>>>>> 3cbea436
 
 /*
  * Functions used internaly
  */
 
 static inline struct ath_common *ath5k_hw_common(struct ath5k_hw *ah)
-<<<<<<< HEAD
-=======
 {
         return &ah->common;
 }
@@ -1450,7 +1338,6 @@
 #define AR5K_AR2315_PCI_BASE	((void __iomem *)0xb0100000)
 
 static inline void __iomem *ath5k_ahb_reg(struct ath5k_hw *ah, u16 reg)
->>>>>>> 3cbea436
 {
 	/* On AR2315 and AR2317 the PCI clock domain registers
 	 * are outside of the WMAC register space */
@@ -1483,8 +1370,6 @@
 	iowrite32(val, ah->ah_iobase + reg);
 }
 
-<<<<<<< HEAD
-=======
 #endif
 
 static inline enum ath_bus_type ath5k_get_bus_type(struct ath5k_hw *ah)
@@ -1503,7 +1388,6 @@
 	return common->bus_ops->eeprom_read(common, off, data);
 }
 
->>>>>>> 3cbea436
 static inline u32 ath5k_hw_bitswap(u32 val, unsigned int bits)
 {
 	u32 retval = 0, bit, i;
@@ -1516,30 +1400,4 @@
 	return retval;
 }
 
-<<<<<<< HEAD
-#define AVG_SAMPLES	8
-#define AVG_FACTOR	1000
-
-/**
- * ath5k_moving_average -  Exponentially weighted moving average
- * @avg: average structure
- * @val: current value
- *
- * This implementation make use of a struct ath5k_avg_val to prevent rounding
- * errors.
- */
-static inline struct ath5k_avg_val
-ath5k_moving_average(const struct ath5k_avg_val avg, const int val)
-{
-	struct ath5k_avg_val new;
-	new.avg_weight = avg.avg_weight  ?
-		(((avg.avg_weight * ((AVG_SAMPLES) - 1)) +
-			(val * (AVG_FACTOR))) / (AVG_SAMPLES)) :
-		(val * (AVG_FACTOR));
-	new.avg = new.avg_weight / (AVG_FACTOR);
-	return new;
-}
-
-=======
->>>>>>> 3cbea436
 #endif