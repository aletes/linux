--- conflicted
+++ resolved
@@ -336,14 +336,11 @@
 	return 0;
 }
 
-<<<<<<< HEAD
-=======
 
 /***********************\
 * TX Status descriptors *
 \***********************/
 
->>>>>>> 3cbea436
 /*
  * Proccess the tx status descriptor on 5210/5211
  */
