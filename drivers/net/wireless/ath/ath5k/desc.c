--- conflicted
+++ resolved
@@ -24,8 +24,6 @@
 #include "ath5k.h"
 #include "reg.h"
 #include "debug.h"
-<<<<<<< HEAD
-=======
 
 
 /**
@@ -43,7 +41,6 @@
  * have function pointers on &struct ath5k_hw we initialize at runtime based on
  * the chip used.
  */
->>>>>>> dcd6c922
 
 
 /************************\
