--- conflicted
+++ resolved
@@ -98,20 +98,6 @@
 }
 
 /*
- * Make sure cw is a power of 2 minus 1 and smaller than 1024
- */
-static u16 ath5k_cw_validate(u16 cw_req)
-{
-	u32 cw = 1;
-	cw_req = min(cw_req, (u16)1023);
-
-	while (cw < cw_req)
-		cw = (cw << 1) | 1;
-
-	return cw;
-}
-
-/*
  * Set properties for a transmit queue
  */
 int ath5k_hw_set_tx_queueprops(struct ath5k_hw *ah, int queue,
@@ -234,25 +220,6 @@
 	return queue;
 }
 
-<<<<<<< HEAD
-/*
- * Get number of pending frames
- * for a specific queue [5211+]
- */
-u32 ath5k_hw_num_tx_pending(struct ath5k_hw *ah, unsigned int queue)
-{
-	u32 pending;
-	AR5K_ASSERT_ENTRY(queue, ah->ah_capabilities.cap_queues.q_tx_num);
-
-	/* Return if queue is declared inactive */
-	if (ah->ah_txq[queue].tqi_type == AR5K_TX_QUEUE_INACTIVE)
-		return false;
-
-	/* XXX: How about AR5K_CFG_TXCNT ? */
-	if (ah->ah_version == AR5K_AR5210)
-		return false;
-=======
->>>>>>> 3cbea436
 
 /*******************************\
 * Single QCU/DCU initialization *
@@ -264,83 +231,7 @@
 static void ath5k_hw_set_tx_retry_limits(struct ath5k_hw *ah,
 					unsigned int queue)
 {
-<<<<<<< HEAD
-	if (WARN_ON(queue >= ah->ah_capabilities.cap_queues.q_tx_num))
-		return;
-
-	/* This queue will be skipped in further operations */
-	ah->ah_txq[queue].tqi_type = AR5K_TX_QUEUE_INACTIVE;
-	/*For SIMR setup*/
-	AR5K_Q_DISABLE_BITS(ah->ah_txq_status, queue);
-}
-
-/*
- * Set DFS properties for a transmit queue on DCU
- */
-int ath5k_hw_reset_tx_queue(struct ath5k_hw *ah, unsigned int queue)
-{
 	u32 retry_lg, retry_sh;
-	struct ath5k_txq_info *tq = &ah->ah_txq[queue];
-
-	AR5K_ASSERT_ENTRY(queue, ah->ah_capabilities.cap_queues.q_tx_num);
-
-	tq = &ah->ah_txq[queue];
-
-	if (tq->tqi_type == AR5K_TX_QUEUE_INACTIVE)
-		return 0;
-
-	if (ah->ah_version == AR5K_AR5210) {
-		/* Only handle data queues, others will be ignored */
-		if (tq->tqi_type != AR5K_TX_QUEUE_DATA)
-			return 0;
-
-		/* Set Slot time */
-		ath5k_hw_reg_write(ah, ah->ah_turbo ?
-			AR5K_INIT_SLOT_TIME_TURBO : AR5K_INIT_SLOT_TIME,
-			AR5K_SLOT_TIME);
-		/* Set ACK_CTS timeout */
-		ath5k_hw_reg_write(ah, ah->ah_turbo ?
-			AR5K_INIT_ACK_CTS_TIMEOUT_TURBO :
-			AR5K_INIT_ACK_CTS_TIMEOUT, AR5K_SLOT_TIME);
-		/* Set Transmit Latency */
-		ath5k_hw_reg_write(ah, ah->ah_turbo ?
-			AR5K_INIT_TRANSMIT_LATENCY_TURBO :
-			AR5K_INIT_TRANSMIT_LATENCY, AR5K_USEC_5210);
-
-		/* Set IFS0 */
-		if (ah->ah_turbo) {
-			 ath5k_hw_reg_write(ah, ((AR5K_INIT_SIFS_TURBO +
-				tq->tqi_aifs * AR5K_INIT_SLOT_TIME_TURBO) <<
-				AR5K_IFS0_DIFS_S) | AR5K_INIT_SIFS_TURBO,
-				AR5K_IFS0);
-		} else {
-			ath5k_hw_reg_write(ah, ((AR5K_INIT_SIFS +
-				tq->tqi_aifs * AR5K_INIT_SLOT_TIME) <<
-				AR5K_IFS0_DIFS_S) |
-				AR5K_INIT_SIFS, AR5K_IFS0);
-		}
-
-		/* Set IFS1 */
-		ath5k_hw_reg_write(ah, ah->ah_turbo ?
-			AR5K_INIT_PROTO_TIME_CNTRL_TURBO :
-			AR5K_INIT_PROTO_TIME_CNTRL, AR5K_IFS1);
-		/* Set AR5K_PHY_SETTLING */
-		ath5k_hw_reg_write(ah, ah->ah_turbo ?
-			(ath5k_hw_reg_read(ah, AR5K_PHY_SETTLING) & ~0x7F)
-			| 0x38 :
-			(ath5k_hw_reg_read(ah, AR5K_PHY_SETTLING) & ~0x7F)
-			| 0x1C,
-			AR5K_PHY_SETTLING);
-		/* Set Frame Control Register */
-		ath5k_hw_reg_write(ah, ah->ah_turbo ?
-			(AR5K_PHY_FRAME_CTL_INI | AR5K_PHY_TURBO_MODE |
-			AR5K_PHY_TURBO_SHORT | 0x2020) :
-			(AR5K_PHY_FRAME_CTL_INI | 0x1020),
-			AR5K_PHY_FRAME_CTL_5210);
-	}
-=======
-	u32 retry_lg, retry_sh;
->>>>>>> 3cbea436
 
 	/*
 	 * Calculate and set retry limits
@@ -398,28 +289,9 @@
 {
 	struct ath5k_txq_info *tq = &ah->ah_txq[queue];
 
-<<<<<<< HEAD
-		/*
-		 * Set contention window (cw_min/cw_max)
-		 * and arbitrated interframe space (aifs)...
-		 */
-		ath5k_hw_reg_write(ah,
-			AR5K_REG_SM(tq->tqi_cw_min, AR5K_DCU_LCL_IFS_CW_MIN) |
-			AR5K_REG_SM(tq->tqi_cw_max, AR5K_DCU_LCL_IFS_CW_MAX) |
-			AR5K_REG_SM(tq->tqi_aifs, AR5K_DCU_LCL_IFS_AIFS),
-			AR5K_QUEUE_DFS_LOCAL_IFS(queue));
-
-		/*
-		 * Set misc registers
-		 */
-		/* Enable DCU early termination for this queue */
-		AR5K_REG_ENABLE_BITS(ah, AR5K_QUEUE_MISC(queue),
-					AR5K_QCU_MISC_DCU_EARLY);
-=======
 	AR5K_ASSERT_ENTRY(queue, ah->ah_capabilities.cap_queues.q_tx_num);
 
 	tq = &ah->ah_txq[queue];
->>>>>>> 3cbea436
 
 	/* Skip if queue inactive or if we are on AR5210
 	 * that doesn't have QCU/DCU */
@@ -518,18 +390,6 @@
 				AR5K_DCU_MISC_BCN_ENABLE);
 		break;
 
-<<<<<<< HEAD
-		case AR5K_TX_QUEUE_CAB:
-			/* XXX: use BCN_SENT_GT, if we can figure out how */
-			AR5K_REG_ENABLE_BITS(ah, AR5K_QUEUE_MISC(queue),
-				AR5K_QCU_MISC_FRSHED_DBA_GT |
-				AR5K_QCU_MISC_CBREXP_DIS |
-				AR5K_QCU_MISC_CBREXP_BCN_DIS);
-
-			ath5k_hw_reg_write(ah, ((tq->tqi_ready_time -
-				(AR5K_TUNE_SW_BEACON_RESP -
-				AR5K_TUNE_DMA_BEACON_RESP) -
-=======
 	case AR5K_TX_QUEUE_CAB:
 		/* XXX: use BCN_SENT_GT, if we can figure out how */
 		AR5K_REG_ENABLE_BITS(ah, AR5K_QUEUE_MISC(queue),
@@ -540,7 +400,6 @@
 		ath5k_hw_reg_write(ah, ((tq->tqi_ready_time -
 					(AR5K_TUNE_SW_BEACON_RESP -
 					AR5K_TUNE_DMA_BEACON_RESP) -
->>>>>>> 3cbea436
 				AR5K_TUNE_ADDITIONAL_SWBA_BACKOFF) * 1024) |
 					AR5K_QCU_RDYTIMECFG_ENABLE,
 					AR5K_QUEUE_RDYTIMECFG(queue));
@@ -648,22 +507,6 @@
 	return 0;
 }
 
-<<<<<<< HEAD
-/*
- * Set slot time on DCU
- */
-int ath5k_hw_set_slot_time(struct ath5k_hw *ah, unsigned int slot_time)
-{
-	u32 slot_time_clock = ath5k_hw_htoclock(ah, slot_time);
-
-	if (slot_time < 6 || slot_time_clock > AR5K_SLOT_TIME_MAX)
-		return -EINVAL;
-
-	if (ah->ah_version == AR5K_AR5210)
-		ath5k_hw_reg_write(ah, slot_time_clock, AR5K_SLOT_TIME);
-	else
-		ath5k_hw_reg_write(ah, slot_time_clock, AR5K_DCU_GBL_IFS_SLOT);
-=======
 
 /**************************\
 * Global QCU/DCU functions *
@@ -816,7 +659,6 @@
 		unsigned int slot_time = ath5k_hw_get_default_slottime(ah);
 		ath5k_hw_set_ifs_intervals(ah, slot_time);
 	}
->>>>>>> 3cbea436
 
 	return 0;
 }