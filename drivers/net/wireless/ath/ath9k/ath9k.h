/*
 * Copyright (c) 2008-2011 Atheros Communications Inc.
 *
 * Permission to use, copy, modify, and/or distribute this software for any
 * purpose with or without fee is hereby granted, provided that the above
 * copyright notice and this permission notice appear in all copies.
 *
 * THE SOFTWARE IS PROVIDED "AS IS" AND THE AUTHOR DISCLAIMS ALL WARRANTIES
 * WITH REGARD TO THIS SOFTWARE INCLUDING ALL IMPLIED WARRANTIES OF
 * MERCHANTABILITY AND FITNESS. IN NO EVENT SHALL THE AUTHOR BE LIABLE FOR
 * ANY SPECIAL, DIRECT, INDIRECT, OR CONSEQUENTIAL DAMAGES OR ANY DAMAGES
 * WHATSOEVER RESULTING FROM LOSS OF USE, DATA OR PROFITS, WHETHER IN AN
 * ACTION OF CONTRACT, NEGLIGENCE OR OTHER TORTIOUS ACTION, ARISING OUT OF
 * OR IN CONNECTION WITH THE USE OR PERFORMANCE OF THIS SOFTWARE.
 */

#ifndef ATH9K_H
#define ATH9K_H

#include <linux/etherdevice.h>
#include <linux/device.h>
#include <linux/interrupt.h>
#include <linux/leds.h>
#include <linux/completion.h>

#include "debug.h"
#include "common.h"
#include "mci.h"

/*
 * Header for the ath9k.ko driver core *only* -- hw code nor any other driver
 * should rely on this file or its contents.
 */

struct ath_node;

/* Macro to expand scalars to 64-bit objects */

#define	ito64(x) (sizeof(x) == 1) ?			\
	(((unsigned long long int)(x)) & (0xff)) :	\
	(sizeof(x) == 2) ?				\
	(((unsigned long long int)(x)) & 0xffff) :	\
	((sizeof(x) == 4) ?				\
	 (((unsigned long long int)(x)) & 0xffffffff) : \
	 (unsigned long long int)(x))

/* increment with wrap-around */
#define INCR(_l, _sz)   do {			\
		(_l)++;				\
		(_l) &= ((_sz) - 1);		\
	} while (0)

/* decrement with wrap-around */
#define DECR(_l,  _sz)  do {			\
		(_l)--;				\
		(_l) &= ((_sz) - 1);		\
	} while (0)

#define TSF_TO_TU(_h,_l) \
	((((u32)(_h)) << 22) | (((u32)(_l)) >> 10))

#define	ATH_TXQ_SETUP(sc, i)        ((sc)->tx.txqsetup & (1<<i))

struct ath_config {
	u16 txpowlimit;
	u8 cabqReadytime;
};

/*************************/
/* Descriptor Management */
/*************************/

#define ATH_TXBUF_RESET(_bf) do {				\
		(_bf)->bf_stale = false;			\
		(_bf)->bf_lastbf = NULL;			\
		(_bf)->bf_next = NULL;				\
		memset(&((_bf)->bf_state), 0,			\
		       sizeof(struct ath_buf_state));		\
	} while (0)

#define ATH_RXBUF_RESET(_bf) do {		\
		(_bf)->bf_stale = false;	\
	} while (0)

/**
 * enum buffer_type - Buffer type flags
 *
 * @BUF_AMPDU: This buffer is an ampdu, as part of an aggregate (during TX)
 * @BUF_AGGR: Indicates whether the buffer can be aggregated
 *	(used in aggregation scheduling)
 */
enum buffer_type {
	BUF_AMPDU		= BIT(0),
	BUF_AGGR		= BIT(1),
};

#define bf_isampdu(bf)		(bf->bf_state.bf_type & BUF_AMPDU)
#define bf_isaggr(bf)		(bf->bf_state.bf_type & BUF_AGGR)

#define ATH_TXSTATUS_RING_SIZE 512

#define	DS2PHYS(_dd, _ds)						\
	((_dd)->dd_desc_paddr + ((caddr_t)(_ds) - (caddr_t)(_dd)->dd_desc))
#define ATH_DESC_4KB_BOUND_CHECK(_daddr) ((((_daddr) & 0xFFF) > 0xF7F) ? 1 : 0)
#define ATH_DESC_4KB_BOUND_NUM_SKIPPED(_len) ((_len) / 4096)

struct ath_descdma {
	void *dd_desc;
	dma_addr_t dd_desc_paddr;
	u32 dd_desc_len;
	struct ath_buf *dd_bufptr;
};

int ath_descdma_setup(struct ath_softc *sc, struct ath_descdma *dd,
		      struct list_head *head, const char *name,
		      int nbuf, int ndesc, bool is_tx);
void ath_descdma_cleanup(struct ath_softc *sc, struct ath_descdma *dd,
			 struct list_head *head);

/***********/
/* RX / TX */
/***********/

#define ATH_RXBUF               512
#define ATH_TXBUF               512
#define ATH_TXBUF_RESERVE       5
#define ATH_MAX_QDEPTH          (ATH_TXBUF / 4 - ATH_TXBUF_RESERVE)
#define ATH_TXMAXTRY            13

#define TID_TO_WME_AC(_tid)				\
	((((_tid) == 0) || ((_tid) == 3)) ? WME_AC_BE :	\
	 (((_tid) == 1) || ((_tid) == 2)) ? WME_AC_BK :	\
	 (((_tid) == 4) || ((_tid) == 5)) ? WME_AC_VI :	\
	 WME_AC_VO)

#define ATH_AGGR_DELIM_SZ          4
#define ATH_AGGR_MINPLEN           256 /* in bytes, minimum packet length */
/* number of delimiters for encryption padding */
#define ATH_AGGR_ENCRYPTDELIM      10
/* minimum h/w qdepth to be sustained to maximize aggregation */
#define ATH_AGGR_MIN_QDEPTH        2
#define ATH_AMPDU_SUBFRAME_DEFAULT 32

#define IEEE80211_SEQ_SEQ_SHIFT    4
#define IEEE80211_SEQ_MAX          4096
#define IEEE80211_WEP_IVLEN        3
#define IEEE80211_WEP_KIDLEN       1
#define IEEE80211_WEP_CRCLEN       4
#define IEEE80211_MAX_MPDU_LEN     (3840 + FCS_LEN +		\
				    (IEEE80211_WEP_IVLEN +	\
				     IEEE80211_WEP_KIDLEN +	\
				     IEEE80211_WEP_CRCLEN))

/* return whether a bit at index _n in bitmap _bm is set
 * _sz is the size of the bitmap  */
#define ATH_BA_ISSET(_bm, _n)  (((_n) < (WME_BA_BMP_SIZE)) &&		\
				((_bm)[(_n) >> 5] & (1 << ((_n) & 31))))

/* return block-ack bitmap index given sequence and starting sequence */
#define ATH_BA_INDEX(_st, _seq) (((_seq) - (_st)) & (IEEE80211_SEQ_MAX - 1))

/* return the seqno for _start + _offset */
#define ATH_BA_INDEX2SEQ(_seq, _offset) (((_seq) + (_offset)) & (IEEE80211_SEQ_MAX - 1))

/* returns delimiter padding required given the packet length */
#define ATH_AGGR_GET_NDELIM(_len)					\
       (((_len) >= ATH_AGGR_MINPLEN) ? 0 :                             \
        DIV_ROUND_UP(ATH_AGGR_MINPLEN - (_len), ATH_AGGR_DELIM_SZ))

#define BAW_WITHIN(_start, _bawsz, _seqno) \
	((((_seqno) - (_start)) & 4095) < (_bawsz))

#define ATH_AN_2_TID(_an, _tidno)  (&(_an)->tid[(_tidno)])

#define ATH_TX_COMPLETE_POLL_INT	1000

enum ATH_AGGR_STATUS {
	ATH_AGGR_DONE,
	ATH_AGGR_BAW_CLOSED,
	ATH_AGGR_LIMITED,
};

#define ATH_TXFIFO_DEPTH 8
struct ath_txq {
	int mac80211_qnum; /* mac80211 queue number, -1 means not mac80211 Q */
	u32 axq_qnum; /* ath9k hardware queue number */
	void *axq_link;
	struct list_head axq_q;
	spinlock_t axq_lock;
	u32 axq_depth;
	u32 axq_ampdu_depth;
	bool stopped;
	bool axq_tx_inprogress;
	struct list_head axq_acq;
	struct list_head txq_fifo[ATH_TXFIFO_DEPTH];
	u8 txq_headidx;
	u8 txq_tailidx;
	int pending_frames;
	struct sk_buff_head complete_q;
};

struct ath_atx_ac {
	struct ath_txq *txq;
	int sched;
	struct list_head list;
	struct list_head tid_q;
	bool clear_ps_filter;
};

struct ath_frame_info {
	struct ath_buf *bf;
	int framelen;
	enum ath9k_key_type keytype;
	u8 keyix;
	u8 retries;
};

struct ath_buf_state {
	u8 bf_type;
	u8 bfs_paprd;
	u8 ndelim;
	u16 seqno;
	unsigned long bfs_paprd_timestamp;
};

struct ath_buf {
	struct list_head list;
	struct ath_buf *bf_lastbf;	/* last buf of this unit (a frame or
					   an aggregate) */
	struct ath_buf *bf_next;	/* next subframe in the aggregate */
	struct sk_buff *bf_mpdu;	/* enclosing frame structure */
	void *bf_desc;			/* virtual addr of desc */
	dma_addr_t bf_daddr;		/* physical addr of desc */
	dma_addr_t bf_buf_addr;	/* physical addr of data buffer, for DMA */
	bool bf_stale;
	struct ath_buf_state bf_state;
};

struct ath_atx_tid {
	struct list_head list;
	struct sk_buff_head buf_q;
	struct ath_node *an;
	struct ath_atx_ac *ac;
	unsigned long tx_buf[BITS_TO_LONGS(ATH_TID_MAX_BUFS)];
	int bar_index;
	u16 seq_start;
	u16 seq_next;
	u16 baw_size;
	int tidno;
	int baw_head;   /* first un-acked tx buffer */
	int baw_tail;   /* next unused tx buffer slot */
	int sched;
	int paused;
	u8 state;
};

struct ath_node {
#ifdef CONFIG_ATH9K_DEBUGFS
	struct list_head list; /* for sc->nodes */
#endif
	struct ieee80211_sta *sta; /* station struct we're part of */
	struct ieee80211_vif *vif; /* interface with which we're associated */
	struct ath_atx_tid tid[WME_NUM_TID];
	struct ath_atx_ac ac[WME_NUM_AC];
	int ps_key;

	u16 maxampdu;
	u8 mpdudensity;

	bool sleeping;
};

#define AGGR_CLEANUP         BIT(1)
#define AGGR_ADDBA_COMPLETE  BIT(2)
#define AGGR_ADDBA_PROGRESS  BIT(3)

struct ath_tx_control {
	struct ath_txq *txq;
	struct ath_node *an;
	u8 paprd;
};

#define ATH_TX_ERROR        0x01
<<<<<<< HEAD
#define ATH_TX_BAR          0x02
=======
>>>>>>> dcd6c922

/**
 * @txq_map:  Index is mac80211 queue number.  This is
 *  not necessarily the same as the hardware queue number
 *  (axq_qnum).
 */
struct ath_tx {
	u16 seq_no;
	u32 txqsetup;
	spinlock_t txbuflock;
	struct list_head txbuf;
	struct ath_txq txq[ATH9K_NUM_TX_QUEUES];
	struct ath_descdma txdma;
	struct ath_txq *txq_map[WME_NUM_AC];
};

struct ath_rx_edma {
	struct sk_buff_head rx_fifo;
	struct sk_buff_head rx_buffers;
	u32 rx_fifo_hwsize;
};

struct ath_rx {
	u8 defant;
	u8 rxotherant;
	u32 *rxlink;
	unsigned int rxfilter;
	spinlock_t rxbuflock;
	struct list_head rxbuf;
	struct ath_descdma rxdma;
	struct ath_buf *rx_bufptr;
	struct ath_rx_edma rx_edma[ATH9K_RX_QUEUE_MAX];

	struct sk_buff *frag;
};

int ath_startrecv(struct ath_softc *sc);
bool ath_stoprecv(struct ath_softc *sc);
void ath_flushrecv(struct ath_softc *sc);
u32 ath_calcrxfilter(struct ath_softc *sc);
int ath_rx_init(struct ath_softc *sc, int nbufs);
void ath_rx_cleanup(struct ath_softc *sc);
int ath_rx_tasklet(struct ath_softc *sc, int flush, bool hp);
struct ath_txq *ath_txq_setup(struct ath_softc *sc, int qtype, int subtype);
void ath_tx_cleanupq(struct ath_softc *sc, struct ath_txq *txq);
bool ath_drain_all_txq(struct ath_softc *sc, bool retry_tx);
void ath_draintxq(struct ath_softc *sc,
		     struct ath_txq *txq, bool retry_tx);
void ath_tx_node_init(struct ath_softc *sc, struct ath_node *an);
void ath_tx_node_cleanup(struct ath_softc *sc, struct ath_node *an);
void ath_txq_schedule(struct ath_softc *sc, struct ath_txq *txq);
int ath_tx_init(struct ath_softc *sc, int nbufs);
void ath_tx_cleanup(struct ath_softc *sc);
int ath_txq_update(struct ath_softc *sc, int qnum,
		   struct ath9k_tx_queue_info *q);
int ath_tx_start(struct ieee80211_hw *hw, struct sk_buff *skb,
		 struct ath_tx_control *txctl);
void ath_tx_tasklet(struct ath_softc *sc);
void ath_tx_edma_tasklet(struct ath_softc *sc);
int ath_tx_aggr_start(struct ath_softc *sc, struct ieee80211_sta *sta,
		      u16 tid, u16 *ssn);
void ath_tx_aggr_stop(struct ath_softc *sc, struct ieee80211_sta *sta, u16 tid);
void ath_tx_aggr_resume(struct ath_softc *sc, struct ieee80211_sta *sta, u16 tid);

void ath_tx_aggr_wakeup(struct ath_softc *sc, struct ath_node *an);
void ath_tx_aggr_sleep(struct ieee80211_sta *sta, struct ath_softc *sc,
		       struct ath_node *an);

/********/
/* VIFs */
/********/

struct ath_vif {
	int av_bslot;
	bool is_bslot_active, primary_sta_vif;
	__le64 tsf_adjust; /* TSF adjustment for staggered beacons */
	struct ath_buf *av_bcbuf;
};

/*******************/
/* Beacon Handling */
/*******************/

/*
 * Regardless of the number of beacons we stagger, (i.e. regardless of the
 * number of BSSIDs) if a given beacon does not go out even after waiting this
 * number of beacon intervals, the game's up.
 */
#define BSTUCK_THRESH           	9
#define	ATH_BCBUF               	4
#define ATH_DEFAULT_BINTVAL     	100 /* TU */
#define ATH_DEFAULT_BMISS_LIMIT 	10
#define IEEE80211_MS_TO_TU(x)           (((x) * 1000) / 1024)

struct ath_beacon_config {
	int beacon_interval;
	u16 listen_interval;
	u16 dtim_period;
	u16 bmiss_timeout;
	u8 dtim_count;
};

struct ath_beacon {
	enum {
		OK,		/* no change needed */
		UPDATE,		/* update pending */
		COMMIT		/* beacon sent, commit change */
	} updateslot;		/* slot time update fsm */

	u32 beaconq;
	u32 bmisscnt;
	u32 ast_be_xmit;
	u32 bc_tstamp;
	struct ieee80211_vif *bslot[ATH_BCBUF];
	int slottime;
	int slotupdate;
	struct ath9k_tx_queue_info beacon_qi;
	struct ath_descdma bdma;
	struct ath_txq *cabq;
	struct list_head bbuf;

	bool tx_processed;
	bool tx_last;
};

void ath_beacon_tasklet(unsigned long data);
void ath_beacon_config(struct ath_softc *sc, struct ieee80211_vif *vif);
int ath_beacon_alloc(struct ath_softc *sc, struct ieee80211_vif *vif);
void ath_beacon_return(struct ath_softc *sc, struct ath_vif *avp);
int ath_beaconq_config(struct ath_softc *sc);
void ath_set_beacon(struct ath_softc *sc);
void ath9k_set_beaconing_status(struct ath_softc *sc, bool status);

/*******/
/* ANI */
/*******/

#define ATH_STA_SHORT_CALINTERVAL 1000    /* 1 second */
#define ATH_AP_SHORT_CALINTERVAL  100     /* 100 ms */
#define ATH_ANI_POLLINTERVAL_OLD  100     /* 100 ms */
#define ATH_ANI_POLLINTERVAL_NEW  1000    /* 1000 ms */
#define ATH_LONG_CALINTERVAL_INT  1000    /* 1000 ms */
#define ATH_LONG_CALINTERVAL      30000   /* 30 seconds */
#define ATH_RESTART_CALINTERVAL   1200000 /* 20 minutes */

#define ATH_PAPRD_TIMEOUT	100 /* msecs */

void ath_reset_work(struct work_struct *work);
void ath_hw_check(struct work_struct *work);
void ath_hw_pll_work(struct work_struct *work);
void ath_paprd_calibrate(struct work_struct *work);
void ath_ani_calibrate(unsigned long data);
void ath_start_ani(struct ath_common *common);

/**********/
/* BTCOEX */
/**********/

struct ath_btcoex {
	bool hw_timer_enabled;
	spinlock_t btcoex_lock;
	struct timer_list period_timer; /* Timer for BT period */
	u32 bt_priority_cnt;
	unsigned long bt_priority_time;
	int bt_stomp_type; /* Types of BT stomping */
	u32 btcoex_no_stomp; /* in usec */
	u32 btcoex_period; /* in usec */
	u32 btscan_no_stomp; /* in usec */
	u32 duty_cycle;
	struct ath_gen_timer *no_stomp_timer; /* Timer for no BT stomping */
	struct ath_mci_profile mci;
};

int ath_init_btcoex_timer(struct ath_softc *sc);
void ath9k_btcoex_timer_resume(struct ath_softc *sc);
void ath9k_btcoex_timer_pause(struct ath_softc *sc);

/********************/
/*   LED Control    */
/********************/

#define ATH_LED_PIN_DEF 		1
#define ATH_LED_PIN_9287		8
#define ATH_LED_PIN_9300		10
#define ATH_LED_PIN_9485		6
<<<<<<< HEAD
#define ATH_LED_PIN_9462		0
=======
#define ATH_LED_PIN_9462		4
>>>>>>> dcd6c922

#ifdef CONFIG_MAC80211_LEDS
void ath_init_leds(struct ath_softc *sc);
void ath_deinit_leds(struct ath_softc *sc);
#else
static inline void ath_init_leds(struct ath_softc *sc)
{
}

static inline void ath_deinit_leds(struct ath_softc *sc)
{
}
#endif


/* Antenna diversity/combining */
#define ATH_ANT_RX_CURRENT_SHIFT 4
#define ATH_ANT_RX_MAIN_SHIFT 2
#define ATH_ANT_RX_MASK 0x3

#define ATH_ANT_DIV_COMB_SHORT_SCAN_INTR 50
#define ATH_ANT_DIV_COMB_SHORT_SCAN_PKTCOUNT 0x100
#define ATH_ANT_DIV_COMB_MAX_PKTCOUNT 0x200
#define ATH_ANT_DIV_COMB_INIT_COUNT 95
#define ATH_ANT_DIV_COMB_MAX_COUNT 100
#define ATH_ANT_DIV_COMB_ALT_ANT_RATIO 30
#define ATH_ANT_DIV_COMB_ALT_ANT_RATIO2 20

#define ATH_ANT_DIV_COMB_LNA1_LNA2_SWITCH_DELTA -1
#define ATH_ANT_DIV_COMB_LNA1_DELTA_HI -4
#define ATH_ANT_DIV_COMB_LNA1_DELTA_MID -2
#define ATH_ANT_DIV_COMB_LNA1_DELTA_LOW 2

enum ath9k_ant_div_comb_lna_conf {
	ATH_ANT_DIV_COMB_LNA1_MINUS_LNA2,
	ATH_ANT_DIV_COMB_LNA2,
	ATH_ANT_DIV_COMB_LNA1,
	ATH_ANT_DIV_COMB_LNA1_PLUS_LNA2,
};

struct ath_ant_comb {
	u16 count;
	u16 total_pkt_count;
	bool scan;
	bool scan_not_start;
	int main_total_rssi;
	int alt_total_rssi;
	int alt_recv_cnt;
	int main_recv_cnt;
	int rssi_lna1;
	int rssi_lna2;
	int rssi_add;
	int rssi_sub;
	int rssi_first;
	int rssi_second;
	int rssi_third;
	bool alt_good;
	int quick_scan_cnt;
	int main_conf;
	enum ath9k_ant_div_comb_lna_conf first_quick_scan_conf;
	enum ath9k_ant_div_comb_lna_conf second_quick_scan_conf;
	int first_bias;
	int second_bias;
	bool first_ratio;
	bool second_ratio;
	unsigned long scan_start_time;
};

/********************/
/* Main driver core */
/********************/

/*
 * Default cache line size, in bytes.
 * Used when PCI device not fully initialized by bootrom/BIOS
*/
#define DEFAULT_CACHELINE       32
#define ATH_REGCLASSIDS_MAX     10
#define ATH_CABQ_READY_TIME     80      /* % of beacon interval */
#define ATH_MAX_SW_RETRIES      30
#define ATH_CHAN_MAX            255

#define ATH_TXPOWER_MAX         100     /* .5 dBm units */
#define ATH_RATE_DUMMY_MARKER   0

#define SC_OP_INVALID                BIT(0)
#define SC_OP_BEACONS                BIT(1)
#define SC_OP_RXAGGR                 BIT(2)
#define SC_OP_TXAGGR                 BIT(3)
#define SC_OP_OFFCHANNEL             BIT(4)
#define SC_OP_PREAMBLE_SHORT         BIT(5)
#define SC_OP_PROTECT_ENABLE         BIT(6)
#define SC_OP_RXFLUSH                BIT(7)
#define SC_OP_LED_ASSOCIATED         BIT(8)
#define SC_OP_LED_ON                 BIT(9)
#define SC_OP_TSF_RESET              BIT(11)
#define SC_OP_BT_PRIORITY_DETECTED   BIT(12)
#define SC_OP_BT_SCAN		     BIT(13)
#define SC_OP_ANI_RUN		     BIT(14)
#define SC_OP_PRIM_STA_VIF	     BIT(15)

/* Powersave flags */
#define PS_WAIT_FOR_BEACON        BIT(0)
#define PS_WAIT_FOR_CAB           BIT(1)
#define PS_WAIT_FOR_PSPOLL_DATA   BIT(2)
#define PS_WAIT_FOR_TX_ACK        BIT(3)
#define PS_BEACON_SYNC            BIT(4)

struct ath_rate_table;

struct ath9k_vif_iter_data {
	const u8 *hw_macaddr; /* phy's hardware address, set
			       * before starting iteration for
			       * valid bssid mask.
			       */
	u8 mask[ETH_ALEN]; /* bssid mask */
	int naps;      /* number of AP vifs */
	int nmeshes;   /* number of mesh vifs */
	int nstations; /* number of station vifs */
	int nwds;      /* number of WDS vifs */
	int nadhocs;   /* number of adhoc vifs */
	int nothers;   /* number of vifs not specified above. */
};

struct ath_softc {
	struct ieee80211_hw *hw;
	struct device *dev;

	int chan_idx;
	int chan_is_ht;
	struct survey_info *cur_survey;
	struct survey_info survey[ATH9K_NUM_CHANNELS];

	struct tasklet_struct intr_tq;
	struct tasklet_struct bcon_tasklet;
	struct ath_hw *sc_ah;
	void __iomem *mem;
	int irq;
	spinlock_t sc_serial_rw;
	spinlock_t sc_pm_lock;
	spinlock_t sc_pcu_lock;
	struct mutex mutex;
	struct work_struct paprd_work;
	struct work_struct hw_check_work;
	struct work_struct hw_reset_work;
	struct completion paprd_complete;

	unsigned int hw_busy_count;

	u32 intrstatus;
	u32 sc_flags; /* SC_OP_* */
	u16 ps_flags; /* PS_* */
	u16 curtxpow;
	bool ps_enabled;
	bool ps_idle;
	short nbcnvifs;
	short nvifs;
	unsigned long ps_usecount;

	struct ath_config config;
	struct ath_rx rx;
	struct ath_tx tx;
	struct ath_beacon beacon;
	struct ieee80211_supported_band sbands[IEEE80211_NUM_BANDS];

#ifdef CONFIG_MAC80211_LEDS
	bool led_registered;
	char led_name[32];
	struct led_classdev led_cdev;
#endif

	struct ath9k_hw_cal_data caldata;
	int last_rssi;

#ifdef CONFIG_ATH9K_DEBUGFS
	struct ath9k_debug debug;
	spinlock_t nodes_lock;
	struct list_head nodes; /* basically, stations */
	unsigned int tx_complete_poll_work_seen;
#endif
	struct ath_beacon_config cur_beacon_conf;
	struct delayed_work tx_complete_work;
	struct delayed_work hw_pll_work;
	struct ath_btcoex btcoex;
	struct ath_mci_coex mci_coex;

	struct ath_descdma txsdma;

	struct ath_ant_comb ant_comb;
	u8 ant_tx, ant_rx;
};

void ath9k_tasklet(unsigned long data);
int ath_cabq_update(struct ath_softc *);

static inline void ath_read_cachesize(struct ath_common *common, int *csz)
{
	common->bus_ops->read_cachesize(common, csz);
}

extern struct ieee80211_ops ath9k_ops;
extern int ath9k_modparam_nohwcrypt;
extern int led_blink;
extern bool is_ath9k_unloaded;

irqreturn_t ath_isr(int irq, void *dev);
int ath9k_init_device(u16 devid, struct ath_softc *sc,
		    const struct ath_bus_ops *bus_ops);
void ath9k_deinit_device(struct ath_softc *sc);
void ath9k_set_hw_capab(struct ath_softc *sc, struct ieee80211_hw *hw);
void ath9k_reload_chainmask_settings(struct ath_softc *sc);

bool ath9k_uses_beacons(int type);

#ifdef CONFIG_ATH9K_PCI
int ath_pci_init(void);
void ath_pci_exit(void);
#else
static inline int ath_pci_init(void) { return 0; };
static inline void ath_pci_exit(void) {};
#endif

#ifdef CONFIG_ATH9K_AHB
int ath_ahb_init(void);
void ath_ahb_exit(void);
#else
static inline int ath_ahb_init(void) { return 0; };
static inline void ath_ahb_exit(void) {};
#endif

void ath9k_ps_wakeup(struct ath_softc *sc);
void ath9k_ps_restore(struct ath_softc *sc);

u8 ath_txchainmask_reduction(struct ath_softc *sc, u8 chainmask, u32 rate);

void ath_start_rfkill_poll(struct ath_softc *sc);
extern void ath9k_rfkill_poll_state(struct ieee80211_hw *hw);
void ath9k_calculate_iter_data(struct ieee80211_hw *hw,
			       struct ieee80211_vif *vif,
			       struct ath9k_vif_iter_data *iter_data);


#endif /* ATH9K_H */<|MERGE_RESOLUTION|>--- conflicted
+++ resolved
@@ -281,10 +281,6 @@
 };
 
 #define ATH_TX_ERROR        0x01
-<<<<<<< HEAD
-#define ATH_TX_BAR          0x02
-=======
->>>>>>> dcd6c922
 
 /**
  * @txq_map:  Index is mac80211 queue number.  This is
@@ -470,11 +466,7 @@
 #define ATH_LED_PIN_9287		8
 #define ATH_LED_PIN_9300		10
 #define ATH_LED_PIN_9485		6
-<<<<<<< HEAD
-#define ATH_LED_PIN_9462		0
-=======
 #define ATH_LED_PIN_9462		4
->>>>>>> dcd6c922
 
 #ifdef CONFIG_MAC80211_LEDS
 void ath_init_leds(struct ath_softc *sc);
