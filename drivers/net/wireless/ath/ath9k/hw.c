/*
 * Copyright (c) 2008-2011 Atheros Communications Inc.
 *
 * Permission to use, copy, modify, and/or distribute this software for any
 * purpose with or without fee is hereby granted, provided that the above
 * copyright notice and this permission notice appear in all copies.
 *
 * THE SOFTWARE IS PROVIDED "AS IS" AND THE AUTHOR DISCLAIMS ALL WARRANTIES
 * WITH REGARD TO THIS SOFTWARE INCLUDING ALL IMPLIED WARRANTIES OF
 * MERCHANTABILITY AND FITNESS. IN NO EVENT SHALL THE AUTHOR BE LIABLE FOR
 * ANY SPECIAL, DIRECT, INDIRECT, OR CONSEQUENTIAL DAMAGES OR ANY DAMAGES
 * WHATSOEVER RESULTING FROM LOSS OF USE, DATA OR PROFITS, WHETHER IN AN
 * ACTION OF CONTRACT, NEGLIGENCE OR OTHER TORTIOUS ACTION, ARISING OUT OF
 * OR IN CONNECTION WITH THE USE OR PERFORMANCE OF THIS SOFTWARE.
 */

#include <linux/io.h>
#include <linux/slab.h>
#include <linux/module.h>
#include <asm/unaligned.h>

#include "hw.h"
#include "hw-ops.h"
#include "rc.h"
#include "ar9003_mac.h"

static bool ath9k_hw_set_reset_reg(struct ath_hw *ah, u32 type);

MODULE_AUTHOR("Atheros Communications");
MODULE_DESCRIPTION("Support for Atheros 802.11n wireless LAN cards.");
MODULE_SUPPORTED_DEVICE("Atheros 802.11n WLAN cards");
MODULE_LICENSE("Dual BSD/GPL");

static int __init ath9k_init(void)
{
	return 0;
}
module_init(ath9k_init);

static void __exit ath9k_exit(void)
{
	return;
}
module_exit(ath9k_exit);

/* Private hardware callbacks */

static void ath9k_hw_init_cal_settings(struct ath_hw *ah)
{
	ath9k_hw_private_ops(ah)->init_cal_settings(ah);
}

static void ath9k_hw_init_mode_regs(struct ath_hw *ah)
{
	ath9k_hw_private_ops(ah)->init_mode_regs(ah);
}

static u32 ath9k_hw_compute_pll_control(struct ath_hw *ah,
					struct ath9k_channel *chan)
{
	return ath9k_hw_private_ops(ah)->compute_pll_control(ah, chan);
}

static void ath9k_hw_init_mode_gain_regs(struct ath_hw *ah)
{
	if (!ath9k_hw_private_ops(ah)->init_mode_gain_regs)
		return;

	ath9k_hw_private_ops(ah)->init_mode_gain_regs(ah);
}

static void ath9k_hw_ani_cache_ini_regs(struct ath_hw *ah)
{
	/* You will not have this callback if using the old ANI */
	if (!ath9k_hw_private_ops(ah)->ani_cache_ini_regs)
		return;

	ath9k_hw_private_ops(ah)->ani_cache_ini_regs(ah);
}

/********************/
/* Helper Functions */
/********************/

static void ath9k_hw_set_clockrate(struct ath_hw *ah)
{
	struct ieee80211_conf *conf = &ath9k_hw_common(ah)->hw->conf;
	struct ath_common *common = ath9k_hw_common(ah);
	unsigned int clockrate;

	/* AR9287 v1.3+ uses async FIFO and runs the MAC at 117 MHz */
	if (AR_SREV_9287(ah) && AR_SREV_9287_13_OR_LATER(ah))
		clockrate = 117;
	else if (!ah->curchan) /* should really check for CCK instead */
		clockrate = ATH9K_CLOCK_RATE_CCK;
	else if (conf->channel->band == IEEE80211_BAND_2GHZ)
		clockrate = ATH9K_CLOCK_RATE_2GHZ_OFDM;
	else if (ah->caps.hw_caps & ATH9K_HW_CAP_FASTCLOCK)
		clockrate = ATH9K_CLOCK_FAST_RATE_5GHZ_OFDM;
	else
		clockrate = ATH9K_CLOCK_RATE_5GHZ_OFDM;

	if (conf_is_ht40(conf))
		clockrate *= 2;

	if (ah->curchan) {
		if (IS_CHAN_HALF_RATE(ah->curchan))
			clockrate /= 2;
		if (IS_CHAN_QUARTER_RATE(ah->curchan))
			clockrate /= 4;
	}

	common->clockrate = clockrate;
}

static u32 ath9k_hw_mac_to_clks(struct ath_hw *ah, u32 usecs)
{
	struct ath_common *common = ath9k_hw_common(ah);

	return usecs * common->clockrate;
}

bool ath9k_hw_wait(struct ath_hw *ah, u32 reg, u32 mask, u32 val, u32 timeout)
{
	int i;

	BUG_ON(timeout < AH_TIME_QUANTUM);

	for (i = 0; i < (timeout / AH_TIME_QUANTUM); i++) {
		if ((REG_READ(ah, reg) & mask) == val)
			return true;

		udelay(AH_TIME_QUANTUM);
	}

	ath_dbg(ath9k_hw_common(ah), ANY,
		"timeout (%d us) on reg 0x%x: 0x%08x & 0x%08x != 0x%08x\n",
		timeout, reg, REG_READ(ah, reg), mask, val);

	return false;
}
EXPORT_SYMBOL(ath9k_hw_wait);

void ath9k_hw_write_array(struct ath_hw *ah, struct ar5416IniArray *array,
			  int column, unsigned int *writecnt)
{
	int r;

	ENABLE_REGWRITE_BUFFER(ah);
	for (r = 0; r < array->ia_rows; r++) {
		REG_WRITE(ah, INI_RA(array, r, 0),
			  INI_RA(array, r, column));
		DO_DELAY(*writecnt);
	}
	REGWRITE_BUFFER_FLUSH(ah);
}

u32 ath9k_hw_reverse_bits(u32 val, u32 n)
{
	u32 retval;
	int i;

	for (i = 0, retval = 0; i < n; i++) {
		retval = (retval << 1) | (val & 1);
		val >>= 1;
	}
	return retval;
}

u16 ath9k_hw_computetxtime(struct ath_hw *ah,
			   u8 phy, int kbps,
			   u32 frameLen, u16 rateix,
			   bool shortPreamble)
{
	u32 bitsPerSymbol, numBits, numSymbols, phyTime, txTime;

	if (kbps == 0)
		return 0;

	switch (phy) {
	case WLAN_RC_PHY_CCK:
		phyTime = CCK_PREAMBLE_BITS + CCK_PLCP_BITS;
		if (shortPreamble)
			phyTime >>= 1;
		numBits = frameLen << 3;
		txTime = CCK_SIFS_TIME + phyTime + ((numBits * 1000) / kbps);
		break;
	case WLAN_RC_PHY_OFDM:
		if (ah->curchan && IS_CHAN_QUARTER_RATE(ah->curchan)) {
			bitsPerSymbol =	(kbps * OFDM_SYMBOL_TIME_QUARTER) / 1000;
			numBits = OFDM_PLCP_BITS + (frameLen << 3);
			numSymbols = DIV_ROUND_UP(numBits, bitsPerSymbol);
			txTime = OFDM_SIFS_TIME_QUARTER
				+ OFDM_PREAMBLE_TIME_QUARTER
				+ (numSymbols * OFDM_SYMBOL_TIME_QUARTER);
		} else if (ah->curchan &&
			   IS_CHAN_HALF_RATE(ah->curchan)) {
			bitsPerSymbol =	(kbps * OFDM_SYMBOL_TIME_HALF) / 1000;
			numBits = OFDM_PLCP_BITS + (frameLen << 3);
			numSymbols = DIV_ROUND_UP(numBits, bitsPerSymbol);
			txTime = OFDM_SIFS_TIME_HALF +
				OFDM_PREAMBLE_TIME_HALF
				+ (numSymbols * OFDM_SYMBOL_TIME_HALF);
		} else {
			bitsPerSymbol = (kbps * OFDM_SYMBOL_TIME) / 1000;
			numBits = OFDM_PLCP_BITS + (frameLen << 3);
			numSymbols = DIV_ROUND_UP(numBits, bitsPerSymbol);
			txTime = OFDM_SIFS_TIME + OFDM_PREAMBLE_TIME
				+ (numSymbols * OFDM_SYMBOL_TIME);
		}
		break;
	default:
		ath_err(ath9k_hw_common(ah),
			"Unknown phy %u (rate ix %u)\n", phy, rateix);
		txTime = 0;
		break;
	}

	return txTime;
}
EXPORT_SYMBOL(ath9k_hw_computetxtime);

void ath9k_hw_get_channel_centers(struct ath_hw *ah,
				  struct ath9k_channel *chan,
				  struct chan_centers *centers)
{
	int8_t extoff;

	if (!IS_CHAN_HT40(chan)) {
		centers->ctl_center = centers->ext_center =
			centers->synth_center = chan->channel;
		return;
	}

	if ((chan->chanmode == CHANNEL_A_HT40PLUS) ||
	    (chan->chanmode == CHANNEL_G_HT40PLUS)) {
		centers->synth_center =
			chan->channel + HT40_CHANNEL_CENTER_SHIFT;
		extoff = 1;
	} else {
		centers->synth_center =
			chan->channel - HT40_CHANNEL_CENTER_SHIFT;
		extoff = -1;
	}

	centers->ctl_center =
		centers->synth_center - (extoff * HT40_CHANNEL_CENTER_SHIFT);
	/* 25 MHz spacing is supported by hw but not on upper layers */
	centers->ext_center =
		centers->synth_center + (extoff * HT40_CHANNEL_CENTER_SHIFT);
}

/******************/
/* Chip Revisions */
/******************/

static void ath9k_hw_read_revisions(struct ath_hw *ah)
{
	u32 val;

	switch (ah->hw_version.devid) {
	case AR5416_AR9100_DEVID:
		ah->hw_version.macVersion = AR_SREV_VERSION_9100;
		break;
	case AR9300_DEVID_AR9330:
		ah->hw_version.macVersion = AR_SREV_VERSION_9330;
		if (ah->get_mac_revision) {
			ah->hw_version.macRev = ah->get_mac_revision();
		} else {
			val = REG_READ(ah, AR_SREV);
			ah->hw_version.macRev = MS(val, AR_SREV_REVISION2);
		}
		return;
	case AR9300_DEVID_AR9340:
		ah->hw_version.macVersion = AR_SREV_VERSION_9340;
		val = REG_READ(ah, AR_SREV);
		ah->hw_version.macRev = MS(val, AR_SREV_REVISION2);
		return;
	}

	val = REG_READ(ah, AR_SREV) & AR_SREV_ID;

	if (val == 0xFF) {
		val = REG_READ(ah, AR_SREV);
		ah->hw_version.macVersion =
			(val & AR_SREV_VERSION2) >> AR_SREV_TYPE2_S;
		ah->hw_version.macRev = MS(val, AR_SREV_REVISION2);

		if (AR_SREV_9462(ah))
			ah->is_pciexpress = true;
		else
			ah->is_pciexpress = (val &
					     AR_SREV_TYPE2_HOST_MODE) ? 0 : 1;
	} else {
		if (!AR_SREV_9100(ah))
			ah->hw_version.macVersion = MS(val, AR_SREV_VERSION);

		ah->hw_version.macRev = val & AR_SREV_REVISION;

		if (ah->hw_version.macVersion == AR_SREV_VERSION_5416_PCIE)
			ah->is_pciexpress = true;
	}
}

/************************************/
/* HW Attach, Detach, Init Routines */
/************************************/

static void ath9k_hw_disablepcie(struct ath_hw *ah)
{
	if (!AR_SREV_5416(ah))
		return;

	REG_WRITE(ah, AR_PCIE_SERDES, 0x9248fc00);
	REG_WRITE(ah, AR_PCIE_SERDES, 0x24924924);
	REG_WRITE(ah, AR_PCIE_SERDES, 0x28000029);
	REG_WRITE(ah, AR_PCIE_SERDES, 0x57160824);
	REG_WRITE(ah, AR_PCIE_SERDES, 0x25980579);
	REG_WRITE(ah, AR_PCIE_SERDES, 0x00000000);
	REG_WRITE(ah, AR_PCIE_SERDES, 0x1aaabe40);
	REG_WRITE(ah, AR_PCIE_SERDES, 0xbe105554);
	REG_WRITE(ah, AR_PCIE_SERDES, 0x000e1007);

	REG_WRITE(ah, AR_PCIE_SERDES2, 0x00000000);
}

static void ath9k_hw_aspm_init(struct ath_hw *ah)
{
	struct ath_common *common = ath9k_hw_common(ah);

	if (common->bus_ops->aspm_init)
		common->bus_ops->aspm_init(common);
}

/* This should work for all families including legacy */
static bool ath9k_hw_chip_test(struct ath_hw *ah)
{
	struct ath_common *common = ath9k_hw_common(ah);
	u32 regAddr[2] = { AR_STA_ID0 };
	u32 regHold[2];
	static const u32 patternData[4] = {
		0x55555555, 0xaaaaaaaa, 0x66666666, 0x99999999
	};
	int i, j, loop_max;

	if (!AR_SREV_9300_20_OR_LATER(ah)) {
		loop_max = 2;
		regAddr[1] = AR_PHY_BASE + (8 << 2);
	} else
		loop_max = 1;

	for (i = 0; i < loop_max; i++) {
		u32 addr = regAddr[i];
		u32 wrData, rdData;

		regHold[i] = REG_READ(ah, addr);
		for (j = 0; j < 0x100; j++) {
			wrData = (j << 16) | j;
			REG_WRITE(ah, addr, wrData);
			rdData = REG_READ(ah, addr);
			if (rdData != wrData) {
				ath_err(common,
					"address test failed addr: 0x%08x - wr:0x%08x != rd:0x%08x\n",
					addr, wrData, rdData);
				return false;
			}
		}
		for (j = 0; j < 4; j++) {
			wrData = patternData[j];
			REG_WRITE(ah, addr, wrData);
			rdData = REG_READ(ah, addr);
			if (wrData != rdData) {
				ath_err(common,
					"address test failed addr: 0x%08x - wr:0x%08x != rd:0x%08x\n",
					addr, wrData, rdData);
				return false;
			}
		}
		REG_WRITE(ah, regAddr[i], regHold[i]);
	}
	udelay(100);

	return true;
}

static void ath9k_hw_init_config(struct ath_hw *ah)
{
	int i;

	ah->config.dma_beacon_response_time = 2;
	ah->config.sw_beacon_response_time = 10;
	ah->config.additional_swba_backoff = 0;
	ah->config.ack_6mb = 0x0;
	ah->config.cwm_ignore_extcca = 0;
	ah->config.pcie_clock_req = 0;
	ah->config.pcie_waen = 0;
	ah->config.analog_shiftreg = 1;
	ah->config.enable_ani = true;

	for (i = 0; i < AR_EEPROM_MODAL_SPURS; i++) {
		ah->config.spurchans[i][0] = AR_NO_SPUR;
		ah->config.spurchans[i][1] = AR_NO_SPUR;
	}

	/* PAPRD needs some more work to be enabled */
	ah->config.paprd_disable = 1;

	ah->config.rx_intr_mitigation = true;
	ah->config.pcieSerDesWrite = true;

	/*
	 * We need this for PCI devices only (Cardbus, PCI, miniPCI)
	 * _and_ if on non-uniprocessor systems (Multiprocessor/HT).
	 * This means we use it for all AR5416 devices, and the few
	 * minor PCI AR9280 devices out there.
	 *
	 * Serialization is required because these devices do not handle
	 * well the case of two concurrent reads/writes due to the latency
	 * involved. During one read/write another read/write can be issued
	 * on another CPU while the previous read/write may still be working
	 * on our hardware, if we hit this case the hardware poops in a loop.
	 * We prevent this by serializing reads and writes.
	 *
	 * This issue is not present on PCI-Express devices or pre-AR5416
	 * devices (legacy, 802.11abg).
	 */
	if (num_possible_cpus() > 1)
		ah->config.serialize_regmode = SER_REG_MODE_AUTO;
}

static void ath9k_hw_init_defaults(struct ath_hw *ah)
{
	struct ath_regulatory *regulatory = ath9k_hw_regulatory(ah);

	regulatory->country_code = CTRY_DEFAULT;
	regulatory->power_limit = MAX_RATE_POWER;

	ah->hw_version.magic = AR5416_MAGIC;
	ah->hw_version.subvendorid = 0;

	ah->atim_window = 0;
	ah->sta_id1_defaults =
		AR_STA_ID1_CRPT_MIC_ENABLE |
		AR_STA_ID1_MCAST_KSRCH;
	if (AR_SREV_9100(ah))
		ah->sta_id1_defaults |= AR_STA_ID1_AR9100_BA_FIX;
	ah->enable_32kHz_clock = DONT_USE_32KHZ;
	ah->slottime = ATH9K_SLOT_TIME_9;
	ah->globaltxtimeout = (u32) -1;
	ah->power_mode = ATH9K_PM_UNDEFINED;
}

static int ath9k_hw_init_macaddr(struct ath_hw *ah)
{
	struct ath_common *common = ath9k_hw_common(ah);
	u32 sum;
	int i;
	u16 eeval;
	static const u32 EEP_MAC[] = { EEP_MAC_LSW, EEP_MAC_MID, EEP_MAC_MSW };

	sum = 0;
	for (i = 0; i < 3; i++) {
		eeval = ah->eep_ops->get_eeprom(ah, EEP_MAC[i]);
		sum += eeval;
		common->macaddr[2 * i] = eeval >> 8;
		common->macaddr[2 * i + 1] = eeval & 0xff;
	}
	if (sum == 0 || sum == 0xffff * 3)
		return -EADDRNOTAVAIL;

	return 0;
}

static int ath9k_hw_post_init(struct ath_hw *ah)
{
	struct ath_common *common = ath9k_hw_common(ah);
	int ecode;

	if (common->bus_ops->ath_bus_type != ATH_USB) {
		if (!ath9k_hw_chip_test(ah))
			return -ENODEV;
	}

	if (!AR_SREV_9300_20_OR_LATER(ah)) {
		ecode = ar9002_hw_rf_claim(ah);
		if (ecode != 0)
			return ecode;
	}

	ecode = ath9k_hw_eeprom_init(ah);
	if (ecode != 0)
		return ecode;

	ath_dbg(ath9k_hw_common(ah), CONFIG, "Eeprom VER: %d, REV: %d\n",
		ah->eep_ops->get_eeprom_ver(ah),
		ah->eep_ops->get_eeprom_rev(ah));

	ecode = ath9k_hw_rf_alloc_ext_banks(ah);
	if (ecode) {
		ath_err(ath9k_hw_common(ah),
			"Failed allocating banks for external radio\n");
		ath9k_hw_rf_free_ext_banks(ah);
		return ecode;
	}

	if (ah->config.enable_ani) {
		ath9k_hw_ani_setup(ah);
		ath9k_hw_ani_init(ah);
	}

	return 0;
}

static void ath9k_hw_attach_ops(struct ath_hw *ah)
{
	if (AR_SREV_9300_20_OR_LATER(ah))
		ar9003_hw_attach_ops(ah);
	else
		ar9002_hw_attach_ops(ah);
}

/* Called for all hardware families */
static int __ath9k_hw_init(struct ath_hw *ah)
{
	struct ath_common *common = ath9k_hw_common(ah);
	int r = 0;

	ath9k_hw_read_revisions(ah);

	/*
	 * Read back AR_WA into a permanent copy and set bits 14 and 17.
	 * We need to do this to avoid RMW of this register. We cannot
	 * read the reg when chip is asleep.
	 */
	ah->WARegVal = REG_READ(ah, AR_WA);
	ah->WARegVal |= (AR_WA_D3_L1_DISABLE |
			 AR_WA_ASPM_TIMER_BASED_DISABLE);

	if (!ath9k_hw_set_reset_reg(ah, ATH9K_RESET_POWER_ON)) {
		ath_err(common, "Couldn't reset chip\n");
		return -EIO;
	}

	if (AR_SREV_9462(ah))
		ah->WARegVal &= ~AR_WA_D3_L1_DISABLE;

	ath9k_hw_init_defaults(ah);
	ath9k_hw_init_config(ah);

	ath9k_hw_attach_ops(ah);

	if (!ath9k_hw_setpower(ah, ATH9K_PM_AWAKE)) {
		ath_err(common, "Couldn't wakeup chip\n");
		return -EIO;
	}

	if (ah->config.serialize_regmode == SER_REG_MODE_AUTO) {
		if (ah->hw_version.macVersion == AR_SREV_VERSION_5416_PCI ||
		    ((AR_SREV_9160(ah) || AR_SREV_9280(ah)) &&
		     !ah->is_pciexpress)) {
			ah->config.serialize_regmode =
				SER_REG_MODE_ON;
		} else {
			ah->config.serialize_regmode =
				SER_REG_MODE_OFF;
		}
	}

	ath_dbg(common, RESET, "serialize_regmode is %d\n",
		ah->config.serialize_regmode);

	if (AR_SREV_9285(ah) || AR_SREV_9271(ah))
		ah->config.max_txtrig_level = MAX_TX_FIFO_THRESHOLD >> 1;
	else
		ah->config.max_txtrig_level = MAX_TX_FIFO_THRESHOLD;

	switch (ah->hw_version.macVersion) {
	case AR_SREV_VERSION_5416_PCI:
	case AR_SREV_VERSION_5416_PCIE:
	case AR_SREV_VERSION_9160:
	case AR_SREV_VERSION_9100:
	case AR_SREV_VERSION_9280:
	case AR_SREV_VERSION_9285:
	case AR_SREV_VERSION_9287:
	case AR_SREV_VERSION_9271:
	case AR_SREV_VERSION_9300:
	case AR_SREV_VERSION_9330:
	case AR_SREV_VERSION_9485:
	case AR_SREV_VERSION_9340:
	case AR_SREV_VERSION_9462:
		break;
	default:
		ath_err(common,
			"Mac Chip Rev 0x%02x.%x is not supported by this driver\n",
			ah->hw_version.macVersion, ah->hw_version.macRev);
		return -EOPNOTSUPP;
	}

	if (AR_SREV_9271(ah) || AR_SREV_9100(ah) || AR_SREV_9340(ah) ||
	    AR_SREV_9330(ah))
		ah->is_pciexpress = false;

	ah->hw_version.phyRev = REG_READ(ah, AR_PHY_CHIP_ID);
	ath9k_hw_init_cal_settings(ah);

	ah->ani_function = ATH9K_ANI_ALL;
	if (AR_SREV_9280_20_OR_LATER(ah) && !AR_SREV_9300_20_OR_LATER(ah))
		ah->ani_function &= ~ATH9K_ANI_NOISE_IMMUNITY_LEVEL;
	if (!AR_SREV_9300_20_OR_LATER(ah))
		ah->ani_function &= ~ATH9K_ANI_MRC_CCK;

	/* disable ANI for 9340 */
	if (AR_SREV_9340(ah))
		ah->config.enable_ani = false;

<<<<<<< HEAD
=======
	ath9k_hw_init_mode_regs(ah);

>>>>>>> dcd6c922
	if (!ah->is_pciexpress)
		ath9k_hw_disablepcie(ah);

	if (!AR_SREV_9300_20_OR_LATER(ah))
		ar9002_hw_cck_chan14_spread(ah);

	r = ath9k_hw_post_init(ah);
	if (r)
		return r;

	ath9k_hw_init_mode_gain_regs(ah);
	r = ath9k_hw_fill_cap_info(ah);
	if (r)
		return r;

	if (ah->is_pciexpress)
		ath9k_hw_aspm_init(ah);

	r = ath9k_hw_init_macaddr(ah);
	if (r) {
		ath_err(common, "Failed to initialize MAC address\n");
		return r;
	}

	if (AR_SREV_9285(ah) || AR_SREV_9271(ah))
		ah->tx_trig_level = (AR_FTRIG_256B >> AR_FTRIG_S);
	else
		ah->tx_trig_level = (AR_FTRIG_512B >> AR_FTRIG_S);

	if (AR_SREV_9330(ah))
		ah->bb_watchdog_timeout_ms = 85;
	else
		ah->bb_watchdog_timeout_ms = 25;

	common->state = ATH_HW_INITIALIZED;

	return 0;
}

int ath9k_hw_init(struct ath_hw *ah)
{
	int ret;
	struct ath_common *common = ath9k_hw_common(ah);

	/* These are all the AR5008/AR9001/AR9002 hardware family of chipsets */
	switch (ah->hw_version.devid) {
	case AR5416_DEVID_PCI:
	case AR5416_DEVID_PCIE:
	case AR5416_AR9100_DEVID:
	case AR9160_DEVID_PCI:
	case AR9280_DEVID_PCI:
	case AR9280_DEVID_PCIE:
	case AR9285_DEVID_PCIE:
	case AR9287_DEVID_PCI:
	case AR9287_DEVID_PCIE:
	case AR2427_DEVID_PCIE:
	case AR9300_DEVID_PCIE:
	case AR9300_DEVID_AR9485_PCIE:
	case AR9300_DEVID_AR9330:
	case AR9300_DEVID_AR9340:
	case AR9300_DEVID_AR9580:
	case AR9300_DEVID_AR9462:
		break;
	default:
		if (common->bus_ops->ath_bus_type == ATH_USB)
			break;
		ath_err(common, "Hardware device ID 0x%04x not supported\n",
			ah->hw_version.devid);
		return -EOPNOTSUPP;
	}

	ret = __ath9k_hw_init(ah);
	if (ret) {
		ath_err(common,
			"Unable to initialize hardware; initialization status: %d\n",
			ret);
		return ret;
	}

	return 0;
}
EXPORT_SYMBOL(ath9k_hw_init);

static void ath9k_hw_init_qos(struct ath_hw *ah)
{
	ENABLE_REGWRITE_BUFFER(ah);

	REG_WRITE(ah, AR_MIC_QOS_CONTROL, 0x100aa);
	REG_WRITE(ah, AR_MIC_QOS_SELECT, 0x3210);

	REG_WRITE(ah, AR_QOS_NO_ACK,
		  SM(2, AR_QOS_NO_ACK_TWO_BIT) |
		  SM(5, AR_QOS_NO_ACK_BIT_OFF) |
		  SM(0, AR_QOS_NO_ACK_BYTE_OFF));

	REG_WRITE(ah, AR_TXOP_X, AR_TXOP_X_VAL);
	REG_WRITE(ah, AR_TXOP_0_3, 0xFFFFFFFF);
	REG_WRITE(ah, AR_TXOP_4_7, 0xFFFFFFFF);
	REG_WRITE(ah, AR_TXOP_8_11, 0xFFFFFFFF);
	REG_WRITE(ah, AR_TXOP_12_15, 0xFFFFFFFF);

	REGWRITE_BUFFER_FLUSH(ah);
}

u32 ar9003_get_pll_sqsum_dvc(struct ath_hw *ah)
{
	REG_CLR_BIT(ah, PLL3, PLL3_DO_MEAS_MASK);
	udelay(100);
	REG_SET_BIT(ah, PLL3, PLL3_DO_MEAS_MASK);

	while ((REG_READ(ah, PLL4) & PLL4_MEAS_DONE) == 0)
		udelay(100);

	return (REG_READ(ah, PLL3) & SQSUM_DVC_MASK) >> 3;
}
EXPORT_SYMBOL(ar9003_get_pll_sqsum_dvc);

static void ath9k_hw_init_pll(struct ath_hw *ah,
			      struct ath9k_channel *chan)
{
	u32 pll;

	if (AR_SREV_9485(ah)) {

		/* program BB PLL ki and kd value, ki=0x4, kd=0x40 */
		REG_RMW_FIELD(ah, AR_CH0_BB_DPLL2,
			      AR_CH0_BB_DPLL2_PLL_PWD, 0x1);
		REG_RMW_FIELD(ah, AR_CH0_BB_DPLL2,
			      AR_CH0_DPLL2_KD, 0x40);
		REG_RMW_FIELD(ah, AR_CH0_BB_DPLL2,
			      AR_CH0_DPLL2_KI, 0x4);

		REG_RMW_FIELD(ah, AR_CH0_BB_DPLL1,
			      AR_CH0_BB_DPLL1_REFDIV, 0x5);
		REG_RMW_FIELD(ah, AR_CH0_BB_DPLL1,
			      AR_CH0_BB_DPLL1_NINI, 0x58);
		REG_RMW_FIELD(ah, AR_CH0_BB_DPLL1,
			      AR_CH0_BB_DPLL1_NFRAC, 0x0);

		REG_RMW_FIELD(ah, AR_CH0_BB_DPLL2,
			      AR_CH0_BB_DPLL2_OUTDIV, 0x1);
		REG_RMW_FIELD(ah, AR_CH0_BB_DPLL2,
			      AR_CH0_BB_DPLL2_LOCAL_PLL, 0x1);
		REG_RMW_FIELD(ah, AR_CH0_BB_DPLL2,
			      AR_CH0_BB_DPLL2_EN_NEGTRIG, 0x1);

		/* program BB PLL phase_shift to 0x6 */
		REG_RMW_FIELD(ah, AR_CH0_BB_DPLL3,
			      AR_CH0_BB_DPLL3_PHASE_SHIFT, 0x6);

		REG_RMW_FIELD(ah, AR_CH0_BB_DPLL2,
			      AR_CH0_BB_DPLL2_PLL_PWD, 0x0);
		udelay(1000);
	} else if (AR_SREV_9330(ah)) {
		u32 ddr_dpll2, pll_control2, kd;

		if (ah->is_clk_25mhz) {
			ddr_dpll2 = 0x18e82f01;
			pll_control2 = 0xe04a3d;
			kd = 0x1d;
		} else {
			ddr_dpll2 = 0x19e82f01;
			pll_control2 = 0x886666;
			kd = 0x3d;
		}

		/* program DDR PLL ki and kd value */
		REG_WRITE(ah, AR_CH0_DDR_DPLL2, ddr_dpll2);

		/* program DDR PLL phase_shift */
		REG_RMW_FIELD(ah, AR_CH0_DDR_DPLL3,
			      AR_CH0_DPLL3_PHASE_SHIFT, 0x1);

		REG_WRITE(ah, AR_RTC_PLL_CONTROL, 0x1142c);
		udelay(1000);

		/* program refdiv, nint, frac to RTC register */
		REG_WRITE(ah, AR_RTC_PLL_CONTROL2, pll_control2);

		/* program BB PLL kd and ki value */
		REG_RMW_FIELD(ah, AR_CH0_BB_DPLL2, AR_CH0_DPLL2_KD, kd);
		REG_RMW_FIELD(ah, AR_CH0_BB_DPLL2, AR_CH0_DPLL2_KI, 0x06);

		/* program BB PLL phase_shift */
		REG_RMW_FIELD(ah, AR_CH0_BB_DPLL3,
			      AR_CH0_BB_DPLL3_PHASE_SHIFT, 0x1);
	} else if (AR_SREV_9340(ah)) {
		u32 regval, pll2_divint, pll2_divfrac, refdiv;

		REG_WRITE(ah, AR_RTC_PLL_CONTROL, 0x1142c);
		udelay(1000);

		REG_SET_BIT(ah, AR_PHY_PLL_MODE, 0x1 << 16);
		udelay(100);

		if (ah->is_clk_25mhz) {
			pll2_divint = 0x54;
			pll2_divfrac = 0x1eb85;
			refdiv = 3;
		} else {
			pll2_divint = 88;
			pll2_divfrac = 0;
			refdiv = 5;
		}

		regval = REG_READ(ah, AR_PHY_PLL_MODE);
		regval |= (0x1 << 16);
		REG_WRITE(ah, AR_PHY_PLL_MODE, regval);
		udelay(100);

		REG_WRITE(ah, AR_PHY_PLL_CONTROL, (refdiv << 27) |
			  (pll2_divint << 18) | pll2_divfrac);
		udelay(100);

		regval = REG_READ(ah, AR_PHY_PLL_MODE);
		regval = (regval & 0x80071fff) | (0x1 << 30) | (0x1 << 13) |
			 (0x4 << 26) | (0x18 << 19);
		REG_WRITE(ah, AR_PHY_PLL_MODE, regval);
		REG_WRITE(ah, AR_PHY_PLL_MODE,
			  REG_READ(ah, AR_PHY_PLL_MODE) & 0xfffeffff);
		udelay(1000);
	}

	pll = ath9k_hw_compute_pll_control(ah, chan);

	REG_WRITE(ah, AR_RTC_PLL_CONTROL, pll);

	if (AR_SREV_9485(ah) || AR_SREV_9340(ah) || AR_SREV_9330(ah))
		udelay(1000);

	/* Switch the core clock for ar9271 to 117Mhz */
	if (AR_SREV_9271(ah)) {
		udelay(500);
		REG_WRITE(ah, 0x50040, 0x304);
	}

	udelay(RTC_PLL_SETTLE_DELAY);

	REG_WRITE(ah, AR_RTC_SLEEP_CLK, AR_RTC_FORCE_DERIVED_CLK);

	if (AR_SREV_9340(ah)) {
		if (ah->is_clk_25mhz) {
			REG_WRITE(ah, AR_RTC_DERIVED_CLK, 0x17c << 1);
			REG_WRITE(ah, AR_SLP32_MODE, 0x0010f3d7);
			REG_WRITE(ah,  AR_SLP32_INC, 0x0001e7ae);
		} else {
			REG_WRITE(ah, AR_RTC_DERIVED_CLK, 0x261 << 1);
			REG_WRITE(ah, AR_SLP32_MODE, 0x0010f400);
			REG_WRITE(ah,  AR_SLP32_INC, 0x0001e800);
		}
		udelay(100);
	}
}

static void ath9k_hw_init_interrupt_masks(struct ath_hw *ah,
					  enum nl80211_iftype opmode)
{
	u32 sync_default = AR_INTR_SYNC_DEFAULT;
	u32 imr_reg = AR_IMR_TXERR |
		AR_IMR_TXURN |
		AR_IMR_RXERR |
		AR_IMR_RXORN |
		AR_IMR_BCNMISC;

	if (AR_SREV_9340(ah))
		sync_default &= ~AR_INTR_SYNC_HOST1_FATAL;

	if (AR_SREV_9300_20_OR_LATER(ah)) {
		imr_reg |= AR_IMR_RXOK_HP;
		if (ah->config.rx_intr_mitigation)
			imr_reg |= AR_IMR_RXINTM | AR_IMR_RXMINTR;
		else
			imr_reg |= AR_IMR_RXOK_LP;

	} else {
		if (ah->config.rx_intr_mitigation)
			imr_reg |= AR_IMR_RXINTM | AR_IMR_RXMINTR;
		else
			imr_reg |= AR_IMR_RXOK;
	}

	if (ah->config.tx_intr_mitigation)
		imr_reg |= AR_IMR_TXINTM | AR_IMR_TXMINTR;
	else
		imr_reg |= AR_IMR_TXOK;

	if (opmode == NL80211_IFTYPE_AP)
		imr_reg |= AR_IMR_MIB;

	ENABLE_REGWRITE_BUFFER(ah);

	REG_WRITE(ah, AR_IMR, imr_reg);
	ah->imrs2_reg |= AR_IMR_S2_GTT;
	REG_WRITE(ah, AR_IMR_S2, ah->imrs2_reg);

	if (!AR_SREV_9100(ah)) {
		REG_WRITE(ah, AR_INTR_SYNC_CAUSE, 0xFFFFFFFF);
		REG_WRITE(ah, AR_INTR_SYNC_ENABLE, sync_default);
		REG_WRITE(ah, AR_INTR_SYNC_MASK, 0);
	}

	REGWRITE_BUFFER_FLUSH(ah);

	if (AR_SREV_9300_20_OR_LATER(ah)) {
		REG_WRITE(ah, AR_INTR_PRIO_ASYNC_ENABLE, 0);
		REG_WRITE(ah, AR_INTR_PRIO_ASYNC_MASK, 0);
		REG_WRITE(ah, AR_INTR_PRIO_SYNC_ENABLE, 0);
		REG_WRITE(ah, AR_INTR_PRIO_SYNC_MASK, 0);
	}
}

static void ath9k_hw_set_sifs_time(struct ath_hw *ah, u32 us)
{
	u32 val = ath9k_hw_mac_to_clks(ah, us - 2);
	val = min(val, (u32) 0xFFFF);
	REG_WRITE(ah, AR_D_GBL_IFS_SIFS, val);
}

static void ath9k_hw_setslottime(struct ath_hw *ah, u32 us)
{
	u32 val = ath9k_hw_mac_to_clks(ah, us);
	val = min(val, (u32) 0xFFFF);
	REG_WRITE(ah, AR_D_GBL_IFS_SLOT, val);
}

static void ath9k_hw_set_ack_timeout(struct ath_hw *ah, u32 us)
{
	u32 val = ath9k_hw_mac_to_clks(ah, us);
	val = min(val, (u32) MS(0xFFFFFFFF, AR_TIME_OUT_ACK));
	REG_RMW_FIELD(ah, AR_TIME_OUT, AR_TIME_OUT_ACK, val);
}

static void ath9k_hw_set_cts_timeout(struct ath_hw *ah, u32 us)
{
	u32 val = ath9k_hw_mac_to_clks(ah, us);
	val = min(val, (u32) MS(0xFFFFFFFF, AR_TIME_OUT_CTS));
	REG_RMW_FIELD(ah, AR_TIME_OUT, AR_TIME_OUT_CTS, val);
}

static bool ath9k_hw_set_global_txtimeout(struct ath_hw *ah, u32 tu)
{
	if (tu > 0xFFFF) {
		ath_dbg(ath9k_hw_common(ah), XMIT, "bad global tx timeout %u\n",
			tu);
		ah->globaltxtimeout = (u32) -1;
		return false;
	} else {
		REG_RMW_FIELD(ah, AR_GTXTO, AR_GTXTO_TIMEOUT_LIMIT, tu);
		ah->globaltxtimeout = tu;
		return true;
	}
}

void ath9k_hw_init_global_settings(struct ath_hw *ah)
{
	struct ath_common *common = ath9k_hw_common(ah);
	struct ieee80211_conf *conf = &common->hw->conf;
	const struct ath9k_channel *chan = ah->curchan;
	int acktimeout, ctstimeout;
	int slottime;
	int sifstime;
	int rx_lat = 0, tx_lat = 0, eifs = 0;
	u32 reg;

	ath_dbg(ath9k_hw_common(ah), RESET, "ah->misc_mode 0x%x\n",
		ah->misc_mode);

	if (!chan)
		return;

	if (ah->misc_mode != 0)
		REG_SET_BIT(ah, AR_PCU_MISC, ah->misc_mode);

	if (IS_CHAN_A_FAST_CLOCK(ah, chan))
		rx_lat = 41;
	else
		rx_lat = 37;
	tx_lat = 54;

	if (IS_CHAN_HALF_RATE(chan)) {
		eifs = 175;
		rx_lat *= 2;
		tx_lat *= 2;
		if (IS_CHAN_A_FAST_CLOCK(ah, chan))
		    tx_lat += 11;

		slottime = 13;
		sifstime = 32;
	} else if (IS_CHAN_QUARTER_RATE(chan)) {
		eifs = 340;
		rx_lat = (rx_lat * 4) - 1;
		tx_lat *= 4;
		if (IS_CHAN_A_FAST_CLOCK(ah, chan))
		    tx_lat += 22;

		slottime = 21;
		sifstime = 64;
	} else {
		if (AR_SREV_9287(ah) && AR_SREV_9287_13_OR_LATER(ah)) {
			eifs = AR_D_GBL_IFS_EIFS_ASYNC_FIFO;
			reg = AR_USEC_ASYNC_FIFO;
		} else {
			eifs = REG_READ(ah, AR_D_GBL_IFS_EIFS)/
				common->clockrate;
			reg = REG_READ(ah, AR_USEC);
		}
		rx_lat = MS(reg, AR_USEC_RX_LAT);
		tx_lat = MS(reg, AR_USEC_TX_LAT);

		slottime = ah->slottime;
		if (IS_CHAN_5GHZ(chan))
			sifstime = 16;
		else
			sifstime = 10;
	}

	/* As defined by IEEE 802.11-2007 17.3.8.6 */
	acktimeout = slottime + sifstime + 3 * ah->coverage_class;
	ctstimeout = acktimeout;

	/*
	 * Workaround for early ACK timeouts, add an offset to match the
	 * initval's 64us ack timeout value.
	 * This was initially only meant to work around an issue with delayed
	 * BA frames in some implementations, but it has been found to fix ACK
	 * timeout issues in other cases as well.
	 */
	if (conf->channel && conf->channel->band == IEEE80211_BAND_2GHZ)
		acktimeout += 64 - sifstime - ah->slottime;

	ath9k_hw_set_sifs_time(ah, sifstime);
	ath9k_hw_setslottime(ah, slottime);
	ath9k_hw_set_ack_timeout(ah, acktimeout);
	ath9k_hw_set_cts_timeout(ah, ctstimeout);
	if (ah->globaltxtimeout != (u32) -1)
		ath9k_hw_set_global_txtimeout(ah, ah->globaltxtimeout);

	REG_WRITE(ah, AR_D_GBL_IFS_EIFS, ath9k_hw_mac_to_clks(ah, eifs));
	REG_RMW(ah, AR_USEC,
		(common->clockrate - 1) |
		SM(rx_lat, AR_USEC_RX_LAT) |
		SM(tx_lat, AR_USEC_TX_LAT),
		AR_USEC_TX_LAT | AR_USEC_RX_LAT | AR_USEC_USEC);

}
EXPORT_SYMBOL(ath9k_hw_init_global_settings);

void ath9k_hw_deinit(struct ath_hw *ah)
{
	struct ath_common *common = ath9k_hw_common(ah);

	if (common->state < ATH_HW_INITIALIZED)
		goto free_hw;

	ath9k_hw_setpower(ah, ATH9K_PM_FULL_SLEEP);

free_hw:
	ath9k_hw_rf_free_ext_banks(ah);
}
EXPORT_SYMBOL(ath9k_hw_deinit);

/*******/
/* INI */
/*******/

u32 ath9k_regd_get_ctl(struct ath_regulatory *reg, struct ath9k_channel *chan)
{
	u32 ctl = ath_regd_get_band_ctl(reg, chan->chan->band);

	if (IS_CHAN_B(chan))
		ctl |= CTL_11B;
	else if (IS_CHAN_G(chan))
		ctl |= CTL_11G;
	else
		ctl |= CTL_11A;

	return ctl;
}

/****************************************/
/* Reset and Channel Switching Routines */
/****************************************/

static inline void ath9k_hw_set_dma(struct ath_hw *ah)
{
	struct ath_common *common = ath9k_hw_common(ah);

	ENABLE_REGWRITE_BUFFER(ah);

	/*
	 * set AHB_MODE not to do cacheline prefetches
	*/
	if (!AR_SREV_9300_20_OR_LATER(ah))
		REG_SET_BIT(ah, AR_AHB_MODE, AR_AHB_PREFETCH_RD_EN);

	/*
	 * let mac dma reads be in 128 byte chunks
	 */
	REG_RMW(ah, AR_TXCFG, AR_TXCFG_DMASZ_128B, AR_TXCFG_DMASZ_MASK);

	REGWRITE_BUFFER_FLUSH(ah);

	/*
	 * Restore TX Trigger Level to its pre-reset value.
	 * The initial value depends on whether aggregation is enabled, and is
	 * adjusted whenever underruns are detected.
	 */
	if (!AR_SREV_9300_20_OR_LATER(ah))
		REG_RMW_FIELD(ah, AR_TXCFG, AR_FTRIG, ah->tx_trig_level);

	ENABLE_REGWRITE_BUFFER(ah);

	/*
	 * let mac dma writes be in 128 byte chunks
	 */
	REG_RMW(ah, AR_RXCFG, AR_RXCFG_DMASZ_128B, AR_RXCFG_DMASZ_MASK);

	/*
	 * Setup receive FIFO threshold to hold off TX activities
	 */
	REG_WRITE(ah, AR_RXFIFO_CFG, 0x200);

	if (AR_SREV_9300_20_OR_LATER(ah)) {
		REG_RMW_FIELD(ah, AR_RXBP_THRESH, AR_RXBP_THRESH_HP, 0x1);
		REG_RMW_FIELD(ah, AR_RXBP_THRESH, AR_RXBP_THRESH_LP, 0x1);

		ath9k_hw_set_rx_bufsize(ah, common->rx_bufsize -
			ah->caps.rx_status_len);
	}

	/*
	 * reduce the number of usable entries in PCU TXBUF to avoid
	 * wrap around issues.
	 */
	if (AR_SREV_9285(ah)) {
		/* For AR9285 the number of Fifos are reduced to half.
		 * So set the usable tx buf size also to half to
		 * avoid data/delimiter underruns
		 */
		REG_WRITE(ah, AR_PCU_TXBUF_CTRL,
			  AR_9285_PCU_TXBUF_CTRL_USABLE_SIZE);
	} else if (!AR_SREV_9271(ah)) {
		REG_WRITE(ah, AR_PCU_TXBUF_CTRL,
			  AR_PCU_TXBUF_CTRL_USABLE_SIZE);
	}

	REGWRITE_BUFFER_FLUSH(ah);

	if (AR_SREV_9300_20_OR_LATER(ah))
		ath9k_hw_reset_txstatus_ring(ah);
}

static void ath9k_hw_set_operating_mode(struct ath_hw *ah, int opmode)
{
	u32 mask = AR_STA_ID1_STA_AP | AR_STA_ID1_ADHOC;
	u32 set = AR_STA_ID1_KSRCH_MODE;

	switch (opmode) {
	case NL80211_IFTYPE_ADHOC:
	case NL80211_IFTYPE_MESH_POINT:
		set |= AR_STA_ID1_ADHOC;
		REG_SET_BIT(ah, AR_CFG, AR_CFG_AP_ADHOC_INDICATION);
		break;
	case NL80211_IFTYPE_AP:
		set |= AR_STA_ID1_STA_AP;
		/* fall through */
	case NL80211_IFTYPE_STATION:
		REG_CLR_BIT(ah, AR_CFG, AR_CFG_AP_ADHOC_INDICATION);
		break;
	default:
		if (!ah->is_monitoring)
			set = 0;
		break;
	}
	REG_RMW(ah, AR_STA_ID1, set, mask);
}

void ath9k_hw_get_delta_slope_vals(struct ath_hw *ah, u32 coef_scaled,
				   u32 *coef_mantissa, u32 *coef_exponent)
{
	u32 coef_exp, coef_man;

	for (coef_exp = 31; coef_exp > 0; coef_exp--)
		if ((coef_scaled >> coef_exp) & 0x1)
			break;

	coef_exp = 14 - (coef_exp - COEF_SCALE_S);

	coef_man = coef_scaled + (1 << (COEF_SCALE_S - coef_exp - 1));

	*coef_mantissa = coef_man >> (COEF_SCALE_S - coef_exp);
	*coef_exponent = coef_exp - 16;
}

static bool ath9k_hw_set_reset(struct ath_hw *ah, int type)
{
	u32 rst_flags;
	u32 tmpReg;

	if (AR_SREV_9100(ah)) {
		REG_RMW_FIELD(ah, AR_RTC_DERIVED_CLK,
			      AR_RTC_DERIVED_CLK_PERIOD, 1);
		(void)REG_READ(ah, AR_RTC_DERIVED_CLK);
	}

	ENABLE_REGWRITE_BUFFER(ah);

	if (AR_SREV_9300_20_OR_LATER(ah)) {
		REG_WRITE(ah, AR_WA, ah->WARegVal);
		udelay(10);
	}

	REG_WRITE(ah, AR_RTC_FORCE_WAKE, AR_RTC_FORCE_WAKE_EN |
		  AR_RTC_FORCE_WAKE_ON_INT);

	if (AR_SREV_9100(ah)) {
		rst_flags = AR_RTC_RC_MAC_WARM | AR_RTC_RC_MAC_COLD |
			AR_RTC_RC_COLD_RESET | AR_RTC_RC_WARM_RESET;
	} else {
		tmpReg = REG_READ(ah, AR_INTR_SYNC_CAUSE);
		if (tmpReg &
		    (AR_INTR_SYNC_LOCAL_TIMEOUT |
		     AR_INTR_SYNC_RADM_CPL_TIMEOUT)) {
			u32 val;
			REG_WRITE(ah, AR_INTR_SYNC_ENABLE, 0);

			val = AR_RC_HOSTIF;
			if (!AR_SREV_9300_20_OR_LATER(ah))
				val |= AR_RC_AHB;
			REG_WRITE(ah, AR_RC, val);

		} else if (!AR_SREV_9300_20_OR_LATER(ah))
			REG_WRITE(ah, AR_RC, AR_RC_AHB);

		rst_flags = AR_RTC_RC_MAC_WARM;
		if (type == ATH9K_RESET_COLD)
			rst_flags |= AR_RTC_RC_MAC_COLD;
	}

	if (AR_SREV_9330(ah)) {
		int npend = 0;
		int i;

		/* AR9330 WAR:
		 * call external reset function to reset WMAC if:
		 * - doing a cold reset
		 * - we have pending frames in the TX queues
		 */

		for (i = 0; i < AR_NUM_QCU; i++) {
			npend = ath9k_hw_numtxpending(ah, i);
			if (npend)
				break;
		}

		if (ah->external_reset &&
		    (npend || type == ATH9K_RESET_COLD)) {
			int reset_err = 0;

			ath_dbg(ath9k_hw_common(ah), RESET,
				"reset MAC via external reset\n");

			reset_err = ah->external_reset();
			if (reset_err) {
				ath_err(ath9k_hw_common(ah),
					"External reset failed, err=%d\n",
					reset_err);
				return false;
			}

			REG_WRITE(ah, AR_RTC_RESET, 1);
		}
	}

	REG_WRITE(ah, AR_RTC_RC, rst_flags);

	REGWRITE_BUFFER_FLUSH(ah);

	udelay(50);

	REG_WRITE(ah, AR_RTC_RC, 0);
	if (!ath9k_hw_wait(ah, AR_RTC_RC, AR_RTC_RC_M, 0, AH_WAIT_TIMEOUT)) {
		ath_dbg(ath9k_hw_common(ah), RESET, "RTC stuck in MAC reset\n");
		return false;
	}

	if (!AR_SREV_9100(ah))
		REG_WRITE(ah, AR_RC, 0);

	if (AR_SREV_9100(ah))
		udelay(50);

	return true;
}

static bool ath9k_hw_set_reset_power_on(struct ath_hw *ah)
{
	ENABLE_REGWRITE_BUFFER(ah);

	if (AR_SREV_9300_20_OR_LATER(ah)) {
		REG_WRITE(ah, AR_WA, ah->WARegVal);
		udelay(10);
	}

	REG_WRITE(ah, AR_RTC_FORCE_WAKE, AR_RTC_FORCE_WAKE_EN |
		  AR_RTC_FORCE_WAKE_ON_INT);

	if (!AR_SREV_9100(ah) && !AR_SREV_9300_20_OR_LATER(ah))
		REG_WRITE(ah, AR_RC, AR_RC_AHB);

	REG_WRITE(ah, AR_RTC_RESET, 0);

	REGWRITE_BUFFER_FLUSH(ah);

	if (!AR_SREV_9300_20_OR_LATER(ah))
		udelay(2);

	if (!AR_SREV_9100(ah) && !AR_SREV_9300_20_OR_LATER(ah))
		REG_WRITE(ah, AR_RC, 0);

	REG_WRITE(ah, AR_RTC_RESET, 1);

	if (!ath9k_hw_wait(ah,
			   AR_RTC_STATUS,
			   AR_RTC_STATUS_M,
			   AR_RTC_STATUS_ON,
			   AH_WAIT_TIMEOUT)) {
		ath_dbg(ath9k_hw_common(ah), RESET, "RTC not waking up\n");
		return false;
	}

	return ath9k_hw_set_reset(ah, ATH9K_RESET_WARM);
}

static bool ath9k_hw_set_reset_reg(struct ath_hw *ah, u32 type)
{
<<<<<<< HEAD
=======
	bool ret = false;
>>>>>>> dcd6c922

	if (AR_SREV_9300_20_OR_LATER(ah)) {
		REG_WRITE(ah, AR_WA, ah->WARegVal);
		udelay(10);
	}

	REG_WRITE(ah, AR_RTC_FORCE_WAKE,
		  AR_RTC_FORCE_WAKE_EN | AR_RTC_FORCE_WAKE_ON_INT);

	switch (type) {
	case ATH9K_RESET_POWER_ON:
		ret = ath9k_hw_set_reset_power_on(ah);
		break;
	case ATH9K_RESET_WARM:
	case ATH9K_RESET_COLD:
		ret = ath9k_hw_set_reset(ah, type);
		break;
	default:
		break;
	}

	if (ah->caps.hw_caps & ATH9K_HW_CAP_MCI)
		REG_WRITE(ah, AR_RTC_KEEP_AWAKE, 0x2);

	return ret;
}

static bool ath9k_hw_chip_reset(struct ath_hw *ah,
				struct ath9k_channel *chan)
{
	if (AR_SREV_9280(ah) && ah->eep_ops->get_eeprom(ah, EEP_OL_PWRCTRL)) {
		if (!ath9k_hw_set_reset_reg(ah, ATH9K_RESET_POWER_ON))
			return false;
	} else if (!ath9k_hw_set_reset_reg(ah, ATH9K_RESET_WARM))
		return false;

	if (!ath9k_hw_setpower(ah, ATH9K_PM_AWAKE))
		return false;

	ah->chip_fullsleep = false;
	ath9k_hw_init_pll(ah, chan);
	ath9k_hw_set_rfmode(ah, chan);

	return true;
}

static bool ath9k_hw_channel_change(struct ath_hw *ah,
				    struct ath9k_channel *chan)
{
	struct ath_common *common = ath9k_hw_common(ah);
	u32 qnum;
	int r;
	bool edma = !!(ah->caps.hw_caps & ATH9K_HW_CAP_EDMA);
	bool band_switch, mode_diff;
	u8 ini_reloaded;

	band_switch = (chan->channelFlags & (CHANNEL_2GHZ | CHANNEL_5GHZ)) !=
		      (ah->curchan->channelFlags & (CHANNEL_2GHZ |
						    CHANNEL_5GHZ));
	mode_diff = (chan->chanmode != ah->curchan->chanmode);

	for (qnum = 0; qnum < AR_NUM_QCU; qnum++) {
		if (ath9k_hw_numtxpending(ah, qnum)) {
			ath_dbg(common, QUEUE,
				"Transmit frames pending on queue %d\n", qnum);
			return false;
		}
	}

	if (!ath9k_hw_rfbus_req(ah)) {
		ath_err(common, "Could not kill baseband RX\n");
		return false;
	}

	if (edma && (band_switch || mode_diff)) {
		ath9k_hw_mark_phy_inactive(ah);
		udelay(5);

		ath9k_hw_init_pll(ah, NULL);

		if (ath9k_hw_fast_chan_change(ah, chan, &ini_reloaded)) {
			ath_err(common, "Failed to do fast channel change\n");
			return false;
		}
	}

	ath9k_hw_set_channel_regs(ah, chan);

	r = ath9k_hw_rf_set_freq(ah, chan);
	if (r) {
		ath_err(common, "Failed to set channel\n");
		return false;
	}
	ath9k_hw_set_clockrate(ah);
	ath9k_hw_apply_txpower(ah, chan);
	ath9k_hw_rfbus_done(ah);

	if (IS_CHAN_OFDM(chan) || IS_CHAN_HT(chan))
		ath9k_hw_set_delta_slope(ah, chan);

	ath9k_hw_spur_mitigate_freq(ah, chan);

	if (edma && (band_switch || mode_diff)) {
		ah->ah_flags |= AH_FASTCC;
		if (band_switch || ini_reloaded)
			ah->eep_ops->set_board_values(ah, chan);

		ath9k_hw_init_bb(ah, chan);

		if (band_switch || ini_reloaded)
			ath9k_hw_init_cal(ah, chan);
		ah->ah_flags &= ~AH_FASTCC;
	}

	return true;
}

static void ath9k_hw_apply_gpio_override(struct ath_hw *ah)
{
	u32 gpio_mask = ah->gpio_mask;
	int i;

	for (i = 0; gpio_mask; i++, gpio_mask >>= 1) {
		if (!(gpio_mask & 1))
			continue;

		ath9k_hw_cfg_output(ah, i, AR_GPIO_OUTPUT_MUX_AS_OUTPUT);
		ath9k_hw_set_gpio(ah, i, !!(ah->gpio_val & BIT(i)));
	}
}

bool ath9k_hw_check_alive(struct ath_hw *ah)
{
	int count = 50;
	u32 reg;

	if (AR_SREV_9285_12_OR_LATER(ah))
		return true;

	do {
		reg = REG_READ(ah, AR_OBS_BUS_1);

		if ((reg & 0x7E7FFFEF) == 0x00702400)
			continue;

		switch (reg & 0x7E000B00) {
		case 0x1E000000:
		case 0x52000B00:
		case 0x18000B00:
			continue;
		default:
			return true;
		}
	} while (count-- > 0);

	return false;
}
EXPORT_SYMBOL(ath9k_hw_check_alive);

int ath9k_hw_reset(struct ath_hw *ah, struct ath9k_channel *chan,
		   struct ath9k_hw_cal_data *caldata, bool bChannelChange)
{
	struct ath_common *common = ath9k_hw_common(ah);
	struct ath9k_hw_mci *mci_hw = &ah->btcoex_hw.mci;
	u32 saveLedState;
	struct ath9k_channel *curchan = ah->curchan;
	u32 saveDefAntenna;
	u32 macStaId1;
	u64 tsf = 0;
	int i, r;
	bool allow_fbs = false;
<<<<<<< HEAD
=======
	bool mci = !!(ah->caps.hw_caps & ATH9K_HW_CAP_MCI);
	bool save_fullsleep = ah->chip_fullsleep;

	if (mci) {

		ar9003_mci_2g5g_changed(ah, IS_CHAN_2GHZ(chan));

		if (mci_hw->bt_state == MCI_BT_CAL_START) {
			u32 payload[4] = {0, 0, 0, 0};

			ath_dbg(common, MCI, "MCI stop rx for BT CAL\n");

			mci_hw->bt_state = MCI_BT_CAL;

			/*
			 * MCI FIX: disable mci interrupt here. This is to avoid
			 * SW_MSG_DONE or RX_MSG bits to trigger MCI_INT and
			 * lead to mci_intr reentry.
			 */

			ar9003_mci_disable_interrupt(ah);

			ath_dbg(common, MCI, "send WLAN_CAL_GRANT\n");
			MCI_GPM_SET_CAL_TYPE(payload, MCI_GPM_WLAN_CAL_GRANT);
			ar9003_mci_send_message(ah, MCI_GPM, 0, payload,
						16, true, false);

			ath_dbg(common, MCI, "\nMCI BT is calibrating\n");

			/* Wait BT calibration to be completed for 25ms */

			if (ar9003_mci_wait_for_gpm(ah, MCI_GPM_BT_CAL_DONE,
								  0, 25000))
				ath_dbg(common, MCI,
					"MCI got BT_CAL_DONE\n");
			else
				ath_dbg(common, MCI,
					"MCI ### BT cal takes to long, force bt_state to be bt_awake\n");
			mci_hw->bt_state = MCI_BT_AWAKE;
			/* MCI FIX: enable mci interrupt here */
			ar9003_mci_enable_interrupt(ah);

			return true;
		}
	}

>>>>>>> dcd6c922

	if (!ath9k_hw_setpower(ah, ATH9K_PM_AWAKE))
		return -EIO;

	if (curchan && !ah->chip_fullsleep)
		ath9k_hw_getnf(ah, curchan);

	ah->caldata = caldata;
	if (caldata &&
	    (chan->channel != caldata->channel ||
	     (chan->channelFlags & ~CHANNEL_CW_INT) !=
	     (caldata->channelFlags & ~CHANNEL_CW_INT))) {
		/* Operating channel changed, reset channel calibration data */
		memset(caldata, 0, sizeof(*caldata));
		ath9k_init_nfcal_hist_buffer(ah, chan);
	}
	ah->noise = ath9k_hw_getchan_noise(ah, chan);

	if (AR_SREV_9280(ah) && common->bus_ops->ath_bus_type == ATH_PCI)
		bChannelChange = false;

	if (caldata &&
	    caldata->done_txiqcal_once &&
	    caldata->done_txclcal_once &&
	    caldata->rtt_hist.num_readings)
		allow_fbs = true;

	if (bChannelChange &&
	    (ah->chip_fullsleep != true) &&
	    (ah->curchan != NULL) &&
	    (chan->channel != ah->curchan->channel) &&
	    (allow_fbs ||
	     ((chan->channelFlags & CHANNEL_ALL) ==
	      (ah->curchan->channelFlags & CHANNEL_ALL)))) {
		if (ath9k_hw_channel_change(ah, chan)) {
			ath9k_hw_loadnf(ah, ah->curchan);
			ath9k_hw_start_nfcal(ah, true);
			if (mci && mci_hw->ready)
				ar9003_mci_2g5g_switch(ah, true);

			if (AR_SREV_9271(ah))
				ar9002_hw_load_ani_reg(ah, chan);
			return 0;
		}
	}

	if (mci) {
		ar9003_mci_disable_interrupt(ah);

		if (mci_hw->ready && !save_fullsleep) {
			ar9003_mci_mute_bt(ah);
			udelay(20);
			REG_WRITE(ah, AR_BTCOEX_CTRL, 0);
		}

		mci_hw->bt_state = MCI_BT_SLEEP;
		mci_hw->ready = false;
	}


	saveDefAntenna = REG_READ(ah, AR_DEF_ANTENNA);
	if (saveDefAntenna == 0)
		saveDefAntenna = 1;

	macStaId1 = REG_READ(ah, AR_STA_ID1) & AR_STA_ID1_BASE_RATE_11B;

	/* For chips on which RTC reset is done, save TSF before it gets cleared */
	if (AR_SREV_9100(ah) ||
	    (AR_SREV_9280(ah) && ah->eep_ops->get_eeprom(ah, EEP_OL_PWRCTRL)))
		tsf = ath9k_hw_gettsf64(ah);

	saveLedState = REG_READ(ah, AR_CFG_LED) &
		(AR_CFG_LED_ASSOC_CTL | AR_CFG_LED_MODE_SEL |
		 AR_CFG_LED_BLINK_THRESH_SEL | AR_CFG_LED_BLINK_SLOW);

	ath9k_hw_mark_phy_inactive(ah);

	ah->paprd_table_write_done = false;

	/* Only required on the first reset */
	if (AR_SREV_9271(ah) && ah->htc_reset_init) {
		REG_WRITE(ah,
			  AR9271_RESET_POWER_DOWN_CONTROL,
			  AR9271_RADIO_RF_RST);
		udelay(50);
	}

	if (!ath9k_hw_chip_reset(ah, chan)) {
		ath_err(common, "Chip reset failed\n");
		return -EINVAL;
	}

	/* Only required on the first reset */
	if (AR_SREV_9271(ah) && ah->htc_reset_init) {
		ah->htc_reset_init = false;
		REG_WRITE(ah,
			  AR9271_RESET_POWER_DOWN_CONTROL,
			  AR9271_GATE_MAC_CTL);
		udelay(50);
	}

	/* Restore TSF */
	if (tsf)
		ath9k_hw_settsf64(ah, tsf);

	if (AR_SREV_9280_20_OR_LATER(ah))
		REG_SET_BIT(ah, AR_GPIO_INPUT_EN_VAL, AR_GPIO_JTAG_DISABLE);

	if (!AR_SREV_9300_20_OR_LATER(ah))
		ar9002_hw_enable_async_fifo(ah);

	r = ath9k_hw_process_ini(ah, chan);
	if (r)
		return r;

	if (mci)
		ar9003_mci_reset(ah, false, IS_CHAN_2GHZ(chan), save_fullsleep);

	/*
	 * Some AR91xx SoC devices frequently fail to accept TSF writes
	 * right after the chip reset. When that happens, write a new
	 * value after the initvals have been applied, with an offset
	 * based on measured time difference
	 */
	if (AR_SREV_9100(ah) && (ath9k_hw_gettsf64(ah) < tsf)) {
		tsf += 1500;
		ath9k_hw_settsf64(ah, tsf);
	}

	/* Setup MFP options for CCMP */
	if (AR_SREV_9280_20_OR_LATER(ah)) {
		/* Mask Retry(b11), PwrMgt(b12), MoreData(b13) to 0 in mgmt
		 * frames when constructing CCMP AAD. */
		REG_RMW_FIELD(ah, AR_AES_MUTE_MASK1, AR_AES_MUTE_MASK1_FC_MGMT,
			      0xc7ff);
		ah->sw_mgmt_crypto = false;
	} else if (AR_SREV_9160_10_OR_LATER(ah)) {
		/* Disable hardware crypto for management frames */
		REG_CLR_BIT(ah, AR_PCU_MISC_MODE2,
			    AR_PCU_MISC_MODE2_MGMT_CRYPTO_ENABLE);
		REG_SET_BIT(ah, AR_PCU_MISC_MODE2,
			    AR_PCU_MISC_MODE2_NO_CRYPTO_FOR_NON_DATA_PKT);
		ah->sw_mgmt_crypto = true;
	} else
		ah->sw_mgmt_crypto = true;

	if (IS_CHAN_OFDM(chan) || IS_CHAN_HT(chan))
		ath9k_hw_set_delta_slope(ah, chan);

	ath9k_hw_spur_mitigate_freq(ah, chan);
	ah->eep_ops->set_board_values(ah, chan);

	ENABLE_REGWRITE_BUFFER(ah);

	REG_WRITE(ah, AR_STA_ID0, get_unaligned_le32(common->macaddr));
	REG_WRITE(ah, AR_STA_ID1, get_unaligned_le16(common->macaddr + 4)
		  | macStaId1
		  | AR_STA_ID1_RTS_USE_DEF
		  | (ah->config.
		     ack_6mb ? AR_STA_ID1_ACKCTS_6MB : 0)
		  | ah->sta_id1_defaults);
	ath_hw_setbssidmask(common);
	REG_WRITE(ah, AR_DEF_ANTENNA, saveDefAntenna);
	ath9k_hw_write_associd(ah);
	REG_WRITE(ah, AR_ISR, ~0);
	REG_WRITE(ah, AR_RSSI_THR, INIT_RSSI_THR);

	REGWRITE_BUFFER_FLUSH(ah);

	ath9k_hw_set_operating_mode(ah, ah->opmode);

	r = ath9k_hw_rf_set_freq(ah, chan);
	if (r)
		return r;

	ath9k_hw_set_clockrate(ah);

	ENABLE_REGWRITE_BUFFER(ah);

	for (i = 0; i < AR_NUM_DCU; i++)
		REG_WRITE(ah, AR_DQCUMASK(i), 1 << i);

	REGWRITE_BUFFER_FLUSH(ah);

	ah->intr_txqs = 0;
	for (i = 0; i < ATH9K_NUM_TX_QUEUES; i++)
		ath9k_hw_resettxqueue(ah, i);

	ath9k_hw_init_interrupt_masks(ah, ah->opmode);
	ath9k_hw_ani_cache_ini_regs(ah);
	ath9k_hw_init_qos(ah);

	if (ah->caps.hw_caps & ATH9K_HW_CAP_RFSILENT)
		ath9k_hw_cfg_gpio_input(ah, ah->rfkill_gpio);

	ath9k_hw_init_global_settings(ah);

	if (AR_SREV_9287(ah) && AR_SREV_9287_13_OR_LATER(ah)) {
		REG_SET_BIT(ah, AR_MAC_PCU_LOGIC_ANALYZER,
			    AR_MAC_PCU_LOGIC_ANALYZER_DISBUG20768);
		REG_RMW_FIELD(ah, AR_AHB_MODE, AR_AHB_CUSTOM_BURST_EN,
			      AR_AHB_CUSTOM_BURST_ASYNC_FIFO_VAL);
		REG_SET_BIT(ah, AR_PCU_MISC_MODE2,
			    AR_PCU_MISC_MODE2_ENABLE_AGGWEP);
	}

	REG_SET_BIT(ah, AR_STA_ID1, AR_STA_ID1_PRESERVE_SEQNUM);

	ath9k_hw_set_dma(ah);

	REG_WRITE(ah, AR_OBS, 8);

	if (ah->config.rx_intr_mitigation) {
		REG_RMW_FIELD(ah, AR_RIMT, AR_RIMT_LAST, 500);
		REG_RMW_FIELD(ah, AR_RIMT, AR_RIMT_FIRST, 2000);
	}

	if (ah->config.tx_intr_mitigation) {
		REG_RMW_FIELD(ah, AR_TIMT, AR_TIMT_LAST, 300);
		REG_RMW_FIELD(ah, AR_TIMT, AR_TIMT_FIRST, 750);
	}

	ath9k_hw_init_bb(ah, chan);

	if (caldata) {
		caldata->done_txiqcal_once = false;
		caldata->done_txclcal_once = false;
		caldata->rtt_hist.num_readings = 0;
	}
	if (!ath9k_hw_init_cal(ah, chan))
		return -EIO;

	ath9k_hw_loadnf(ah, chan);
	ath9k_hw_start_nfcal(ah, true);

<<<<<<< HEAD
=======
	if (mci && mci_hw->ready) {

		if (IS_CHAN_2GHZ(chan) &&
		    (mci_hw->bt_state == MCI_BT_SLEEP)) {

			if (ar9003_mci_check_int(ah,
			    AR_MCI_INTERRUPT_RX_MSG_REMOTE_RESET) ||
			    ar9003_mci_check_int(ah,
			    AR_MCI_INTERRUPT_RX_MSG_REQ_WAKE)) {

				/*
				 * BT is sleeping. Check if BT wakes up during
				 * WLAN calibration. If BT wakes up during
				 * WLAN calibration, need to go through all
				 * message exchanges again and recal.
				 */

				ath_dbg(common, MCI,
					"MCI BT wakes up during WLAN calibration\n");

				REG_WRITE(ah, AR_MCI_INTERRUPT_RX_MSG_RAW,
					  AR_MCI_INTERRUPT_RX_MSG_REMOTE_RESET |
					  AR_MCI_INTERRUPT_RX_MSG_REQ_WAKE);
				ath_dbg(common, MCI, "MCI send REMOTE_RESET\n");
				ar9003_mci_remote_reset(ah, true);
				ar9003_mci_send_sys_waking(ah, true);
				udelay(1);
				if (IS_CHAN_2GHZ(chan))
					ar9003_mci_send_lna_transfer(ah, true);

				mci_hw->bt_state = MCI_BT_AWAKE;

				ath_dbg(common, MCI, "MCI re-cal\n");

				if (caldata) {
					caldata->done_txiqcal_once = false;
					caldata->done_txclcal_once = false;
					caldata->rtt_hist.num_readings = 0;
				}

				if (!ath9k_hw_init_cal(ah, chan))
					return -EIO;

			}
		}
		ar9003_mci_enable_interrupt(ah);
	}

>>>>>>> dcd6c922
	ENABLE_REGWRITE_BUFFER(ah);

	ath9k_hw_restore_chainmask(ah);
	REG_WRITE(ah, AR_CFG_LED, saveLedState | AR_CFG_SCLK_32KHZ);

	REGWRITE_BUFFER_FLUSH(ah);

	/*
	 * For big endian systems turn on swapping for descriptors
	 */
	if (AR_SREV_9100(ah)) {
		u32 mask;
		mask = REG_READ(ah, AR_CFG);
		if (mask & (AR_CFG_SWRB | AR_CFG_SWTB | AR_CFG_SWRG)) {
			ath_dbg(common, RESET, "CFG Byte Swap Set 0x%x\n",
				mask);
		} else {
			mask =
				INIT_CONFIG_STATUS | AR_CFG_SWRB | AR_CFG_SWTB;
			REG_WRITE(ah, AR_CFG, mask);
			ath_dbg(common, RESET, "Setting CFG 0x%x\n",
				REG_READ(ah, AR_CFG));
		}
	} else {
		if (common->bus_ops->ath_bus_type == ATH_USB) {
			/* Configure AR9271 target WLAN */
			if (AR_SREV_9271(ah))
				REG_WRITE(ah, AR_CFG, AR_CFG_SWRB | AR_CFG_SWTB);
			else
				REG_WRITE(ah, AR_CFG, AR_CFG_SWTD | AR_CFG_SWRD);
		}
#ifdef __BIG_ENDIAN
		else if (AR_SREV_9330(ah) || AR_SREV_9340(ah))
			REG_RMW(ah, AR_CFG, AR_CFG_SWRB | AR_CFG_SWTB, 0);
		else
			REG_WRITE(ah, AR_CFG, AR_CFG_SWTD | AR_CFG_SWRD);
#endif
	}

	if (ah->btcoex_hw.enabled &&
	    ath9k_hw_get_btcoex_scheme(ah) != ATH_BTCOEX_CFG_NONE)
		ath9k_hw_btcoex_enable(ah);

	if (mci && mci_hw->ready) {
		/*
		 * check BT state again to make
		 * sure it's not changed.
		 */

		ar9003_mci_sync_bt_state(ah);
		ar9003_mci_2g5g_switch(ah, true);

		if ((mci_hw->bt_state == MCI_BT_AWAKE) &&
				(mci_hw->query_bt == true)) {
			mci_hw->need_flush_btinfo = true;
		}
	}

	if (AR_SREV_9300_20_OR_LATER(ah)) {
		ar9003_hw_bb_watchdog_config(ah);

		ar9003_hw_disable_phy_restart(ah);
	}

	ath9k_hw_apply_gpio_override(ah);

	return 0;
}
EXPORT_SYMBOL(ath9k_hw_reset);

/******************************/
/* Power Management (Chipset) */
/******************************/

/*
 * Notify Power Mgt is disabled in self-generated frames.
 * If requested, force chip to sleep.
 */
static void ath9k_set_power_sleep(struct ath_hw *ah, int setChip)
{
	REG_SET_BIT(ah, AR_STA_ID1, AR_STA_ID1_PWR_SAV);
	if (setChip) {
		if (AR_SREV_9462(ah)) {
			REG_WRITE(ah, AR_TIMER_MODE,
				  REG_READ(ah, AR_TIMER_MODE) & 0xFFFFFF00);
			REG_WRITE(ah, AR_NDP2_TIMER_MODE, REG_READ(ah,
				  AR_NDP2_TIMER_MODE) & 0xFFFFFF00);
			REG_WRITE(ah, AR_SLP32_INC,
				  REG_READ(ah, AR_SLP32_INC) & 0xFFF00000);
			/* xxx Required for WLAN only case ? */
			REG_WRITE(ah, AR_MCI_INTERRUPT_RX_MSG_EN, 0);
			udelay(100);
		}

		/*
		 * Clear the RTC force wake bit to allow the
		 * mac to go to sleep.
		 */
		REG_CLR_BIT(ah, AR_RTC_FORCE_WAKE, AR_RTC_FORCE_WAKE_EN);

		if (AR_SREV_9462(ah))
			udelay(100);

		if (!AR_SREV_9100(ah) && !AR_SREV_9300_20_OR_LATER(ah))
			REG_WRITE(ah, AR_RC, AR_RC_AHB | AR_RC_HOSTIF);

		/* Shutdown chip. Active low */
		if (!AR_SREV_5416(ah) &&
				!AR_SREV_9271(ah) && !AR_SREV_9462_10(ah)) {
			REG_CLR_BIT(ah, AR_RTC_RESET, AR_RTC_RESET_EN);
			udelay(2);
		}
	}

	/* Clear Bit 14 of AR_WA after putting chip into Full Sleep mode. */
<<<<<<< HEAD
	REG_WRITE(ah, AR_WA, ah->WARegVal & ~AR_WA_D3_L1_DISABLE);
=======
	if (AR_SREV_9300_20_OR_LATER(ah))
		REG_WRITE(ah, AR_WA, ah->WARegVal & ~AR_WA_D3_L1_DISABLE);
>>>>>>> dcd6c922
}

/*
 * Notify Power Management is enabled in self-generating
 * frames. If request, set power mode of chip to
 * auto/normal.  Duration in units of 128us (1/8 TU).
 */
static void ath9k_set_power_network_sleep(struct ath_hw *ah, int setChip)
{
	u32 val;

	REG_SET_BIT(ah, AR_STA_ID1, AR_STA_ID1_PWR_SAV);
	if (setChip) {
		struct ath9k_hw_capabilities *pCap = &ah->caps;

		if (!(pCap->hw_caps & ATH9K_HW_CAP_AUTOSLEEP)) {
			/* Set WakeOnInterrupt bit; clear ForceWake bit */
			REG_WRITE(ah, AR_RTC_FORCE_WAKE,
				  AR_RTC_FORCE_WAKE_ON_INT);
		} else {

			/* When chip goes into network sleep, it could be waken
			 * up by MCI_INT interrupt caused by BT's HW messages
			 * (LNA_xxx, CONT_xxx) which chould be in a very fast
			 * rate (~100us). This will cause chip to leave and
			 * re-enter network sleep mode frequently, which in
			 * consequence will have WLAN MCI HW to generate lots of
			 * SYS_WAKING and SYS_SLEEPING messages which will make
			 * BT CPU to busy to process.
			 */
			if (AR_SREV_9462(ah)) {
				val = REG_READ(ah, AR_MCI_INTERRUPT_RX_MSG_EN) &
					~AR_MCI_INTERRUPT_RX_HW_MSG_MASK;
				REG_WRITE(ah, AR_MCI_INTERRUPT_RX_MSG_EN, val);
			}
			/*
			 * Clear the RTC force wake bit to allow the
			 * mac to go to sleep.
			 */
			REG_CLR_BIT(ah, AR_RTC_FORCE_WAKE,
				    AR_RTC_FORCE_WAKE_EN);

			if (AR_SREV_9462(ah))
				udelay(30);
		}
	}

	/* Clear Bit 14 of AR_WA after putting chip into Net Sleep mode. */
	if (AR_SREV_9300_20_OR_LATER(ah))
		REG_WRITE(ah, AR_WA, ah->WARegVal & ~AR_WA_D3_L1_DISABLE);
}

static bool ath9k_hw_set_power_awake(struct ath_hw *ah, int setChip)
{
	u32 val;
	int i;

	/* Set Bits 14 and 17 of AR_WA before powering on the chip. */
	if (AR_SREV_9300_20_OR_LATER(ah)) {
		REG_WRITE(ah, AR_WA, ah->WARegVal);
		udelay(10);
	}

	if (setChip) {
		if ((REG_READ(ah, AR_RTC_STATUS) &
		     AR_RTC_STATUS_M) == AR_RTC_STATUS_SHUTDOWN) {
			if (ath9k_hw_set_reset_reg(ah,
					   ATH9K_RESET_POWER_ON) != true) {
				return false;
			}
			if (!AR_SREV_9300_20_OR_LATER(ah))
				ath9k_hw_init_pll(ah, NULL);
		}
		if (AR_SREV_9100(ah))
			REG_SET_BIT(ah, AR_RTC_RESET,
				    AR_RTC_RESET_EN);

		REG_SET_BIT(ah, AR_RTC_FORCE_WAKE,
			    AR_RTC_FORCE_WAKE_EN);
		udelay(50);

		for (i = POWER_UP_TIME / 50; i > 0; i--) {
			val = REG_READ(ah, AR_RTC_STATUS) & AR_RTC_STATUS_M;
			if (val == AR_RTC_STATUS_ON)
				break;
			udelay(50);
			REG_SET_BIT(ah, AR_RTC_FORCE_WAKE,
				    AR_RTC_FORCE_WAKE_EN);
		}
		if (i == 0) {
			ath_err(ath9k_hw_common(ah),
				"Failed to wakeup in %uus\n",
				POWER_UP_TIME / 20);
			return false;
		}
	}

	REG_CLR_BIT(ah, AR_STA_ID1, AR_STA_ID1_PWR_SAV);

	return true;
}

bool ath9k_hw_setpower(struct ath_hw *ah, enum ath9k_power_mode mode)
{
	struct ath_common *common = ath9k_hw_common(ah);
	struct ath9k_hw_mci *mci = &ah->btcoex_hw.mci;
	int status = true, setChip = true;
	static const char *modes[] = {
		"AWAKE",
		"FULL-SLEEP",
		"NETWORK SLEEP",
		"UNDEFINED"
	};

	if (ah->power_mode == mode)
		return status;

	ath_dbg(common, RESET, "%s -> %s\n",
		modes[ah->power_mode], modes[mode]);

	switch (mode) {
	case ATH9K_PM_AWAKE:
		status = ath9k_hw_set_power_awake(ah, setChip);

		if (ah->caps.hw_caps & ATH9K_HW_CAP_MCI)
			REG_WRITE(ah, AR_RTC_KEEP_AWAKE, 0x2);

		break;
	case ATH9K_PM_FULL_SLEEP:

		if (ah->caps.hw_caps & ATH9K_HW_CAP_MCI) {
			if (ar9003_mci_state(ah, MCI_STATE_ENABLE, NULL) &&
				(mci->bt_state != MCI_BT_SLEEP) &&
				!mci->halted_bt_gpm) {
				ath_dbg(common, MCI,
					"MCI halt BT GPM (full_sleep)\n");
				ar9003_mci_send_coex_halt_bt_gpm(ah,
								 true, true);
			}

			mci->ready = false;
			REG_WRITE(ah, AR_RTC_KEEP_AWAKE, 0x2);
		}

		ath9k_set_power_sleep(ah, setChip);
		ah->chip_fullsleep = true;
		break;
	case ATH9K_PM_NETWORK_SLEEP:

		if (ah->caps.hw_caps & ATH9K_HW_CAP_MCI)
			REG_WRITE(ah, AR_RTC_KEEP_AWAKE, 0x2);

		ath9k_set_power_network_sleep(ah, setChip);
		break;
	default:
		ath_err(common, "Unknown power mode %u\n", mode);
		return false;
	}
	ah->power_mode = mode;

	/*
	 * XXX: If this warning never comes up after a while then
	 * simply keep the ATH_DBG_WARN_ON_ONCE() but make
	 * ath9k_hw_setpower() return type void.
	 */

	if (!(ah->ah_flags & AH_UNPLUGGED))
		ATH_DBG_WARN_ON_ONCE(!status);

	return status;
}
EXPORT_SYMBOL(ath9k_hw_setpower);

/*******************/
/* Beacon Handling */
/*******************/

void ath9k_hw_beaconinit(struct ath_hw *ah, u32 next_beacon, u32 beacon_period)
{
	int flags = 0;

	ENABLE_REGWRITE_BUFFER(ah);

	switch (ah->opmode) {
	case NL80211_IFTYPE_ADHOC:
	case NL80211_IFTYPE_MESH_POINT:
		REG_SET_BIT(ah, AR_TXCFG,
			    AR_TXCFG_ADHOC_BEACON_ATIM_TX_POLICY);
		REG_WRITE(ah, AR_NEXT_NDP_TIMER, next_beacon +
			  TU_TO_USEC(ah->atim_window ? ah->atim_window : 1));
		flags |= AR_NDP_TIMER_EN;
	case NL80211_IFTYPE_AP:
		REG_WRITE(ah, AR_NEXT_TBTT_TIMER, next_beacon);
		REG_WRITE(ah, AR_NEXT_DMA_BEACON_ALERT, next_beacon -
			  TU_TO_USEC(ah->config.dma_beacon_response_time));
		REG_WRITE(ah, AR_NEXT_SWBA, next_beacon -
			  TU_TO_USEC(ah->config.sw_beacon_response_time));
		flags |=
			AR_TBTT_TIMER_EN | AR_DBA_TIMER_EN | AR_SWBA_TIMER_EN;
		break;
	default:
		ath_dbg(ath9k_hw_common(ah), BEACON,
			"%s: unsupported opmode: %d\n", __func__, ah->opmode);
		return;
		break;
	}

	REG_WRITE(ah, AR_BEACON_PERIOD, beacon_period);
	REG_WRITE(ah, AR_DMA_BEACON_PERIOD, beacon_period);
	REG_WRITE(ah, AR_SWBA_PERIOD, beacon_period);
	REG_WRITE(ah, AR_NDP_PERIOD, beacon_period);

	REGWRITE_BUFFER_FLUSH(ah);

	REG_SET_BIT(ah, AR_TIMER_MODE, flags);
}
EXPORT_SYMBOL(ath9k_hw_beaconinit);

void ath9k_hw_set_sta_beacon_timers(struct ath_hw *ah,
				    const struct ath9k_beacon_state *bs)
{
	u32 nextTbtt, beaconintval, dtimperiod, beacontimeout;
	struct ath9k_hw_capabilities *pCap = &ah->caps;
	struct ath_common *common = ath9k_hw_common(ah);

	ENABLE_REGWRITE_BUFFER(ah);

	REG_WRITE(ah, AR_NEXT_TBTT_TIMER, TU_TO_USEC(bs->bs_nexttbtt));

	REG_WRITE(ah, AR_BEACON_PERIOD,
		  TU_TO_USEC(bs->bs_intval));
	REG_WRITE(ah, AR_DMA_BEACON_PERIOD,
		  TU_TO_USEC(bs->bs_intval));

	REGWRITE_BUFFER_FLUSH(ah);

	REG_RMW_FIELD(ah, AR_RSSI_THR,
		      AR_RSSI_THR_BM_THR, bs->bs_bmissthreshold);

	beaconintval = bs->bs_intval;

	if (bs->bs_sleepduration > beaconintval)
		beaconintval = bs->bs_sleepduration;

	dtimperiod = bs->bs_dtimperiod;
	if (bs->bs_sleepduration > dtimperiod)
		dtimperiod = bs->bs_sleepduration;

	if (beaconintval == dtimperiod)
		nextTbtt = bs->bs_nextdtim;
	else
		nextTbtt = bs->bs_nexttbtt;

	ath_dbg(common, BEACON, "next DTIM %d\n", bs->bs_nextdtim);
	ath_dbg(common, BEACON, "next beacon %d\n", nextTbtt);
	ath_dbg(common, BEACON, "beacon period %d\n", beaconintval);
	ath_dbg(common, BEACON, "DTIM period %d\n", dtimperiod);

	ENABLE_REGWRITE_BUFFER(ah);

	REG_WRITE(ah, AR_NEXT_DTIM,
		  TU_TO_USEC(bs->bs_nextdtim - SLEEP_SLOP));
	REG_WRITE(ah, AR_NEXT_TIM, TU_TO_USEC(nextTbtt - SLEEP_SLOP));

	REG_WRITE(ah, AR_SLEEP1,
		  SM((CAB_TIMEOUT_VAL << 3), AR_SLEEP1_CAB_TIMEOUT)
		  | AR_SLEEP1_ASSUME_DTIM);

	if (pCap->hw_caps & ATH9K_HW_CAP_AUTOSLEEP)
		beacontimeout = (BEACON_TIMEOUT_VAL << 3);
	else
		beacontimeout = MIN_BEACON_TIMEOUT_VAL;

	REG_WRITE(ah, AR_SLEEP2,
		  SM(beacontimeout, AR_SLEEP2_BEACON_TIMEOUT));

	REG_WRITE(ah, AR_TIM_PERIOD, TU_TO_USEC(beaconintval));
	REG_WRITE(ah, AR_DTIM_PERIOD, TU_TO_USEC(dtimperiod));

	REGWRITE_BUFFER_FLUSH(ah);

	REG_SET_BIT(ah, AR_TIMER_MODE,
		    AR_TBTT_TIMER_EN | AR_TIM_TIMER_EN |
		    AR_DTIM_TIMER_EN);

	/* TSF Out of Range Threshold */
	REG_WRITE(ah, AR_TSFOOR_THRESHOLD, bs->bs_tsfoor_threshold);
}
EXPORT_SYMBOL(ath9k_hw_set_sta_beacon_timers);

/*******************/
/* HW Capabilities */
/*******************/

static u8 fixup_chainmask(u8 chip_chainmask, u8 eeprom_chainmask)
{
	eeprom_chainmask &= chip_chainmask;
	if (eeprom_chainmask)
		return eeprom_chainmask;
	else
		return chip_chainmask;
}

/**
 * ath9k_hw_dfs_tested - checks if DFS has been tested with used chipset
 * @ah: the atheros hardware data structure
 *
 * We enable DFS support upstream on chipsets which have passed a series
 * of tests. The testing requirements are going to be documented. Desired
 * test requirements are documented at:
 *
 * http://wireless.kernel.org/en/users/Drivers/ath9k/dfs
 *
 * Once a new chipset gets properly tested an individual commit can be used
 * to document the testing for DFS for that chipset.
 */
static bool ath9k_hw_dfs_tested(struct ath_hw *ah)
{

	switch (ah->hw_version.macVersion) {
	/* AR9580 will likely be our first target to get testing on */
	case AR_SREV_VERSION_9580:
	default:
		return false;
	}
}

int ath9k_hw_fill_cap_info(struct ath_hw *ah)
{
	struct ath9k_hw_capabilities *pCap = &ah->caps;
	struct ath_regulatory *regulatory = ath9k_hw_regulatory(ah);
	struct ath_common *common = ath9k_hw_common(ah);
	struct ath_btcoex_hw *btcoex_hw = &ah->btcoex_hw;
	unsigned int chip_chainmask;

	u16 eeval;
	u8 ant_div_ctl1, tx_chainmask, rx_chainmask;

	eeval = ah->eep_ops->get_eeprom(ah, EEP_REG_0);
	regulatory->current_rd = eeval;

	if (ah->opmode != NL80211_IFTYPE_AP &&
	    ah->hw_version.subvendorid == AR_SUBVENDOR_ID_NEW_A) {
		if (regulatory->current_rd == 0x64 ||
		    regulatory->current_rd == 0x65)
			regulatory->current_rd += 5;
		else if (regulatory->current_rd == 0x41)
			regulatory->current_rd = 0x43;
		ath_dbg(common, REGULATORY, "regdomain mapped to 0x%x\n",
			regulatory->current_rd);
	}

	eeval = ah->eep_ops->get_eeprom(ah, EEP_OP_MODE);
	if ((eeval & (AR5416_OPFLAGS_11G | AR5416_OPFLAGS_11A)) == 0) {
		ath_err(common,
			"no band has been marked as supported in EEPROM\n");
		return -EINVAL;
	}

	if (eeval & AR5416_OPFLAGS_11A)
		pCap->hw_caps |= ATH9K_HW_CAP_5GHZ;

	if (eeval & AR5416_OPFLAGS_11G)
		pCap->hw_caps |= ATH9K_HW_CAP_2GHZ;

	if (AR_SREV_9485(ah) || AR_SREV_9285(ah) || AR_SREV_9330(ah))
		chip_chainmask = 1;
	else if (AR_SREV_9462(ah))
		chip_chainmask = 3;
	else if (!AR_SREV_9280_20_OR_LATER(ah))
		chip_chainmask = 7;
	else if (!AR_SREV_9300_20_OR_LATER(ah) || AR_SREV_9340(ah))
		chip_chainmask = 3;
	else
		chip_chainmask = 7;

	pCap->tx_chainmask = ah->eep_ops->get_eeprom(ah, EEP_TX_MASK);
	/*
	 * For AR9271 we will temporarilly uses the rx chainmax as read from
	 * the EEPROM.
	 */
	if ((ah->hw_version.devid == AR5416_DEVID_PCI) &&
	    !(eeval & AR5416_OPFLAGS_11A) &&
	    !(AR_SREV_9271(ah)))
		/* CB71: GPIO 0 is pulled down to indicate 3 rx chains */
		pCap->rx_chainmask = ath9k_hw_gpio_get(ah, 0) ? 0x5 : 0x7;
	else if (AR_SREV_9100(ah))
		pCap->rx_chainmask = 0x7;
	else
		/* Use rx_chainmask from EEPROM. */
		pCap->rx_chainmask = ah->eep_ops->get_eeprom(ah, EEP_RX_MASK);

	pCap->tx_chainmask = fixup_chainmask(chip_chainmask, pCap->tx_chainmask);
	pCap->rx_chainmask = fixup_chainmask(chip_chainmask, pCap->rx_chainmask);
	ah->txchainmask = pCap->tx_chainmask;
	ah->rxchainmask = pCap->rx_chainmask;

	ah->misc_mode |= AR_PCU_MIC_NEW_LOC_ENA;

	/* enable key search for every frame in an aggregate */
	if (AR_SREV_9300_20_OR_LATER(ah))
		ah->misc_mode |= AR_PCU_ALWAYS_PERFORM_KEYSEARCH;

	common->crypt_caps |= ATH_CRYPT_CAP_CIPHER_AESCCM;

	if (ah->hw_version.devid != AR2427_DEVID_PCIE)
		pCap->hw_caps |= ATH9K_HW_CAP_HT;
	else
		pCap->hw_caps &= ~ATH9K_HW_CAP_HT;

	if (AR_SREV_9271(ah))
		pCap->num_gpio_pins = AR9271_NUM_GPIO;
	else if (AR_DEVID_7010(ah))
		pCap->num_gpio_pins = AR7010_NUM_GPIO;
	else if (AR_SREV_9300_20_OR_LATER(ah))
		pCap->num_gpio_pins = AR9300_NUM_GPIO;
	else if (AR_SREV_9287_11_OR_LATER(ah))
		pCap->num_gpio_pins = AR9287_NUM_GPIO;
	else if (AR_SREV_9285_12_OR_LATER(ah))
		pCap->num_gpio_pins = AR9285_NUM_GPIO;
	else if (AR_SREV_9280_20_OR_LATER(ah))
		pCap->num_gpio_pins = AR928X_NUM_GPIO;
	else
		pCap->num_gpio_pins = AR_NUM_GPIO;

	if (AR_SREV_9160_10_OR_LATER(ah) || AR_SREV_9100(ah))
		pCap->rts_aggr_limit = ATH_AMPDU_LIMIT_MAX;
	else
		pCap->rts_aggr_limit = (8 * 1024);

#if defined(CONFIG_RFKILL) || defined(CONFIG_RFKILL_MODULE)
	ah->rfsilent = ah->eep_ops->get_eeprom(ah, EEP_RF_SILENT);
	if (ah->rfsilent & EEP_RFSILENT_ENABLED) {
		ah->rfkill_gpio =
			MS(ah->rfsilent, EEP_RFSILENT_GPIO_SEL);
		ah->rfkill_polarity =
			MS(ah->rfsilent, EEP_RFSILENT_POLARITY);

		pCap->hw_caps |= ATH9K_HW_CAP_RFSILENT;
	}
#endif
	if (AR_SREV_9271(ah) || AR_SREV_9300_20_OR_LATER(ah))
		pCap->hw_caps |= ATH9K_HW_CAP_AUTOSLEEP;
	else
		pCap->hw_caps &= ~ATH9K_HW_CAP_AUTOSLEEP;

	if (AR_SREV_9280(ah) || AR_SREV_9285(ah))
		pCap->hw_caps &= ~ATH9K_HW_CAP_4KB_SPLITTRANS;
	else
		pCap->hw_caps |= ATH9K_HW_CAP_4KB_SPLITTRANS;

	if (common->btcoex_enabled) {
		if (AR_SREV_9462(ah))
			btcoex_hw->scheme = ATH_BTCOEX_CFG_MCI;
		else if (AR_SREV_9300_20_OR_LATER(ah)) {
			btcoex_hw->scheme = ATH_BTCOEX_CFG_3WIRE;
			btcoex_hw->btactive_gpio = ATH_BTACTIVE_GPIO_9300;
			btcoex_hw->wlanactive_gpio = ATH_WLANACTIVE_GPIO_9300;
			btcoex_hw->btpriority_gpio = ATH_BTPRIORITY_GPIO_9300;
		} else if (AR_SREV_9280_20_OR_LATER(ah)) {
			btcoex_hw->btactive_gpio = ATH_BTACTIVE_GPIO_9280;
			btcoex_hw->wlanactive_gpio = ATH_WLANACTIVE_GPIO_9280;

			if (AR_SREV_9285(ah)) {
				btcoex_hw->scheme = ATH_BTCOEX_CFG_3WIRE;
				btcoex_hw->btpriority_gpio =
						ATH_BTPRIORITY_GPIO_9285;
			} else {
				btcoex_hw->scheme = ATH_BTCOEX_CFG_2WIRE;
			}
		}
	} else {
		btcoex_hw->scheme = ATH_BTCOEX_CFG_NONE;
	}

	if (AR_SREV_9300_20_OR_LATER(ah)) {
		pCap->hw_caps |= ATH9K_HW_CAP_EDMA | ATH9K_HW_CAP_FASTCLOCK;
		if (!AR_SREV_9330(ah) && !AR_SREV_9485(ah))
			pCap->hw_caps |= ATH9K_HW_CAP_LDPC;

		pCap->rx_hp_qdepth = ATH9K_HW_RX_HP_QDEPTH;
		pCap->rx_lp_qdepth = ATH9K_HW_RX_LP_QDEPTH;
		pCap->rx_status_len = sizeof(struct ar9003_rxs);
		pCap->tx_desc_len = sizeof(struct ar9003_txc);
		pCap->txs_len = sizeof(struct ar9003_txs);
		if (!ah->config.paprd_disable &&
		    ah->eep_ops->get_eeprom(ah, EEP_PAPRD))
			pCap->hw_caps |= ATH9K_HW_CAP_PAPRD;
	} else {
		pCap->tx_desc_len = sizeof(struct ath_desc);
		if (AR_SREV_9280_20(ah))
			pCap->hw_caps |= ATH9K_HW_CAP_FASTCLOCK;
	}

	if (AR_SREV_9300_20_OR_LATER(ah))
		pCap->hw_caps |= ATH9K_HW_CAP_RAC_SUPPORTED;

	if (AR_SREV_9300_20_OR_LATER(ah))
		ah->ent_mode = REG_READ(ah, AR_ENT_OTP);

	if (AR_SREV_9287_11_OR_LATER(ah) || AR_SREV_9271(ah))
		pCap->hw_caps |= ATH9K_HW_CAP_SGI_20;

	if (AR_SREV_9285(ah))
		if (ah->eep_ops->get_eeprom(ah, EEP_MODAL_VER) >= 3) {
			ant_div_ctl1 =
				ah->eep_ops->get_eeprom(ah, EEP_ANT_DIV_CTL1);
			if ((ant_div_ctl1 & 0x1) && ((ant_div_ctl1 >> 3) & 0x1))
				pCap->hw_caps |= ATH9K_HW_CAP_ANT_DIV_COMB;
		}
	if (AR_SREV_9300_20_OR_LATER(ah)) {
		if (ah->eep_ops->get_eeprom(ah, EEP_CHAIN_MASK_REDUCE))
			pCap->hw_caps |= ATH9K_HW_CAP_APM;
	}


	if (AR_SREV_9330(ah) || AR_SREV_9485(ah)) {
		ant_div_ctl1 = ah->eep_ops->get_eeprom(ah, EEP_ANT_DIV_CTL1);
		/*
		 * enable the diversity-combining algorithm only when
		 * both enable_lna_div and enable_fast_div are set
		 *		Table for Diversity
		 * ant_div_alt_lnaconf		bit 0-1
		 * ant_div_main_lnaconf		bit 2-3
		 * ant_div_alt_gaintb		bit 4
		 * ant_div_main_gaintb		bit 5
		 * enable_ant_div_lnadiv	bit 6
		 * enable_ant_fast_div		bit 7
		 */
		if ((ant_div_ctl1 >> 0x6) == 0x3)
			pCap->hw_caps |= ATH9K_HW_CAP_ANT_DIV_COMB;
	}

	if (AR_SREV_9485_10(ah)) {
		pCap->pcie_lcr_extsync_en = true;
		pCap->pcie_lcr_offset = 0x80;
	}

	if (ath9k_hw_dfs_tested(ah))
		pCap->hw_caps |= ATH9K_HW_CAP_DFS;

	tx_chainmask = pCap->tx_chainmask;
	rx_chainmask = pCap->rx_chainmask;
	while (tx_chainmask || rx_chainmask) {
		if (tx_chainmask & BIT(0))
			pCap->max_txchains++;
		if (rx_chainmask & BIT(0))
			pCap->max_rxchains++;

		tx_chainmask >>= 1;
		rx_chainmask >>= 1;
	}

	if (AR_SREV_9300_20_OR_LATER(ah)) {
		ah->enabled_cals |= TX_IQ_CAL;
<<<<<<< HEAD
		if (!AR_SREV_9330(ah))
			ah->enabled_cals |= TX_IQ_ON_AGC_CAL;
	}
	if (AR_SREV_9462(ah))
		pCap->hw_caps |= ATH9K_HW_CAP_RTT;
=======
		if (AR_SREV_9485_OR_LATER(ah))
			ah->enabled_cals |= TX_IQ_ON_AGC_CAL;
	}
	if (AR_SREV_9462(ah))
		pCap->hw_caps |= ATH9K_HW_CAP_RTT | ATH9K_HW_CAP_MCI;
>>>>>>> dcd6c922

	return 0;
}

/****************************/
/* GPIO / RFKILL / Antennae */
/****************************/

static void ath9k_hw_gpio_cfg_output_mux(struct ath_hw *ah,
					 u32 gpio, u32 type)
{
	int addr;
	u32 gpio_shift, tmp;

	if (gpio > 11)
		addr = AR_GPIO_OUTPUT_MUX3;
	else if (gpio > 5)
		addr = AR_GPIO_OUTPUT_MUX2;
	else
		addr = AR_GPIO_OUTPUT_MUX1;

	gpio_shift = (gpio % 6) * 5;

	if (AR_SREV_9280_20_OR_LATER(ah)
	    || (addr != AR_GPIO_OUTPUT_MUX1)) {
		REG_RMW(ah, addr, (type << gpio_shift),
			(0x1f << gpio_shift));
	} else {
		tmp = REG_READ(ah, addr);
		tmp = ((tmp & 0x1F0) << 1) | (tmp & ~0x1F0);
		tmp &= ~(0x1f << gpio_shift);
		tmp |= (type << gpio_shift);
		REG_WRITE(ah, addr, tmp);
	}
}

void ath9k_hw_cfg_gpio_input(struct ath_hw *ah, u32 gpio)
{
	u32 gpio_shift;

	BUG_ON(gpio >= ah->caps.num_gpio_pins);

	if (AR_DEVID_7010(ah)) {
		gpio_shift = gpio;
		REG_RMW(ah, AR7010_GPIO_OE,
			(AR7010_GPIO_OE_AS_INPUT << gpio_shift),
			(AR7010_GPIO_OE_MASK << gpio_shift));
		return;
	}

	gpio_shift = gpio << 1;
	REG_RMW(ah,
		AR_GPIO_OE_OUT,
		(AR_GPIO_OE_OUT_DRV_NO << gpio_shift),
		(AR_GPIO_OE_OUT_DRV << gpio_shift));
}
EXPORT_SYMBOL(ath9k_hw_cfg_gpio_input);

u32 ath9k_hw_gpio_get(struct ath_hw *ah, u32 gpio)
{
#define MS_REG_READ(x, y) \
	(MS(REG_READ(ah, AR_GPIO_IN_OUT), x##_GPIO_IN_VAL) & (AR_GPIO_BIT(y)))

	if (gpio >= ah->caps.num_gpio_pins)
		return 0xffffffff;

	if (AR_DEVID_7010(ah)) {
		u32 val;
		val = REG_READ(ah, AR7010_GPIO_IN);
		return (MS(val, AR7010_GPIO_IN_VAL) & AR_GPIO_BIT(gpio)) == 0;
	} else if (AR_SREV_9300_20_OR_LATER(ah))
		return (MS(REG_READ(ah, AR_GPIO_IN), AR9300_GPIO_IN_VAL) &
			AR_GPIO_BIT(gpio)) != 0;
	else if (AR_SREV_9271(ah))
		return MS_REG_READ(AR9271, gpio) != 0;
	else if (AR_SREV_9287_11_OR_LATER(ah))
		return MS_REG_READ(AR9287, gpio) != 0;
	else if (AR_SREV_9285_12_OR_LATER(ah))
		return MS_REG_READ(AR9285, gpio) != 0;
	else if (AR_SREV_9280_20_OR_LATER(ah))
		return MS_REG_READ(AR928X, gpio) != 0;
	else
		return MS_REG_READ(AR, gpio) != 0;
}
EXPORT_SYMBOL(ath9k_hw_gpio_get);

void ath9k_hw_cfg_output(struct ath_hw *ah, u32 gpio,
			 u32 ah_signal_type)
{
	u32 gpio_shift;

	if (AR_DEVID_7010(ah)) {
		gpio_shift = gpio;
		REG_RMW(ah, AR7010_GPIO_OE,
			(AR7010_GPIO_OE_AS_OUTPUT << gpio_shift),
			(AR7010_GPIO_OE_MASK << gpio_shift));
		return;
	}

	ath9k_hw_gpio_cfg_output_mux(ah, gpio, ah_signal_type);
	gpio_shift = 2 * gpio;
	REG_RMW(ah,
		AR_GPIO_OE_OUT,
		(AR_GPIO_OE_OUT_DRV_ALL << gpio_shift),
		(AR_GPIO_OE_OUT_DRV << gpio_shift));
}
EXPORT_SYMBOL(ath9k_hw_cfg_output);

void ath9k_hw_set_gpio(struct ath_hw *ah, u32 gpio, u32 val)
{
	if (AR_DEVID_7010(ah)) {
		val = val ? 0 : 1;
		REG_RMW(ah, AR7010_GPIO_OUT, ((val&1) << gpio),
			AR_GPIO_BIT(gpio));
		return;
	}

	if (AR_SREV_9271(ah))
		val = ~val;

	REG_RMW(ah, AR_GPIO_IN_OUT, ((val & 1) << gpio),
		AR_GPIO_BIT(gpio));
}
EXPORT_SYMBOL(ath9k_hw_set_gpio);

u32 ath9k_hw_getdefantenna(struct ath_hw *ah)
{
	return REG_READ(ah, AR_DEF_ANTENNA) & 0x7;
}
EXPORT_SYMBOL(ath9k_hw_getdefantenna);

void ath9k_hw_setantenna(struct ath_hw *ah, u32 antenna)
{
	REG_WRITE(ah, AR_DEF_ANTENNA, (antenna & 0x7));
}
EXPORT_SYMBOL(ath9k_hw_setantenna);

/*********************/
/* General Operation */
/*********************/

u32 ath9k_hw_getrxfilter(struct ath_hw *ah)
{
	u32 bits = REG_READ(ah, AR_RX_FILTER);
	u32 phybits = REG_READ(ah, AR_PHY_ERR);

	if (phybits & AR_PHY_ERR_RADAR)
		bits |= ATH9K_RX_FILTER_PHYRADAR;
	if (phybits & (AR_PHY_ERR_OFDM_TIMING | AR_PHY_ERR_CCK_TIMING))
		bits |= ATH9K_RX_FILTER_PHYERR;

	return bits;
}
EXPORT_SYMBOL(ath9k_hw_getrxfilter);

void ath9k_hw_setrxfilter(struct ath_hw *ah, u32 bits)
{
	u32 phybits;

	ENABLE_REGWRITE_BUFFER(ah);

	if (AR_SREV_9462(ah))
		bits |= ATH9K_RX_FILTER_CONTROL_WRAPPER;

	REG_WRITE(ah, AR_RX_FILTER, bits);

	phybits = 0;
	if (bits & ATH9K_RX_FILTER_PHYRADAR)
		phybits |= AR_PHY_ERR_RADAR;
	if (bits & ATH9K_RX_FILTER_PHYERR)
		phybits |= AR_PHY_ERR_OFDM_TIMING | AR_PHY_ERR_CCK_TIMING;
	REG_WRITE(ah, AR_PHY_ERR, phybits);

	if (phybits)
		REG_SET_BIT(ah, AR_RXCFG, AR_RXCFG_ZLFDMA);
	else
		REG_CLR_BIT(ah, AR_RXCFG, AR_RXCFG_ZLFDMA);

	REGWRITE_BUFFER_FLUSH(ah);
}
EXPORT_SYMBOL(ath9k_hw_setrxfilter);

bool ath9k_hw_phy_disable(struct ath_hw *ah)
{
	if (!ath9k_hw_set_reset_reg(ah, ATH9K_RESET_WARM))
		return false;

	ath9k_hw_init_pll(ah, NULL);
	return true;
}
EXPORT_SYMBOL(ath9k_hw_phy_disable);

bool ath9k_hw_disable(struct ath_hw *ah)
{
	if (!ath9k_hw_setpower(ah, ATH9K_PM_AWAKE))
		return false;

	if (!ath9k_hw_set_reset_reg(ah, ATH9K_RESET_COLD))
		return false;

	ath9k_hw_init_pll(ah, NULL);
	return true;
}
EXPORT_SYMBOL(ath9k_hw_disable);

static int get_antenna_gain(struct ath_hw *ah, struct ath9k_channel *chan)
{
	enum eeprom_param gain_param;

	if (IS_CHAN_2GHZ(chan))
		gain_param = EEP_ANTENNA_GAIN_2G;
	else
		gain_param = EEP_ANTENNA_GAIN_5G;

	return ah->eep_ops->get_eeprom(ah, gain_param);
}

void ath9k_hw_apply_txpower(struct ath_hw *ah, struct ath9k_channel *chan)
{
	struct ath_regulatory *reg = ath9k_hw_regulatory(ah);
	struct ieee80211_channel *channel;
	int chan_pwr, new_pwr, max_gain;
	int ant_gain, ant_reduction = 0;

	if (!chan)
		return;

	channel = chan->chan;
	chan_pwr = min_t(int, channel->max_power * 2, MAX_RATE_POWER);
	new_pwr = min_t(int, chan_pwr, reg->power_limit);
	max_gain = chan_pwr - new_pwr + channel->max_antenna_gain * 2;

	ant_gain = get_antenna_gain(ah, chan);
	if (ant_gain > max_gain)
		ant_reduction = ant_gain - max_gain;

	ah->eep_ops->set_txpower(ah, chan,
				 ath9k_regd_get_ctl(reg, chan),
				 ant_reduction, new_pwr, false);
}

void ath9k_hw_set_txpowerlimit(struct ath_hw *ah, u32 limit, bool test)
{
	struct ath_regulatory *reg = ath9k_hw_regulatory(ah);
	struct ath9k_channel *chan = ah->curchan;
	struct ieee80211_channel *channel = chan->chan;

<<<<<<< HEAD
	reg->power_limit = min_t(int, limit, MAX_RATE_POWER);
=======
	reg->power_limit = min_t(u32, limit, MAX_RATE_POWER);
>>>>>>> dcd6c922
	if (test)
		channel->max_power = MAX_RATE_POWER / 2;

	ath9k_hw_apply_txpower(ah, chan);

	if (test)
		channel->max_power = DIV_ROUND_UP(reg->max_power_level, 2);
}
EXPORT_SYMBOL(ath9k_hw_set_txpowerlimit);

void ath9k_hw_setopmode(struct ath_hw *ah)
{
	ath9k_hw_set_operating_mode(ah, ah->opmode);
}
EXPORT_SYMBOL(ath9k_hw_setopmode);

void ath9k_hw_setmcastfilter(struct ath_hw *ah, u32 filter0, u32 filter1)
{
	REG_WRITE(ah, AR_MCAST_FIL0, filter0);
	REG_WRITE(ah, AR_MCAST_FIL1, filter1);
}
EXPORT_SYMBOL(ath9k_hw_setmcastfilter);

void ath9k_hw_write_associd(struct ath_hw *ah)
{
	struct ath_common *common = ath9k_hw_common(ah);

	REG_WRITE(ah, AR_BSS_ID0, get_unaligned_le32(common->curbssid));
	REG_WRITE(ah, AR_BSS_ID1, get_unaligned_le16(common->curbssid + 4) |
		  ((common->curaid & 0x3fff) << AR_BSS_ID1_AID_S));
}
EXPORT_SYMBOL(ath9k_hw_write_associd);

#define ATH9K_MAX_TSF_READ 10

u64 ath9k_hw_gettsf64(struct ath_hw *ah)
{
	u32 tsf_lower, tsf_upper1, tsf_upper2;
	int i;

	tsf_upper1 = REG_READ(ah, AR_TSF_U32);
	for (i = 0; i < ATH9K_MAX_TSF_READ; i++) {
		tsf_lower = REG_READ(ah, AR_TSF_L32);
		tsf_upper2 = REG_READ(ah, AR_TSF_U32);
		if (tsf_upper2 == tsf_upper1)
			break;
		tsf_upper1 = tsf_upper2;
	}

	WARN_ON( i == ATH9K_MAX_TSF_READ );

	return (((u64)tsf_upper1 << 32) | tsf_lower);
}
EXPORT_SYMBOL(ath9k_hw_gettsf64);

void ath9k_hw_settsf64(struct ath_hw *ah, u64 tsf64)
{
	REG_WRITE(ah, AR_TSF_L32, tsf64 & 0xffffffff);
	REG_WRITE(ah, AR_TSF_U32, (tsf64 >> 32) & 0xffffffff);
}
EXPORT_SYMBOL(ath9k_hw_settsf64);

void ath9k_hw_reset_tsf(struct ath_hw *ah)
{
	if (!ath9k_hw_wait(ah, AR_SLP32_MODE, AR_SLP32_TSF_WRITE_STATUS, 0,
			   AH_TSF_WRITE_TIMEOUT))
		ath_dbg(ath9k_hw_common(ah), RESET,
			"AR_SLP32_TSF_WRITE_STATUS limit exceeded\n");

	REG_WRITE(ah, AR_RESET_TSF, AR_RESET_TSF_ONCE);
}
EXPORT_SYMBOL(ath9k_hw_reset_tsf);

void ath9k_hw_set_tsfadjust(struct ath_hw *ah, u32 setting)
{
	if (setting)
		ah->misc_mode |= AR_PCU_TX_ADD_TSF;
	else
		ah->misc_mode &= ~AR_PCU_TX_ADD_TSF;
}
EXPORT_SYMBOL(ath9k_hw_set_tsfadjust);

void ath9k_hw_set11nmac2040(struct ath_hw *ah)
{
	struct ieee80211_conf *conf = &ath9k_hw_common(ah)->hw->conf;
	u32 macmode;

	if (conf_is_ht40(conf) && !ah->config.cwm_ignore_extcca)
		macmode = AR_2040_JOINED_RX_CLEAR;
	else
		macmode = 0;

	REG_WRITE(ah, AR_2040_MODE, macmode);
}

/* HW Generic timers configuration */

static const struct ath_gen_timer_configuration gen_tmr_configuration[] =
{
	{AR_NEXT_NDP_TIMER, AR_NDP_PERIOD, AR_TIMER_MODE, 0x0080},
	{AR_NEXT_NDP_TIMER, AR_NDP_PERIOD, AR_TIMER_MODE, 0x0080},
	{AR_NEXT_NDP_TIMER, AR_NDP_PERIOD, AR_TIMER_MODE, 0x0080},
	{AR_NEXT_NDP_TIMER, AR_NDP_PERIOD, AR_TIMER_MODE, 0x0080},
	{AR_NEXT_NDP_TIMER, AR_NDP_PERIOD, AR_TIMER_MODE, 0x0080},
	{AR_NEXT_NDP_TIMER, AR_NDP_PERIOD, AR_TIMER_MODE, 0x0080},
	{AR_NEXT_NDP_TIMER, AR_NDP_PERIOD, AR_TIMER_MODE, 0x0080},
	{AR_NEXT_NDP_TIMER, AR_NDP_PERIOD, AR_TIMER_MODE, 0x0080},
	{AR_NEXT_NDP2_TIMER, AR_NDP2_PERIOD, AR_NDP2_TIMER_MODE, 0x0001},
	{AR_NEXT_NDP2_TIMER + 1*4, AR_NDP2_PERIOD + 1*4,
				AR_NDP2_TIMER_MODE, 0x0002},
	{AR_NEXT_NDP2_TIMER + 2*4, AR_NDP2_PERIOD + 2*4,
				AR_NDP2_TIMER_MODE, 0x0004},
	{AR_NEXT_NDP2_TIMER + 3*4, AR_NDP2_PERIOD + 3*4,
				AR_NDP2_TIMER_MODE, 0x0008},
	{AR_NEXT_NDP2_TIMER + 4*4, AR_NDP2_PERIOD + 4*4,
				AR_NDP2_TIMER_MODE, 0x0010},
	{AR_NEXT_NDP2_TIMER + 5*4, AR_NDP2_PERIOD + 5*4,
				AR_NDP2_TIMER_MODE, 0x0020},
	{AR_NEXT_NDP2_TIMER + 6*4, AR_NDP2_PERIOD + 6*4,
				AR_NDP2_TIMER_MODE, 0x0040},
	{AR_NEXT_NDP2_TIMER + 7*4, AR_NDP2_PERIOD + 7*4,
				AR_NDP2_TIMER_MODE, 0x0080}
};

/* HW generic timer primitives */

/* compute and clear index of rightmost 1 */
static u32 rightmost_index(struct ath_gen_timer_table *timer_table, u32 *mask)
{
	u32 b;

	b = *mask;
	b &= (0-b);
	*mask &= ~b;
	b *= debruijn32;
	b >>= 27;

	return timer_table->gen_timer_index[b];
}

u32 ath9k_hw_gettsf32(struct ath_hw *ah)
{
	return REG_READ(ah, AR_TSF_L32);
}
EXPORT_SYMBOL(ath9k_hw_gettsf32);

struct ath_gen_timer *ath_gen_timer_alloc(struct ath_hw *ah,
					  void (*trigger)(void *),
					  void (*overflow)(void *),
					  void *arg,
					  u8 timer_index)
{
	struct ath_gen_timer_table *timer_table = &ah->hw_gen_timers;
	struct ath_gen_timer *timer;

	timer = kzalloc(sizeof(struct ath_gen_timer), GFP_KERNEL);

	if (timer == NULL) {
		ath_err(ath9k_hw_common(ah),
			"Failed to allocate memory for hw timer[%d]\n",
			timer_index);
		return NULL;
	}

	/* allocate a hardware generic timer slot */
	timer_table->timers[timer_index] = timer;
	timer->index = timer_index;
	timer->trigger = trigger;
	timer->overflow = overflow;
	timer->arg = arg;

	return timer;
}
EXPORT_SYMBOL(ath_gen_timer_alloc);

void ath9k_hw_gen_timer_start(struct ath_hw *ah,
			      struct ath_gen_timer *timer,
			      u32 trig_timeout,
			      u32 timer_period)
{
	struct ath_gen_timer_table *timer_table = &ah->hw_gen_timers;
	u32 tsf, timer_next;

	BUG_ON(!timer_period);

	set_bit(timer->index, &timer_table->timer_mask.timer_bits);

	tsf = ath9k_hw_gettsf32(ah);

	timer_next = tsf + trig_timeout;

	ath_dbg(ath9k_hw_common(ah), HWTIMER,
		"current tsf %x period %x timer_next %x\n",
		tsf, timer_period, timer_next);

	/*
	 * Program generic timer registers
	 */
	REG_WRITE(ah, gen_tmr_configuration[timer->index].next_addr,
		 timer_next);
	REG_WRITE(ah, gen_tmr_configuration[timer->index].period_addr,
		  timer_period);
	REG_SET_BIT(ah, gen_tmr_configuration[timer->index].mode_addr,
		    gen_tmr_configuration[timer->index].mode_mask);

	if (AR_SREV_9462(ah)) {
		/*
		 * Starting from AR9462, each generic timer can select which tsf
		 * to use. But we still follow the old rule, 0 - 7 use tsf and
		 * 8 - 15  use tsf2.
		 */
		if ((timer->index < AR_GEN_TIMER_BANK_1_LEN))
			REG_CLR_BIT(ah, AR_MAC_PCU_GEN_TIMER_TSF_SEL,
				       (1 << timer->index));
		else
			REG_SET_BIT(ah, AR_MAC_PCU_GEN_TIMER_TSF_SEL,
				       (1 << timer->index));
	}

	/* Enable both trigger and thresh interrupt masks */
	REG_SET_BIT(ah, AR_IMR_S5,
		(SM(AR_GENTMR_BIT(timer->index), AR_IMR_S5_GENTIMER_THRESH) |
		SM(AR_GENTMR_BIT(timer->index), AR_IMR_S5_GENTIMER_TRIG)));
}
EXPORT_SYMBOL(ath9k_hw_gen_timer_start);

void ath9k_hw_gen_timer_stop(struct ath_hw *ah, struct ath_gen_timer *timer)
{
	struct ath_gen_timer_table *timer_table = &ah->hw_gen_timers;

	if ((timer->index < AR_FIRST_NDP_TIMER) ||
		(timer->index >= ATH_MAX_GEN_TIMER)) {
		return;
	}

	/* Clear generic timer enable bits. */
	REG_CLR_BIT(ah, gen_tmr_configuration[timer->index].mode_addr,
			gen_tmr_configuration[timer->index].mode_mask);

	/* Disable both trigger and thresh interrupt masks */
	REG_CLR_BIT(ah, AR_IMR_S5,
		(SM(AR_GENTMR_BIT(timer->index), AR_IMR_S5_GENTIMER_THRESH) |
		SM(AR_GENTMR_BIT(timer->index), AR_IMR_S5_GENTIMER_TRIG)));

	clear_bit(timer->index, &timer_table->timer_mask.timer_bits);
}
EXPORT_SYMBOL(ath9k_hw_gen_timer_stop);

void ath_gen_timer_free(struct ath_hw *ah, struct ath_gen_timer *timer)
{
	struct ath_gen_timer_table *timer_table = &ah->hw_gen_timers;

	/* free the hardware generic timer slot */
	timer_table->timers[timer->index] = NULL;
	kfree(timer);
}
EXPORT_SYMBOL(ath_gen_timer_free);

/*
 * Generic Timer Interrupts handling
 */
void ath_gen_timer_isr(struct ath_hw *ah)
{
	struct ath_gen_timer_table *timer_table = &ah->hw_gen_timers;
	struct ath_gen_timer *timer;
	struct ath_common *common = ath9k_hw_common(ah);
	u32 trigger_mask, thresh_mask, index;

	/* get hardware generic timer interrupt status */
	trigger_mask = ah->intr_gen_timer_trigger;
	thresh_mask = ah->intr_gen_timer_thresh;
	trigger_mask &= timer_table->timer_mask.val;
	thresh_mask &= timer_table->timer_mask.val;

	trigger_mask &= ~thresh_mask;

	while (thresh_mask) {
		index = rightmost_index(timer_table, &thresh_mask);
		timer = timer_table->timers[index];
		BUG_ON(!timer);
		ath_dbg(common, HWTIMER, "TSF overflow for Gen timer %d\n",
			index);
		timer->overflow(timer->arg);
	}

	while (trigger_mask) {
		index = rightmost_index(timer_table, &trigger_mask);
		timer = timer_table->timers[index];
		BUG_ON(!timer);
		ath_dbg(common, HWTIMER,
			"Gen timer[%d] trigger\n", index);
		timer->trigger(timer->arg);
	}
}
EXPORT_SYMBOL(ath_gen_timer_isr);

/********/
/* HTC  */
/********/

void ath9k_hw_htc_resetinit(struct ath_hw *ah)
{
	ah->htc_reset_init = true;
}
EXPORT_SYMBOL(ath9k_hw_htc_resetinit);

static struct {
	u32 version;
	const char * name;
} ath_mac_bb_names[] = {
	/* Devices with external radios */
	{ AR_SREV_VERSION_5416_PCI,	"5416" },
	{ AR_SREV_VERSION_5416_PCIE,	"5418" },
	{ AR_SREV_VERSION_9100,		"9100" },
	{ AR_SREV_VERSION_9160,		"9160" },
	/* Single-chip solutions */
	{ AR_SREV_VERSION_9280,		"9280" },
	{ AR_SREV_VERSION_9285,		"9285" },
	{ AR_SREV_VERSION_9287,         "9287" },
	{ AR_SREV_VERSION_9271,         "9271" },
	{ AR_SREV_VERSION_9300,         "9300" },
	{ AR_SREV_VERSION_9330,         "9330" },
	{ AR_SREV_VERSION_9340,		"9340" },
	{ AR_SREV_VERSION_9485,         "9485" },
	{ AR_SREV_VERSION_9462,         "9462" },
};

/* For devices with external radios */
static struct {
	u16 version;
	const char * name;
} ath_rf_names[] = {
	{ 0,				"5133" },
	{ AR_RAD5133_SREV_MAJOR,	"5133" },
	{ AR_RAD5122_SREV_MAJOR,	"5122" },
	{ AR_RAD2133_SREV_MAJOR,	"2133" },
	{ AR_RAD2122_SREV_MAJOR,	"2122" }
};

/*
 * Return the MAC/BB name. "????" is returned if the MAC/BB is unknown.
 */
static const char *ath9k_hw_mac_bb_name(u32 mac_bb_version)
{
	int i;

	for (i=0; i<ARRAY_SIZE(ath_mac_bb_names); i++) {
		if (ath_mac_bb_names[i].version == mac_bb_version) {
			return ath_mac_bb_names[i].name;
		}
	}

	return "????";
}

/*
 * Return the RF name. "????" is returned if the RF is unknown.
 * Used for devices with external radios.
 */
static const char *ath9k_hw_rf_name(u16 rf_version)
{
	int i;

	for (i=0; i<ARRAY_SIZE(ath_rf_names); i++) {
		if (ath_rf_names[i].version == rf_version) {
			return ath_rf_names[i].name;
		}
	}

	return "????";
}

void ath9k_hw_name(struct ath_hw *ah, char *hw_name, size_t len)
{
	int used;

	/* chipsets >= AR9280 are single-chip */
	if (AR_SREV_9280_20_OR_LATER(ah)) {
		used = snprintf(hw_name, len,
			       "Atheros AR%s Rev:%x",
			       ath9k_hw_mac_bb_name(ah->hw_version.macVersion),
			       ah->hw_version.macRev);
	}
	else {
		used = snprintf(hw_name, len,
			       "Atheros AR%s MAC/BB Rev:%x AR%s RF Rev:%x",
			       ath9k_hw_mac_bb_name(ah->hw_version.macVersion),
			       ah->hw_version.macRev,
			       ath9k_hw_rf_name((ah->hw_version.analog5GhzRev &
						AR_RADIO_SREV_MAJOR)),
			       ah->hw_version.phyRev);
	}

	hw_name[used] = '\0';
}
EXPORT_SYMBOL(ath9k_hw_name);<|MERGE_RESOLUTION|>--- conflicted
+++ resolved
@@ -613,11 +613,8 @@
 	if (AR_SREV_9340(ah))
 		ah->config.enable_ani = false;
 
-<<<<<<< HEAD
-=======
 	ath9k_hw_init_mode_regs(ah);
 
->>>>>>> dcd6c922
 	if (!ah->is_pciexpress)
 		ath9k_hw_disablepcie(ah);
 
@@ -1354,10 +1351,7 @@
 
 static bool ath9k_hw_set_reset_reg(struct ath_hw *ah, u32 type)
 {
-<<<<<<< HEAD
-=======
 	bool ret = false;
->>>>>>> dcd6c922
 
 	if (AR_SREV_9300_20_OR_LATER(ah)) {
 		REG_WRITE(ah, AR_WA, ah->WARegVal);
@@ -1529,8 +1523,6 @@
 	u64 tsf = 0;
 	int i, r;
 	bool allow_fbs = false;
-<<<<<<< HEAD
-=======
 	bool mci = !!(ah->caps.hw_caps & ATH9K_HW_CAP_MCI);
 	bool save_fullsleep = ah->chip_fullsleep;
 
@@ -1577,7 +1569,6 @@
 		}
 	}
 
->>>>>>> dcd6c922
 
 	if (!ath9k_hw_setpower(ah, ATH9K_PM_AWAKE))
 		return -EIO;
@@ -1813,8 +1804,6 @@
 	ath9k_hw_loadnf(ah, chan);
 	ath9k_hw_start_nfcal(ah, true);
 
-<<<<<<< HEAD
-=======
 	if (mci && mci_hw->ready) {
 
 		if (IS_CHAN_2GHZ(chan) &&
@@ -1863,7 +1852,6 @@
 		ar9003_mci_enable_interrupt(ah);
 	}
 
->>>>>>> dcd6c922
 	ENABLE_REGWRITE_BUFFER(ah);
 
 	ath9k_hw_restore_chainmask(ah);
@@ -1979,12 +1967,8 @@
 	}
 
 	/* Clear Bit 14 of AR_WA after putting chip into Full Sleep mode. */
-<<<<<<< HEAD
-	REG_WRITE(ah, AR_WA, ah->WARegVal & ~AR_WA_D3_L1_DISABLE);
-=======
 	if (AR_SREV_9300_20_OR_LATER(ah))
 		REG_WRITE(ah, AR_WA, ah->WARegVal & ~AR_WA_D3_L1_DISABLE);
->>>>>>> dcd6c922
 }
 
 /*
@@ -2540,19 +2524,11 @@
 
 	if (AR_SREV_9300_20_OR_LATER(ah)) {
 		ah->enabled_cals |= TX_IQ_CAL;
-<<<<<<< HEAD
-		if (!AR_SREV_9330(ah))
-			ah->enabled_cals |= TX_IQ_ON_AGC_CAL;
-	}
-	if (AR_SREV_9462(ah))
-		pCap->hw_caps |= ATH9K_HW_CAP_RTT;
-=======
 		if (AR_SREV_9485_OR_LATER(ah))
 			ah->enabled_cals |= TX_IQ_ON_AGC_CAL;
 	}
 	if (AR_SREV_9462(ah))
 		pCap->hw_caps |= ATH9K_HW_CAP_RTT | ATH9K_HW_CAP_MCI;
->>>>>>> dcd6c922
 
 	return 0;
 }
@@ -2800,11 +2776,7 @@
 	struct ath9k_channel *chan = ah->curchan;
 	struct ieee80211_channel *channel = chan->chan;
 
-<<<<<<< HEAD
-	reg->power_limit = min_t(int, limit, MAX_RATE_POWER);
-=======
 	reg->power_limit = min_t(u32, limit, MAX_RATE_POWER);
->>>>>>> dcd6c922
 	if (test)
 		channel->max_power = MAX_RATE_POWER / 2;
 
