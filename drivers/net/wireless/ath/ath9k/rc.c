--- conflicted
+++ resolved
@@ -302,11 +302,7 @@
 		[64] = {  RC_INVALID, WLAN_RC_PHY_HT_40_TS, 243000,
 			205100, 20, 20, 8, 64, 65, 65 }, /* 243 Mb */
 		[65] = {  RC_INVALID, WLAN_RC_PHY_HT_40_TS_HGI, 270000,
-<<<<<<< HEAD
-			224700, 20, 20, 8, 64, 65, 65 }, /* 170 Mb */
-=======
 			224700, 20, 20, 8, 64, 65, 65 }, /* 270 Mb */
->>>>>>> 45f53cc9
 		[66] = {  RC_HT_T_40, WLAN_RC_PHY_HT_40_TS, 324000,
 			263100, 21, 21, 8, 66, 67, 67 }, /* 324 Mb */
 		[67] = {  RC_HT_T_40, WLAN_RC_PHY_HT_40_TS_HGI, 360000,
@@ -531,11 +527,7 @@
 	for (i = 0; i < rateset->rs_nrates; i++) {
 		for (j = 0; j < rate_table->rate_cnt; j++) {
 			u32 phy = rate_table->info[j].phy;
-<<<<<<< HEAD
-			u16 rate_flags = rate_table->info[i].rate_flags;
-=======
 			u16 rate_flags = rate_table->info[j].rate_flags;
->>>>>>> 45f53cc9
 			u8 rate = rateset->rs_rates[i];
 			u8 dot11rate = rate_table->info[j].dot11rate;
 
