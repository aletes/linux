/******************************************************************************
 *
 * Copyright(c) 2003 - 2011 Intel Corporation. All rights reserved.
 *
 * This program is free software; you can redistribute it and/or modify it
 * under the terms of version 2 of the GNU General Public License as
 * published by the Free Software Foundation.
 *
 * This program is distributed in the hope that it will be useful, but WITHOUT
 * ANY WARRANTY; without even the implied warranty of MERCHANTABILITY or
 * FITNESS FOR A PARTICULAR PURPOSE.  See the GNU General Public License for
 * more details.
 *
 * You should have received a copy of the GNU General Public License along with
 * this program; if not, write to the Free Software Foundation, Inc.,
 * 51 Franklin Street, Fifth Floor, Boston, MA 02110, USA
 *
 * The full GNU General Public License is included in this distribution in the
 * file called LICENSE.
 *
 * Contact Information:
 *  Intel Linux Wireless <ilw@linux.intel.com>
 * Intel Corporation, 5200 N.E. Elam Young Parkway, Hillsboro, OR 97124-6497
 *
 *****************************************************************************/
/*
 * Please use this file (iwl-dev.h) for driver implementation definitions.
 * Please use iwl-commands.h for uCode API definitions.
 */

#ifndef __iwl_dev_h__
#define __iwl_dev_h__

#include <linux/interrupt.h>
#include <linux/kernel.h>
#include <linux/wait.h>
#include <linux/leds.h>
#include <linux/slab.h>
#include <net/ieee80211_radiotap.h>

#include "iwl-eeprom.h"
#include "iwl-csr.h"
#include "iwl-prph.h"
#include "iwl-debug.h"
#include "iwl-agn-hw.h"
#include "iwl-led.h"
#include "iwl-power.h"
#include "iwl-agn-rs.h"
#include "iwl-agn-tt.h"
#include "iwl-bus.h"
#include "iwl-trans.h"
#include "iwl-shared.h"

struct iwl_tx_queue;

/* CT-KILL constants */
#define CT_KILL_THRESHOLD_LEGACY   110 /* in Celsius */
#define CT_KILL_THRESHOLD	   114 /* in Celsius */
#define CT_KILL_EXIT_THRESHOLD     95  /* in Celsius */

/* Default noise level to report when noise measurement is not available.
 *   This may be because we're:
 *   1)  Not associated  no beacon statistics being sent to driver)
 *   2)  Scanning (noise measurement does not apply to associated channel)
 * Use default noise value of -127 ... this is below the range of measurable
 *   Rx dBm for all agn devices, so it can indicate "unmeasurable" to user.
 *   Also, -127 works better than 0 when averaging frames with/without
 *   noise info (e.g. averaging might be done in app); measured dBm values are
 *   always negative ... using a negative value as the default keeps all
 *   averages within an s8's (used in some apps) range of negative values. */
#define IWL_NOISE_MEAS_NOT_AVAILABLE (-127)

/*
 * RTS threshold here is total size [2347] minus 4 FCS bytes
 * Per spec:
 *   a value of 0 means RTS on all data/management packets
 *   a value > max MSDU size means no RTS
 * else RTS for data/management frames where MPDU is larger
 *   than RTS value.
 */
#define DEFAULT_RTS_THRESHOLD     2347U
#define MIN_RTS_THRESHOLD         0U
#define MAX_RTS_THRESHOLD         2347U
#define MAX_MSDU_SIZE		  2304U
#define MAX_MPDU_SIZE		  2346U
#define DEFAULT_BEACON_INTERVAL   200U
#define	DEFAULT_SHORT_RETRY_LIMIT 7U
#define	DEFAULT_LONG_RETRY_LIMIT  4U

#define IWL_NUM_SCAN_RATES         (2)

/*
 * One for each channel, holds all channel setup data
 * Some of the fields (e.g. eeprom and flags/max_power_avg) are redundant
 *     with one another!
 */
struct iwl_channel_info {
	struct iwl_eeprom_channel eeprom;	/* EEPROM regulatory limit */
	struct iwl_eeprom_channel ht40_eeprom;	/* EEPROM regulatory limit for
						 * HT40 channel */

	u8 channel;	  /* channel number */
	u8 flags;	  /* flags copied from EEPROM */
	s8 max_power_avg; /* (dBm) regul. eeprom, normal Tx, any rate */
	s8 curr_txpow;	  /* (dBm) regulatory/spectrum/user (not h/w) limit */
	s8 min_power;	  /* always 0 */
	s8 scan_power;	  /* (dBm) regul. eeprom, direct scans, any rate */

	u8 group_index;	  /* 0-4, maps channel to group1/2/3/4/5 */
	u8 band_index;	  /* 0-4, maps channel to band1/2/3/4/5 */
	enum ieee80211_band band;

	/* HT40 channel info */
	s8 ht40_max_power_avg;	/* (dBm) regul. eeprom, normal Tx, any rate */
	u8 ht40_flags;		/* flags copied from EEPROM */
	u8 ht40_extension_channel; /* HT_IE_EXT_CHANNEL_* */
};

/*
 * Minimum number of queues. MAX_NUM is defined in hw specific files.
 * Set the minimum to accommodate
 *  - 4 standard TX queues
 *  - the command queue
 *  - 4 PAN TX queues
 *  - the PAN multicast queue, and
 *  - the AUX (TX during scan dwell) queue.
 */
#define IWL_MIN_NUM_QUEUES	11

/*
 * Command queue depends on iPAN support.
 */
#define IWL_DEFAULT_CMD_QUEUE_NUM	4
#define IWL_IPAN_CMD_QUEUE_NUM		9

#define IEEE80211_DATA_LEN              2304
#define IEEE80211_4ADDR_LEN             30
#define IEEE80211_HLEN                  (IEEE80211_4ADDR_LEN)
#define IEEE80211_FRAME_LEN             (IEEE80211_DATA_LEN + IEEE80211_HLEN)

#define SUP_RATE_11A_MAX_NUM_CHANNELS  8
#define SUP_RATE_11B_MAX_NUM_CHANNELS  4
#define SUP_RATE_11G_MAX_NUM_CHANNELS  12

#define IWL_SUPPORTED_RATES_IE_LEN         8

#define IWL_INVALID_RATE     0xFF
#define IWL_INVALID_VALUE    -1

union iwl_ht_rate_supp {
	u16 rates;
	struct {
		u8 siso_rate;
		u8 mimo_rate;
	};
};

#define CFG_HT_RX_AMPDU_FACTOR_8K   (0x0)
#define CFG_HT_RX_AMPDU_FACTOR_16K  (0x1)
#define CFG_HT_RX_AMPDU_FACTOR_32K  (0x2)
#define CFG_HT_RX_AMPDU_FACTOR_64K  (0x3)
#define CFG_HT_RX_AMPDU_FACTOR_DEF  CFG_HT_RX_AMPDU_FACTOR_64K
#define CFG_HT_RX_AMPDU_FACTOR_MAX  CFG_HT_RX_AMPDU_FACTOR_64K
#define CFG_HT_RX_AMPDU_FACTOR_MIN  CFG_HT_RX_AMPDU_FACTOR_8K

/*
 * Maximal MPDU density for TX aggregation
 * 4 - 2us density
 * 5 - 4us density
 * 6 - 8us density
 * 7 - 16us density
 */
#define CFG_HT_MPDU_DENSITY_2USEC   (0x4)
#define CFG_HT_MPDU_DENSITY_4USEC   (0x5)
#define CFG_HT_MPDU_DENSITY_8USEC   (0x6)
#define CFG_HT_MPDU_DENSITY_16USEC  (0x7)
#define CFG_HT_MPDU_DENSITY_DEF CFG_HT_MPDU_DENSITY_4USEC
#define CFG_HT_MPDU_DENSITY_MAX CFG_HT_MPDU_DENSITY_16USEC
#define CFG_HT_MPDU_DENSITY_MIN     (0x1)

struct iwl_ht_config {
	bool single_chain_sufficient;
	enum ieee80211_smps_mode smps; /* current smps mode */
};

/* QoS structures */
struct iwl_qos_info {
	int qos_active;
	struct iwl_qosparam_cmd def_qos_parm;
};

/**
 * enum iwl_agg_state
 *
 * The state machine of the BA agreement establishment / tear down.
 * These states relate to a specific RA / TID.
 *
 * @IWL_AGG_OFF: aggregation is not used
 * @IWL_AGG_ON: aggregation session is up
 * @IWL_EMPTYING_HW_QUEUE_ADDBA: establishing a BA session - waiting for the
 *	HW queue to be empty from packets for this RA /TID.
 * @IWL_EMPTYING_HW_QUEUE_DELBA: tearing down a BA session - waiting for the
 *	HW queue to be empty from packets for this RA /TID.
 */
enum iwl_agg_state {
	IWL_AGG_OFF = 0,
	IWL_AGG_ON,
	IWL_EMPTYING_HW_QUEUE_ADDBA,
	IWL_EMPTYING_HW_QUEUE_DELBA,
};

/**
 * struct iwl_ht_agg - aggregation state machine

 * This structs holds the states for the BA agreement establishment and tear
 * down. It also holds the state during the BA session itself. This struct is
 * duplicated for each RA / TID.

 * @rate_n_flags: Rate at which Tx was attempted. Holds the data between the
 *	Tx response (REPLY_TX), and the block ack notification
 *	(REPLY_COMPRESSED_BA).
 * @state: state of the BA agreement establishment / tear down.
 * @txq_id: Tx queue used by the BA session - used by the transport layer.
 *	Needed by the upper layer for debugfs only.
 * @ssn: the first packet to be sent in AGG HW queue in Tx AGG start flow, or
 *	the first packet to be sent in legacy HW queue in Tx AGG stop flow.
 *	Basically when next_reclaimed reaches ssn, we can tell mac80211 that
 *	we are ready to finish the Tx AGG stop / start flow.
 * @wait_for_ba: Expect block-ack before next Tx reply
 */
struct iwl_ht_agg {
	u32 rate_n_flags;
	enum iwl_agg_state state;
	u16 txq_id;
	u16 ssn;
	bool wait_for_ba;
};

/**
 * struct iwl_tid_data - one for each RA / TID

 * This structs holds the states for each RA / TID.

 * @seq_number: the next WiFi sequence number to use
 * @next_reclaimed: the WiFi sequence number of the next packet to be acked.
 *	This is basically (last acked packet++).
 * @agg: aggregation state machine
 */
struct iwl_tid_data {
	u16 seq_number;
	u16 next_reclaimed;
	struct iwl_ht_agg agg;
};

/*
 * Structure should be accessed with sta_lock held. When station addition
 * is in progress (IWL_STA_UCODE_INPROGRESS) it is possible to access only
 * the commands (iwl_addsta_cmd and iwl_link_quality_cmd) without sta_lock
 * held.
 */
struct iwl_station_entry {
	struct iwl_addsta_cmd sta;
	u8 used, ctxid;
	struct iwl_link_quality_cmd *lq;
};

/*
 * iwl_station_priv: Driver's private station information
 *
 * When mac80211 creates a station it reserves some space (hw->sta_data_size)
 * in the structure for use by driver. This structure is places in that
 * space.
 */
struct iwl_station_priv {
	struct iwl_rxon_context *ctx;
	struct iwl_lq_sta lq_sta;
	atomic_t pending_frames;
	bool client;
	bool asleep;
	u8 max_agg_bufsize;
	u8 sta_id;
};

/**
 * struct iwl_vif_priv - driver's private per-interface information
 *
 * When mac80211 allocates a virtual interface, it can allocate
 * space for us to put data into.
 */
struct iwl_vif_priv {
	struct iwl_rxon_context *ctx;
	u8 ibss_bssid_sta_id;
};

/* v1/v2 uCode file layout */
struct iwl_ucode_header {
	__le32 ver;	/* major/minor/API/serial */
	union {
		struct {
			__le32 inst_size;	/* bytes of runtime code */
			__le32 data_size;	/* bytes of runtime data */
			__le32 init_size;	/* bytes of init code */
			__le32 init_data_size;	/* bytes of init data */
			__le32 boot_size;	/* bytes of bootstrap code */
			u8 data[0];		/* in same order as sizes */
		} v1;
		struct {
			__le32 build;		/* build number */
			__le32 inst_size;	/* bytes of runtime code */
			__le32 data_size;	/* bytes of runtime data */
			__le32 init_size;	/* bytes of init code */
			__le32 init_data_size;	/* bytes of init data */
			__le32 boot_size;	/* bytes of bootstrap code */
			u8 data[0];		/* in same order as sizes */
		} v2;
	} u;
};

/*
 * new TLV uCode file layout
 *
 * The new TLV file format contains TLVs, that each specify
 * some piece of data. To facilitate "groups", for example
 * different instruction image with different capabilities,
 * bundled with the same init image, an alternative mechanism
 * is provided:
 * When the alternative field is 0, that means that the item
 * is always valid. When it is non-zero, then it is only
 * valid in conjunction with items of the same alternative,
 * in which case the driver (user) selects one alternative
 * to use.
 */

enum iwl_ucode_tlv_type {
	IWL_UCODE_TLV_INVALID		= 0, /* unused */
	IWL_UCODE_TLV_INST		= 1,
	IWL_UCODE_TLV_DATA		= 2,
	IWL_UCODE_TLV_INIT		= 3,
	IWL_UCODE_TLV_INIT_DATA		= 4,
	IWL_UCODE_TLV_BOOT		= 5,
	IWL_UCODE_TLV_PROBE_MAX_LEN	= 6, /* a u32 value */
	IWL_UCODE_TLV_PAN		= 7,
	IWL_UCODE_TLV_RUNT_EVTLOG_PTR	= 8,
	IWL_UCODE_TLV_RUNT_EVTLOG_SIZE	= 9,
	IWL_UCODE_TLV_RUNT_ERRLOG_PTR	= 10,
	IWL_UCODE_TLV_INIT_EVTLOG_PTR	= 11,
	IWL_UCODE_TLV_INIT_EVTLOG_SIZE	= 12,
	IWL_UCODE_TLV_INIT_ERRLOG_PTR	= 13,
	IWL_UCODE_TLV_ENHANCE_SENS_TBL	= 14,
	IWL_UCODE_TLV_PHY_CALIBRATION_SIZE = 15,
	IWL_UCODE_TLV_WOWLAN_INST	= 16,
	IWL_UCODE_TLV_WOWLAN_DATA	= 17,
	IWL_UCODE_TLV_FLAGS		= 18,
};

/**
 * enum iwl_ucode_tlv_flag - ucode API flags
 * @IWL_UCODE_TLV_FLAGS_PAN: This is PAN capable microcode; this previously
 *	was a separate TLV but moved here to save space.
 * @IWL_UCODE_TLV_FLAGS_NEWSCAN: new uCode scan behaviour on hidden SSID,
 *	treats good CRC threshold as a boolean
 * @IWL_UCODE_TLV_FLAGS_MFP: This uCode image supports MFP (802.11w).
 * @IWL_UCODE_TLV_FLAGS_P2P: This uCode image supports P2P.
 */
enum iwl_ucode_tlv_flag {
	IWL_UCODE_TLV_FLAGS_PAN		= BIT(0),
	IWL_UCODE_TLV_FLAGS_NEWSCAN	= BIT(1),
	IWL_UCODE_TLV_FLAGS_MFP		= BIT(2),
	IWL_UCODE_TLV_FLAGS_P2P		= BIT(3),
};

struct iwl_ucode_tlv {
	__le16 type;		/* see above */
	__le16 alternative;	/* see comment */
	__le32 length;		/* not including type/length fields */
	u8 data[0];
} __packed;

#define IWL_TLV_UCODE_MAGIC	0x0a4c5749

struct iwl_tlv_ucode_header {
	/*
	 * The TLV style ucode header is distinguished from
	 * the v1/v2 style header by first four bytes being
	 * zero, as such is an invalid combination of
	 * major/minor/API/serial versions.
	 */
	__le32 zero;
	__le32 magic;
	u8 human_readable[64];
	__le32 ver;		/* major/minor/API/serial */
	__le32 build;
	__le64 alternatives;	/* bitmask of valid alternatives */
	/*
	 * The data contained herein has a TLV layout,
	 * see above for the TLV header and types.
	 * Note that each TLV is padded to a length
	 * that is a multiple of 4 for alignment.
	 */
	u8 data[0];
};

struct iwl_sensitivity_ranges {
	u16 min_nrg_cck;
	u16 max_nrg_cck;

	u16 nrg_th_cck;
	u16 nrg_th_ofdm;

	u16 auto_corr_min_ofdm;
	u16 auto_corr_min_ofdm_mrc;
	u16 auto_corr_min_ofdm_x1;
	u16 auto_corr_min_ofdm_mrc_x1;

	u16 auto_corr_max_ofdm;
	u16 auto_corr_max_ofdm_mrc;
	u16 auto_corr_max_ofdm_x1;
	u16 auto_corr_max_ofdm_mrc_x1;

	u16 auto_corr_max_cck;
	u16 auto_corr_max_cck_mrc;
	u16 auto_corr_min_cck;
	u16 auto_corr_min_cck_mrc;

	u16 barker_corr_th_min;
	u16 barker_corr_th_min_mrc;
	u16 nrg_th_cca;
};


#define KELVIN_TO_CELSIUS(x) ((x)-273)
#define CELSIUS_TO_KELVIN(x) ((x)+273)


/******************************************************************************
 *
 * Functions implemented in core module which are forward declared here
 * for use by iwl-[4-5].c
 *
 * NOTE:  The implementation of these functions are not hardware specific
 * which is why they are in the core module files.
 *
 * Naming convention --
 * iwl_         <-- Is part of iwlwifi
 * iwlXXXX_     <-- Hardware specific (implemented in iwl-XXXX.c for XXXX)
 *
 ****************************************************************************/
extern void iwl_update_chain_flags(struct iwl_priv *priv);
extern const u8 iwl_bcast_addr[ETH_ALEN];

#define IWL_OPERATION_MODE_AUTO     0
#define IWL_OPERATION_MODE_HT_ONLY  1
#define IWL_OPERATION_MODE_MIXED    2
#define IWL_OPERATION_MODE_20MHZ    3

#define TX_POWER_IWL_ILLEGAL_VOLTAGE -10000

/* Sensitivity and chain noise calibration */
#define INITIALIZATION_VALUE		0xFFFF
#define IWL_CAL_NUM_BEACONS		16
#define MAXIMUM_ALLOWED_PATHLOSS	15

#define CHAIN_NOISE_MAX_DELTA_GAIN_CODE 3

#define MAX_FA_OFDM  50
#define MIN_FA_OFDM  5
#define MAX_FA_CCK   50
#define MIN_FA_CCK   5

#define AUTO_CORR_STEP_OFDM       1

#define AUTO_CORR_STEP_CCK     3
#define AUTO_CORR_MAX_TH_CCK   160

#define NRG_DIFF               2
#define NRG_STEP_CCK           2
#define NRG_MARGIN             8
#define MAX_NUMBER_CCK_NO_FA 100

#define AUTO_CORR_CCK_MIN_VAL_DEF    (125)

#define CHAIN_A             0
#define CHAIN_B             1
#define CHAIN_C             2
#define CHAIN_NOISE_DELTA_GAIN_INIT_VAL 4
#define ALL_BAND_FILTER			0xFF00
#define IN_BAND_FILTER			0xFF
#define MIN_AVERAGE_NOISE_MAX_VALUE	0xFFFFFFFF

#define NRG_NUM_PREV_STAT_L     20
#define NUM_RX_CHAINS           3

enum iwlagn_false_alarm_state {
	IWL_FA_TOO_MANY = 0,
	IWL_FA_TOO_FEW = 1,
	IWL_FA_GOOD_RANGE = 2,
};

enum iwlagn_chain_noise_state {
	IWL_CHAIN_NOISE_ALIVE = 0,  /* must be 0 */
	IWL_CHAIN_NOISE_ACCUMULATE,
	IWL_CHAIN_NOISE_CALIBRATED,
	IWL_CHAIN_NOISE_DONE,
};

/* Sensitivity calib data */
struct iwl_sensitivity_data {
	u32 auto_corr_ofdm;
	u32 auto_corr_ofdm_mrc;
	u32 auto_corr_ofdm_x1;
	u32 auto_corr_ofdm_mrc_x1;
	u32 auto_corr_cck;
	u32 auto_corr_cck_mrc;

	u32 last_bad_plcp_cnt_ofdm;
	u32 last_fa_cnt_ofdm;
	u32 last_bad_plcp_cnt_cck;
	u32 last_fa_cnt_cck;

	u32 nrg_curr_state;
	u32 nrg_prev_state;
	u32 nrg_value[10];
	u8  nrg_silence_rssi[NRG_NUM_PREV_STAT_L];
	u32 nrg_silence_ref;
	u32 nrg_energy_idx;
	u32 nrg_silence_idx;
	u32 nrg_th_cck;
	s32 nrg_auto_corr_silence_diff;
	u32 num_in_cck_no_fa;
	u32 nrg_th_ofdm;

	u16 barker_corr_th_min;
	u16 barker_corr_th_min_mrc;
	u16 nrg_th_cca;
};

/* Chain noise (differential Rx gain) calib data */
struct iwl_chain_noise_data {
	u32 active_chains;
	u32 chain_noise_a;
	u32 chain_noise_b;
	u32 chain_noise_c;
	u32 chain_signal_a;
	u32 chain_signal_b;
	u32 chain_signal_c;
	u16 beacon_count;
	u8 disconn_array[NUM_RX_CHAINS];
	u8 delta_gain_code[NUM_RX_CHAINS];
	u8 radio_write;
	u8 state;
};

#define	EEPROM_SEM_TIMEOUT 10		/* milliseconds */
#define EEPROM_SEM_RETRY_LIMIT 1000	/* number of attempts (not time) */

enum {
	MEASUREMENT_READY = (1 << 0),
	MEASUREMENT_ACTIVE = (1 << 1),
};

enum iwl_nvm_type {
	NVM_DEVICE_TYPE_EEPROM = 0,
	NVM_DEVICE_TYPE_OTP,
};

/*
 * Two types of OTP memory access modes
 *   IWL_OTP_ACCESS_ABSOLUTE - absolute address mode,
 * 			        based on physical memory addressing
 *   IWL_OTP_ACCESS_RELATIVE - relative address mode,
 * 			       based on logical memory addressing
 */
enum iwl_access_mode {
	IWL_OTP_ACCESS_ABSOLUTE,
	IWL_OTP_ACCESS_RELATIVE,
};

<<<<<<< HEAD
/**
 * enum iwl_pa_type - Power Amplifier type
 * @IWL_PA_SYSTEM:  based on uCode configuration
 * @IWL_PA_INTERNAL: use Internal only
 */
enum iwl_pa_type {
	IWL_PA_SYSTEM = 0,
	IWL_PA_INTERNAL = 1,
};

=======
>>>>>>> dcd6c922
/* reply_tx_statistics (for _agn devices) */
struct reply_tx_error_statistics {
	u32 pp_delay;
	u32 pp_few_bytes;
	u32 pp_bt_prio;
	u32 pp_quiet_period;
	u32 pp_calc_ttak;
	u32 int_crossed_retry;
	u32 short_limit;
	u32 long_limit;
	u32 fifo_underrun;
	u32 drain_flow;
	u32 rfkill_flush;
	u32 life_expire;
	u32 dest_ps;
	u32 host_abort;
	u32 bt_retry;
	u32 sta_invalid;
	u32 frag_drop;
	u32 tid_disable;
	u32 fifo_flush;
	u32 insuff_cf_poll;
	u32 fail_hw_drop;
	u32 sta_color_mismatch;
	u32 unknown;
};

/* reply_agg_tx_statistics (for _agn devices) */
struct reply_agg_tx_error_statistics {
	u32 underrun;
	u32 bt_prio;
	u32 few_bytes;
	u32 abort;
	u32 last_sent_ttl;
	u32 last_sent_try;
	u32 last_sent_bt_kill;
	u32 scd_query;
	u32 bad_crc32;
	u32 response;
	u32 dump_tx;
	u32 delay_tx;
	u32 unknown;
};

/* management statistics */
enum iwl_mgmt_stats {
	MANAGEMENT_ASSOC_REQ = 0,
	MANAGEMENT_ASSOC_RESP,
	MANAGEMENT_REASSOC_REQ,
	MANAGEMENT_REASSOC_RESP,
	MANAGEMENT_PROBE_REQ,
	MANAGEMENT_PROBE_RESP,
	MANAGEMENT_BEACON,
	MANAGEMENT_ATIM,
	MANAGEMENT_DISASSOC,
	MANAGEMENT_AUTH,
	MANAGEMENT_DEAUTH,
	MANAGEMENT_ACTION,
	MANAGEMENT_MAX,
};
/* control statistics */
enum iwl_ctrl_stats {
	CONTROL_BACK_REQ =  0,
	CONTROL_BACK,
	CONTROL_PSPOLL,
	CONTROL_RTS,
	CONTROL_CTS,
	CONTROL_ACK,
	CONTROL_CFEND,
	CONTROL_CFENDACK,
	CONTROL_MAX,
};

struct traffic_stats {
#ifdef CONFIG_IWLWIFI_DEBUGFS
	u32 mgmt[MANAGEMENT_MAX];
	u32 ctrl[CONTROL_MAX];
	u32 data_cnt;
	u64 data_bytes;
#endif
};

/*
 * schedule the timer to wake up every UCODE_TRACE_PERIOD milliseconds
 * to perform continuous uCode event logging operation if enabled
 */
#define UCODE_TRACE_PERIOD (100)

/*
 * iwl_event_log: current uCode event log position
 *
 * @ucode_trace: enable/disable ucode continuous trace timer
 * @num_wraps: how many times the event buffer wraps
 * @next_entry:  the entry just before the next one that uCode would fill
 * @non_wraps_count: counter for no wrap detected when dump ucode events
 * @wraps_once_count: counter for wrap once detected when dump ucode events
 * @wraps_more_count: counter for wrap more than once detected
 *		      when dump ucode events
 */
struct iwl_event_log {
	bool ucode_trace;
	u32 num_wraps;
	u32 next_entry;
	int non_wraps_count;
	int wraps_once_count;
	int wraps_more_count;
};

/*
 * This is the threshold value of plcp error rate per 100mSecs.  It is
 * used to set and check for the validity of plcp_delta.
 */
#define IWL_MAX_PLCP_ERR_THRESHOLD_MIN	(1)
#define IWL_MAX_PLCP_ERR_THRESHOLD_DEF	(50)
#define IWL_MAX_PLCP_ERR_LONG_THRESHOLD_DEF	(100)
#define IWL_MAX_PLCP_ERR_EXT_LONG_THRESHOLD_DEF	(200)
#define IWL_MAX_PLCP_ERR_THRESHOLD_MAX	(255)
#define IWL_MAX_PLCP_ERR_THRESHOLD_DISABLE	(0)

#define IWL_DELAY_NEXT_FORCE_RF_RESET  (HZ*3)
#define IWL_DELAY_NEXT_FORCE_FW_RELOAD (HZ*5)

/* TX queue watchdog timeouts in mSecs */
#define IWL_DEF_WD_TIMEOUT	(2000)
#define IWL_LONG_WD_TIMEOUT	(10000)
#define IWL_MAX_WD_TIMEOUT	(120000)

/* BT Antenna Coupling Threshold (dB) */
#define IWL_BT_ANTENNA_COUPLING_THRESHOLD	(35)

/* Firmware reload counter and Timestamp */
#define IWL_MIN_RELOAD_DURATION		1000 /* 1000 ms */
#define IWL_MAX_CONTINUE_RELOAD_CNT	4


enum iwl_reset {
	IWL_RF_RESET = 0,
	IWL_FW_RESET,
	IWL_MAX_FORCE_RESET,
};

struct iwl_force_reset {
	int reset_request_count;
	int reset_success_count;
	int reset_reject_count;
	unsigned long reset_duration;
	unsigned long last_force_reset_jiffies;
};

/* extend beacon time format bit shifting  */
/*
 * for _agn devices
 * bits 31:22 - extended
 * bits 21:0  - interval
 */
#define IWLAGN_EXT_BEACON_TIME_POS	22

<<<<<<< HEAD
/**
 * struct iwl_notification_wait - notification wait entry
 * @list: list head for global list
 * @fn: function called with the notification
 * @cmd: command ID
 *
 * This structure is not used directly, to wait for a
 * notification declare it on the stack, and call
 * iwlagn_init_notification_wait() with appropriate
 * parameters. Then do whatever will cause the ucode
 * to notify the driver, and to wait for that then
 * call iwlagn_wait_notification().
 *
 * Each notification is one-shot. If at some point we
 * need to support multi-shot notifications (which
 * can't be allocated on the stack) we need to modify
 * the code for them.
 */
struct iwl_notification_wait {
	struct list_head list;

	void (*fn)(struct iwl_priv *priv, struct iwl_rx_packet *pkt,
		   void *data);
	void *fn_data;

	u8 cmd;
	bool triggered, aborted;
};

=======
>>>>>>> dcd6c922
struct iwl_rxon_context {
	struct ieee80211_vif *vif;

	/*
	 * We could use the vif to indicate active, but we
	 * also need it to be active during disabling when
	 * we already removed the vif for type setting.
	 */
	bool always_active, is_active;

	bool ht_need_multiple_chains;

	enum iwl_rxon_context_id ctxid;

	u32 interface_modes, exclusive_interface_modes;
	u8 unused_devtype, ap_devtype, ibss_devtype, station_devtype;

	/*
	 * We declare this const so it can only be
	 * changed via explicit cast within the
	 * routines that actually update the physical
	 * hardware.
	 */
	const struct iwl_rxon_cmd active;
	struct iwl_rxon_cmd staging;

	struct iwl_rxon_time_cmd timing;

	struct iwl_qos_info qos_data;

	u8 bcast_sta_id, ap_sta_id;

	u8 rxon_cmd, rxon_assoc_cmd, rxon_timing_cmd;
	u8 qos_cmd;
	u8 wep_key_cmd;

	struct iwl_wep_key wep_keys[WEP_KEYS_MAX];
	u8 key_mapping_keys;

	__le32 station_flags;

	int beacon_int;

	struct {
		bool non_gf_sta_present;
		u8 protection;
		bool enabled, is_40mhz;
		u8 extension_chan_offset;
	} ht;

	u8 bssid[ETH_ALEN];
	bool preauth_bssid;

	bool last_tx_rejected;
};

enum iwl_scan_type {
	IWL_SCAN_NORMAL,
	IWL_SCAN_RADIO_RESET,
	IWL_SCAN_ROC,
<<<<<<< HEAD
};

enum iwlagn_ucode_type {
	IWL_UCODE_NONE,
	IWL_UCODE_REGULAR,
	IWL_UCODE_INIT,
	IWL_UCODE_WOWLAN,
=======
>>>>>>> dcd6c922
};

#ifdef CONFIG_IWLWIFI_DEVICE_TESTMODE
struct iwl_testmode_trace {
	u32 buff_size;
	u32 total_size;
	u32 num_chunks;
	u8 *cpu_addr;
	u8 *trace_addr;
	dma_addr_t dma_addr;
	bool trace_enabled;
};
struct iwl_testmode_sram {
	u32 buff_size;
	u32 num_chunks;
	u8 *buff_addr;
	bool sram_readed;
};
#endif

<<<<<<< HEAD
=======
struct iwl_wipan_noa_data {
	struct rcu_head rcu_head;
	u32 length;
	u8 data[];
};

>>>>>>> dcd6c922
struct iwl_priv {

	/*data shared among all the driver's layers */
	struct iwl_shared _shrd;
	struct iwl_shared *shrd;

	/* ieee device used by generic ieee processing code */
	struct ieee80211_hw *hw;
	struct ieee80211_channel *ieee_channels;
	struct ieee80211_rate *ieee_rates;
	struct kmem_cache *tx_cmd_pool;
<<<<<<< HEAD
	struct iwl_cfg *cfg;
=======
>>>>>>> dcd6c922

	enum ieee80211_band band;

	void (*pre_rx_handler)(struct iwl_priv *priv,
			       struct iwl_rx_mem_buffer *rxb);
	int (*rx_handlers[REPLY_MAX])(struct iwl_priv *priv,
				       struct iwl_rx_mem_buffer *rxb,
				       struct iwl_device_cmd *cmd);

	struct ieee80211_supported_band bands[IEEE80211_NUM_BANDS];

	/* spectrum measurement report caching */
	struct iwl_spectrum_notification measure_report;
	u8 measurement_status;

	/* ucode beacon time */
	u32 ucode_beacon_time;
	int missed_beacon_threshold;

	/* track IBSS manager (last beacon) status */
	u32 ibss_manager;

	/* jiffies when last recovery from statistics was performed */
	unsigned long rx_statistics_jiffies;

	/*counters */
	u32 rx_handlers_stats[REPLY_MAX];

	/* force reset */
	struct iwl_force_reset force_reset[IWL_MAX_FORCE_RESET];

	/* firmware reload counter and timestamp */
	unsigned long reload_jiffies;
	int reload_count;

	/* we allocate array of iwl_channel_info for NIC's valid channels.
	 *    Access via channel # using indirect index array */
	struct iwl_channel_info *channel_info;	/* channel info array */
	u8 channel_count;	/* # of channels */

	/* thermal calibration */
	s32 temperature;	/* Celsius */
	s32 last_temperature;

	struct iwl_wipan_noa_data __rcu *noa_data;

	/* Scan related variables */
	unsigned long scan_start;
	unsigned long scan_start_tsf;
	void *scan_cmd;
	enum ieee80211_band scan_band;
	struct cfg80211_scan_request *scan_request;
	struct ieee80211_vif *scan_vif;
	enum iwl_scan_type scan_type;
	u8 scan_tx_ant[IEEE80211_NUM_BANDS];
	u8 mgmt_tx_ant;

	/* max number of station keys */
	u8 sta_key_max_num;

	bool new_scan_threshold_behaviour;

	/* EEPROM MAC addresses */
	struct mac_address addresses[2];

	/* uCode images, save to reload in case of failure */
	int fw_index;			/* firmware we're trying to load */
	u32 ucode_ver;			/* version of ucode, copy of
					   iwl_ucode.ver */

<<<<<<< HEAD
	struct fw_img ucode_rt;
	struct fw_img ucode_init;
	struct fw_img ucode_wowlan;

	enum iwlagn_ucode_type ucode_type;
	u8 ucode_write_complete;	/* the image write is complete */
=======
>>>>>>> dcd6c922
	char firmware_name[25];

	struct iwl_rxon_context contexts[NUM_IWL_RXON_CTX];

	__le16 switch_channel;

	u16 active_rate;

	u8 start_calib;
	struct iwl_sensitivity_data sensitivity_data;
	struct iwl_chain_noise_data chain_noise_data;
	bool enhance_sensitivity_table;
	__le16 sensitivity_tbl[HD_TABLE_SIZE];
	__le16 enhance_sensitivity_tbl[ENHANCE_HD_TABLE_ENTRIES];

	struct iwl_ht_config current_ht_config;

	/* Rate scaling data */
	u8 retry_rate;

	int activity_timer_active;

	/* counts mgmt, ctl, and data packets */
	struct traffic_stats tx_stats;
	struct traffic_stats rx_stats;

	struct iwl_power_mgr power_data;
	struct iwl_tt_mgmt thermal_throttle;

	/* station table variables */
	int num_stations;
	struct iwl_station_entry stations[IWLAGN_STATION_COUNT];
	unsigned long ucode_key_table;
	struct iwl_tid_data tid_data[IWLAGN_STATION_COUNT][IWL_MAX_TID_COUNT];

	u8 mac80211_registered;

	/* Indication if ieee80211_ops->open has been called */
	u8 is_open;

<<<<<<< HEAD
	/* eeprom -- this is in the card's little endian byte order */
	u8 *eeprom;
	int    nvm_device_type;
	struct iwl_eeprom_calib_info *calib_info;

=======
>>>>>>> dcd6c922
	enum nl80211_iftype iw_mode;

	/* Last Rx'd beacon timestamp */
	u64 timestamp;

	struct {
		__le32 flag;
		struct statistics_general_common common;
		struct statistics_rx_non_phy rx_non_phy;
		struct statistics_rx_phy rx_ofdm;
		struct statistics_rx_ht_phy rx_ofdm_ht;
		struct statistics_rx_phy rx_cck;
		struct statistics_tx tx;
#ifdef CONFIG_IWLWIFI_DEBUGFS
		struct statistics_bt_activity bt_activity;
		__le32 num_bt_kills, accum_num_bt_kills;
#endif
	} statistics;
#ifdef CONFIG_IWLWIFI_DEBUGFS
	struct {
		struct statistics_general_common common;
		struct statistics_rx_non_phy rx_non_phy;
		struct statistics_rx_phy rx_ofdm;
		struct statistics_rx_ht_phy rx_ofdm_ht;
		struct statistics_rx_phy rx_cck;
		struct statistics_tx tx;
		struct statistics_bt_activity bt_activity;
	} accum_stats, delta_stats, max_delta_stats;
#endif

	/*
	 * reporting the number of tids has AGG on. 0 means
	 * no AGGREGATION
	 */
	u8 agg_tids_count;

	struct iwl_rx_phy_res last_phy_res;
	bool last_phy_res_valid;

	struct completion firmware_loading_complete;

	u32 init_evtlog_ptr, init_evtlog_size, init_errlog_ptr;
	u32 inst_evtlog_ptr, inst_evtlog_size, inst_errlog_ptr;

	/*
	 * chain noise reset and gain commands are the
	 * two extra calibration commands follows the standard
	 * phy calibration commands
	 */
	u8 phy_calib_chain_noise_reset_cmd;
	u8 phy_calib_chain_noise_gain_cmd;

	/* counts reply_tx error */
	struct reply_tx_error_statistics reply_tx_stats;
	struct reply_agg_tx_error_statistics reply_agg_tx_stats;

	/* remain-on-channel offload support */
	struct ieee80211_channel *hw_roc_channel;
	struct delayed_work hw_roc_disable_work;
	enum nl80211_channel_type hw_roc_chantype;
	int hw_roc_duration;
	bool hw_roc_setup, hw_roc_start_notified;

	/* bt coex */
	u8 bt_enable_flag;
	u8 bt_status;
	u8 bt_traffic_load, last_bt_traffic_load;
	bool bt_ch_announce;
	bool bt_full_concurrent;
	bool bt_ant_couple_ok;
	__le32 kill_ack_mask;
	__le32 kill_cts_mask;
	__le16 bt_valid;
	u16 bt_on_thresh;
	u16 bt_duration;
	u16 dynamic_frag_thresh;
	u8 bt_ci_compliance;
	struct work_struct bt_traffic_change_work;
	bool bt_enable_pspoll;
	struct iwl_rxon_context *cur_rssi_ctx;
	bool bt_is_sco;

	struct work_struct restart;
	struct work_struct scan_completed;
	struct work_struct abort_scan;

	struct work_struct beacon_update;
	struct iwl_rxon_context *beacon_ctx;
	struct sk_buff *beacon_skb;
	void *beacon_cmd;

	struct work_struct tt_work;
	struct work_struct ct_enter;
	struct work_struct ct_exit;
	struct work_struct start_internal_scan;
	struct work_struct tx_flush;
	struct work_struct bt_full_concurrency;
	struct work_struct bt_runtime_config;

	struct delayed_work scan_check;

	/* TX Power */
	s8 tx_power_user_lmt;
	s8 tx_power_device_lmt;
	s8 tx_power_lmt_in_half_dbm; /* max tx power in half-dBm format */
	s8 tx_power_next;

#ifdef CONFIG_IWLWIFI_DEBUGFS
	/* debugfs */
	u16 tx_traffic_idx;
	u16 rx_traffic_idx;
	u8 *tx_traffic;
	u8 *rx_traffic;
	struct dentry *debugfs_dir;
	u32 dbgfs_sram_offset, dbgfs_sram_len;
	bool disable_ht40;
	void *wowlan_sram;
#endif /* CONFIG_IWLWIFI_DEBUGFS */

	struct work_struct txpower_work;
	u32 disable_sens_cal;
	u32 disable_chain_noise_cal;
	struct work_struct run_time_calib_work;
	struct timer_list statistics_periodic;
	struct timer_list ucode_trace;
	struct timer_list watchdog;

	struct iwl_event_log event_log;

	struct led_classdev led;
	unsigned long blink_on, blink_off;
	bool led_registered;
#ifdef CONFIG_IWLWIFI_DEVICE_TESTMODE
	struct iwl_testmode_trace testmode_trace;
	struct iwl_testmode_sram testmode_sram;
	u32 tm_fixed_rate;
#endif

	/* WoWLAN GTK rekey data */
	u8 kck[NL80211_KCK_LEN], kek[NL80211_KEK_LEN];
	__le64 replay_ctr;
	__le16 last_seq_ctl;
	bool have_rekey_data;
}; /*iwl_priv */

extern struct iwl_mod_params iwlagn_mod_params;

static inline struct iwl_rxon_context *
iwl_rxon_ctx_from_vif(struct ieee80211_vif *vif)
{
	struct iwl_vif_priv *vif_priv = (void *)vif->drv_priv;

	return vif_priv->ctx;
}

#define for_each_context(priv, ctx)				\
	for (ctx = &priv->contexts[IWL_RXON_CTX_BSS];		\
	     ctx < &priv->contexts[NUM_IWL_RXON_CTX]; ctx++)	\
		if (priv->shrd->valid_contexts & BIT(ctx->ctxid))

static inline int iwl_is_associated_ctx(struct iwl_rxon_context *ctx)
{
	return (ctx->active.filter_flags & RXON_FILTER_ASSOC_MSK) ? 1 : 0;
}

static inline int iwl_is_associated(struct iwl_priv *priv,
				    enum iwl_rxon_context_id ctxid)
{
	return iwl_is_associated_ctx(&priv->contexts[ctxid]);
}

static inline int iwl_is_any_associated(struct iwl_priv *priv)
{
	struct iwl_rxon_context *ctx;
	for_each_context(priv, ctx)
		if (iwl_is_associated_ctx(ctx))
			return true;
	return false;
}

static inline int is_channel_valid(const struct iwl_channel_info *ch_info)
{
	if (ch_info == NULL)
		return 0;
	return (ch_info->flags & EEPROM_CHANNEL_VALID) ? 1 : 0;
}

static inline int is_channel_radar(const struct iwl_channel_info *ch_info)
{
	return (ch_info->flags & EEPROM_CHANNEL_RADAR) ? 1 : 0;
}

static inline u8 is_channel_a_band(const struct iwl_channel_info *ch_info)
{
	return ch_info->band == IEEE80211_BAND_5GHZ;
}

static inline u8 is_channel_bg_band(const struct iwl_channel_info *ch_info)
{
	return ch_info->band == IEEE80211_BAND_2GHZ;
}

static inline int is_channel_passive(const struct iwl_channel_info *ch)
{
	return (!(ch->flags & EEPROM_CHANNEL_ACTIVE)) ? 1 : 0;
}

static inline int is_channel_ibss(const struct iwl_channel_info *ch)
{
	return ((ch->flags & EEPROM_CHANNEL_IBSS)) ? 1 : 0;
}

#endif				/* __iwl_dev_h__ */<|MERGE_RESOLUTION|>--- conflicted
+++ resolved
@@ -575,19 +575,6 @@
 	IWL_OTP_ACCESS_RELATIVE,
 };
 
-<<<<<<< HEAD
-/**
- * enum iwl_pa_type - Power Amplifier type
- * @IWL_PA_SYSTEM:  based on uCode configuration
- * @IWL_PA_INTERNAL: use Internal only
- */
-enum iwl_pa_type {
-	IWL_PA_SYSTEM = 0,
-	IWL_PA_INTERNAL = 1,
-};
-
-=======
->>>>>>> dcd6c922
 /* reply_tx_statistics (for _agn devices) */
 struct reply_tx_error_statistics {
 	u32 pp_delay;
@@ -745,38 +732,6 @@
  */
 #define IWLAGN_EXT_BEACON_TIME_POS	22
 
-<<<<<<< HEAD
-/**
- * struct iwl_notification_wait - notification wait entry
- * @list: list head for global list
- * @fn: function called with the notification
- * @cmd: command ID
- *
- * This structure is not used directly, to wait for a
- * notification declare it on the stack, and call
- * iwlagn_init_notification_wait() with appropriate
- * parameters. Then do whatever will cause the ucode
- * to notify the driver, and to wait for that then
- * call iwlagn_wait_notification().
- *
- * Each notification is one-shot. If at some point we
- * need to support multi-shot notifications (which
- * can't be allocated on the stack) we need to modify
- * the code for them.
- */
-struct iwl_notification_wait {
-	struct list_head list;
-
-	void (*fn)(struct iwl_priv *priv, struct iwl_rx_packet *pkt,
-		   void *data);
-	void *fn_data;
-
-	u8 cmd;
-	bool triggered, aborted;
-};
-
-=======
->>>>>>> dcd6c922
 struct iwl_rxon_context {
 	struct ieee80211_vif *vif;
 
@@ -837,16 +792,6 @@
 	IWL_SCAN_NORMAL,
 	IWL_SCAN_RADIO_RESET,
 	IWL_SCAN_ROC,
-<<<<<<< HEAD
-};
-
-enum iwlagn_ucode_type {
-	IWL_UCODE_NONE,
-	IWL_UCODE_REGULAR,
-	IWL_UCODE_INIT,
-	IWL_UCODE_WOWLAN,
-=======
->>>>>>> dcd6c922
 };
 
 #ifdef CONFIG_IWLWIFI_DEVICE_TESTMODE
@@ -867,15 +812,12 @@
 };
 #endif
 
-<<<<<<< HEAD
-=======
 struct iwl_wipan_noa_data {
 	struct rcu_head rcu_head;
 	u32 length;
 	u8 data[];
 };
 
->>>>>>> dcd6c922
 struct iwl_priv {
 
 	/*data shared among all the driver's layers */
@@ -887,10 +829,6 @@
 	struct ieee80211_channel *ieee_channels;
 	struct ieee80211_rate *ieee_rates;
 	struct kmem_cache *tx_cmd_pool;
-<<<<<<< HEAD
-	struct iwl_cfg *cfg;
-=======
->>>>>>> dcd6c922
 
 	enum ieee80211_band band;
 
@@ -961,15 +899,6 @@
 	u32 ucode_ver;			/* version of ucode, copy of
 					   iwl_ucode.ver */
 
-<<<<<<< HEAD
-	struct fw_img ucode_rt;
-	struct fw_img ucode_init;
-	struct fw_img ucode_wowlan;
-
-	enum iwlagn_ucode_type ucode_type;
-	u8 ucode_write_complete;	/* the image write is complete */
-=======
->>>>>>> dcd6c922
 	char firmware_name[25];
 
 	struct iwl_rxon_context contexts[NUM_IWL_RXON_CTX];
@@ -1010,14 +939,6 @@
 	/* Indication if ieee80211_ops->open has been called */
 	u8 is_open;
 
-<<<<<<< HEAD
-	/* eeprom -- this is in the card's little endian byte order */
-	u8 *eeprom;
-	int    nvm_device_type;
-	struct iwl_eeprom_calib_info *calib_info;
-
-=======
->>>>>>> dcd6c922
 	enum nl80211_iftype iw_mode;
 
 	/* Last Rx'd beacon timestamp */
