/*
 * Marvell Wireless LAN device driver: commands and events
 *
 * Copyright (C) 2011, Marvell International Ltd.
 *
 * This software file (the "File") is distributed by Marvell International
 * Ltd. under the terms of the GNU General Public License Version 2, June 1991
 * (the "License").  You may use, redistribute and/or modify this File in
 * accordance with the terms and conditions of the License, a copy of which
 * is available by writing to the Free Software Foundation, Inc.,
 * 51 Franklin Street, Fifth Floor, Boston, MA 02110-1301 USA or on the
 * worldwide web at http://www.gnu.org/licenses/old-licenses/gpl-2.0.txt.
 *
 * THE FILE IS DISTRIBUTED AS-IS, WITHOUT WARRANTY OF ANY KIND, AND THE
 * IMPLIED WARRANTIES OF MERCHANTABILITY OR FITNESS FOR A PARTICULAR PURPOSE
 * ARE EXPRESSLY DISCLAIMED.  The License provides additional details about
 * this warranty disclaimer.
 */

#include "decl.h"
#include "ioctl.h"
#include "util.h"
#include "fw.h"
#include "main.h"
#include "wmm.h"
#include "11n.h"

/*
 * This function initializes a command node.
 *
 * The actual allocation of the node is not done by this function. It only
 * initiates a node by filling it with default parameters. Similarly,
 * allocation of the different buffers used (IOCTL buffer, data buffer) are
 * not done by this function either.
 */
static void
mwifiex_init_cmd_node(struct mwifiex_private *priv,
		      struct cmd_ctrl_node *cmd_node,
		      u32 cmd_oid, void *data_buf)
{
	cmd_node->priv = priv;
	cmd_node->cmd_oid = cmd_oid;
	if (priv->adapter->cmd_wait_q_required) {
		cmd_node->wait_q_enabled = priv->adapter->cmd_wait_q_required;
		priv->adapter->cmd_wait_q_required = false;
		cmd_node->cmd_wait_q_woken = false;
		cmd_node->condition = &cmd_node->cmd_wait_q_woken;
	}
	cmd_node->data_buf = data_buf;
	cmd_node->cmd_skb = cmd_node->skb;
}

/*
 * This function returns a command node from the free queue depending upon
 * availability.
 */
static struct cmd_ctrl_node *
mwifiex_get_cmd_node(struct mwifiex_adapter *adapter)
{
	struct cmd_ctrl_node *cmd_node;
	unsigned long flags;

	spin_lock_irqsave(&adapter->cmd_free_q_lock, flags);
	if (list_empty(&adapter->cmd_free_q)) {
		dev_err(adapter->dev, "GET_CMD_NODE: cmd node not available\n");
		spin_unlock_irqrestore(&adapter->cmd_free_q_lock, flags);
		return NULL;
	}
	cmd_node = list_first_entry(&adapter->cmd_free_q,
			struct cmd_ctrl_node, list);
	list_del(&cmd_node->list);
	spin_unlock_irqrestore(&adapter->cmd_free_q_lock, flags);

	return cmd_node;
}

/*
 * This function cleans up a command node.
 *
 * The function resets the fields including the buffer pointers.
 * This function does not try to free the buffers. They must be
 * freed before calling this function.
 *
 * This function will however call the receive completion callback
 * in case a response buffer is still available before resetting
 * the pointer.
 */
static void
mwifiex_clean_cmd_node(struct mwifiex_adapter *adapter,
		       struct cmd_ctrl_node *cmd_node)
{
	cmd_node->cmd_oid = 0;
	cmd_node->cmd_flag = 0;
	cmd_node->data_buf = NULL;
	cmd_node->wait_q_enabled = false;

	if (cmd_node->cmd_skb)
		skb_trim(cmd_node->cmd_skb, 0);

	if (cmd_node->resp_skb) {
		adapter->if_ops.cmdrsp_complete(adapter, cmd_node->resp_skb);
		cmd_node->resp_skb = NULL;
	}
}

/*
 * This function sends a host command to the firmware.
 *
 * The function copies the host command into the driver command
 * buffer, which will be transferred to the firmware later by the
 * main thread.
 */
static int mwifiex_cmd_host_cmd(struct mwifiex_private *priv,
				struct host_cmd_ds_command *cmd,
				struct mwifiex_ds_misc_cmd *pcmd_ptr)
{
	/* Copy the HOST command to command buffer */
	memcpy(cmd, pcmd_ptr->cmd, pcmd_ptr->len);
	dev_dbg(priv->adapter->dev, "cmd: host cmd size = %d\n", pcmd_ptr->len);
	return 0;
}

/*
 * This function downloads a command to the firmware.
 *
 * The function performs sanity tests, sets the command sequence
 * number and size, converts the header fields to CPU format before
 * sending. Afterwards, it logs the command ID and action for debugging
 * and sets up the command timeout timer.
 */
static int mwifiex_dnld_cmd_to_fw(struct mwifiex_private *priv,
				  struct cmd_ctrl_node *cmd_node)
{

	struct mwifiex_adapter *adapter = priv->adapter;
	int ret;
	struct host_cmd_ds_command *host_cmd;
	uint16_t cmd_code;
	uint16_t cmd_size;
	struct timeval tstamp;
	unsigned long flags;

	if (!adapter || !cmd_node)
		return -1;

	host_cmd = (struct host_cmd_ds_command *) (cmd_node->cmd_skb->data);

	/* Sanity test */
	if (host_cmd == NULL || host_cmd->size == 0) {
		dev_err(adapter->dev, "DNLD_CMD: host_cmd is null"
			" or cmd size is 0, not sending\n");
		if (cmd_node->wait_q_enabled)
			adapter->cmd_wait_q.status = -1;
		mwifiex_insert_cmd_to_free_q(adapter, cmd_node);
		return -1;
	}

	/* Set command sequence number */
	adapter->seq_num++;
	host_cmd->seq_num = cpu_to_le16(HostCmd_SET_SEQ_NO_BSS_INFO
			    (adapter->seq_num, cmd_node->priv->bss_num,
			     cmd_node->priv->bss_type));

	spin_lock_irqsave(&adapter->mwifiex_cmd_lock, flags);
	adapter->curr_cmd = cmd_node;
	spin_unlock_irqrestore(&adapter->mwifiex_cmd_lock, flags);

	cmd_code = le16_to_cpu(host_cmd->command);
	cmd_size = le16_to_cpu(host_cmd->size);

	skb_trim(cmd_node->cmd_skb, cmd_size);

	do_gettimeofday(&tstamp);
	dev_dbg(adapter->dev, "cmd: DNLD_CMD: (%lu.%lu): %#x, act %#x, len %d,"
		" seqno %#x\n",
		tstamp.tv_sec, tstamp.tv_usec, cmd_code,
	       le16_to_cpu(*(__le16 *) ((u8 *) host_cmd + S_DS_GEN)), cmd_size,
	       le16_to_cpu(host_cmd->seq_num));

	skb_push(cmd_node->cmd_skb, INTF_HEADER_LEN);

	ret = adapter->if_ops.host_to_card(adapter, MWIFIEX_TYPE_CMD,
					   cmd_node->cmd_skb, NULL);

	skb_pull(cmd_node->cmd_skb, INTF_HEADER_LEN);

	if (ret == -1) {
		dev_err(adapter->dev, "DNLD_CMD: host to card failed\n");
		if (cmd_node->wait_q_enabled)
			adapter->cmd_wait_q.status = -1;
		mwifiex_insert_cmd_to_free_q(adapter, adapter->curr_cmd);

		spin_lock_irqsave(&adapter->mwifiex_cmd_lock, flags);
		adapter->curr_cmd = NULL;
		spin_unlock_irqrestore(&adapter->mwifiex_cmd_lock, flags);

		adapter->dbg.num_cmd_host_to_card_failure++;
		return -1;
	}

	/* Save the last command id and action to debug log */
	adapter->dbg.last_cmd_index =
		(adapter->dbg.last_cmd_index + 1) % DBG_CMD_NUM;
	adapter->dbg.last_cmd_id[adapter->dbg.last_cmd_index] = cmd_code;
	adapter->dbg.last_cmd_act[adapter->dbg.last_cmd_index] =
		le16_to_cpu(*(__le16 *) ((u8 *) host_cmd + S_DS_GEN));

	/* Clear BSS_NO_BITS from HostCmd */
	cmd_code &= HostCmd_CMD_ID_MASK;

	/* Setup the timer after transmit command */
	mod_timer(&adapter->cmd_timer,
		jiffies + (MWIFIEX_TIMER_10S * HZ) / 1000);

	return 0;
}

/*
 * This function downloads a sleep confirm command to the firmware.
 *
 * The function performs sanity tests, sets the command sequence
 * number and size, converts the header fields to CPU format before
 * sending.
 *
 * No responses are needed for sleep confirm command.
 */
static int mwifiex_dnld_sleep_confirm_cmd(struct mwifiex_adapter *adapter)
{
	int ret;
	struct mwifiex_private *priv;
	struct mwifiex_opt_sleep_confirm *sleep_cfm_buf =
				(struct mwifiex_opt_sleep_confirm *)
				adapter->sleep_cfm->data;
	priv = mwifiex_get_priv(adapter, MWIFIEX_BSS_ROLE_ANY);

	sleep_cfm_buf->seq_num =
		cpu_to_le16((HostCmd_SET_SEQ_NO_BSS_INFO
					(adapter->seq_num, priv->bss_num,
					 priv->bss_type)));
	adapter->seq_num++;

	skb_push(adapter->sleep_cfm, INTF_HEADER_LEN);
	ret = adapter->if_ops.host_to_card(adapter, MWIFIEX_TYPE_CMD,
					   adapter->sleep_cfm, NULL);
	skb_pull(adapter->sleep_cfm, INTF_HEADER_LEN);

	if (ret == -1) {
		dev_err(adapter->dev, "SLEEP_CFM: failed\n");
		adapter->dbg.num_cmd_sleep_cfm_host_to_card_failure++;
		return -1;
	}
	if (GET_BSS_ROLE(mwifiex_get_priv(adapter, MWIFIEX_BSS_ROLE_ANY))
			== MWIFIEX_BSS_ROLE_STA) {
		if (!sleep_cfm_buf->resp_ctrl)
			/* Response is not needed for sleep
			   confirm command */
			adapter->ps_state = PS_STATE_SLEEP;
		else
			adapter->ps_state = PS_STATE_SLEEP_CFM;

		if (!sleep_cfm_buf->resp_ctrl
				&& (adapter->is_hs_configured
					&& !adapter->sleep_period.period)) {
			adapter->pm_wakeup_card_req = true;
			mwifiex_hs_activated_event(mwifiex_get_priv(adapter,
						MWIFIEX_BSS_ROLE_STA), true);
		}
	}

	return ret;
}

/*
 * This function allocates the command buffers and links them to
 * the command free queue.
 *
 * The driver uses a pre allocated number of command buffers, which
 * are created at driver initializations and freed at driver cleanup.
 * Every command needs to obtain a command buffer from this pool before
 * it can be issued. The command free queue lists the command buffers
 * currently free to use, while the command pending queue lists the
 * command buffers already in use and awaiting handling. Command buffers
 * are returned to the free queue after use.
 */
int mwifiex_alloc_cmd_buffer(struct mwifiex_adapter *adapter)
{
	struct cmd_ctrl_node *cmd_array;
	u32 buf_size;
	u32 i;

	/* Allocate and initialize struct cmd_ctrl_node */
	buf_size = sizeof(struct cmd_ctrl_node) * MWIFIEX_NUM_OF_CMD_BUFFER;
	cmd_array = kzalloc(buf_size, GFP_KERNEL);
	if (!cmd_array) {
		dev_err(adapter->dev, "%s: failed to alloc cmd_array\n",
				__func__);
		return -ENOMEM;
	}

	adapter->cmd_pool = cmd_array;
	memset(adapter->cmd_pool, 0, buf_size);

	/* Allocate and initialize command buffers */
	for (i = 0; i < MWIFIEX_NUM_OF_CMD_BUFFER; i++) {
		cmd_array[i].skb = dev_alloc_skb(MWIFIEX_SIZE_OF_CMD_BUFFER);
		if (!cmd_array[i].skb) {
			dev_err(adapter->dev, "ALLOC_CMD_BUF: out of memory\n");
			return -1;
		}
	}

	for (i = 0; i < MWIFIEX_NUM_OF_CMD_BUFFER; i++)
		mwifiex_insert_cmd_to_free_q(adapter, &cmd_array[i]);

	return 0;
}

/*
 * This function frees the command buffers.
 *
 * The function calls the completion callback for all the command
 * buffers that still have response buffers associated with them.
 */
int mwifiex_free_cmd_buffer(struct mwifiex_adapter *adapter)
{
	struct cmd_ctrl_node *cmd_array;
	u32 i;

	/* Need to check if cmd pool is allocated or not */
	if (!adapter->cmd_pool) {
		dev_dbg(adapter->dev, "info: FREE_CMD_BUF: cmd_pool is null\n");
		return 0;
	}

	cmd_array = adapter->cmd_pool;

	/* Release shared memory buffers */
	for (i = 0; i < MWIFIEX_NUM_OF_CMD_BUFFER; i++) {
		if (cmd_array[i].skb) {
			dev_dbg(adapter->dev, "cmd: free cmd buffer %d\n", i);
			dev_kfree_skb_any(cmd_array[i].skb);
		}
		if (!cmd_array[i].resp_skb)
			continue;
		dev_kfree_skb_any(cmd_array[i].resp_skb);
	}
	/* Release struct cmd_ctrl_node */
	if (adapter->cmd_pool) {
		dev_dbg(adapter->dev, "cmd: free cmd pool\n");
		kfree(adapter->cmd_pool);
		adapter->cmd_pool = NULL;
	}

	return 0;
}

/*
 * This function handles events generated by firmware.
 *
 * Event body of events received from firmware are not used (though they are
 * saved), only the event ID is used. Some events are re-invoked by
 * the driver, with a new event body.
 *
 * After processing, the function calls the completion callback
 * for cleanup.
 */
int mwifiex_process_event(struct mwifiex_adapter *adapter)
{
	int ret;
	struct mwifiex_private *priv =
		mwifiex_get_priv(adapter, MWIFIEX_BSS_ROLE_ANY);
	struct sk_buff *skb = adapter->event_skb;
	u32 eventcause = adapter->event_cause;
	struct timeval tstamp;
	struct mwifiex_rxinfo *rx_info;

	/* Save the last event to debug log */
	adapter->dbg.last_event_index =
		(adapter->dbg.last_event_index + 1) % DBG_CMD_NUM;
	adapter->dbg.last_event[adapter->dbg.last_event_index] =
		(u16) eventcause;

	/* Get BSS number and corresponding priv */
	priv = mwifiex_get_priv_by_id(adapter, EVENT_GET_BSS_NUM(eventcause),
				      EVENT_GET_BSS_TYPE(eventcause));
	if (!priv)
		priv = mwifiex_get_priv(adapter, MWIFIEX_BSS_ROLE_ANY);
	/* Clear BSS_NO_BITS from event */
	eventcause &= EVENT_ID_MASK;
	adapter->event_cause = eventcause;

	if (skb) {
		rx_info = MWIFIEX_SKB_RXCB(skb);
		rx_info->bss_index = priv->bss_index;
	}

	if (eventcause != EVENT_PS_SLEEP && eventcause != EVENT_PS_AWAKE) {
		do_gettimeofday(&tstamp);
		dev_dbg(adapter->dev, "event: %lu.%lu: cause: %#x\n",
		       tstamp.tv_sec, tstamp.tv_usec, eventcause);
	}

	ret = mwifiex_process_sta_event(priv);

	adapter->event_cause = 0;
	adapter->event_skb = NULL;
	adapter->if_ops.event_complete(adapter, skb);

	return ret;
}

/*
 * This function is used to send synchronous command to the firmware.
 *
 * it allocates a wait queue for the command and wait for the command
 * response.
 */
int mwifiex_send_cmd_sync(struct mwifiex_private *priv, uint16_t cmd_no,
			  u16 cmd_action, u32 cmd_oid, void *data_buf)
{
	int ret = 0;
	struct mwifiex_adapter *adapter = priv->adapter;

	adapter->cmd_wait_q_required = true;

	ret = mwifiex_send_cmd_async(priv, cmd_no, cmd_action, cmd_oid,
				     data_buf);
	if (!ret)
		ret = mwifiex_wait_queue_complete(adapter);

	return ret;
}


/*
 * This function prepares a command and asynchronously send it to the firmware.
 *
 * Preparation includes -
 *      - Sanity tests to make sure the card is still present or the FW
 *        is not reset
 *      - Getting a new command node from the command free queue
 *      - Initializing the command node for default parameters
 *      - Fill up the non-default parameters and buffer pointers
 *      - Add the command to pending queue
 */
int mwifiex_send_cmd_async(struct mwifiex_private *priv, uint16_t cmd_no,
			   u16 cmd_action, u32 cmd_oid, void *data_buf)
{
	int ret;
	struct mwifiex_adapter *adapter = priv->adapter;
	struct cmd_ctrl_node *cmd_node;
	struct host_cmd_ds_command *cmd_ptr;

	if (!adapter) {
		pr_err("PREP_CMD: adapter is NULL\n");
		return -1;
	}

	if (adapter->is_suspended) {
		dev_err(adapter->dev, "PREP_CMD: device in suspended state\n");
		return -1;
	}

	if (adapter->surprise_removed) {
		dev_err(adapter->dev, "PREP_CMD: card is removed\n");
		return -1;
	}

	if (adapter->hw_status == MWIFIEX_HW_STATUS_RESET) {
		if (cmd_no != HostCmd_CMD_FUNC_INIT) {
			dev_err(adapter->dev, "PREP_CMD: FW in reset state\n");
			return -1;
		}
	}

	/* Get a new command node */
	cmd_node = mwifiex_get_cmd_node(adapter);

	if (!cmd_node) {
		dev_err(adapter->dev, "PREP_CMD: no free cmd node\n");
		return -1;
	}

	/* Initialize the command node */
	mwifiex_init_cmd_node(priv, cmd_node, cmd_oid, data_buf);

	if (!cmd_node->cmd_skb) {
		dev_err(adapter->dev, "PREP_CMD: no free cmd buf\n");
		return -1;
	}

	memset(skb_put(cmd_node->cmd_skb, sizeof(struct host_cmd_ds_command)),
	       0, sizeof(struct host_cmd_ds_command));

	cmd_ptr = (struct host_cmd_ds_command *) (cmd_node->cmd_skb->data);
	cmd_ptr->command = cpu_to_le16(cmd_no);
	cmd_ptr->result = 0;

	/* Prepare command */
	if (cmd_no) {
		ret = mwifiex_sta_prepare_cmd(priv, cmd_no, cmd_action,
					      cmd_oid, data_buf, cmd_ptr);
	} else {
		ret = mwifiex_cmd_host_cmd(priv, cmd_ptr, data_buf);
		cmd_node->cmd_flag |= CMD_F_HOSTCMD;
	}

	/* Return error, since the command preparation failed */
	if (ret) {
		dev_err(adapter->dev, "PREP_CMD: cmd %#x preparation failed\n",
							cmd_no);
		mwifiex_insert_cmd_to_free_q(adapter, cmd_node);
		return -1;
	}

	/* Send command */
	if (cmd_no == HostCmd_CMD_802_11_SCAN) {
		mwifiex_queue_scan_cmd(priv, cmd_node);
	} else {
		adapter->cmd_queued = cmd_node;
		mwifiex_insert_cmd_to_pending_q(adapter, cmd_node, true);
	}

	return ret;
}

/*
 * This function returns a command to the command free queue.
 *
 * The function also calls the completion callback if required, before
 * cleaning the command node and re-inserting it into the free queue.
 */
void
mwifiex_insert_cmd_to_free_q(struct mwifiex_adapter *adapter,
			     struct cmd_ctrl_node *cmd_node)
{
	unsigned long flags;

	if (!cmd_node)
		return;

	if (cmd_node->wait_q_enabled)
		mwifiex_complete_cmd(adapter, cmd_node);
	/* Clean the node */
	mwifiex_clean_cmd_node(adapter, cmd_node);

	/* Insert node into cmd_free_q */
	spin_lock_irqsave(&adapter->cmd_free_q_lock, flags);
	list_add_tail(&cmd_node->list, &adapter->cmd_free_q);
	spin_unlock_irqrestore(&adapter->cmd_free_q_lock, flags);
}

/*
 * This function queues a command to the command pending queue.
 *
 * This in effect adds the command to the command list to be executed.
 * Exit PS command is handled specially, by placing it always to the
 * front of the command queue.
 */
void
mwifiex_insert_cmd_to_pending_q(struct mwifiex_adapter *adapter,
				struct cmd_ctrl_node *cmd_node, u32 add_tail)
{
	struct host_cmd_ds_command *host_cmd = NULL;
	u16 command;
	unsigned long flags;

	host_cmd = (struct host_cmd_ds_command *) (cmd_node->cmd_skb->data);
	if (!host_cmd) {
		dev_err(adapter->dev, "QUEUE_CMD: host_cmd is NULL\n");
		return;
	}

	command = le16_to_cpu(host_cmd->command);

	/* Exit_PS command needs to be queued in the header always. */
	if (command == HostCmd_CMD_802_11_PS_MODE_ENH) {
		struct host_cmd_ds_802_11_ps_mode_enh *pm =
			&host_cmd->params.psmode_enh;
		if ((le16_to_cpu(pm->action) == DIS_PS)
		    || (le16_to_cpu(pm->action) == DIS_AUTO_PS)) {
			if (adapter->ps_state != PS_STATE_AWAKE)
				add_tail = false;
		}
	}

	spin_lock_irqsave(&adapter->cmd_pending_q_lock, flags);
	if (add_tail)
		list_add_tail(&cmd_node->list, &adapter->cmd_pending_q);
	else
		list_add(&cmd_node->list, &adapter->cmd_pending_q);
	spin_unlock_irqrestore(&adapter->cmd_pending_q_lock, flags);

	dev_dbg(adapter->dev, "cmd: QUEUE_CMD: cmd=%#x is queued\n", command);
}

/*
 * This function executes the next command in command pending queue.
 *
 * This function will fail if a command is already in processing stage,
 * otherwise it will dequeue the first command from the command pending
 * queue and send to the firmware.
 *
 * If the device is currently in host sleep mode, any commands, except the
 * host sleep configuration command will de-activate the host sleep. For PS
 * mode, the function will put the firmware back to sleep if applicable.
 */
int mwifiex_exec_next_cmd(struct mwifiex_adapter *adapter)
{
	struct mwifiex_private *priv;
	struct cmd_ctrl_node *cmd_node;
	int ret = 0;
	struct host_cmd_ds_command *host_cmd;
	unsigned long cmd_flags;
	unsigned long cmd_pending_q_flags;

	/* Check if already in processing */
	if (adapter->curr_cmd) {
		dev_err(adapter->dev, "EXEC_NEXT_CMD: cmd in processing\n");
		return -1;
	}

	spin_lock_irqsave(&adapter->mwifiex_cmd_lock, cmd_flags);
	/* Check if any command is pending */
	spin_lock_irqsave(&adapter->cmd_pending_q_lock, cmd_pending_q_flags);
	if (list_empty(&adapter->cmd_pending_q)) {
		spin_unlock_irqrestore(&adapter->cmd_pending_q_lock,
				       cmd_pending_q_flags);
		spin_unlock_irqrestore(&adapter->mwifiex_cmd_lock, cmd_flags);
		return 0;
	}
	cmd_node = list_first_entry(&adapter->cmd_pending_q,
				    struct cmd_ctrl_node, list);
	spin_unlock_irqrestore(&adapter->cmd_pending_q_lock,
			       cmd_pending_q_flags);

	host_cmd = (struct host_cmd_ds_command *) (cmd_node->cmd_skb->data);
	priv = cmd_node->priv;

	if (adapter->ps_state != PS_STATE_AWAKE) {
		dev_err(adapter->dev, "%s: cannot send cmd in sleep state,"
				" this should not happen\n", __func__);
		spin_unlock_irqrestore(&adapter->mwifiex_cmd_lock, cmd_flags);
		return ret;
	}

	spin_lock_irqsave(&adapter->cmd_pending_q_lock, cmd_pending_q_flags);
	list_del(&cmd_node->list);
	spin_unlock_irqrestore(&adapter->cmd_pending_q_lock,
			       cmd_pending_q_flags);

	spin_unlock_irqrestore(&adapter->mwifiex_cmd_lock, cmd_flags);
	ret = mwifiex_dnld_cmd_to_fw(priv, cmd_node);
	priv = mwifiex_get_priv(adapter, MWIFIEX_BSS_ROLE_ANY);
	/* Any command sent to the firmware when host is in sleep
	 * mode should de-configure host sleep. We should skip the
	 * host sleep configuration command itself though
	 */
	if (priv && (host_cmd->command !=
	     cpu_to_le16(HostCmd_CMD_802_11_HS_CFG_ENH))) {
		if (adapter->hs_activated) {
			adapter->is_hs_configured = false;
			mwifiex_hs_activated_event(priv, false);
		}
	}

	return ret;
}

/*
 * This function handles the command response.
 *
 * After processing, the function cleans the command node and puts
 * it back to the command free queue.
 */
int mwifiex_process_cmdresp(struct mwifiex_adapter *adapter)
{
	struct host_cmd_ds_command *resp;
	struct mwifiex_private *priv =
		mwifiex_get_priv(adapter, MWIFIEX_BSS_ROLE_ANY);
	int ret = 0;
	uint16_t orig_cmdresp_no;
	uint16_t cmdresp_no;
	uint16_t cmdresp_result;
	struct timeval tstamp;
	unsigned long flags;

	/* Now we got response from FW, cancel the command timer */
	del_timer(&adapter->cmd_timer);

	if (!adapter->curr_cmd || !adapter->curr_cmd->resp_skb) {
		resp = (struct host_cmd_ds_command *) adapter->upld_buf;
		dev_err(adapter->dev, "CMD_RESP: NULL curr_cmd, %#x\n",
		       le16_to_cpu(resp->command));
		return -1;
	}

	adapter->num_cmd_timeout = 0;

	resp = (struct host_cmd_ds_command *) adapter->curr_cmd->resp_skb->data;
	if (adapter->curr_cmd->cmd_flag & CMD_F_CANCELED) {
		dev_err(adapter->dev, "CMD_RESP: %#x been canceled\n",
				le16_to_cpu(resp->command));
		mwifiex_insert_cmd_to_free_q(adapter, adapter->curr_cmd);
		spin_lock_irqsave(&adapter->mwifiex_cmd_lock, flags);
		adapter->curr_cmd = NULL;
		spin_unlock_irqrestore(&adapter->mwifiex_cmd_lock, flags);
		return -1;
	}

	if (adapter->curr_cmd->cmd_flag & CMD_F_HOSTCMD) {
		/* Copy original response back to response buffer */
		struct mwifiex_ds_misc_cmd *hostcmd;
		uint16_t size = le16_to_cpu(resp->size);
		dev_dbg(adapter->dev, "info: host cmd resp size = %d\n", size);
		size = min_t(u16, size, MWIFIEX_SIZE_OF_CMD_BUFFER);
		if (adapter->curr_cmd->data_buf) {
			hostcmd = adapter->curr_cmd->data_buf;
			hostcmd->len = size;
			memcpy(hostcmd->cmd, resp, size);
		}
	}
	orig_cmdresp_no = le16_to_cpu(resp->command);

	/* Get BSS number and corresponding priv */
	priv = mwifiex_get_priv_by_id(adapter,
			HostCmd_GET_BSS_NO(le16_to_cpu(resp->seq_num)),
			HostCmd_GET_BSS_TYPE(le16_to_cpu(resp->seq_num)));
	if (!priv)
		priv = mwifiex_get_priv(adapter, MWIFIEX_BSS_ROLE_ANY);
	/* Clear RET_BIT from HostCmd */
	resp->command = cpu_to_le16(orig_cmdresp_no & HostCmd_CMD_ID_MASK);

	cmdresp_no = le16_to_cpu(resp->command);
	cmdresp_result = le16_to_cpu(resp->result);

	/* Save the last command response to debug log */
	adapter->dbg.last_cmd_resp_index =
		(adapter->dbg.last_cmd_resp_index + 1) % DBG_CMD_NUM;
	adapter->dbg.last_cmd_resp_id[adapter->dbg.last_cmd_resp_index] =
		orig_cmdresp_no;

	do_gettimeofday(&tstamp);
	dev_dbg(adapter->dev, "cmd: CMD_RESP: (%lu.%lu): 0x%x, result %d,"
		" len %d, seqno 0x%x\n",
	       tstamp.tv_sec, tstamp.tv_usec, orig_cmdresp_no, cmdresp_result,
	       le16_to_cpu(resp->size), le16_to_cpu(resp->seq_num));

	if (!(orig_cmdresp_no & HostCmd_RET_BIT)) {
		dev_err(adapter->dev, "CMD_RESP: invalid cmd resp\n");
		if (adapter->curr_cmd->wait_q_enabled)
			adapter->cmd_wait_q.status = -1;

		mwifiex_insert_cmd_to_free_q(adapter, adapter->curr_cmd);
		spin_lock_irqsave(&adapter->mwifiex_cmd_lock, flags);
		adapter->curr_cmd = NULL;
		spin_unlock_irqrestore(&adapter->mwifiex_cmd_lock, flags);
		return -1;
	}

	if (adapter->curr_cmd->cmd_flag & CMD_F_HOSTCMD) {
		adapter->curr_cmd->cmd_flag &= ~CMD_F_HOSTCMD;
		if ((cmdresp_result == HostCmd_RESULT_OK)
		    && (cmdresp_no == HostCmd_CMD_802_11_HS_CFG_ENH))
			ret = mwifiex_ret_802_11_hs_cfg(priv, resp);
	} else {
		/* handle response */
		ret = mwifiex_process_sta_cmdresp(priv, cmdresp_no, resp);
	}

	/* Check init command response */
	if (adapter->hw_status == MWIFIEX_HW_STATUS_INITIALIZING) {
		if (ret == -1) {
			dev_err(adapter->dev, "%s: cmd %#x failed during "
				"initialization\n", __func__, cmdresp_no);
			mwifiex_init_fw_complete(adapter);
			return -1;
		} else if (adapter->last_init_cmd == cmdresp_no)
			adapter->hw_status = MWIFIEX_HW_STATUS_INIT_DONE;
	}

	if (adapter->curr_cmd) {
		if (adapter->curr_cmd->wait_q_enabled && (!ret))
			adapter->cmd_wait_q.status = 0;
		else if (adapter->curr_cmd->wait_q_enabled && (ret == -1))
			adapter->cmd_wait_q.status = -1;

		/* Clean up and put current command back to cmd_free_q */
		mwifiex_insert_cmd_to_free_q(adapter, adapter->curr_cmd);

		spin_lock_irqsave(&adapter->mwifiex_cmd_lock, flags);
		adapter->curr_cmd = NULL;
		spin_unlock_irqrestore(&adapter->mwifiex_cmd_lock, flags);
	}

	return ret;
}

/*
 * This function handles the timeout of command sending.
 *
 * It will re-send the same command again.
 */
void
mwifiex_cmd_timeout_func(unsigned long function_context)
{
	struct mwifiex_adapter *adapter =
		(struct mwifiex_adapter *) function_context;
	struct cmd_ctrl_node *cmd_node;
	struct timeval tstamp;

	adapter->num_cmd_timeout++;
	adapter->dbg.num_cmd_timeout++;
	if (!adapter->curr_cmd) {
		dev_dbg(adapter->dev, "cmd: empty curr_cmd\n");
		return;
	}
	cmd_node = adapter->curr_cmd;
	if (cmd_node->wait_q_enabled)
		adapter->cmd_wait_q.status = -ETIMEDOUT;

	if (cmd_node) {
		adapter->dbg.timeout_cmd_id =
			adapter->dbg.last_cmd_id[adapter->dbg.last_cmd_index];
		adapter->dbg.timeout_cmd_act =
			adapter->dbg.last_cmd_act[adapter->dbg.last_cmd_index];
		do_gettimeofday(&tstamp);
		dev_err(adapter->dev, "%s: Timeout cmd id (%lu.%lu) = %#x,"
			" act = %#x\n", __func__,
		       tstamp.tv_sec, tstamp.tv_usec,
		       adapter->dbg.timeout_cmd_id,
		       adapter->dbg.timeout_cmd_act);

		dev_err(adapter->dev, "num_data_h2c_failure = %d\n",
		       adapter->dbg.num_tx_host_to_card_failure);
		dev_err(adapter->dev, "num_cmd_h2c_failure = %d\n",
		       adapter->dbg.num_cmd_host_to_card_failure);

		dev_err(adapter->dev, "num_cmd_timeout = %d\n",
		       adapter->dbg.num_cmd_timeout);
		dev_err(adapter->dev, "num_tx_timeout = %d\n",
		       adapter->dbg.num_tx_timeout);

		dev_err(adapter->dev, "last_cmd_index = %d\n",
		       adapter->dbg.last_cmd_index);
		print_hex_dump_bytes("last_cmd_id: ", DUMP_PREFIX_OFFSET,
				adapter->dbg.last_cmd_id, DBG_CMD_NUM);
		print_hex_dump_bytes("last_cmd_act: ", DUMP_PREFIX_OFFSET,
				adapter->dbg.last_cmd_act, DBG_CMD_NUM);

		dev_err(adapter->dev, "last_cmd_resp_index = %d\n",
		       adapter->dbg.last_cmd_resp_index);
		print_hex_dump_bytes("last_cmd_resp_id: ", DUMP_PREFIX_OFFSET,
				adapter->dbg.last_cmd_resp_id, DBG_CMD_NUM);

		dev_err(adapter->dev, "last_event_index = %d\n",
		       adapter->dbg.last_event_index);
		print_hex_dump_bytes("last_event: ", DUMP_PREFIX_OFFSET,
				adapter->dbg.last_event, DBG_CMD_NUM);

		dev_err(adapter->dev, "data_sent=%d cmd_sent=%d\n",
		       adapter->data_sent, adapter->cmd_sent);

		dev_err(adapter->dev, "ps_mode=%d ps_state=%d\n",
				adapter->ps_mode, adapter->ps_state);
	}
	if (adapter->hw_status == MWIFIEX_HW_STATUS_INITIALIZING)
		mwifiex_init_fw_complete(adapter);
}

/*
 * This function cancels all the pending commands.
 *
 * The current command, all commands in command pending queue and all scan
 * commands in scan pending queue are cancelled. All the completion callbacks
 * are called with failure status to ensure cleanup.
 */
void
mwifiex_cancel_all_pending_cmd(struct mwifiex_adapter *adapter)
{
	struct cmd_ctrl_node *cmd_node = NULL, *tmp_node;
	unsigned long flags;

	/* Cancel current cmd */
	if ((adapter->curr_cmd) && (adapter->curr_cmd->wait_q_enabled)) {
		spin_lock_irqsave(&adapter->mwifiex_cmd_lock, flags);
		adapter->curr_cmd->wait_q_enabled = false;
		spin_unlock_irqrestore(&adapter->mwifiex_cmd_lock, flags);
		adapter->cmd_wait_q.status = -1;
		mwifiex_complete_cmd(adapter, adapter->curr_cmd);
	}
	/* Cancel all pending command */
	spin_lock_irqsave(&adapter->cmd_pending_q_lock, flags);
	list_for_each_entry_safe(cmd_node, tmp_node,
				 &adapter->cmd_pending_q, list) {
		list_del(&cmd_node->list);
		spin_unlock_irqrestore(&adapter->cmd_pending_q_lock, flags);

		if (cmd_node->wait_q_enabled) {
			adapter->cmd_wait_q.status = -1;
			mwifiex_complete_cmd(adapter, cmd_node);
			cmd_node->wait_q_enabled = false;
		}
		mwifiex_insert_cmd_to_free_q(adapter, cmd_node);
		spin_lock_irqsave(&adapter->cmd_pending_q_lock, flags);
	}
	spin_unlock_irqrestore(&adapter->cmd_pending_q_lock, flags);

	/* Cancel all pending scan command */
	spin_lock_irqsave(&adapter->scan_pending_q_lock, flags);
	list_for_each_entry_safe(cmd_node, tmp_node,
				 &adapter->scan_pending_q, list) {
		list_del(&cmd_node->list);
		spin_unlock_irqrestore(&adapter->scan_pending_q_lock, flags);

		cmd_node->wait_q_enabled = false;
		mwifiex_insert_cmd_to_free_q(adapter, cmd_node);
		spin_lock_irqsave(&adapter->scan_pending_q_lock, flags);
	}
	spin_unlock_irqrestore(&adapter->scan_pending_q_lock, flags);

	spin_lock_irqsave(&adapter->mwifiex_cmd_lock, flags);
	adapter->scan_processing = false;
	spin_unlock_irqrestore(&adapter->mwifiex_cmd_lock, flags);
}

/*
 * This function cancels all pending commands that matches with
 * the given IOCTL request.
 *
 * Both the current command buffer and the pending command queue are
 * searched for matching IOCTL request. The completion callback of
 * the matched command is called with failure status to ensure cleanup.
 * In case of scan commands, all pending commands in scan pending queue
 * are cancelled.
 */
void
mwifiex_cancel_pending_ioctl(struct mwifiex_adapter *adapter)
{
	struct cmd_ctrl_node *cmd_node = NULL, *tmp_node = NULL;
	unsigned long cmd_flags;
	unsigned long scan_pending_q_flags;
	uint16_t cancel_scan_cmd = false;

	if ((adapter->curr_cmd) &&
	     (adapter->curr_cmd->wait_q_enabled)) {
		spin_lock_irqsave(&adapter->mwifiex_cmd_lock, cmd_flags);
		cmd_node = adapter->curr_cmd;
		cmd_node->wait_q_enabled = false;
		cmd_node->cmd_flag |= CMD_F_CANCELED;
		mwifiex_insert_cmd_to_free_q(adapter, cmd_node);
		mwifiex_complete_cmd(adapter, adapter->curr_cmd);
		adapter->curr_cmd = NULL;
		spin_unlock_irqrestore(&adapter->mwifiex_cmd_lock, cmd_flags);
	}

	/* Cancel all pending scan command */
	spin_lock_irqsave(&adapter->scan_pending_q_lock,
			  scan_pending_q_flags);
	list_for_each_entry_safe(cmd_node, tmp_node,
				 &adapter->scan_pending_q, list) {
		list_del(&cmd_node->list);
		spin_unlock_irqrestore(&adapter->scan_pending_q_lock,
				       scan_pending_q_flags);
		cmd_node->wait_q_enabled = false;
		mwifiex_insert_cmd_to_free_q(adapter, cmd_node);
		spin_lock_irqsave(&adapter->scan_pending_q_lock,
				  scan_pending_q_flags);
		cancel_scan_cmd = true;
	}
	spin_unlock_irqrestore(&adapter->scan_pending_q_lock,
			       scan_pending_q_flags);

	if (cancel_scan_cmd) {
		spin_lock_irqsave(&adapter->mwifiex_cmd_lock, cmd_flags);
		adapter->scan_processing = false;
		spin_unlock_irqrestore(&adapter->mwifiex_cmd_lock, cmd_flags);
	}
	adapter->cmd_wait_q.status = -1;
<<<<<<< HEAD
	mwifiex_complete_cmd(adapter, adapter->curr_cmd);
=======
>>>>>>> dcd6c922
}

/*
 * This function sends the sleep confirm command to firmware, if
 * possible.
 *
 * The sleep confirm command cannot be issued if command response,
 * data response or event response is awaiting handling, or if we
 * are in the middle of sending a command, or expecting a command
 * response.
 */
void
mwifiex_check_ps_cond(struct mwifiex_adapter *adapter)
{
	if (!adapter->cmd_sent &&
	    !adapter->curr_cmd && !IS_CARD_RX_RCVD(adapter))
		mwifiex_dnld_sleep_confirm_cmd(adapter);
	else
		dev_dbg(adapter->dev,
			"cmd: Delay Sleep Confirm (%s%s%s)\n",
		       (adapter->cmd_sent) ? "D" : "",
		       (adapter->curr_cmd) ? "C" : "",
		       (IS_CARD_RX_RCVD(adapter)) ? "R" : "");
}

/*
 * This function sends a Host Sleep activated event to applications.
 *
 * This event is generated by the driver, with a blank event body.
 */
void
mwifiex_hs_activated_event(struct mwifiex_private *priv, u8 activated)
{
	if (activated) {
		if (priv->adapter->is_hs_configured) {
			priv->adapter->hs_activated = true;
			dev_dbg(priv->adapter->dev, "event: hs_activated\n");
			priv->adapter->hs_activate_wait_q_woken = true;
			wake_up_interruptible(
				&priv->adapter->hs_activate_wait_q);
		} else {
			dev_dbg(priv->adapter->dev, "event: HS not configured\n");
		}
	} else {
		dev_dbg(priv->adapter->dev, "event: hs_deactivated\n");
		priv->adapter->hs_activated = false;
	}
}

/*
 * This function handles the command response of a Host Sleep configuration
 * command.
 *
 * Handling includes changing the header fields into CPU format
 * and setting the current host sleep activation status in driver.
 *
 * In case host sleep status change, the function generates an event to
 * notify the applications.
 */
int mwifiex_ret_802_11_hs_cfg(struct mwifiex_private *priv,
			      struct host_cmd_ds_command *resp)
{
	struct mwifiex_adapter *adapter = priv->adapter;
	struct host_cmd_ds_802_11_hs_cfg_enh *phs_cfg =
		&resp->params.opt_hs_cfg;
	uint32_t conditions = le32_to_cpu(phs_cfg->params.hs_config.conditions);

	if (phs_cfg->action == cpu_to_le16(HS_ACTIVATE)) {
		mwifiex_hs_activated_event(priv, true);
		return 0;
	} else {
		dev_dbg(adapter->dev, "cmd: CMD_RESP: HS_CFG cmd reply"
			" result=%#x, conditions=0x%x gpio=0x%x gap=0x%x\n",
			resp->result, conditions,
		       phs_cfg->params.hs_config.gpio,
		       phs_cfg->params.hs_config.gap);
	}
	if (conditions != HOST_SLEEP_CFG_CANCEL) {
		adapter->is_hs_configured = true;
	} else {
		adapter->is_hs_configured = false;
		if (adapter->hs_activated)
			mwifiex_hs_activated_event(priv, false);
	}

	return 0;
}

/*
 * This function wakes up the adapter and generates a Host Sleep
 * cancel event on receiving the power up interrupt.
 */
void
mwifiex_process_hs_config(struct mwifiex_adapter *adapter)
{
	dev_dbg(adapter->dev, "info: %s: auto cancelling host sleep"
		" since there is interrupt from the firmware\n", __func__);

	adapter->if_ops.wakeup(adapter);
	adapter->hs_activated = false;
	adapter->is_hs_configured = false;
	mwifiex_hs_activated_event(mwifiex_get_priv(adapter,
				   MWIFIEX_BSS_ROLE_ANY), false);
}

/*
 * This function handles the command response of a sleep confirm command.
 *
 * The function sets the card state to SLEEP if the response indicates success.
 */
void
mwifiex_process_sleep_confirm_resp(struct mwifiex_adapter *adapter,
				   u8 *pbuf, u32 upld_len)
{
	struct host_cmd_ds_command *cmd = (struct host_cmd_ds_command *) pbuf;
	struct mwifiex_private *priv =
		mwifiex_get_priv(adapter, MWIFIEX_BSS_ROLE_ANY);
	uint16_t result = le16_to_cpu(cmd->result);
	uint16_t command = le16_to_cpu(cmd->command);
	uint16_t seq_num = le16_to_cpu(cmd->seq_num);

	if (!upld_len) {
		dev_err(adapter->dev, "%s: cmd size is 0\n", __func__);
		return;
	}

	/* Get BSS number and corresponding priv */
	priv = mwifiex_get_priv_by_id(adapter, HostCmd_GET_BSS_NO(seq_num),
				      HostCmd_GET_BSS_TYPE(seq_num));
	if (!priv)
		priv = mwifiex_get_priv(adapter, MWIFIEX_BSS_ROLE_ANY);

	/* Update sequence number */
	seq_num = HostCmd_GET_SEQ_NO(seq_num);
	/* Clear RET_BIT from HostCmd */
	command &= HostCmd_CMD_ID_MASK;

	if (command != HostCmd_CMD_802_11_PS_MODE_ENH) {
		dev_err(adapter->dev, "%s: received unexpected response for"
			" cmd %x, result = %x\n", __func__, command, result);
		return;
	}

	if (result) {
		dev_err(adapter->dev, "%s: sleep confirm cmd failed\n",
						__func__);
		adapter->pm_wakeup_card_req = false;
		adapter->ps_state = PS_STATE_AWAKE;
		return;
	}
	adapter->pm_wakeup_card_req = true;
	if (adapter->is_hs_configured)
		mwifiex_hs_activated_event(mwifiex_get_priv(adapter,
					   MWIFIEX_BSS_ROLE_ANY), true);
	adapter->ps_state = PS_STATE_SLEEP;
	cmd->command = cpu_to_le16(command);
	cmd->seq_num = cpu_to_le16(seq_num);
}
EXPORT_SYMBOL_GPL(mwifiex_process_sleep_confirm_resp);

/*
 * This function prepares an enhanced power mode command.
 *
 * This function can be used to disable power save or to configure
 * power save with auto PS or STA PS or auto deep sleep.
 *
 * Preparation includes -
 *      - Setting command ID, action and proper size
 *      - Setting Power Save bitmap, PS parameters TLV, PS mode TLV,
 *        auto deep sleep TLV (as required)
 *      - Ensuring correct endian-ness
 */
int mwifiex_cmd_enh_power_mode(struct mwifiex_private *priv,
			       struct host_cmd_ds_command *cmd,
			       u16 cmd_action, uint16_t ps_bitmap,
			       struct mwifiex_ds_auto_ds *auto_ds)
{
	struct host_cmd_ds_802_11_ps_mode_enh *psmode_enh =
		&cmd->params.psmode_enh;
	u8 *tlv;
	u16 cmd_size = 0;

	cmd->command = cpu_to_le16(HostCmd_CMD_802_11_PS_MODE_ENH);
	if (cmd_action == DIS_AUTO_PS) {
		psmode_enh->action = cpu_to_le16(DIS_AUTO_PS);
		psmode_enh->params.ps_bitmap = cpu_to_le16(ps_bitmap);
		cmd->size = cpu_to_le16(S_DS_GEN + sizeof(psmode_enh->action) +
				sizeof(psmode_enh->params.ps_bitmap));
	} else if (cmd_action == GET_PS) {
		psmode_enh->action = cpu_to_le16(GET_PS);
		psmode_enh->params.ps_bitmap = cpu_to_le16(ps_bitmap);
		cmd->size = cpu_to_le16(S_DS_GEN + sizeof(psmode_enh->action) +
				sizeof(psmode_enh->params.ps_bitmap));
	} else if (cmd_action == EN_AUTO_PS) {
		psmode_enh->action = cpu_to_le16(EN_AUTO_PS);
		psmode_enh->params.ps_bitmap = cpu_to_le16(ps_bitmap);
		cmd_size = S_DS_GEN + sizeof(psmode_enh->action) +
				sizeof(psmode_enh->params.ps_bitmap);
		tlv = (u8 *) cmd + cmd_size;
		if (ps_bitmap & BITMAP_STA_PS) {
			struct mwifiex_adapter *adapter = priv->adapter;
			struct mwifiex_ie_types_ps_param *ps_tlv =
				(struct mwifiex_ie_types_ps_param *) tlv;
			struct mwifiex_ps_param *ps_mode = &ps_tlv->param;
			ps_tlv->header.type = cpu_to_le16(TLV_TYPE_PS_PARAM);
			ps_tlv->header.len = cpu_to_le16(sizeof(*ps_tlv) -
					sizeof(struct mwifiex_ie_types_header));
			cmd_size += sizeof(*ps_tlv);
			tlv += sizeof(*ps_tlv);
			dev_dbg(adapter->dev, "cmd: PS Command: Enter PS\n");
			ps_mode->null_pkt_interval =
				cpu_to_le16(adapter->null_pkt_interval);
			ps_mode->multiple_dtims =
				cpu_to_le16(adapter->multiple_dtim);
			ps_mode->bcn_miss_timeout =
				cpu_to_le16(adapter->bcn_miss_time_out);
			ps_mode->local_listen_interval =
				cpu_to_le16(adapter->local_listen_interval);
			ps_mode->adhoc_wake_period =
				cpu_to_le16(adapter->adhoc_awake_period);
			ps_mode->delay_to_ps =
				cpu_to_le16(adapter->delay_to_ps);
			ps_mode->mode =
				cpu_to_le16(adapter->enhanced_ps_mode);

		}
		if (ps_bitmap & BITMAP_AUTO_DS) {
			struct mwifiex_ie_types_auto_ds_param *auto_ds_tlv =
				(struct mwifiex_ie_types_auto_ds_param *) tlv;
			u16 idletime = 0;

			auto_ds_tlv->header.type =
				cpu_to_le16(TLV_TYPE_AUTO_DS_PARAM);
			auto_ds_tlv->header.len =
				cpu_to_le16(sizeof(*auto_ds_tlv) -
					sizeof(struct mwifiex_ie_types_header));
			cmd_size += sizeof(*auto_ds_tlv);
			tlv += sizeof(*auto_ds_tlv);
			if (auto_ds)
				idletime = auto_ds->idle_time;
			dev_dbg(priv->adapter->dev,
					"cmd: PS Command: Enter Auto Deep Sleep\n");
			auto_ds_tlv->deep_sleep_timeout = cpu_to_le16(idletime);
		}
		cmd->size = cpu_to_le16(cmd_size);
	}
	return 0;
}

/*
 * This function handles the command response of an enhanced power mode
 * command.
 *
 * Handling includes changing the header fields into CPU format
 * and setting the current enhanced power mode in driver.
 */
int mwifiex_ret_enh_power_mode(struct mwifiex_private *priv,
			       struct host_cmd_ds_command *resp,
			       struct mwifiex_ds_pm_cfg *pm_cfg)
{
	struct mwifiex_adapter *adapter = priv->adapter;
	struct host_cmd_ds_802_11_ps_mode_enh *ps_mode =
		&resp->params.psmode_enh;
	uint16_t action = le16_to_cpu(ps_mode->action);
	uint16_t ps_bitmap = le16_to_cpu(ps_mode->params.ps_bitmap);
	uint16_t auto_ps_bitmap =
		le16_to_cpu(ps_mode->params.ps_bitmap);

	dev_dbg(adapter->dev, "info: %s: PS_MODE cmd reply result=%#x action=%#X\n",
					__func__, resp->result, action);
	if (action == EN_AUTO_PS) {
		if (auto_ps_bitmap & BITMAP_AUTO_DS) {
			dev_dbg(adapter->dev, "cmd: Enabled auto deep sleep\n");
			priv->adapter->is_deep_sleep = true;
		}
		if (auto_ps_bitmap & BITMAP_STA_PS) {
			dev_dbg(adapter->dev, "cmd: Enabled STA power save\n");
			if (adapter->sleep_period.period)
				dev_dbg(adapter->dev, "cmd: set to uapsd/pps mode\n");
		}
	} else if (action == DIS_AUTO_PS) {
		if (ps_bitmap & BITMAP_AUTO_DS) {
			priv->adapter->is_deep_sleep = false;
			dev_dbg(adapter->dev, "cmd: Disabled auto deep sleep\n");
		}
		if (ps_bitmap & BITMAP_STA_PS) {
			dev_dbg(adapter->dev, "cmd: Disabled STA power save\n");
			if (adapter->sleep_period.period) {
				adapter->delay_null_pkt = false;
				adapter->tx_lock_flag = false;
				adapter->pps_uapsd_mode = false;
			}
		}
	} else if (action == GET_PS) {
		if (ps_bitmap & BITMAP_STA_PS)
			adapter->ps_mode = MWIFIEX_802_11_POWER_MODE_PSP;
		else
			adapter->ps_mode = MWIFIEX_802_11_POWER_MODE_CAM;

		dev_dbg(adapter->dev, "cmd: ps_bitmap=%#x\n", ps_bitmap);

		if (pm_cfg) {
			/* This section is for get power save mode */
			if (ps_bitmap & BITMAP_STA_PS)
				pm_cfg->param.ps_mode = 1;
			else
				pm_cfg->param.ps_mode = 0;
		}
	}
	return 0;
}

/*
 * This function prepares command to get hardware specifications.
 *
 * Preparation includes -
 *      - Setting command ID, action and proper size
 *      - Setting permanent address parameter
 *      - Ensuring correct endian-ness
 */
int mwifiex_cmd_get_hw_spec(struct mwifiex_private *priv,
			    struct host_cmd_ds_command *cmd)
{
	struct host_cmd_ds_get_hw_spec *hw_spec = &cmd->params.hw_spec;

	cmd->command = cpu_to_le16(HostCmd_CMD_GET_HW_SPEC);
	cmd->size =
		cpu_to_le16(sizeof(struct host_cmd_ds_get_hw_spec) + S_DS_GEN);
	memcpy(hw_spec->permanent_addr, priv->curr_addr, ETH_ALEN);

	return 0;
}

/*
 * This function handles the command response of get hardware
 * specifications.
 *
 * Handling includes changing the header fields into CPU format
 * and saving/updating the following parameters in driver -
 *      - Firmware capability information
 *      - Firmware band settings
 *      - Ad-hoc start band and channel
 *      - Ad-hoc 11n activation status
 *      - Firmware release number
 *      - Number of antennas
 *      - Hardware address
 *      - Hardware interface version
 *      - Firmware version
 *      - Region code
 *      - 11n capabilities
 *      - MCS support fields
 *      - MP end port
 */
int mwifiex_ret_get_hw_spec(struct mwifiex_private *priv,
			    struct host_cmd_ds_command *resp)
{
	struct host_cmd_ds_get_hw_spec *hw_spec = &resp->params.hw_spec;
	struct mwifiex_adapter *adapter = priv->adapter;
	int i;

	adapter->fw_cap_info = le32_to_cpu(hw_spec->fw_cap_info);

	if (IS_SUPPORT_MULTI_BANDS(adapter))
		adapter->fw_bands = (u8) GET_FW_DEFAULT_BANDS(adapter);
	else
		adapter->fw_bands = BAND_B;

	adapter->config_bands = adapter->fw_bands;

	if (adapter->fw_bands & BAND_A) {
		if (adapter->fw_bands & BAND_GN) {
			adapter->config_bands |= BAND_AN;
			adapter->fw_bands |= BAND_AN;
		}
		if (adapter->fw_bands & BAND_AN) {
			adapter->adhoc_start_band = BAND_A | BAND_AN;
			adapter->adhoc_11n_enabled = true;
		} else {
			adapter->adhoc_start_band = BAND_A;
		}
		priv->adhoc_channel = DEFAULT_AD_HOC_CHANNEL_A;
	} else if (adapter->fw_bands & BAND_GN) {
		adapter->adhoc_start_band = BAND_G | BAND_B | BAND_GN;
		priv->adhoc_channel = DEFAULT_AD_HOC_CHANNEL;
		adapter->adhoc_11n_enabled = true;
	} else if (adapter->fw_bands & BAND_G) {
		adapter->adhoc_start_band = BAND_G | BAND_B;
		priv->adhoc_channel = DEFAULT_AD_HOC_CHANNEL;
	} else if (adapter->fw_bands & BAND_B) {
		adapter->adhoc_start_band = BAND_B;
		priv->adhoc_channel = DEFAULT_AD_HOC_CHANNEL;
	}

	adapter->fw_release_number = le32_to_cpu(hw_spec->fw_release_number);
	adapter->number_of_antenna = le16_to_cpu(hw_spec->number_of_antenna);

	dev_dbg(adapter->dev, "info: GET_HW_SPEC: fw_release_number- %#x\n",
	       adapter->fw_release_number);
	dev_dbg(adapter->dev, "info: GET_HW_SPEC: permanent addr: %pM\n",
					hw_spec->permanent_addr);
	dev_dbg(adapter->dev, "info: GET_HW_SPEC: hw_if_version=%#x  version=%#x\n",
		le16_to_cpu(hw_spec->hw_if_version),
	       le16_to_cpu(hw_spec->version));

	if (priv->curr_addr[0] == 0xff)
		memmove(priv->curr_addr, hw_spec->permanent_addr, ETH_ALEN);

	adapter->region_code = le16_to_cpu(hw_spec->region_code);

	for (i = 0; i < MWIFIEX_MAX_REGION_CODE; i++)
		/* Use the region code to search for the index */
		if (adapter->region_code == region_code_index[i])
			break;

	/* If it's unidentified region code, use the default (USA) */
	if (i >= MWIFIEX_MAX_REGION_CODE) {
		adapter->region_code = 0x10;
		dev_dbg(adapter->dev, "cmd: unknown region code, use default (USA)\n");
	}

	adapter->hw_dot_11n_dev_cap = le32_to_cpu(hw_spec->dot_11n_dev_cap);
	adapter->hw_dev_mcs_support = hw_spec->dev_mcs_support;

	if (adapter->if_ops.update_mp_end_port)
		adapter->if_ops.update_mp_end_port(adapter,
					le16_to_cpu(hw_spec->mp_end_port));

	return 0;
}<|MERGE_RESOLUTION|>--- conflicted
+++ resolved
@@ -977,10 +977,6 @@
 		spin_unlock_irqrestore(&adapter->mwifiex_cmd_lock, cmd_flags);
 	}
 	adapter->cmd_wait_q.status = -1;
-<<<<<<< HEAD
-	mwifiex_complete_cmd(adapter, adapter->curr_cmd);
-=======
->>>>>>> dcd6c922
 }
 
 /*
