/*
	Copyright (C) 2010 Willow Garage <http://www.willowgarage.com>
	Copyright (C) 2010 Ivo van Doorn <IvDoorn@gmail.com>
	Copyright (C) 2009 Bartlomiej Zolnierkiewicz

	This program is free software; you can redistribute it and/or modify
	it under the terms of the GNU General Public License as published by
	the Free Software Foundation; either version 2 of the License, or
	(at your option) any later version.

	This program is distributed in the hope that it will be useful,
	but WITHOUT ANY WARRANTY; without even the implied warranty of
	MERCHANTABILITY or FITNESS FOR A PARTICULAR PURPOSE. See the
	GNU General Public License for more details.

	You should have received a copy of the GNU General Public License
	along with this program; if not, write to the
	Free Software Foundation, Inc.,
	59 Temple Place - Suite 330, Boston, MA 02111-1307, USA.
 */

#ifndef RT2800LIB_H
#define RT2800LIB_H

struct rt2800_ops {
	void (*register_read)(struct rt2x00_dev *rt2x00dev,
			      const unsigned int offset, u32 *value);
	void (*register_read_lock)(struct rt2x00_dev *rt2x00dev,
				   const unsigned int offset, u32 *value);
	void (*register_write)(struct rt2x00_dev *rt2x00dev,
			       const unsigned int offset, u32 value);
	void (*register_write_lock)(struct rt2x00_dev *rt2x00dev,
				    const unsigned int offset, u32 value);

	void (*register_multiread)(struct rt2x00_dev *rt2x00dev,
				   const unsigned int offset,
				   void *value, const u32 length);
	void (*register_multiwrite)(struct rt2x00_dev *rt2x00dev,
				    const unsigned int offset,
				    const void *value, const u32 length);

	int (*regbusy_read)(struct rt2x00_dev *rt2x00dev,
			    const unsigned int offset,
			    const struct rt2x00_field32 field, u32 *reg);

	int (*drv_write_firmware)(struct rt2x00_dev *rt2x00dev,
				  const u8 *data, const size_t len);
	int (*drv_init_registers)(struct rt2x00_dev *rt2x00dev);
<<<<<<< HEAD
=======
	__le32 *(*drv_get_txwi)(struct queue_entry *entry);
>>>>>>> 45f53cc9
};

static inline void rt2800_register_read(struct rt2x00_dev *rt2x00dev,
					const unsigned int offset,
					u32 *value)
{
	const struct rt2800_ops *rt2800ops = rt2x00dev->ops->drv;

	rt2800ops->register_read(rt2x00dev, offset, value);
}

static inline void rt2800_register_read_lock(struct rt2x00_dev *rt2x00dev,
					     const unsigned int offset,
					     u32 *value)
{
	const struct rt2800_ops *rt2800ops = rt2x00dev->ops->drv;

	rt2800ops->register_read_lock(rt2x00dev, offset, value);
}

static inline void rt2800_register_write(struct rt2x00_dev *rt2x00dev,
					 const unsigned int offset,
					 u32 value)
{
	const struct rt2800_ops *rt2800ops = rt2x00dev->ops->drv;

	rt2800ops->register_write(rt2x00dev, offset, value);
}

static inline void rt2800_register_write_lock(struct rt2x00_dev *rt2x00dev,
					      const unsigned int offset,
					      u32 value)
{
	const struct rt2800_ops *rt2800ops = rt2x00dev->ops->drv;

	rt2800ops->register_write_lock(rt2x00dev, offset, value);
}

static inline void rt2800_register_multiread(struct rt2x00_dev *rt2x00dev,
					     const unsigned int offset,
					     void *value, const u32 length)
{
	const struct rt2800_ops *rt2800ops = rt2x00dev->ops->drv;

	rt2800ops->register_multiread(rt2x00dev, offset, value, length);
}

static inline void rt2800_register_multiwrite(struct rt2x00_dev *rt2x00dev,
					      const unsigned int offset,
					      const void *value,
					      const u32 length)
{
	const struct rt2800_ops *rt2800ops = rt2x00dev->ops->drv;

	rt2800ops->register_multiwrite(rt2x00dev, offset, value, length);
}

static inline int rt2800_regbusy_read(struct rt2x00_dev *rt2x00dev,
				      const unsigned int offset,
				      const struct rt2x00_field32 field,
				      u32 *reg)
{
	const struct rt2800_ops *rt2800ops = rt2x00dev->ops->drv;

	return rt2800ops->regbusy_read(rt2x00dev, offset, field, reg);
}

static inline int rt2800_drv_write_firmware(struct rt2x00_dev *rt2x00dev,
					    const u8 *data, const size_t len)
{
	const struct rt2800_ops *rt2800ops = rt2x00dev->ops->drv;

	return rt2800ops->drv_write_firmware(rt2x00dev, data, len);
}

static inline int rt2800_drv_init_registers(struct rt2x00_dev *rt2x00dev)
{
	const struct rt2800_ops *rt2800ops = rt2x00dev->ops->drv;

	return rt2800ops->drv_init_registers(rt2x00dev);
}

<<<<<<< HEAD
=======
static inline __le32 *rt2800_drv_get_txwi(struct queue_entry *entry)
{
	const struct rt2800_ops *rt2800ops = entry->queue->rt2x00dev->ops->drv;

	return rt2800ops->drv_get_txwi(entry);
}

>>>>>>> 45f53cc9
void rt2800_mcu_request(struct rt2x00_dev *rt2x00dev,
			const u8 command, const u8 token,
			const u8 arg0, const u8 arg1);

<<<<<<< HEAD
=======
int rt2800_wait_csr_ready(struct rt2x00_dev *rt2x00dev);
int rt2800_wait_wpdma_ready(struct rt2x00_dev *rt2x00dev);

>>>>>>> 45f53cc9
int rt2800_check_firmware(struct rt2x00_dev *rt2x00dev,
			  const u8 *data, const size_t len);
int rt2800_load_firmware(struct rt2x00_dev *rt2x00dev,
			 const u8 *data, const size_t len);

<<<<<<< HEAD
void rt2800_write_txwi(__le32 *txwi, struct txentry_desc *txdesc);
void rt2800_process_rxwi(struct queue_entry *entry, struct rxdone_entry_desc *txdesc);

=======
void rt2800_write_tx_data(struct queue_entry *entry,
			  struct txentry_desc *txdesc);
void rt2800_process_rxwi(struct queue_entry *entry, struct rxdone_entry_desc *txdesc);

void rt2800_txdone(struct rt2x00_dev *rt2x00dev);
void rt2800_txdone_entry(struct queue_entry *entry, u32 status);

>>>>>>> 45f53cc9
void rt2800_write_beacon(struct queue_entry *entry, struct txentry_desc *txdesc);

extern const struct rt2x00debug rt2800_rt2x00debug;

int rt2800_rfkill_poll(struct rt2x00_dev *rt2x00dev);
int rt2800_config_shared_key(struct rt2x00_dev *rt2x00dev,
			     struct rt2x00lib_crypto *crypto,
			     struct ieee80211_key_conf *key);
int rt2800_config_pairwise_key(struct rt2x00_dev *rt2x00dev,
			       struct rt2x00lib_crypto *crypto,
			       struct ieee80211_key_conf *key);
void rt2800_config_filter(struct rt2x00_dev *rt2x00dev,
			  const unsigned int filter_flags);
void rt2800_config_intf(struct rt2x00_dev *rt2x00dev, struct rt2x00_intf *intf,
			struct rt2x00intf_conf *conf, const unsigned int flags);
void rt2800_config_erp(struct rt2x00_dev *rt2x00dev, struct rt2x00lib_erp *erp,
		       u32 changed);
void rt2800_config_ant(struct rt2x00_dev *rt2x00dev, struct antenna_setup *ant);
void rt2800_config(struct rt2x00_dev *rt2x00dev,
		   struct rt2x00lib_conf *libconf,
		   const unsigned int flags);
void rt2800_link_stats(struct rt2x00_dev *rt2x00dev, struct link_qual *qual);
void rt2800_reset_tuner(struct rt2x00_dev *rt2x00dev, struct link_qual *qual);
void rt2800_link_tuner(struct rt2x00_dev *rt2x00dev, struct link_qual *qual,
		       const u32 count);

int rt2800_enable_radio(struct rt2x00_dev *rt2x00dev);
void rt2800_disable_radio(struct rt2x00_dev *rt2x00dev);

int rt2800_efuse_detect(struct rt2x00_dev *rt2x00dev);
void rt2800_read_eeprom_efuse(struct rt2x00_dev *rt2x00dev);
int rt2800_validate_eeprom(struct rt2x00_dev *rt2x00dev);
int rt2800_init_eeprom(struct rt2x00_dev *rt2x00dev);
int rt2800_probe_hw_mode(struct rt2x00_dev *rt2x00dev);

void rt2800_get_tkip_seq(struct ieee80211_hw *hw, u8 hw_key_idx, u32 *iv32,
			 u16 *iv16);
int rt2800_set_rts_threshold(struct ieee80211_hw *hw, u32 value);
int rt2800_conf_tx(struct ieee80211_hw *hw, u16 queue_idx,
		   const struct ieee80211_tx_queue_params *params);
u64 rt2800_get_tsf(struct ieee80211_hw *hw);
int rt2800_ampdu_action(struct ieee80211_hw *hw, struct ieee80211_vif *vif,
			enum ieee80211_ampdu_mlme_action action,
			struct ieee80211_sta *sta, u16 tid, u16 *ssn);

#endif /* RT2800LIB_H */<|MERGE_RESOLUTION|>--- conflicted
+++ resolved
@@ -46,10 +46,7 @@
 	int (*drv_write_firmware)(struct rt2x00_dev *rt2x00dev,
 				  const u8 *data, const size_t len);
 	int (*drv_init_registers)(struct rt2x00_dev *rt2x00dev);
-<<<<<<< HEAD
-=======
 	__le32 *(*drv_get_txwi)(struct queue_entry *entry);
->>>>>>> 45f53cc9
 };
 
 static inline void rt2800_register_read(struct rt2x00_dev *rt2x00dev,
@@ -132,8 +129,6 @@
 	return rt2800ops->drv_init_registers(rt2x00dev);
 }
 
-<<<<<<< HEAD
-=======
 static inline __le32 *rt2800_drv_get_txwi(struct queue_entry *entry)
 {
 	const struct rt2800_ops *rt2800ops = entry->queue->rt2x00dev->ops->drv;
@@ -141,27 +136,18 @@
 	return rt2800ops->drv_get_txwi(entry);
 }
 
->>>>>>> 45f53cc9
 void rt2800_mcu_request(struct rt2x00_dev *rt2x00dev,
 			const u8 command, const u8 token,
 			const u8 arg0, const u8 arg1);
 
-<<<<<<< HEAD
-=======
 int rt2800_wait_csr_ready(struct rt2x00_dev *rt2x00dev);
 int rt2800_wait_wpdma_ready(struct rt2x00_dev *rt2x00dev);
 
->>>>>>> 45f53cc9
 int rt2800_check_firmware(struct rt2x00_dev *rt2x00dev,
 			  const u8 *data, const size_t len);
 int rt2800_load_firmware(struct rt2x00_dev *rt2x00dev,
 			 const u8 *data, const size_t len);
 
-<<<<<<< HEAD
-void rt2800_write_txwi(__le32 *txwi, struct txentry_desc *txdesc);
-void rt2800_process_rxwi(struct queue_entry *entry, struct rxdone_entry_desc *txdesc);
-
-=======
 void rt2800_write_tx_data(struct queue_entry *entry,
 			  struct txentry_desc *txdesc);
 void rt2800_process_rxwi(struct queue_entry *entry, struct rxdone_entry_desc *txdesc);
@@ -169,7 +155,6 @@
 void rt2800_txdone(struct rt2x00_dev *rt2x00dev);
 void rt2800_txdone_entry(struct queue_entry *entry, u32 status);
 
->>>>>>> 45f53cc9
 void rt2800_write_beacon(struct queue_entry *entry, struct txentry_desc *txdesc);
 
 extern const struct rt2x00debug rt2800_rt2x00debug;
