--- conflicted
+++ resolved
@@ -117,14 +117,7 @@
 #define WL1271_TX_SECURITY_LO16(s) ((u16)((s) & 0xffff))
 #define WL1271_TX_SECURITY_HI32(s) ((u32)(((s) >> 16) & 0xffffffff))
 
-<<<<<<< HEAD
-/*
- * Enable/disable 802.11a support for WL1273
- */
-#undef WL1271_80211A_ENABLED
-=======
 #define WL1271_CIPHER_SUITE_GEM 0x00147201
->>>>>>> 45f53cc9
 
 #define WL1271_BUSY_WORD_CNT 1
 #define WL1271_BUSY_WORD_LEN (WL1271_BUSY_WORD_CNT * sizeof(u32))
@@ -307,10 +300,7 @@
 struct wl1271_scan {
 	struct cfg80211_scan_request *req;
 	bool *scanned_ch;
-<<<<<<< HEAD
-=======
 	bool failed;
->>>>>>> 45f53cc9
 	u8 state;
 	u8 ssid[IW_ESSID_MAX_SIZE+1];
 	size_t ssid_len;
@@ -360,10 +350,7 @@
 #define WL1271_FLAG_IDLE              (10)
 #define WL1271_FLAG_IDLE_REQUESTED    (11)
 #define WL1271_FLAG_PSPOLL_FAILURE    (12)
-<<<<<<< HEAD
-=======
 #define WL1271_FLAG_STA_STATE_SENT    (13)
->>>>>>> 45f53cc9
 	unsigned long flags;
 
 	struct wl1271_partition_set part;
