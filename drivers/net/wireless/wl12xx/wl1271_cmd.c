--- conflicted
+++ resolved
@@ -121,12 +121,7 @@
 
 	gen_parms->test.id = TEST_CMD_INI_FILE_GENERAL_PARAM;
 
-<<<<<<< HEAD
-	memcpy(&gen_parms->general_params, &wl->nvs->general_params,
-	       sizeof(struct wl1271_ini_general_params));
-=======
 	memcpy(&gen_parms->general_params, gp, sizeof(*gp));
->>>>>>> 45f53cc9
 
 	if (gp->tx_bip_fem_auto_detect)
 		answer = true;
@@ -459,15 +454,9 @@
 
 	ps_params->ps_mode = ps_mode;
 	ps_params->send_null_data = send;
-<<<<<<< HEAD
-	ps_params->retries = 5;
-	ps_params->hang_over_period = 1;
-	ps_params->null_data_rate = cpu_to_le32(wl->basic_rate_set);
-=======
 	ps_params->retries = wl->conf.conn.psm_entry_nullfunc_retries;
 	ps_params->hang_over_period = wl->conf.conn.psm_entry_hangover_period;
 	ps_params->null_data_rate = cpu_to_le32(rates);
->>>>>>> 45f53cc9
 
 	ret = wl1271_cmd_send(wl, CMD_SET_PS_MODE, ps_params,
 			      sizeof(*ps_params), 0);
@@ -481,44 +470,6 @@
 	return ret;
 }
 
-<<<<<<< HEAD
-int wl1271_cmd_read_memory(struct wl1271 *wl, u32 addr, void *answer,
-			   size_t len)
-{
-	struct cmd_read_write_memory *cmd;
-	int ret = 0;
-
-	wl1271_debug(DEBUG_CMD, "cmd read memory");
-
-	cmd = kzalloc(sizeof(*cmd), GFP_KERNEL);
-	if (!cmd) {
-		ret = -ENOMEM;
-		goto out;
-	}
-
-	WARN_ON(len > MAX_READ_SIZE);
-	len = min_t(size_t, len, MAX_READ_SIZE);
-
-	cmd->addr = cpu_to_le32(addr);
-	cmd->size = cpu_to_le32(len);
-
-	ret = wl1271_cmd_send(wl, CMD_READ_MEMORY, cmd, sizeof(*cmd),
-			      sizeof(*cmd));
-	if (ret < 0) {
-		wl1271_error("read memory command failed: %d", ret);
-		goto out;
-	}
-
-	/* the read command got in */
-	memcpy(answer, cmd->value, len);
-
-out:
-	kfree(cmd);
-	return ret;
-}
-
-=======
->>>>>>> 45f53cc9
 int wl1271_cmd_template_set(struct wl1271 *wl, u16 template_id,
 			    void *buf, size_t buf_len, int index, u32 rates)
 {
