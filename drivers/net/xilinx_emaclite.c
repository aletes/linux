/*
 * Xilinx EmacLite Linux driver for the Xilinx Ethernet MAC Lite device.
 *
 * This is a new flat driver which is based on the original emac_lite
 * driver from John Williams <john.williams@petalogix.com>.
 *
 * 2007-2009 (c) Xilinx, Inc.
 *
 * This program is free software; you can redistribute it and/or modify it
 * under the terms of the GNU General Public License as published by the
 * Free Software Foundation; either version 2 of the License, or (at your
 * option) any later version.
 */

#include <linux/module.h>
#include <linux/uaccess.h>
#include <linux/init.h>
#include <linux/netdevice.h>
#include <linux/etherdevice.h>
#include <linux/skbuff.h>
#include <linux/io.h>
#include <linux/slab.h>
#include <linux/of_address.h>
#include <linux/of_device.h>
#include <linux/of_platform.h>
#include <linux/of_mdio.h>
<<<<<<< HEAD
=======
#include <linux/of_net.h>
>>>>>>> 3cbea436
#include <linux/phy.h>

#define DRIVER_NAME "xilinx_emaclite"

/* Register offsets for the EmacLite Core */
#define XEL_TXBUFF_OFFSET 	0x0		/* Transmit Buffer */
#define XEL_MDIOADDR_OFFSET	0x07E4		/* MDIO Address Register */
#define XEL_MDIOWR_OFFSET	0x07E8		/* MDIO Write Data Register */
#define XEL_MDIORD_OFFSET	0x07EC		/* MDIO Read Data Register */
#define XEL_MDIOCTRL_OFFSET	0x07F0		/* MDIO Control Register */
#define XEL_GIER_OFFSET		0x07F8		/* GIE Register */
#define XEL_TSR_OFFSET		0x07FC		/* Tx status */
#define XEL_TPLR_OFFSET		0x07F4		/* Tx packet length */

#define XEL_RXBUFF_OFFSET	0x1000		/* Receive Buffer */
#define XEL_RPLR_OFFSET		0x100C		/* Rx packet length */
#define XEL_RSR_OFFSET		0x17FC		/* Rx status */

#define XEL_BUFFER_OFFSET	0x0800		/* Next Tx/Rx buffer's offset */

/* MDIO Address Register Bit Masks */
#define XEL_MDIOADDR_REGADR_MASK  0x0000001F	/* Register Address */
#define XEL_MDIOADDR_PHYADR_MASK  0x000003E0	/* PHY Address */
#define XEL_MDIOADDR_PHYADR_SHIFT 5
#define XEL_MDIOADDR_OP_MASK	  0x00000400	/* RD/WR Operation */

/* MDIO Write Data Register Bit Masks */
#define XEL_MDIOWR_WRDATA_MASK	  0x0000FFFF	/* Data to be Written */

/* MDIO Read Data Register Bit Masks */
#define XEL_MDIORD_RDDATA_MASK	  0x0000FFFF	/* Data to be Read */

/* MDIO Control Register Bit Masks */
#define XEL_MDIOCTRL_MDIOSTS_MASK 0x00000001	/* MDIO Status Mask */
#define XEL_MDIOCTRL_MDIOEN_MASK  0x00000008	/* MDIO Enable */

/* Global Interrupt Enable Register (GIER) Bit Masks */
#define XEL_GIER_GIE_MASK	0x80000000 	/* Global Enable */

/* Transmit Status Register (TSR) Bit Masks */
#define XEL_TSR_XMIT_BUSY_MASK	 0x00000001 	/* Tx complete */
#define XEL_TSR_PROGRAM_MASK	 0x00000002 	/* Program the MAC address */
#define XEL_TSR_XMIT_IE_MASK	 0x00000008 	/* Tx interrupt enable bit */
#define XEL_TSR_XMIT_ACTIVE_MASK 0x80000000 	/* Buffer is active, SW bit
						 * only. This is not documented
						 * in the HW spec */

/* Define for programming the MAC address into the EmacLite */
#define XEL_TSR_PROG_MAC_ADDR	(XEL_TSR_XMIT_BUSY_MASK | XEL_TSR_PROGRAM_MASK)

/* Receive Status Register (RSR) */
#define XEL_RSR_RECV_DONE_MASK	0x00000001 	/* Rx complete */
#define XEL_RSR_RECV_IE_MASK	0x00000008 	/* Rx interrupt enable bit */

/* Transmit Packet Length Register (TPLR) */
#define XEL_TPLR_LENGTH_MASK	0x0000FFFF 	/* Tx packet length */

/* Receive Packet Length Register (RPLR) */
#define XEL_RPLR_LENGTH_MASK	0x0000FFFF 	/* Rx packet length */

#define XEL_HEADER_OFFSET	12 		/* Offset to length field */
#define XEL_HEADER_SHIFT	16 		/* Shift value for length */

/* General Ethernet Definitions */
#define XEL_ARP_PACKET_SIZE		28 	/* Max ARP packet size */
#define XEL_HEADER_IP_LENGTH_OFFSET	16 	/* IP Length Offset */



#define TX_TIMEOUT		(60*HZ)		/* Tx timeout is 60 seconds. */
#define ALIGNMENT		4

/* BUFFER_ALIGN(adr) calculates the number of bytes to the next alignment. */
#define BUFFER_ALIGN(adr) ((ALIGNMENT - ((u32) adr)) % ALIGNMENT)

/**
 * struct net_local - Our private per device data
 * @ndev:		instance of the network device
 * @tx_ping_pong:	indicates whether Tx Pong buffer is configured in HW
 * @rx_ping_pong:	indicates whether Rx Pong buffer is configured in HW
 * @next_tx_buf_to_use:	next Tx buffer to write to
 * @next_rx_buf_to_use:	next Rx buffer to read from
 * @base_addr:		base address of the Emaclite device
 * @reset_lock:		lock used for synchronization
 * @deferred_skb:	holds an skb (for transmission at a later time) when the
 *			Tx buffer is not free
 * @phy_dev:		pointer to the PHY device
 * @phy_node:		pointer to the PHY device node
 * @mii_bus:		pointer to the MII bus
 * @mdio_irqs:		IRQs table for MDIO bus
 * @last_link:		last link status
 * @has_mdio:		indicates whether MDIO is included in the HW
 */
struct net_local {

	struct net_device *ndev;

	bool tx_ping_pong;
	bool rx_ping_pong;
	u32 next_tx_buf_to_use;
	u32 next_rx_buf_to_use;
	void __iomem *base_addr;

	spinlock_t reset_lock;
	struct sk_buff *deferred_skb;

	struct phy_device *phy_dev;
	struct device_node *phy_node;

	struct mii_bus *mii_bus;
	int mdio_irqs[PHY_MAX_ADDR];

	int last_link;
	bool has_mdio;
};


/*************************/
/* EmacLite driver calls */
/*************************/

/**
 * xemaclite_enable_interrupts - Enable the interrupts for the EmacLite device
 * @drvdata:	Pointer to the Emaclite device private data
 *
 * This function enables the Tx and Rx interrupts for the Emaclite device along
 * with the Global Interrupt Enable.
 */
static void xemaclite_enable_interrupts(struct net_local *drvdata)
{
	u32 reg_data;

	/* Enable the Tx interrupts for the first Buffer */
	reg_data = in_be32(drvdata->base_addr + XEL_TSR_OFFSET);
	out_be32(drvdata->base_addr + XEL_TSR_OFFSET,
		 reg_data | XEL_TSR_XMIT_IE_MASK);

	/* Enable the Tx interrupts for the second Buffer if
	 * configured in HW */
	if (drvdata->tx_ping_pong != 0) {
		reg_data = in_be32(drvdata->base_addr +
				   XEL_BUFFER_OFFSET + XEL_TSR_OFFSET);
		out_be32(drvdata->base_addr + XEL_BUFFER_OFFSET +
			 XEL_TSR_OFFSET,
			 reg_data | XEL_TSR_XMIT_IE_MASK);
	}

	/* Enable the Rx interrupts for the first buffer */
	out_be32(drvdata->base_addr + XEL_RSR_OFFSET,
		 XEL_RSR_RECV_IE_MASK);

	/* Enable the Rx interrupts for the second Buffer if
	 * configured in HW */
	if (drvdata->rx_ping_pong != 0) {
		out_be32(drvdata->base_addr + XEL_BUFFER_OFFSET +
			 XEL_RSR_OFFSET,
			 XEL_RSR_RECV_IE_MASK);
	}

	/* Enable the Global Interrupt Enable */
	out_be32(drvdata->base_addr + XEL_GIER_OFFSET, XEL_GIER_GIE_MASK);
}

/**
 * xemaclite_disable_interrupts - Disable the interrupts for the EmacLite device
 * @drvdata:	Pointer to the Emaclite device private data
 *
 * This function disables the Tx and Rx interrupts for the Emaclite device,
 * along with the Global Interrupt Enable.
 */
static void xemaclite_disable_interrupts(struct net_local *drvdata)
{
	u32 reg_data;

	/* Disable the Global Interrupt Enable */
	out_be32(drvdata->base_addr + XEL_GIER_OFFSET, XEL_GIER_GIE_MASK);

	/* Disable the Tx interrupts for the first buffer */
	reg_data = in_be32(drvdata->base_addr + XEL_TSR_OFFSET);
	out_be32(drvdata->base_addr + XEL_TSR_OFFSET,
		 reg_data & (~XEL_TSR_XMIT_IE_MASK));

	/* Disable the Tx interrupts for the second Buffer
	 * if configured in HW */
	if (drvdata->tx_ping_pong != 0) {
		reg_data = in_be32(drvdata->base_addr + XEL_BUFFER_OFFSET +
				   XEL_TSR_OFFSET);
		out_be32(drvdata->base_addr + XEL_BUFFER_OFFSET +
			 XEL_TSR_OFFSET,
			 reg_data & (~XEL_TSR_XMIT_IE_MASK));
	}

	/* Disable the Rx interrupts for the first buffer */
	reg_data = in_be32(drvdata->base_addr + XEL_RSR_OFFSET);
	out_be32(drvdata->base_addr + XEL_RSR_OFFSET,
		 reg_data & (~XEL_RSR_RECV_IE_MASK));

	/* Disable the Rx interrupts for the second buffer
	 * if configured in HW */
	if (drvdata->rx_ping_pong != 0) {

		reg_data = in_be32(drvdata->base_addr + XEL_BUFFER_OFFSET +
				   XEL_RSR_OFFSET);
		out_be32(drvdata->base_addr + XEL_BUFFER_OFFSET +
			 XEL_RSR_OFFSET,
			 reg_data & (~XEL_RSR_RECV_IE_MASK));
	}
}

/**
 * xemaclite_aligned_write - Write from 16-bit aligned to 32-bit aligned address
 * @src_ptr:	Void pointer to the 16-bit aligned source address
 * @dest_ptr:	Pointer to the 32-bit aligned destination address
 * @length:	Number bytes to write from source to destination
 *
 * This function writes data from a 16-bit aligned buffer to a 32-bit aligned
 * address in the EmacLite device.
 */
static void xemaclite_aligned_write(void *src_ptr, u32 *dest_ptr,
				    unsigned length)
{
	u32 align_buffer;
	u32 *to_u32_ptr;
	u16 *from_u16_ptr, *to_u16_ptr;

	to_u32_ptr = dest_ptr;
	from_u16_ptr = (u16 *) src_ptr;
	align_buffer = 0;

	for (; length > 3; length -= 4) {
		to_u16_ptr = (u16 *) ((void *) &align_buffer);
		*to_u16_ptr++ = *from_u16_ptr++;
		*to_u16_ptr++ = *from_u16_ptr++;

		/* Output a word */
		*to_u32_ptr++ = align_buffer;
	}
	if (length) {
		u8 *from_u8_ptr, *to_u8_ptr;

		/* Set up to output the remaining data */
		align_buffer = 0;
		to_u8_ptr = (u8 *) &align_buffer;
		from_u8_ptr = (u8 *) from_u16_ptr;

		/* Output the remaining data */
		for (; length > 0; length--)
			*to_u8_ptr++ = *from_u8_ptr++;

		*to_u32_ptr = align_buffer;
	}
}

/**
 * xemaclite_aligned_read - Read from 32-bit aligned to 16-bit aligned buffer
 * @src_ptr:	Pointer to the 32-bit aligned source address
 * @dest_ptr:	Pointer to the 16-bit aligned destination address
 * @length:	Number bytes to read from source to destination
 *
 * This function reads data from a 32-bit aligned address in the EmacLite device
 * to a 16-bit aligned buffer.
 */
static void xemaclite_aligned_read(u32 *src_ptr, u8 *dest_ptr,
				   unsigned length)
{
	u16 *to_u16_ptr, *from_u16_ptr;
	u32 *from_u32_ptr;
	u32 align_buffer;

	from_u32_ptr = src_ptr;
	to_u16_ptr = (u16 *) dest_ptr;

	for (; length > 3; length -= 4) {
		/* Copy each word into the temporary buffer */
		align_buffer = *from_u32_ptr++;
		from_u16_ptr = (u16 *)&align_buffer;

		/* Read data from source */
		*to_u16_ptr++ = *from_u16_ptr++;
		*to_u16_ptr++ = *from_u16_ptr++;
	}

	if (length) {
		u8 *to_u8_ptr, *from_u8_ptr;

		/* Set up to read the remaining data */
		to_u8_ptr = (u8 *) to_u16_ptr;
		align_buffer = *from_u32_ptr++;
		from_u8_ptr = (u8 *) &align_buffer;

		/* Read the remaining data */
		for (; length > 0; length--)
			*to_u8_ptr = *from_u8_ptr;
	}
}

/**
 * xemaclite_send_data - Send an Ethernet frame
 * @drvdata:	Pointer to the Emaclite device private data
 * @data:	Pointer to the data to be sent
 * @byte_count:	Total frame size, including header
 *
 * This function checks if the Tx buffer of the Emaclite device is free to send
 * data. If so, it fills the Tx buffer with data for transmission. Otherwise, it
 * returns an error.
 *
 * Return:	0 upon success or -1 if the buffer(s) are full.
 *
 * Note:	The maximum Tx packet size can not be more than Ethernet header
 *		(14 Bytes) + Maximum MTU (1500 bytes). This is excluding FCS.
 */
static int xemaclite_send_data(struct net_local *drvdata, u8 *data,
			       unsigned int byte_count)
{
	u32 reg_data;
	void __iomem *addr;

	/* Determine the expected Tx buffer address */
	addr = drvdata->base_addr + drvdata->next_tx_buf_to_use;

	/* If the length is too large, truncate it */
	if (byte_count > ETH_FRAME_LEN)
		byte_count = ETH_FRAME_LEN;

	/* Check if the expected buffer is available */
	reg_data = in_be32(addr + XEL_TSR_OFFSET);
	if ((reg_data & (XEL_TSR_XMIT_BUSY_MASK |
	     XEL_TSR_XMIT_ACTIVE_MASK)) == 0) {

		/* Switch to next buffer if configured */
		if (drvdata->tx_ping_pong != 0)
			drvdata->next_tx_buf_to_use ^= XEL_BUFFER_OFFSET;
	} else if (drvdata->tx_ping_pong != 0) {
		/* If the expected buffer is full, try the other buffer,
		 * if it is configured in HW */

		addr = (void __iomem __force *)((u32 __force)addr ^
						 XEL_BUFFER_OFFSET);
		reg_data = in_be32(addr + XEL_TSR_OFFSET);

		if ((reg_data & (XEL_TSR_XMIT_BUSY_MASK |
		     XEL_TSR_XMIT_ACTIVE_MASK)) != 0)
			return -1; /* Buffers were full, return failure */
	} else
		return -1; /* Buffer was full, return failure */

	/* Write the frame to the buffer */
	xemaclite_aligned_write(data, (u32 __force *) addr, byte_count);

	out_be32(addr + XEL_TPLR_OFFSET, (byte_count & XEL_TPLR_LENGTH_MASK));

	/* Update the Tx Status Register to indicate that there is a
	 * frame to send. Set the XEL_TSR_XMIT_ACTIVE_MASK flag which
	 * is used by the interrupt handler to check whether a frame
	 * has been transmitted */
	reg_data = in_be32(addr + XEL_TSR_OFFSET);
	reg_data |= (XEL_TSR_XMIT_BUSY_MASK | XEL_TSR_XMIT_ACTIVE_MASK);
	out_be32(addr + XEL_TSR_OFFSET, reg_data);

	return 0;
}

/**
 * xemaclite_recv_data - Receive a frame
 * @drvdata:	Pointer to the Emaclite device private data
 * @data:	Address where the data is to be received
 *
 * This function is intended to be called from the interrupt context or
 * with a wrapper which waits for the receive frame to be available.
 *
 * Return:	Total number of bytes received
 */
static u16 xemaclite_recv_data(struct net_local *drvdata, u8 *data)
{
	void __iomem *addr;
	u16 length, proto_type;
	u32 reg_data;

	/* Determine the expected buffer address */
	addr = (drvdata->base_addr + drvdata->next_rx_buf_to_use);

	/* Verify which buffer has valid data */
	reg_data = in_be32(addr + XEL_RSR_OFFSET);

	if ((reg_data & XEL_RSR_RECV_DONE_MASK) == XEL_RSR_RECV_DONE_MASK) {
		if (drvdata->rx_ping_pong != 0)
			drvdata->next_rx_buf_to_use ^= XEL_BUFFER_OFFSET;
	} else {
		/* The instance is out of sync, try other buffer if other
		 * buffer is configured, return 0 otherwise. If the instance is
		 * out of sync, do not update the 'next_rx_buf_to_use' since it
		 * will correct on subsequent calls */
		if (drvdata->rx_ping_pong != 0)
			addr = (void __iomem __force *)((u32 __force)addr ^
							 XEL_BUFFER_OFFSET);
		else
			return 0;	/* No data was available */

		/* Verify that buffer has valid data */
		reg_data = in_be32(addr + XEL_RSR_OFFSET);
		if ((reg_data & XEL_RSR_RECV_DONE_MASK) !=
		     XEL_RSR_RECV_DONE_MASK)
			return 0;	/* No data was available */
	}

	/* Get the protocol type of the ethernet frame that arrived */
	proto_type = ((ntohl(in_be32(addr + XEL_HEADER_OFFSET +
			XEL_RXBUFF_OFFSET)) >> XEL_HEADER_SHIFT) &
			XEL_RPLR_LENGTH_MASK);

	/* Check if received ethernet frame is a raw ethernet frame
	 * or an IP packet or an ARP packet */
	if (proto_type > (ETH_FRAME_LEN + ETH_FCS_LEN)) {

		if (proto_type == ETH_P_IP) {
			length = ((ntohl(in_be32(addr +
					XEL_HEADER_IP_LENGTH_OFFSET +
					XEL_RXBUFF_OFFSET)) >>
					XEL_HEADER_SHIFT) &
					XEL_RPLR_LENGTH_MASK);
			length += ETH_HLEN + ETH_FCS_LEN;

		} else if (proto_type == ETH_P_ARP)
			length = XEL_ARP_PACKET_SIZE + ETH_HLEN + ETH_FCS_LEN;
		else
			/* Field contains type other than IP or ARP, use max
			 * frame size and let user parse it */
			length = ETH_FRAME_LEN + ETH_FCS_LEN;
	} else
		/* Use the length in the frame, plus the header and trailer */
		length = proto_type + ETH_HLEN + ETH_FCS_LEN;

	/* Read from the EmacLite device */
	xemaclite_aligned_read((u32 __force *) (addr + XEL_RXBUFF_OFFSET),
				data, length);

	/* Acknowledge the frame */
	reg_data = in_be32(addr + XEL_RSR_OFFSET);
	reg_data &= ~XEL_RSR_RECV_DONE_MASK;
	out_be32(addr + XEL_RSR_OFFSET, reg_data);

	return length;
}

/**
 * xemaclite_update_address - Update the MAC address in the device
 * @drvdata:	Pointer to the Emaclite device private data
 * @address_ptr:Pointer to the MAC address (MAC address is a 48-bit value)
 *
 * Tx must be idle and Rx should be idle for deterministic results.
 * It is recommended that this function should be called after the
 * initialization and before transmission of any packets from the device.
 * The MAC address can be programmed using any of the two transmit
 * buffers (if configured).
 */
static void xemaclite_update_address(struct net_local *drvdata,
				     u8 *address_ptr)
{
	void __iomem *addr;
	u32 reg_data;

	/* Determine the expected Tx buffer address */
	addr = drvdata->base_addr + drvdata->next_tx_buf_to_use;

	xemaclite_aligned_write(address_ptr, (u32 __force *) addr, ETH_ALEN);

	out_be32(addr + XEL_TPLR_OFFSET, ETH_ALEN);

	/* Update the MAC address in the EmacLite */
	reg_data = in_be32(addr + XEL_TSR_OFFSET);
	out_be32(addr + XEL_TSR_OFFSET, reg_data | XEL_TSR_PROG_MAC_ADDR);

	/* Wait for EmacLite to finish with the MAC address update */
	while ((in_be32(addr + XEL_TSR_OFFSET) &
		XEL_TSR_PROG_MAC_ADDR) != 0)
		;
}

/**
 * xemaclite_set_mac_address - Set the MAC address for this device
 * @dev:	Pointer to the network device instance
 * @addr:	Void pointer to the sockaddr structure
 *
 * This function copies the HW address from the sockaddr strucutre to the
 * net_device structure and updates the address in HW.
 *
 * Return:	Error if the net device is busy or 0 if the addr is set
 *		successfully
 */
static int xemaclite_set_mac_address(struct net_device *dev, void *address)
{
<<<<<<< HEAD
	struct net_local *lp = (struct net_local *) netdev_priv(dev);
=======
	struct net_local *lp = netdev_priv(dev);
>>>>>>> 3cbea436
	struct sockaddr *addr = address;

	if (netif_running(dev))
		return -EBUSY;

	memcpy(dev->dev_addr, addr->sa_data, dev->addr_len);
	xemaclite_update_address(lp, dev->dev_addr);
	return 0;
}

/**
 * xemaclite_tx_timeout - Callback for Tx Timeout
 * @dev:	Pointer to the network device
 *
 * This function is called when Tx time out occurs for Emaclite device.
 */
static void xemaclite_tx_timeout(struct net_device *dev)
{
	struct net_local *lp = netdev_priv(dev);
	unsigned long flags;

	dev_err(&lp->ndev->dev, "Exceeded transmit timeout of %lu ms\n",
		TX_TIMEOUT * 1000UL / HZ);

	dev->stats.tx_errors++;

	/* Reset the device */
	spin_lock_irqsave(&lp->reset_lock, flags);

	/* Shouldn't really be necessary, but shouldn't hurt */
	netif_stop_queue(dev);

	xemaclite_disable_interrupts(lp);
	xemaclite_enable_interrupts(lp);

	if (lp->deferred_skb) {
		dev_kfree_skb(lp->deferred_skb);
		lp->deferred_skb = NULL;
		dev->stats.tx_errors++;
	}

	/* To exclude tx timeout */
	dev->trans_start = jiffies; /* prevent tx timeout */

	/* We're all ready to go. Start the queue */
	netif_wake_queue(dev);
	spin_unlock_irqrestore(&lp->reset_lock, flags);
}

/**********************/
/* Interrupt Handlers */
/**********************/

/**
 * xemaclite_tx_handler - Interrupt handler for frames sent
 * @dev:	Pointer to the network device
 *
 * This function updates the number of packets transmitted and handles the
 * deferred skb, if there is one.
 */
static void xemaclite_tx_handler(struct net_device *dev)
{
	struct net_local *lp = netdev_priv(dev);

	dev->stats.tx_packets++;
	if (lp->deferred_skb) {
		if (xemaclite_send_data(lp,
					(u8 *) lp->deferred_skb->data,
					lp->deferred_skb->len) != 0)
			return;
		else {
			dev->stats.tx_bytes += lp->deferred_skb->len;
			dev_kfree_skb_irq(lp->deferred_skb);
			lp->deferred_skb = NULL;
			dev->trans_start = jiffies; /* prevent tx timeout */
			netif_wake_queue(dev);
		}
	}
}

/**
 * xemaclite_rx_handler- Interrupt handler for frames received
 * @dev:	Pointer to the network device
 *
 * This function allocates memory for a socket buffer, fills it with data
 * received and hands it over to the TCP/IP stack.
 */
static void xemaclite_rx_handler(struct net_device *dev)
{
	struct net_local *lp = netdev_priv(dev);
	struct sk_buff *skb;
	unsigned int align;
	u32 len;

	len = ETH_FRAME_LEN + ETH_FCS_LEN;
	skb = dev_alloc_skb(len + ALIGNMENT);
	if (!skb) {
		/* Couldn't get memory. */
		dev->stats.rx_dropped++;
		dev_err(&lp->ndev->dev, "Could not allocate receive buffer\n");
		return;
	}

	/*
	 * A new skb should have the data halfword aligned, but this code is
	 * here just in case that isn't true. Calculate how many
	 * bytes we should reserve to get the data to start on a word
	 * boundary */
	align = BUFFER_ALIGN(skb->data);
	if (align)
		skb_reserve(skb, align);

	skb_reserve(skb, 2);

	len = xemaclite_recv_data(lp, (u8 *) skb->data);

	if (!len) {
		dev->stats.rx_errors++;
		dev_kfree_skb_irq(skb);
		return;
	}

	skb_put(skb, len);	/* Tell the skb how much data we got */

	skb->protocol = eth_type_trans(skb, dev);
	skb_checksum_none_assert(skb);

	dev->stats.rx_packets++;
	dev->stats.rx_bytes += len;

	netif_rx(skb);		/* Send the packet upstream */
}

/**
 * xemaclite_interrupt - Interrupt handler for this driver
 * @irq:	Irq of the Emaclite device
 * @dev_id:	Void pointer to the network device instance used as callback
 *		reference
 *
 * This function handles the Tx and Rx interrupts of the EmacLite device.
 */
static irqreturn_t xemaclite_interrupt(int irq, void *dev_id)
{
	bool tx_complete = 0;
	struct net_device *dev = dev_id;
	struct net_local *lp = netdev_priv(dev);
	void __iomem *base_addr = lp->base_addr;
	u32 tx_status;

	/* Check if there is Rx Data available */
	if ((in_be32(base_addr + XEL_RSR_OFFSET) & XEL_RSR_RECV_DONE_MASK) ||
			(in_be32(base_addr + XEL_BUFFER_OFFSET + XEL_RSR_OFFSET)
			 & XEL_RSR_RECV_DONE_MASK))

		xemaclite_rx_handler(dev);

	/* Check if the Transmission for the first buffer is completed */
	tx_status = in_be32(base_addr + XEL_TSR_OFFSET);
	if (((tx_status & XEL_TSR_XMIT_BUSY_MASK) == 0) &&
		(tx_status & XEL_TSR_XMIT_ACTIVE_MASK) != 0) {

		tx_status &= ~XEL_TSR_XMIT_ACTIVE_MASK;
		out_be32(base_addr + XEL_TSR_OFFSET, tx_status);

		tx_complete = 1;
	}

	/* Check if the Transmission for the second buffer is completed */
	tx_status = in_be32(base_addr + XEL_BUFFER_OFFSET + XEL_TSR_OFFSET);
	if (((tx_status & XEL_TSR_XMIT_BUSY_MASK) == 0) &&
		(tx_status & XEL_TSR_XMIT_ACTIVE_MASK) != 0) {

		tx_status &= ~XEL_TSR_XMIT_ACTIVE_MASK;
		out_be32(base_addr + XEL_BUFFER_OFFSET + XEL_TSR_OFFSET,
			 tx_status);

		tx_complete = 1;
	}

	/* If there was a Tx interrupt, call the Tx Handler */
	if (tx_complete != 0)
		xemaclite_tx_handler(dev);

	return IRQ_HANDLED;
}

/**********************/
/* MDIO Bus functions */
/**********************/

/**
 * xemaclite_mdio_wait - Wait for the MDIO to be ready to use
 * @lp:		Pointer to the Emaclite device private data
 *
 * This function waits till the device is ready to accept a new MDIO
 * request.
 *
 * Return:	0 for success or ETIMEDOUT for a timeout
 */

static int xemaclite_mdio_wait(struct net_local *lp)
{
	long end = jiffies + 2;

	/* wait for the MDIO interface to not be busy or timeout
	   after some time.
	*/
	while (in_be32(lp->base_addr + XEL_MDIOCTRL_OFFSET) &
			XEL_MDIOCTRL_MDIOSTS_MASK) {
		if (end - jiffies <= 0) {
			WARN_ON(1);
			return -ETIMEDOUT;
		}
		msleep(1);
	}
	return 0;
}

/**
 * xemaclite_mdio_read - Read from a given MII management register
 * @bus:	the mii_bus struct
 * @phy_id:	the phy address
 * @reg:	register number to read from
 *
 * This function waits till the device is ready to accept a new MDIO
 * request and then writes the phy address to the MDIO Address register
 * and reads data from MDIO Read Data register, when its available.
 *
 * Return:	Value read from the MII management register
 */
static int xemaclite_mdio_read(struct mii_bus *bus, int phy_id, int reg)
{
	struct net_local *lp = bus->priv;
	u32 ctrl_reg;
	u32 rc;

	if (xemaclite_mdio_wait(lp))
		return -ETIMEDOUT;

	/* Write the PHY address, register number and set the OP bit in the
	 * MDIO Address register. Set the Status bit in the MDIO Control
	 * register to start a MDIO read transaction.
	 */
	ctrl_reg = in_be32(lp->base_addr + XEL_MDIOCTRL_OFFSET);
	out_be32(lp->base_addr + XEL_MDIOADDR_OFFSET,
		 XEL_MDIOADDR_OP_MASK |
		 ((phy_id << XEL_MDIOADDR_PHYADR_SHIFT) | reg));
	out_be32(lp->base_addr + XEL_MDIOCTRL_OFFSET,
		 ctrl_reg | XEL_MDIOCTRL_MDIOSTS_MASK);

	if (xemaclite_mdio_wait(lp))
		return -ETIMEDOUT;

	rc = in_be32(lp->base_addr + XEL_MDIORD_OFFSET);

	dev_dbg(&lp->ndev->dev,
		"xemaclite_mdio_read(phy_id=%i, reg=%x) == %x\n",
		phy_id, reg, rc);

	return rc;
}

/**
 * xemaclite_mdio_write - Write to a given MII management register
 * @bus:	the mii_bus struct
 * @phy_id:	the phy address
 * @reg:	register number to write to
 * @val:	value to write to the register number specified by reg
 *
 * This fucntion waits till the device is ready to accept a new MDIO
 * request and then writes the val to the MDIO Write Data register.
 */
static int xemaclite_mdio_write(struct mii_bus *bus, int phy_id, int reg,
				u16 val)
{
	struct net_local *lp = bus->priv;
	u32 ctrl_reg;

	dev_dbg(&lp->ndev->dev,
		"xemaclite_mdio_write(phy_id=%i, reg=%x, val=%x)\n",
		phy_id, reg, val);

	if (xemaclite_mdio_wait(lp))
		return -ETIMEDOUT;

	/* Write the PHY address, register number and clear the OP bit in the
	 * MDIO Address register and then write the value into the MDIO Write
	 * Data register. Finally, set the Status bit in the MDIO Control
	 * register to start a MDIO write transaction.
	 */
	ctrl_reg = in_be32(lp->base_addr + XEL_MDIOCTRL_OFFSET);
	out_be32(lp->base_addr + XEL_MDIOADDR_OFFSET,
		 ~XEL_MDIOADDR_OP_MASK &
		 ((phy_id << XEL_MDIOADDR_PHYADR_SHIFT) | reg));
	out_be32(lp->base_addr + XEL_MDIOWR_OFFSET, val);
	out_be32(lp->base_addr + XEL_MDIOCTRL_OFFSET,
		 ctrl_reg | XEL_MDIOCTRL_MDIOSTS_MASK);

	return 0;
}

/**
 * xemaclite_mdio_reset - Reset the mdio bus.
 * @bus:	Pointer to the MII bus
 *
 * This function is required(?) as per Documentation/networking/phy.txt.
 * There is no reset in this device; this function always returns 0.
 */
static int xemaclite_mdio_reset(struct mii_bus *bus)
{
	return 0;
}

/**
 * xemaclite_mdio_setup - Register mii_bus for the Emaclite device
 * @lp:		Pointer to the Emaclite device private data
 * @ofdev:	Pointer to OF device structure
 *
 * This function enables MDIO bus in the Emaclite device and registers a
 * mii_bus.
 *
 * Return:	0 upon success or a negative error upon failure
 */
static int xemaclite_mdio_setup(struct net_local *lp, struct device *dev)
{
	struct mii_bus *bus;
	int rc;
	struct resource res;
	struct device_node *np = of_get_parent(lp->phy_node);

	/* Don't register the MDIO bus if the phy_node or its parent node
	 * can't be found.
	 */
	if (!np)
		return -ENODEV;

	/* Enable the MDIO bus by asserting the enable bit in MDIO Control
	 * register.
	 */
	out_be32(lp->base_addr + XEL_MDIOCTRL_OFFSET,
		 XEL_MDIOCTRL_MDIOEN_MASK);

	bus = mdiobus_alloc();
	if (!bus)
		return -ENOMEM;

	of_address_to_resource(np, 0, &res);
	snprintf(bus->id, MII_BUS_ID_SIZE, "%.8llx",
		 (unsigned long long)res.start);
	bus->priv = lp;
	bus->name = "Xilinx Emaclite MDIO";
	bus->read = xemaclite_mdio_read;
	bus->write = xemaclite_mdio_write;
	bus->reset = xemaclite_mdio_reset;
	bus->parent = dev;
	bus->irq = lp->mdio_irqs; /* preallocated IRQ table */

	lp->mii_bus = bus;

	rc = of_mdiobus_register(bus, np);
	if (rc)
		goto err_register;

	return 0;

err_register:
	mdiobus_free(bus);
	return rc;
}

/**
 * xemaclite_adjust_link - Link state callback for the Emaclite device
 * @ndev: pointer to net_device struct
 *
 * There's nothing in the Emaclite device to be configured when the link
 * state changes. We just print the status.
 */
void xemaclite_adjust_link(struct net_device *ndev)
{
	struct net_local *lp = netdev_priv(ndev);
	struct phy_device *phy = lp->phy_dev;
	int link_state;

	/* hash together the state values to decide if something has changed */
	link_state = phy->speed | (phy->duplex << 1) | phy->link;

	if (lp->last_link != link_state) {
		lp->last_link = link_state;
		phy_print_status(phy);
	}
}

/**
 * xemaclite_open - Open the network device
 * @dev:	Pointer to the network device
 *
 * This function sets the MAC address, requests an IRQ and enables interrupts
 * for the Emaclite device and starts the Tx queue.
 * It also connects to the phy device, if MDIO is included in Emaclite device.
 */
static int xemaclite_open(struct net_device *dev)
{
	struct net_local *lp = netdev_priv(dev);
	int retval;

	/* Just to be safe, stop the device first */
	xemaclite_disable_interrupts(lp);

	if (lp->phy_node) {
		u32 bmcr;

		lp->phy_dev = of_phy_connect(lp->ndev, lp->phy_node,
					     xemaclite_adjust_link, 0,
					     PHY_INTERFACE_MODE_MII);
		if (!lp->phy_dev) {
			dev_err(&lp->ndev->dev, "of_phy_connect() failed\n");
			return -ENODEV;
		}

		/* EmacLite doesn't support giga-bit speeds */
		lp->phy_dev->supported &= (PHY_BASIC_FEATURES);
		lp->phy_dev->advertising = lp->phy_dev->supported;

		/* Don't advertise 1000BASE-T Full/Half duplex speeds */
		phy_write(lp->phy_dev, MII_CTRL1000, 0);

		/* Advertise only 10 and 100mbps full/half duplex speeds */
		phy_write(lp->phy_dev, MII_ADVERTISE, ADVERTISE_ALL);

		/* Restart auto negotiation */
		bmcr = phy_read(lp->phy_dev, MII_BMCR);
		bmcr |= (BMCR_ANENABLE | BMCR_ANRESTART);
		phy_write(lp->phy_dev, MII_BMCR, bmcr);

		phy_start(lp->phy_dev);
	}

	/* Set the MAC address each time opened */
	xemaclite_update_address(lp, dev->dev_addr);

	/* Grab the IRQ */
	retval = request_irq(dev->irq, xemaclite_interrupt, 0, dev->name, dev);
	if (retval) {
		dev_err(&lp->ndev->dev, "Could not allocate interrupt %d\n",
			dev->irq);
		if (lp->phy_dev)
			phy_disconnect(lp->phy_dev);
		lp->phy_dev = NULL;

		return retval;
	}

	/* Enable Interrupts */
	xemaclite_enable_interrupts(lp);

	/* We're ready to go */
	netif_start_queue(dev);

	return 0;
}

/**
 * xemaclite_close - Close the network device
 * @dev:	Pointer to the network device
 *
 * This function stops the Tx queue, disables interrupts and frees the IRQ for
 * the Emaclite device.
 * It also disconnects the phy device associated with the Emaclite device.
 */
static int xemaclite_close(struct net_device *dev)
{
	struct net_local *lp = netdev_priv(dev);

	netif_stop_queue(dev);
	xemaclite_disable_interrupts(lp);
	free_irq(dev->irq, dev);

	if (lp->phy_dev)
		phy_disconnect(lp->phy_dev);
	lp->phy_dev = NULL;
<<<<<<< HEAD

	return 0;
}
=======
>>>>>>> 3cbea436

	return 0;
}

/**
 * xemaclite_send - Transmit a frame
 * @orig_skb:	Pointer to the socket buffer to be transmitted
 * @dev:	Pointer to the network device
 *
 * This function checks if the Tx buffer of the Emaclite device is free to send
 * data. If so, it fills the Tx buffer with data from socket buffer data,
 * updates the stats and frees the socket buffer. The Tx completion is signaled
 * by an interrupt. If the Tx buffer isn't free, then the socket buffer is
 * deferred and the Tx queue is stopped so that the deferred socket buffer can
 * be transmitted when the Emaclite device is free to transmit data.
 *
 * Return:	0, always.
 */
static int xemaclite_send(struct sk_buff *orig_skb, struct net_device *dev)
{
	struct net_local *lp = netdev_priv(dev);
	struct sk_buff *new_skb;
	unsigned int len;
	unsigned long flags;

	len = orig_skb->len;

	new_skb = orig_skb;

	spin_lock_irqsave(&lp->reset_lock, flags);
	if (xemaclite_send_data(lp, (u8 *) new_skb->data, len) != 0) {
		/* If the Emaclite Tx buffer is busy, stop the Tx queue and
		 * defer the skb for transmission at a later point when the
		 * current transmission is complete */
		netif_stop_queue(dev);
		lp->deferred_skb = new_skb;
		spin_unlock_irqrestore(&lp->reset_lock, flags);
		return 0;
	}
	spin_unlock_irqrestore(&lp->reset_lock, flags);

	dev->stats.tx_bytes += len;
	dev_kfree_skb(new_skb);

	return 0;
}

/**
 * xemaclite_remove_ndev - Free the network device
 * @ndev:	Pointer to the network device to be freed
 *
 * This function un maps the IO region of the Emaclite device and frees the net
 * device.
 */
static void xemaclite_remove_ndev(struct net_device *ndev)
{
	if (ndev) {
		struct net_local *lp = netdev_priv(ndev);

		if (lp->base_addr)
			iounmap((void __iomem __force *) (lp->base_addr));
		free_netdev(ndev);
	}
}

/**
 * get_bool - Get a parameter from the OF device
 * @ofdev:	Pointer to OF device structure
 * @s:		Property to be retrieved
 *
 * This function looks for a property in the device node and returns the value
 * of the property if its found or 0 if the property is not found.
 *
 * Return:	Value of the parameter if the parameter is found, or 0 otherwise
 */
static bool get_bool(struct platform_device *ofdev, const char *s)
{
	u32 *p = (u32 *)of_get_property(ofdev->dev.of_node, s, NULL);

	if (p) {
		return (bool)*p;
	} else {
		dev_warn(&ofdev->dev, "Parameter %s not found,"
			"defaulting to false\n", s);
		return 0;
	}
}

static struct net_device_ops xemaclite_netdev_ops;

/**
 * xemaclite_of_probe - Probe method for the Emaclite device.
 * @ofdev:	Pointer to OF device structure
 * @match:	Pointer to the structure used for matching a device
 *
 * This function probes for the Emaclite device in the device tree.
 * It initializes the driver data structure and the hardware, sets the MAC
 * address and registers the network device.
 * It also registers a mii_bus for the Emaclite device, if MDIO is included
 * in the device.
 *
 * Return:	0, if the driver is bound to the Emaclite device, or
 *		a negative error if there is failure.
 */
static int __devinit xemaclite_of_probe(struct platform_device *ofdev,
					const struct of_device_id *match)
{
	struct resource r_irq; /* Interrupt resources */
	struct resource r_mem; /* IO mem resources */
	struct net_device *ndev = NULL;
	struct net_local *lp = NULL;
	struct device *dev = &ofdev->dev;
	const void *mac_address;

	int rc = 0;

	dev_info(dev, "Device Tree Probing\n");

	/* Get iospace for the device */
	rc = of_address_to_resource(ofdev->dev.of_node, 0, &r_mem);
	if (rc) {
		dev_err(dev, "invalid address\n");
		return rc;
	}

	/* Get IRQ for the device */
	rc = of_irq_to_resource(ofdev->dev.of_node, 0, &r_irq);
	if (rc == NO_IRQ) {
		dev_err(dev, "no IRQ found\n");
		return rc;
	}

	/* Create an ethernet device instance */
	ndev = alloc_etherdev(sizeof(struct net_local));
	if (!ndev) {
		dev_err(dev, "Could not allocate network device\n");
		return -ENOMEM;
	}

	dev_set_drvdata(dev, ndev);
	SET_NETDEV_DEV(ndev, &ofdev->dev);

	ndev->irq = r_irq.start;
	ndev->mem_start = r_mem.start;
	ndev->mem_end = r_mem.end;

	lp = netdev_priv(ndev);
	lp->ndev = ndev;

	if (!request_mem_region(ndev->mem_start,
				ndev->mem_end - ndev->mem_start + 1,
				DRIVER_NAME)) {
		dev_err(dev, "Couldn't lock memory region at %p\n",
			(void *)ndev->mem_start);
		rc = -EBUSY;
		goto error2;
	}

	/* Get the virtual base address for the device */
	lp->base_addr = ioremap(r_mem.start, resource_size(&r_mem));
	if (NULL == lp->base_addr) {
		dev_err(dev, "EmacLite: Could not allocate iomem\n");
		rc = -EIO;
		goto error1;
	}

	spin_lock_init(&lp->reset_lock);
	lp->next_tx_buf_to_use = 0x0;
	lp->next_rx_buf_to_use = 0x0;
	lp->tx_ping_pong = get_bool(ofdev, "xlnx,tx-ping-pong");
	lp->rx_ping_pong = get_bool(ofdev, "xlnx,rx-ping-pong");
	mac_address = of_get_mac_address(ofdev->dev.of_node);

	if (mac_address)
		/* Set the MAC address. */
		memcpy(ndev->dev_addr, mac_address, 6);
	else
		dev_warn(dev, "No MAC address found\n");

	/* Clear the Tx CSR's in case this is a restart */
	out_be32(lp->base_addr + XEL_TSR_OFFSET, 0);
	out_be32(lp->base_addr + XEL_BUFFER_OFFSET + XEL_TSR_OFFSET, 0);

	/* Set the MAC address in the EmacLite device */
	xemaclite_update_address(lp, ndev->dev_addr);

	lp->phy_node = of_parse_phandle(ofdev->dev.of_node, "phy-handle", 0);
	rc = xemaclite_mdio_setup(lp, &ofdev->dev);
	if (rc)
		dev_warn(&ofdev->dev, "error registering MDIO bus\n");

	dev_info(dev, "MAC address is now %pM\n", ndev->dev_addr);

	ndev->netdev_ops = &xemaclite_netdev_ops;
	ndev->flags &= ~IFF_MULTICAST;
	ndev->watchdog_timeo = TX_TIMEOUT;

	/* Finally, register the device */
	rc = register_netdev(ndev);
	if (rc) {
		dev_err(dev,
			"Cannot register network device, aborting\n");
		goto error1;
	}

	dev_info(dev,
		 "Xilinx EmacLite at 0x%08X mapped to 0x%08X, irq=%d\n",
		 (unsigned int __force)ndev->mem_start,
		 (unsigned int __force)lp->base_addr, ndev->irq);
	return 0;

error1:
	release_mem_region(ndev->mem_start, resource_size(&r_mem));

error2:
	xemaclite_remove_ndev(ndev);
	return rc;
}

/**
 * xemaclite_of_remove - Unbind the driver from the Emaclite device.
 * @of_dev:	Pointer to OF device structure
 *
 * This function is called if a device is physically removed from the system or
 * if the driver module is being unloaded. It frees any resources allocated to
 * the device.
 *
 * Return:	0, always.
 */
static int __devexit xemaclite_of_remove(struct platform_device *of_dev)
{
	struct device *dev = &of_dev->dev;
	struct net_device *ndev = dev_get_drvdata(dev);

<<<<<<< HEAD
	struct net_local *lp = (struct net_local *) netdev_priv(ndev);
=======
	struct net_local *lp = netdev_priv(ndev);
>>>>>>> 3cbea436

	/* Un-register the mii_bus, if configured */
	if (lp->has_mdio) {
		mdiobus_unregister(lp->mii_bus);
		kfree(lp->mii_bus->irq);
		mdiobus_free(lp->mii_bus);
		lp->mii_bus = NULL;
	}

	unregister_netdev(ndev);

	if (lp->phy_node)
		of_node_put(lp->phy_node);
	lp->phy_node = NULL;

	release_mem_region(ndev->mem_start, ndev->mem_end-ndev->mem_start + 1);

	xemaclite_remove_ndev(ndev);
	dev_set_drvdata(dev, NULL);

	return 0;
}

#ifdef CONFIG_NET_POLL_CONTROLLER
static void
xemaclite_poll_controller(struct net_device *ndev)
{
	disable_irq(ndev->irq);
	xemaclite_interrupt(ndev->irq, ndev);
	enable_irq(ndev->irq);
}
#endif

static struct net_device_ops xemaclite_netdev_ops = {
	.ndo_open		= xemaclite_open,
	.ndo_stop		= xemaclite_close,
	.ndo_start_xmit		= xemaclite_send,
	.ndo_set_mac_address	= xemaclite_set_mac_address,
	.ndo_tx_timeout		= xemaclite_tx_timeout,
<<<<<<< HEAD
	.ndo_get_stats		= xemaclite_get_stats,
=======
>>>>>>> 3cbea436
#ifdef CONFIG_NET_POLL_CONTROLLER
	.ndo_poll_controller = xemaclite_poll_controller,
#endif
};

/* Match table for OF platform binding */
static struct of_device_id xemaclite_of_match[] __devinitdata = {
	{ .compatible = "xlnx,opb-ethernetlite-1.01.a", },
	{ .compatible = "xlnx,opb-ethernetlite-1.01.b", },
	{ .compatible = "xlnx,xps-ethernetlite-1.00.a", },
	{ .compatible = "xlnx,xps-ethernetlite-2.00.a", },
	{ .compatible = "xlnx,xps-ethernetlite-2.01.a", },
	{ .compatible = "xlnx,xps-ethernetlite-3.00.a", },
	{ /* end of list */ },
};
MODULE_DEVICE_TABLE(of, xemaclite_of_match);

static struct of_platform_driver xemaclite_of_driver = {
	.driver = {
		.name = DRIVER_NAME,
		.owner = THIS_MODULE,
		.of_match_table = xemaclite_of_match,
	},
	.probe		= xemaclite_of_probe,
	.remove		= __devexit_p(xemaclite_of_remove),
};

/**
 * xgpiopss_init - Initial driver registration call
 *
 * Return:	0 upon success, or a negative error upon failure.
 */
static int __init xemaclite_init(void)
{
	/* No kernel boot options used, we just need to register the driver */
	return of_register_platform_driver(&xemaclite_of_driver);
}

/**
 * xemaclite_cleanup - Driver un-registration call
 */
static void __exit xemaclite_cleanup(void)
{
	of_unregister_platform_driver(&xemaclite_of_driver);
}

module_init(xemaclite_init);
module_exit(xemaclite_cleanup);

MODULE_AUTHOR("Xilinx, Inc.");
MODULE_DESCRIPTION("Xilinx Ethernet MAC Lite driver");
MODULE_LICENSE("GPL");<|MERGE_RESOLUTION|>--- conflicted
+++ resolved
@@ -24,10 +24,7 @@
 #include <linux/of_device.h>
 #include <linux/of_platform.h>
 #include <linux/of_mdio.h>
-<<<<<<< HEAD
-=======
 #include <linux/of_net.h>
->>>>>>> 3cbea436
 #include <linux/phy.h>
 
 #define DRIVER_NAME "xilinx_emaclite"
@@ -519,11 +516,7 @@
  */
 static int xemaclite_set_mac_address(struct net_device *dev, void *address)
 {
-<<<<<<< HEAD
-	struct net_local *lp = (struct net_local *) netdev_priv(dev);
-=======
 	struct net_local *lp = netdev_priv(dev);
->>>>>>> 3cbea436
 	struct sockaddr *addr = address;
 
 	if (netif_running(dev))
@@ -1004,12 +997,6 @@
 	if (lp->phy_dev)
 		phy_disconnect(lp->phy_dev);
 	lp->phy_dev = NULL;
-<<<<<<< HEAD
-
-	return 0;
-}
-=======
->>>>>>> 3cbea436
 
 	return 0;
 }
@@ -1244,11 +1231,7 @@
 	struct device *dev = &of_dev->dev;
 	struct net_device *ndev = dev_get_drvdata(dev);
 
-<<<<<<< HEAD
-	struct net_local *lp = (struct net_local *) netdev_priv(ndev);
-=======
 	struct net_local *lp = netdev_priv(ndev);
->>>>>>> 3cbea436
 
 	/* Un-register the mii_bus, if configured */
 	if (lp->has_mdio) {
@@ -1288,10 +1271,6 @@
 	.ndo_start_xmit		= xemaclite_send,
 	.ndo_set_mac_address	= xemaclite_set_mac_address,
 	.ndo_tx_timeout		= xemaclite_tx_timeout,
-<<<<<<< HEAD
-	.ndo_get_stats		= xemaclite_get_stats,
-=======
->>>>>>> 3cbea436
 #ifdef CONFIG_NET_POLL_CONTROLLER
 	.ndo_poll_controller = xemaclite_poll_controller,
 #endif
