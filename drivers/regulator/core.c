/*
 * core.c  --  Voltage/Current Regulator framework.
 *
 * Copyright 2007, 2008 Wolfson Microelectronics PLC.
 * Copyright 2008 SlimLogic Ltd.
 *
 * Author: Liam Girdwood <lrg@slimlogic.co.uk>
 *
 *  This program is free software; you can redistribute  it and/or modify it
 *  under  the terms of  the GNU General  Public License as published by the
 *  Free Software Foundation;  either version 2 of the  License, or (at your
 *  option) any later version.
 *
 */

#include <linux/kernel.h>
#include <linux/init.h>
#include <linux/debugfs.h>
#include <linux/device.h>
#include <linux/slab.h>
#include <linux/async.h>
#include <linux/err.h>
#include <linux/mutex.h>
#include <linux/suspend.h>
#include <linux/delay.h>
#include <linux/of.h>
#include <linux/regulator/of_regulator.h>
#include <linux/regulator/consumer.h>
#include <linux/regulator/driver.h>
#include <linux/regulator/machine.h>
#include <linux/module.h>

#define CREATE_TRACE_POINTS
#include <trace/events/regulator.h>

#include "dummy.h"

#define rdev_crit(rdev, fmt, ...)					\
	pr_crit("%s: " fmt, rdev_get_name(rdev), ##__VA_ARGS__)
#define rdev_err(rdev, fmt, ...)					\
	pr_err("%s: " fmt, rdev_get_name(rdev), ##__VA_ARGS__)
#define rdev_warn(rdev, fmt, ...)					\
	pr_warn("%s: " fmt, rdev_get_name(rdev), ##__VA_ARGS__)
#define rdev_info(rdev, fmt, ...)					\
	pr_info("%s: " fmt, rdev_get_name(rdev), ##__VA_ARGS__)
#define rdev_dbg(rdev, fmt, ...)					\
	pr_debug("%s: " fmt, rdev_get_name(rdev), ##__VA_ARGS__)

static DEFINE_MUTEX(regulator_list_mutex);
static LIST_HEAD(regulator_list);
static LIST_HEAD(regulator_map_list);
static bool has_full_constraints;
static bool board_wants_dummy_regulator;

static struct dentry *debugfs_root;

/*
 * struct regulator_map
 *
 * Used to provide symbolic supply names to devices.
 */
struct regulator_map {
	struct list_head list;
	const char *dev_name;   /* The dev_name() for the consumer */
	const char *supply;
	struct regulator_dev *regulator;
};

/*
 * struct regulator
 *
 * One for each consumer device.
 */
struct regulator {
	struct device *dev;
	struct list_head list;
	int uA_load;
	int min_uV;
	int max_uV;
	char *supply_name;
	struct device_attribute dev_attr;
	struct regulator_dev *rdev;
	struct dentry *debugfs;
};

static int _regulator_is_enabled(struct regulator_dev *rdev);
static int _regulator_disable(struct regulator_dev *rdev);
static int _regulator_get_voltage(struct regulator_dev *rdev);
static int _regulator_get_current_limit(struct regulator_dev *rdev);
static unsigned int _regulator_get_mode(struct regulator_dev *rdev);
static void _notifier_call_chain(struct regulator_dev *rdev,
				  unsigned long event, void *data);
static int _regulator_do_set_voltage(struct regulator_dev *rdev,
				     int min_uV, int max_uV);
static struct regulator *create_regulator(struct regulator_dev *rdev,
					  struct device *dev,
					  const char *supply_name);

static const char *rdev_get_name(struct regulator_dev *rdev)
{
	if (rdev->constraints && rdev->constraints->name)
		return rdev->constraints->name;
	else if (rdev->desc->name)
		return rdev->desc->name;
	else
		return "";
}

/* gets the regulator for a given consumer device */
static struct regulator *get_device_regulator(struct device *dev)
{
	struct regulator *regulator = NULL;
	struct regulator_dev *rdev;

	mutex_lock(&regulator_list_mutex);
	list_for_each_entry(rdev, &regulator_list, list) {
		mutex_lock(&rdev->mutex);
		list_for_each_entry(regulator, &rdev->consumer_list, list) {
			if (regulator->dev == dev) {
				mutex_unlock(&rdev->mutex);
				mutex_unlock(&regulator_list_mutex);
				return regulator;
			}
		}
		mutex_unlock(&rdev->mutex);
	}
	mutex_unlock(&regulator_list_mutex);
	return NULL;
}

/**
 * of_get_regulator - get a regulator device node based on supply name
 * @dev: Device pointer for the consumer (of regulator) device
 * @supply: regulator supply name
 *
 * Extract the regulator device node corresponding to the supply name.
 * retruns the device node corresponding to the regulator if found, else
 * returns NULL.
 */
static struct device_node *of_get_regulator(struct device *dev, const char *supply)
{
	struct device_node *regnode = NULL;
	char prop_name[32]; /* 32 is max size of property name */

	dev_dbg(dev, "Looking up %s-supply from device tree\n", supply);

	snprintf(prop_name, 32, "%s-supply", supply);
	regnode = of_parse_phandle(dev->of_node, prop_name, 0);

	if (!regnode) {
		dev_dbg(dev, "Looking up %s property in node %s failed",
				prop_name, dev->of_node->full_name);
		return NULL;
	}
	return regnode;
}

/* Platform voltage constraint check */
static int regulator_check_voltage(struct regulator_dev *rdev,
				   int *min_uV, int *max_uV)
{
	BUG_ON(*min_uV > *max_uV);

	if (!rdev->constraints) {
		rdev_err(rdev, "no constraints\n");
		return -ENODEV;
	}
	if (!(rdev->constraints->valid_ops_mask & REGULATOR_CHANGE_VOLTAGE)) {
		rdev_err(rdev, "operation not allowed\n");
		return -EPERM;
	}

	if (*max_uV > rdev->constraints->max_uV)
		*max_uV = rdev->constraints->max_uV;
	if (*min_uV < rdev->constraints->min_uV)
		*min_uV = rdev->constraints->min_uV;

	if (*min_uV > *max_uV) {
		rdev_err(rdev, "unsupportable voltage range: %d-%duV\n",
			 *min_uV, *max_uV);
		return -EINVAL;
	}

	return 0;
}

/* Make sure we select a voltage that suits the needs of all
 * regulator consumers
 */
static int regulator_check_consumers(struct regulator_dev *rdev,
				     int *min_uV, int *max_uV)
{
	struct regulator *regulator;

	list_for_each_entry(regulator, &rdev->consumer_list, list) {
		/*
		 * Assume consumers that didn't say anything are OK
		 * with anything in the constraint range.
		 */
		if (!regulator->min_uV && !regulator->max_uV)
			continue;

		if (*max_uV > regulator->max_uV)
			*max_uV = regulator->max_uV;
		if (*min_uV < regulator->min_uV)
			*min_uV = regulator->min_uV;
	}

	if (*min_uV > *max_uV)
		return -EINVAL;

	return 0;
}

/* current constraint check */
static int regulator_check_current_limit(struct regulator_dev *rdev,
					int *min_uA, int *max_uA)
{
	BUG_ON(*min_uA > *max_uA);

	if (!rdev->constraints) {
		rdev_err(rdev, "no constraints\n");
		return -ENODEV;
	}
	if (!(rdev->constraints->valid_ops_mask & REGULATOR_CHANGE_CURRENT)) {
		rdev_err(rdev, "operation not allowed\n");
		return -EPERM;
	}

	if (*max_uA > rdev->constraints->max_uA)
		*max_uA = rdev->constraints->max_uA;
	if (*min_uA < rdev->constraints->min_uA)
		*min_uA = rdev->constraints->min_uA;

	if (*min_uA > *max_uA) {
		rdev_err(rdev, "unsupportable current range: %d-%duA\n",
			 *min_uA, *max_uA);
		return -EINVAL;
	}

	return 0;
}

/* operating mode constraint check */
static int regulator_mode_constrain(struct regulator_dev *rdev, int *mode)
{
	switch (*mode) {
	case REGULATOR_MODE_FAST:
	case REGULATOR_MODE_NORMAL:
	case REGULATOR_MODE_IDLE:
	case REGULATOR_MODE_STANDBY:
		break;
	default:
		rdev_err(rdev, "invalid mode %x specified\n", *mode);
		return -EINVAL;
	}

	if (!rdev->constraints) {
		rdev_err(rdev, "no constraints\n");
		return -ENODEV;
	}
	if (!(rdev->constraints->valid_ops_mask & REGULATOR_CHANGE_MODE)) {
		rdev_err(rdev, "operation not allowed\n");
		return -EPERM;
	}

	/* The modes are bitmasks, the most power hungry modes having
	 * the lowest values. If the requested mode isn't supported
	 * try higher modes. */
	while (*mode) {
		if (rdev->constraints->valid_modes_mask & *mode)
			return 0;
		*mode /= 2;
	}

	return -EINVAL;
}

/* dynamic regulator mode switching constraint check */
static int regulator_check_drms(struct regulator_dev *rdev)
{
	if (!rdev->constraints) {
		rdev_err(rdev, "no constraints\n");
		return -ENODEV;
	}
	if (!(rdev->constraints->valid_ops_mask & REGULATOR_CHANGE_DRMS)) {
		rdev_err(rdev, "operation not allowed\n");
		return -EPERM;
	}
	return 0;
}

static ssize_t device_requested_uA_show(struct device *dev,
			     struct device_attribute *attr, char *buf)
{
	struct regulator *regulator;

	regulator = get_device_regulator(dev);
	if (regulator == NULL)
		return 0;

	return sprintf(buf, "%d\n", regulator->uA_load);
}

static ssize_t regulator_uV_show(struct device *dev,
				struct device_attribute *attr, char *buf)
{
	struct regulator_dev *rdev = dev_get_drvdata(dev);
	ssize_t ret;

	mutex_lock(&rdev->mutex);
	ret = sprintf(buf, "%d\n", _regulator_get_voltage(rdev));
	mutex_unlock(&rdev->mutex);

	return ret;
}
static DEVICE_ATTR(microvolts, 0444, regulator_uV_show, NULL);

static ssize_t regulator_uA_show(struct device *dev,
				struct device_attribute *attr, char *buf)
{
	struct regulator_dev *rdev = dev_get_drvdata(dev);

	return sprintf(buf, "%d\n", _regulator_get_current_limit(rdev));
}
static DEVICE_ATTR(microamps, 0444, regulator_uA_show, NULL);

static ssize_t regulator_name_show(struct device *dev,
			     struct device_attribute *attr, char *buf)
{
	struct regulator_dev *rdev = dev_get_drvdata(dev);

	return sprintf(buf, "%s\n", rdev_get_name(rdev));
}

static ssize_t regulator_print_opmode(char *buf, int mode)
{
	switch (mode) {
	case REGULATOR_MODE_FAST:
		return sprintf(buf, "fast\n");
	case REGULATOR_MODE_NORMAL:
		return sprintf(buf, "normal\n");
	case REGULATOR_MODE_IDLE:
		return sprintf(buf, "idle\n");
	case REGULATOR_MODE_STANDBY:
		return sprintf(buf, "standby\n");
	}
	return sprintf(buf, "unknown\n");
}

static ssize_t regulator_opmode_show(struct device *dev,
				    struct device_attribute *attr, char *buf)
{
	struct regulator_dev *rdev = dev_get_drvdata(dev);

	return regulator_print_opmode(buf, _regulator_get_mode(rdev));
}
static DEVICE_ATTR(opmode, 0444, regulator_opmode_show, NULL);

static ssize_t regulator_print_state(char *buf, int state)
{
	if (state > 0)
		return sprintf(buf, "enabled\n");
	else if (state == 0)
		return sprintf(buf, "disabled\n");
	else
		return sprintf(buf, "unknown\n");
}

static ssize_t regulator_state_show(struct device *dev,
				   struct device_attribute *attr, char *buf)
{
	struct regulator_dev *rdev = dev_get_drvdata(dev);
	ssize_t ret;

	mutex_lock(&rdev->mutex);
	ret = regulator_print_state(buf, _regulator_is_enabled(rdev));
	mutex_unlock(&rdev->mutex);

	return ret;
}
static DEVICE_ATTR(state, 0444, regulator_state_show, NULL);

static ssize_t regulator_status_show(struct device *dev,
				   struct device_attribute *attr, char *buf)
{
	struct regulator_dev *rdev = dev_get_drvdata(dev);
	int status;
	char *label;

	status = rdev->desc->ops->get_status(rdev);
	if (status < 0)
		return status;

	switch (status) {
	case REGULATOR_STATUS_OFF:
		label = "off";
		break;
	case REGULATOR_STATUS_ON:
		label = "on";
		break;
	case REGULATOR_STATUS_ERROR:
		label = "error";
		break;
	case REGULATOR_STATUS_FAST:
		label = "fast";
		break;
	case REGULATOR_STATUS_NORMAL:
		label = "normal";
		break;
	case REGULATOR_STATUS_IDLE:
		label = "idle";
		break;
	case REGULATOR_STATUS_STANDBY:
		label = "standby";
		break;
	default:
		return -ERANGE;
	}

	return sprintf(buf, "%s\n", label);
}
static DEVICE_ATTR(status, 0444, regulator_status_show, NULL);

static ssize_t regulator_min_uA_show(struct device *dev,
				    struct device_attribute *attr, char *buf)
{
	struct regulator_dev *rdev = dev_get_drvdata(dev);

	if (!rdev->constraints)
		return sprintf(buf, "constraint not defined\n");

	return sprintf(buf, "%d\n", rdev->constraints->min_uA);
}
static DEVICE_ATTR(min_microamps, 0444, regulator_min_uA_show, NULL);

static ssize_t regulator_max_uA_show(struct device *dev,
				    struct device_attribute *attr, char *buf)
{
	struct regulator_dev *rdev = dev_get_drvdata(dev);

	if (!rdev->constraints)
		return sprintf(buf, "constraint not defined\n");

	return sprintf(buf, "%d\n", rdev->constraints->max_uA);
}
static DEVICE_ATTR(max_microamps, 0444, regulator_max_uA_show, NULL);

static ssize_t regulator_min_uV_show(struct device *dev,
				    struct device_attribute *attr, char *buf)
{
	struct regulator_dev *rdev = dev_get_drvdata(dev);

	if (!rdev->constraints)
		return sprintf(buf, "constraint not defined\n");

	return sprintf(buf, "%d\n", rdev->constraints->min_uV);
}
static DEVICE_ATTR(min_microvolts, 0444, regulator_min_uV_show, NULL);

static ssize_t regulator_max_uV_show(struct device *dev,
				    struct device_attribute *attr, char *buf)
{
	struct regulator_dev *rdev = dev_get_drvdata(dev);

	if (!rdev->constraints)
		return sprintf(buf, "constraint not defined\n");

	return sprintf(buf, "%d\n", rdev->constraints->max_uV);
}
static DEVICE_ATTR(max_microvolts, 0444, regulator_max_uV_show, NULL);

static ssize_t regulator_total_uA_show(struct device *dev,
				      struct device_attribute *attr, char *buf)
{
	struct regulator_dev *rdev = dev_get_drvdata(dev);
	struct regulator *regulator;
	int uA = 0;

	mutex_lock(&rdev->mutex);
	list_for_each_entry(regulator, &rdev->consumer_list, list)
		uA += regulator->uA_load;
	mutex_unlock(&rdev->mutex);
	return sprintf(buf, "%d\n", uA);
}
static DEVICE_ATTR(requested_microamps, 0444, regulator_total_uA_show, NULL);

static ssize_t regulator_num_users_show(struct device *dev,
				      struct device_attribute *attr, char *buf)
{
	struct regulator_dev *rdev = dev_get_drvdata(dev);
	return sprintf(buf, "%d\n", rdev->use_count);
}

static ssize_t regulator_type_show(struct device *dev,
				  struct device_attribute *attr, char *buf)
{
	struct regulator_dev *rdev = dev_get_drvdata(dev);

	switch (rdev->desc->type) {
	case REGULATOR_VOLTAGE:
		return sprintf(buf, "voltage\n");
	case REGULATOR_CURRENT:
		return sprintf(buf, "current\n");
	}
	return sprintf(buf, "unknown\n");
}

static ssize_t regulator_suspend_mem_uV_show(struct device *dev,
				struct device_attribute *attr, char *buf)
{
	struct regulator_dev *rdev = dev_get_drvdata(dev);

	return sprintf(buf, "%d\n", rdev->constraints->state_mem.uV);
}
static DEVICE_ATTR(suspend_mem_microvolts, 0444,
		regulator_suspend_mem_uV_show, NULL);

static ssize_t regulator_suspend_disk_uV_show(struct device *dev,
				struct device_attribute *attr, char *buf)
{
	struct regulator_dev *rdev = dev_get_drvdata(dev);

	return sprintf(buf, "%d\n", rdev->constraints->state_disk.uV);
}
static DEVICE_ATTR(suspend_disk_microvolts, 0444,
		regulator_suspend_disk_uV_show, NULL);

static ssize_t regulator_suspend_standby_uV_show(struct device *dev,
				struct device_attribute *attr, char *buf)
{
	struct regulator_dev *rdev = dev_get_drvdata(dev);

	return sprintf(buf, "%d\n", rdev->constraints->state_standby.uV);
}
static DEVICE_ATTR(suspend_standby_microvolts, 0444,
		regulator_suspend_standby_uV_show, NULL);

static ssize_t regulator_suspend_mem_mode_show(struct device *dev,
				struct device_attribute *attr, char *buf)
{
	struct regulator_dev *rdev = dev_get_drvdata(dev);

	return regulator_print_opmode(buf,
		rdev->constraints->state_mem.mode);
}
static DEVICE_ATTR(suspend_mem_mode, 0444,
		regulator_suspend_mem_mode_show, NULL);

static ssize_t regulator_suspend_disk_mode_show(struct device *dev,
				struct device_attribute *attr, char *buf)
{
	struct regulator_dev *rdev = dev_get_drvdata(dev);

	return regulator_print_opmode(buf,
		rdev->constraints->state_disk.mode);
}
static DEVICE_ATTR(suspend_disk_mode, 0444,
		regulator_suspend_disk_mode_show, NULL);

static ssize_t regulator_suspend_standby_mode_show(struct device *dev,
				struct device_attribute *attr, char *buf)
{
	struct regulator_dev *rdev = dev_get_drvdata(dev);

	return regulator_print_opmode(buf,
		rdev->constraints->state_standby.mode);
}
static DEVICE_ATTR(suspend_standby_mode, 0444,
		regulator_suspend_standby_mode_show, NULL);

static ssize_t regulator_suspend_mem_state_show(struct device *dev,
				   struct device_attribute *attr, char *buf)
{
	struct regulator_dev *rdev = dev_get_drvdata(dev);

	return regulator_print_state(buf,
			rdev->constraints->state_mem.enabled);
}
static DEVICE_ATTR(suspend_mem_state, 0444,
		regulator_suspend_mem_state_show, NULL);

static ssize_t regulator_suspend_disk_state_show(struct device *dev,
				   struct device_attribute *attr, char *buf)
{
	struct regulator_dev *rdev = dev_get_drvdata(dev);

	return regulator_print_state(buf,
			rdev->constraints->state_disk.enabled);
}
static DEVICE_ATTR(suspend_disk_state, 0444,
		regulator_suspend_disk_state_show, NULL);

static ssize_t regulator_suspend_standby_state_show(struct device *dev,
				   struct device_attribute *attr, char *buf)
{
	struct regulator_dev *rdev = dev_get_drvdata(dev);

	return regulator_print_state(buf,
			rdev->constraints->state_standby.enabled);
}
static DEVICE_ATTR(suspend_standby_state, 0444,
		regulator_suspend_standby_state_show, NULL);


/*
 * These are the only attributes are present for all regulators.
 * Other attributes are a function of regulator functionality.
 */
static struct device_attribute regulator_dev_attrs[] = {
	__ATTR(name, 0444, regulator_name_show, NULL),
	__ATTR(num_users, 0444, regulator_num_users_show, NULL),
	__ATTR(type, 0444, regulator_type_show, NULL),
	__ATTR_NULL,
};

static void regulator_dev_release(struct device *dev)
{
	struct regulator_dev *rdev = dev_get_drvdata(dev);
	kfree(rdev);
}

static struct class regulator_class = {
	.name = "regulator",
	.dev_release = regulator_dev_release,
	.dev_attrs = regulator_dev_attrs,
};

/* Calculate the new optimum regulator operating mode based on the new total
 * consumer load. All locks held by caller */
static void drms_uA_update(struct regulator_dev *rdev)
{
	struct regulator *sibling;
	int current_uA = 0, output_uV, input_uV, err;
	unsigned int mode;

	err = regulator_check_drms(rdev);
	if (err < 0 || !rdev->desc->ops->get_optimum_mode ||
	    (!rdev->desc->ops->get_voltage &&
	     !rdev->desc->ops->get_voltage_sel) ||
	    !rdev->desc->ops->set_mode)
		return;

	/* get output voltage */
	output_uV = _regulator_get_voltage(rdev);
	if (output_uV <= 0)
		return;

	/* get input voltage */
	input_uV = 0;
	if (rdev->supply)
		input_uV = _regulator_get_voltage(rdev);
	if (input_uV <= 0)
		input_uV = rdev->constraints->input_uV;
	if (input_uV <= 0)
		return;

	/* calc total requested load */
	list_for_each_entry(sibling, &rdev->consumer_list, list)
		current_uA += sibling->uA_load;

	/* now get the optimum mode for our new total regulator load */
	mode = rdev->desc->ops->get_optimum_mode(rdev, input_uV,
						  output_uV, current_uA);

	/* check the new mode is allowed */
	err = regulator_mode_constrain(rdev, &mode);
	if (err == 0)
		rdev->desc->ops->set_mode(rdev, mode);
}

static int suspend_set_state(struct regulator_dev *rdev,
	struct regulator_state *rstate)
{
	int ret = 0;
	bool can_set_state;

	can_set_state = rdev->desc->ops->set_suspend_enable &&
		rdev->desc->ops->set_suspend_disable;

	/* If we have no suspend mode configration don't set anything;
	 * only warn if the driver actually makes the suspend mode
	 * configurable.
	 */
	if (!rstate->enabled && !rstate->disabled) {
		if (can_set_state)
			rdev_warn(rdev, "No configuration\n");
		return 0;
	}

	if (rstate->enabled && rstate->disabled) {
		rdev_err(rdev, "invalid configuration\n");
		return -EINVAL;
	}

	if (!can_set_state) {
		rdev_err(rdev, "no way to set suspend state\n");
		return -EINVAL;
	}

	if (rstate->enabled)
		ret = rdev->desc->ops->set_suspend_enable(rdev);
	else
		ret = rdev->desc->ops->set_suspend_disable(rdev);
	if (ret < 0) {
		rdev_err(rdev, "failed to enabled/disable\n");
		return ret;
	}

	if (rdev->desc->ops->set_suspend_voltage && rstate->uV > 0) {
		ret = rdev->desc->ops->set_suspend_voltage(rdev, rstate->uV);
		if (ret < 0) {
			rdev_err(rdev, "failed to set voltage\n");
			return ret;
		}
	}

	if (rdev->desc->ops->set_suspend_mode && rstate->mode > 0) {
		ret = rdev->desc->ops->set_suspend_mode(rdev, rstate->mode);
		if (ret < 0) {
			rdev_err(rdev, "failed to set mode\n");
			return ret;
		}
	}
	return ret;
}

/* locks held by caller */
static int suspend_prepare(struct regulator_dev *rdev, suspend_state_t state)
{
	if (!rdev->constraints)
		return -EINVAL;

	switch (state) {
	case PM_SUSPEND_STANDBY:
		return suspend_set_state(rdev,
			&rdev->constraints->state_standby);
	case PM_SUSPEND_MEM:
		return suspend_set_state(rdev,
			&rdev->constraints->state_mem);
	case PM_SUSPEND_MAX:
		return suspend_set_state(rdev,
			&rdev->constraints->state_disk);
	default:
		return -EINVAL;
	}
}

static void print_constraints(struct regulator_dev *rdev)
{
	struct regulation_constraints *constraints = rdev->constraints;
	char buf[80] = "";
	int count = 0;
	int ret;

	if (constraints->min_uV && constraints->max_uV) {
		if (constraints->min_uV == constraints->max_uV)
			count += sprintf(buf + count, "%d mV ",
					 constraints->min_uV / 1000);
		else
			count += sprintf(buf + count, "%d <--> %d mV ",
					 constraints->min_uV / 1000,
					 constraints->max_uV / 1000);
	}

	if (!constraints->min_uV ||
	    constraints->min_uV != constraints->max_uV) {
		ret = _regulator_get_voltage(rdev);
		if (ret > 0)
			count += sprintf(buf + count, "at %d mV ", ret / 1000);
	}

	if (constraints->uV_offset)
		count += sprintf(buf, "%dmV offset ",
				 constraints->uV_offset / 1000);

	if (constraints->min_uA && constraints->max_uA) {
		if (constraints->min_uA == constraints->max_uA)
			count += sprintf(buf + count, "%d mA ",
					 constraints->min_uA / 1000);
		else
			count += sprintf(buf + count, "%d <--> %d mA ",
					 constraints->min_uA / 1000,
					 constraints->max_uA / 1000);
	}

	if (!constraints->min_uA ||
	    constraints->min_uA != constraints->max_uA) {
		ret = _regulator_get_current_limit(rdev);
		if (ret > 0)
			count += sprintf(buf + count, "at %d mA ", ret / 1000);
	}

	if (constraints->valid_modes_mask & REGULATOR_MODE_FAST)
		count += sprintf(buf + count, "fast ");
	if (constraints->valid_modes_mask & REGULATOR_MODE_NORMAL)
		count += sprintf(buf + count, "normal ");
	if (constraints->valid_modes_mask & REGULATOR_MODE_IDLE)
		count += sprintf(buf + count, "idle ");
	if (constraints->valid_modes_mask & REGULATOR_MODE_STANDBY)
		count += sprintf(buf + count, "standby");

	rdev_info(rdev, "%s\n", buf);

	if ((constraints->min_uV != constraints->max_uV) &&
	    !(constraints->valid_ops_mask & REGULATOR_CHANGE_VOLTAGE))
		rdev_warn(rdev,
			  "Voltage range but no REGULATOR_CHANGE_VOLTAGE\n");
}

static int machine_constraints_voltage(struct regulator_dev *rdev,
	struct regulation_constraints *constraints)
{
	struct regulator_ops *ops = rdev->desc->ops;
	int ret;

	/* do we need to apply the constraint voltage */
	if (rdev->constraints->apply_uV &&
	    rdev->constraints->min_uV == rdev->constraints->max_uV) {
		ret = _regulator_do_set_voltage(rdev,
						rdev->constraints->min_uV,
						rdev->constraints->max_uV);
		if (ret < 0) {
			rdev_err(rdev, "failed to apply %duV constraint\n",
				 rdev->constraints->min_uV);
			return ret;
		}
	}

	/* constrain machine-level voltage specs to fit
	 * the actual range supported by this regulator.
	 */
	if (ops->list_voltage && rdev->desc->n_voltages) {
		int	count = rdev->desc->n_voltages;
		int	i;
		int	min_uV = INT_MAX;
		int	max_uV = INT_MIN;
		int	cmin = constraints->min_uV;
		int	cmax = constraints->max_uV;

		/* it's safe to autoconfigure fixed-voltage supplies
		   and the constraints are used by list_voltage. */
		if (count == 1 && !cmin) {
			cmin = 1;
			cmax = INT_MAX;
			constraints->min_uV = cmin;
			constraints->max_uV = cmax;
		}

		/* voltage constraints are optional */
		if ((cmin == 0) && (cmax == 0))
			return 0;

		/* else require explicit machine-level constraints */
		if (cmin <= 0 || cmax <= 0 || cmax < cmin) {
			rdev_err(rdev, "invalid voltage constraints\n");
			return -EINVAL;
		}

		/* initial: [cmin..cmax] valid, [min_uV..max_uV] not */
		for (i = 0; i < count; i++) {
			int	value;

			value = ops->list_voltage(rdev, i);
			if (value <= 0)
				continue;

			/* maybe adjust [min_uV..max_uV] */
			if (value >= cmin && value < min_uV)
				min_uV = value;
			if (value <= cmax && value > max_uV)
				max_uV = value;
		}

		/* final: [min_uV..max_uV] valid iff constraints valid */
		if (max_uV < min_uV) {
			rdev_err(rdev, "unsupportable voltage constraints\n");
			return -EINVAL;
		}

		/* use regulator's subset of machine constraints */
		if (constraints->min_uV < min_uV) {
			rdev_dbg(rdev, "override min_uV, %d -> %d\n",
				 constraints->min_uV, min_uV);
			constraints->min_uV = min_uV;
		}
		if (constraints->max_uV > max_uV) {
			rdev_dbg(rdev, "override max_uV, %d -> %d\n",
				 constraints->max_uV, max_uV);
			constraints->max_uV = max_uV;
		}
	}

	return 0;
}

/**
 * set_machine_constraints - sets regulator constraints
 * @rdev: regulator source
 * @constraints: constraints to apply
 *
 * Allows platform initialisation code to define and constrain
 * regulator circuits e.g. valid voltage/current ranges, etc.  NOTE:
 * Constraints *must* be set by platform code in order for some
 * regulator operations to proceed i.e. set_voltage, set_current_limit,
 * set_mode.
 */
static int set_machine_constraints(struct regulator_dev *rdev,
	const struct regulation_constraints *constraints)
{
	int ret = 0;
	struct regulator_ops *ops = rdev->desc->ops;

	if (constraints)
		rdev->constraints = kmemdup(constraints, sizeof(*constraints),
					    GFP_KERNEL);
	else
		rdev->constraints = kzalloc(sizeof(*constraints),
					    GFP_KERNEL);
	if (!rdev->constraints)
		return -ENOMEM;

	ret = machine_constraints_voltage(rdev, rdev->constraints);
	if (ret != 0)
		goto out;

	/* do we need to setup our suspend state */
	if (rdev->constraints->initial_state) {
		ret = suspend_prepare(rdev, rdev->constraints->initial_state);
		if (ret < 0) {
			rdev_err(rdev, "failed to set suspend state\n");
			goto out;
		}
	}

	if (rdev->constraints->initial_mode) {
		if (!ops->set_mode) {
			rdev_err(rdev, "no set_mode operation\n");
			ret = -EINVAL;
			goto out;
		}

		ret = ops->set_mode(rdev, rdev->constraints->initial_mode);
		if (ret < 0) {
			rdev_err(rdev, "failed to set initial mode: %d\n", ret);
			goto out;
		}
	}

	/* If the constraints say the regulator should be on at this point
	 * and we have control then make sure it is enabled.
	 */
	if ((rdev->constraints->always_on || rdev->constraints->boot_on) &&
	    ops->enable) {
		ret = ops->enable(rdev);
		if (ret < 0) {
			rdev_err(rdev, "failed to enable\n");
			goto out;
		}
	}

	print_constraints(rdev);
	return 0;
out:
	kfree(rdev->constraints);
	rdev->constraints = NULL;
	return ret;
}

/**
 * set_supply - set regulator supply regulator
 * @rdev: regulator name
 * @supply_rdev: supply regulator name
 *
 * Called by platform initialisation code to set the supply regulator for this
 * regulator. This ensures that a regulators supply will also be enabled by the
 * core if it's child is enabled.
 */
static int set_supply(struct regulator_dev *rdev,
		      struct regulator_dev *supply_rdev)
{
	int err;

	rdev_info(rdev, "supplied by %s\n", rdev_get_name(supply_rdev));

	rdev->supply = create_regulator(supply_rdev, &rdev->dev, "SUPPLY");
	if (rdev->supply == NULL) {
		err = -ENOMEM;
		return err;
	}

	return 0;
}

/**
 * set_consumer_device_supply - Bind a regulator to a symbolic supply
 * @rdev:         regulator source
 * @consumer_dev_name: dev_name() string for device supply applies to
 * @supply:       symbolic name for supply
 *
 * Allows platform initialisation code to map physical regulator
 * sources to symbolic names for supplies for use by devices.  Devices
 * should use these symbolic names to request regulators, avoiding the
 * need to provide board-specific regulator names as platform data.
 */
static int set_consumer_device_supply(struct regulator_dev *rdev,
				      const char *consumer_dev_name,
				      const char *supply)
{
	struct regulator_map *node;
	int has_dev;

	if (supply == NULL)
		return -EINVAL;

	if (consumer_dev_name != NULL)
		has_dev = 1;
	else
		has_dev = 0;

	list_for_each_entry(node, &regulator_map_list, list) {
		if (node->dev_name && consumer_dev_name) {
			if (strcmp(node->dev_name, consumer_dev_name) != 0)
				continue;
		} else if (node->dev_name || consumer_dev_name) {
			continue;
		}

		if (strcmp(node->supply, supply) != 0)
			continue;

		pr_debug("%s: %s/%s is '%s' supply; fail %s/%s\n",
			 consumer_dev_name,
			 dev_name(&node->regulator->dev),
			 node->regulator->desc->name,
			 supply,
			 dev_name(&rdev->dev), rdev_get_name(rdev));
		return -EBUSY;
	}

	node = kzalloc(sizeof(struct regulator_map), GFP_KERNEL);
	if (node == NULL)
		return -ENOMEM;

	node->regulator = rdev;
	node->supply = supply;

	if (has_dev) {
		node->dev_name = kstrdup(consumer_dev_name, GFP_KERNEL);
		if (node->dev_name == NULL) {
			kfree(node);
			return -ENOMEM;
		}
	}

	list_add(&node->list, &regulator_map_list);
	return 0;
}

static void unset_regulator_supplies(struct regulator_dev *rdev)
{
	struct regulator_map *node, *n;

	list_for_each_entry_safe(node, n, &regulator_map_list, list) {
		if (rdev == node->regulator) {
			list_del(&node->list);
			kfree(node->dev_name);
			kfree(node);
		}
	}
}

#define REG_STR_SIZE	64

static struct regulator *create_regulator(struct regulator_dev *rdev,
					  struct device *dev,
					  const char *supply_name)
{
	struct regulator *regulator;
	char buf[REG_STR_SIZE];
	int err, size;

	regulator = kzalloc(sizeof(*regulator), GFP_KERNEL);
	if (regulator == NULL)
		return NULL;

	mutex_lock(&rdev->mutex);
	regulator->rdev = rdev;
	list_add(&regulator->list, &rdev->consumer_list);

	if (dev) {
		/* create a 'requested_microamps_name' sysfs entry */
		size = scnprintf(buf, REG_STR_SIZE,
				 "microamps_requested_%s-%s",
				 dev_name(dev), supply_name);
		if (size >= REG_STR_SIZE)
			goto overflow_err;

		regulator->dev = dev;
		sysfs_attr_init(&regulator->dev_attr.attr);
		regulator->dev_attr.attr.name = kstrdup(buf, GFP_KERNEL);
		if (regulator->dev_attr.attr.name == NULL)
			goto attr_name_err;

		regulator->dev_attr.attr.mode = 0444;
		regulator->dev_attr.show = device_requested_uA_show;
		err = device_create_file(dev, &regulator->dev_attr);
		if (err < 0) {
			rdev_warn(rdev, "could not add regulator_dev requested microamps sysfs entry\n");
			goto attr_name_err;
		}

		/* also add a link to the device sysfs entry */
		size = scnprintf(buf, REG_STR_SIZE, "%s-%s",
				 dev->kobj.name, supply_name);
		if (size >= REG_STR_SIZE)
			goto attr_err;

		regulator->supply_name = kstrdup(buf, GFP_KERNEL);
		if (regulator->supply_name == NULL)
			goto attr_err;

		err = sysfs_create_link(&rdev->dev.kobj, &dev->kobj,
					buf);
		if (err) {
			rdev_warn(rdev, "could not add device link %s err %d\n",
				  dev->kobj.name, err);
			goto link_name_err;
		}
	} else {
		regulator->supply_name = kstrdup(supply_name, GFP_KERNEL);
		if (regulator->supply_name == NULL)
			goto attr_err;
	}

	regulator->debugfs = debugfs_create_dir(regulator->supply_name,
						rdev->debugfs);
	if (!regulator->debugfs) {
		rdev_warn(rdev, "Failed to create debugfs directory\n");
	} else {
		debugfs_create_u32("uA_load", 0444, regulator->debugfs,
				   &regulator->uA_load);
		debugfs_create_u32("min_uV", 0444, regulator->debugfs,
				   &regulator->min_uV);
		debugfs_create_u32("max_uV", 0444, regulator->debugfs,
				   &regulator->max_uV);
	}

	mutex_unlock(&rdev->mutex);
	return regulator;
link_name_err:
	kfree(regulator->supply_name);
attr_err:
	device_remove_file(regulator->dev, &regulator->dev_attr);
attr_name_err:
	kfree(regulator->dev_attr.attr.name);
overflow_err:
	list_del(&regulator->list);
	kfree(regulator);
	mutex_unlock(&rdev->mutex);
	return NULL;
}

static int _regulator_get_enable_time(struct regulator_dev *rdev)
{
	if (!rdev->desc->ops->enable_time)
		return 0;
	return rdev->desc->ops->enable_time(rdev);
}

static struct regulator_dev *regulator_dev_lookup(struct device *dev,
							 const char *supply)
{
	struct regulator_dev *r;
	struct device_node *node;

	/* first do a dt based lookup */
	if (dev && dev->of_node) {
		node = of_get_regulator(dev, supply);
		if (node)
			list_for_each_entry(r, &regulator_list, list)
				if (r->dev.parent &&
					node == r->dev.of_node)
					return r;
	}

	/* if not found, try doing it non-dt way */
	list_for_each_entry(r, &regulator_list, list)
		if (strcmp(rdev_get_name(r), supply) == 0)
			return r;

	return NULL;
}

/* Internal regulator request function */
static struct regulator *_regulator_get(struct device *dev, const char *id,
					int exclusive)
{
	struct regulator_dev *rdev;
	struct regulator_map *map;
	struct regulator *regulator = ERR_PTR(-EPROBE_DEFER);
	const char *devname = NULL;
	int ret;

	if (id == NULL) {
		pr_err("get() with no identifier\n");
		return regulator;
	}

	if (dev)
		devname = dev_name(dev);

	mutex_lock(&regulator_list_mutex);

	rdev = regulator_dev_lookup(dev, id);
	if (rdev)
		goto found;

	list_for_each_entry(map, &regulator_map_list, list) {
		/* If the mapping has a device set up it must match */
		if (map->dev_name &&
		    (!devname || strcmp(map->dev_name, devname)))
			continue;

		if (strcmp(map->supply, id) == 0) {
			rdev = map->regulator;
			goto found;
		}
	}

	if (board_wants_dummy_regulator) {
		rdev = dummy_regulator_rdev;
		goto found;
	}

#ifdef CONFIG_REGULATOR_DUMMY
	if (!devname)
		devname = "deviceless";

	/* If the board didn't flag that it was fully constrained then
	 * substitute in a dummy regulator so consumers can continue.
	 */
	if (!has_full_constraints) {
		pr_warn("%s supply %s not found, using dummy regulator\n",
			devname, id);
		rdev = dummy_regulator_rdev;
		goto found;
	}
#endif

	mutex_unlock(&regulator_list_mutex);
	return regulator;

found:
	if (rdev->exclusive) {
		regulator = ERR_PTR(-EPERM);
		goto out;
	}

	if (exclusive && rdev->open_count) {
		regulator = ERR_PTR(-EBUSY);
		goto out;
	}

	if (!try_module_get(rdev->owner))
		goto out;

	regulator = create_regulator(rdev, dev, id);
	if (regulator == NULL) {
		regulator = ERR_PTR(-ENOMEM);
		module_put(rdev->owner);
		goto out;
	}

	rdev->open_count++;
	if (exclusive) {
		rdev->exclusive = 1;

		ret = _regulator_is_enabled(rdev);
		if (ret > 0)
			rdev->use_count = 1;
		else
			rdev->use_count = 0;
	}

out:
	mutex_unlock(&regulator_list_mutex);

	return regulator;
}

/**
 * regulator_get - lookup and obtain a reference to a regulator.
 * @dev: device for regulator "consumer"
 * @id: Supply name or regulator ID.
 *
 * Returns a struct regulator corresponding to the regulator producer,
 * or IS_ERR() condition containing errno.
 *
 * Use of supply names configured via regulator_set_device_supply() is
 * strongly encouraged.  It is recommended that the supply name used
 * should match the name used for the supply and/or the relevant
 * device pins in the datasheet.
 */
struct regulator *regulator_get(struct device *dev, const char *id)
{
	return _regulator_get(dev, id, 0);
}
EXPORT_SYMBOL_GPL(regulator_get);

static void devm_regulator_release(struct device *dev, void *res)
{
	regulator_put(*(struct regulator **)res);
}

/**
 * devm_regulator_get - Resource managed regulator_get()
 * @dev: device for regulator "consumer"
 * @id: Supply name or regulator ID.
 *
 * Managed regulator_get(). Regulators returned from this function are
 * automatically regulator_put() on driver detach. See regulator_get() for more
 * information.
 */
struct regulator *devm_regulator_get(struct device *dev, const char *id)
{
	struct regulator **ptr, *regulator;

	ptr = devres_alloc(devm_regulator_release, sizeof(*ptr), GFP_KERNEL);
	if (!ptr)
		return ERR_PTR(-ENOMEM);

	regulator = regulator_get(dev, id);
	if (!IS_ERR(regulator)) {
		*ptr = regulator;
		devres_add(dev, ptr);
	} else {
		devres_free(ptr);
	}

	return regulator;
}
EXPORT_SYMBOL_GPL(devm_regulator_get);

/**
 * regulator_get_exclusive - obtain exclusive access to a regulator.
 * @dev: device for regulator "consumer"
 * @id: Supply name or regulator ID.
 *
 * Returns a struct regulator corresponding to the regulator producer,
 * or IS_ERR() condition containing errno.  Other consumers will be
 * unable to obtain this reference is held and the use count for the
 * regulator will be initialised to reflect the current state of the
 * regulator.
 *
 * This is intended for use by consumers which cannot tolerate shared
 * use of the regulator such as those which need to force the
 * regulator off for correct operation of the hardware they are
 * controlling.
 *
 * Use of supply names configured via regulator_set_device_supply() is
 * strongly encouraged.  It is recommended that the supply name used
 * should match the name used for the supply and/or the relevant
 * device pins in the datasheet.
 */
struct regulator *regulator_get_exclusive(struct device *dev, const char *id)
{
	return _regulator_get(dev, id, 1);
}
EXPORT_SYMBOL_GPL(regulator_get_exclusive);

/**
 * regulator_put - "free" the regulator source
 * @regulator: regulator source
 *
 * Note: drivers must ensure that all regulator_enable calls made on this
 * regulator source are balanced by regulator_disable calls prior to calling
 * this function.
 */
void regulator_put(struct regulator *regulator)
{
	struct regulator_dev *rdev;

	if (regulator == NULL || IS_ERR(regulator))
		return;

	mutex_lock(&regulator_list_mutex);
	rdev = regulator->rdev;

	debugfs_remove_recursive(regulator->debugfs);

	/* remove any sysfs entries */
	if (regulator->dev) {
		sysfs_remove_link(&rdev->dev.kobj, regulator->supply_name);
		device_remove_file(regulator->dev, &regulator->dev_attr);
		kfree(regulator->dev_attr.attr.name);
	}
	kfree(regulator->supply_name);
	list_del(&regulator->list);
	kfree(regulator);

	rdev->open_count--;
	rdev->exclusive = 0;

	module_put(rdev->owner);
	mutex_unlock(&regulator_list_mutex);
}
EXPORT_SYMBOL_GPL(regulator_put);

static int devm_regulator_match(struct device *dev, void *res, void *data)
{
	struct regulator **r = res;
	if (!r || !*r) {
		WARN_ON(!r || !*r);
		return 0;
	}
	return *r == data;
}

/**
 * devm_regulator_put - Resource managed regulator_put()
 * @regulator: regulator to free
 *
 * Deallocate a regulator allocated with devm_regulator_get(). Normally
 * this function will not need to be called and the resource management
 * code will ensure that the resource is freed.
 */
void devm_regulator_put(struct regulator *regulator)
{
	int rc;

	rc = devres_destroy(regulator->dev, devm_regulator_release,
			    devm_regulator_match, regulator);
<<<<<<< HEAD
	WARN_ON(rc);
=======
	if (rc == 0)
		regulator_put(regulator);
	else
		WARN_ON(rc);
>>>>>>> 711e1bfb
}
EXPORT_SYMBOL_GPL(devm_regulator_put);

static int _regulator_can_change_status(struct regulator_dev *rdev)
{
	if (!rdev->constraints)
		return 0;

	if (rdev->constraints->valid_ops_mask & REGULATOR_CHANGE_STATUS)
		return 1;
	else
		return 0;
}

/* locks held by regulator_enable() */
static int _regulator_enable(struct regulator_dev *rdev)
{
	int ret, delay;

	/* check voltage and requested load before enabling */
	if (rdev->constraints &&
	    (rdev->constraints->valid_ops_mask & REGULATOR_CHANGE_DRMS))
		drms_uA_update(rdev);

	if (rdev->use_count == 0) {
		/* The regulator may on if it's not switchable or left on */
		ret = _regulator_is_enabled(rdev);
		if (ret == -EINVAL || ret == 0) {
			if (!_regulator_can_change_status(rdev))
				return -EPERM;

			if (!rdev->desc->ops->enable)
				return -EINVAL;

			/* Query before enabling in case configuration
			 * dependent.  */
			ret = _regulator_get_enable_time(rdev);
			if (ret >= 0) {
				delay = ret;
			} else {
				rdev_warn(rdev, "enable_time() failed: %d\n",
					   ret);
				delay = 0;
			}

			trace_regulator_enable(rdev_get_name(rdev));

			/* Allow the regulator to ramp; it would be useful
			 * to extend this for bulk operations so that the
			 * regulators can ramp together.  */
			ret = rdev->desc->ops->enable(rdev);
			if (ret < 0)
				return ret;

			trace_regulator_enable_delay(rdev_get_name(rdev));

			if (delay >= 1000) {
				mdelay(delay / 1000);
				udelay(delay % 1000);
			} else if (delay) {
				udelay(delay);
			}

			trace_regulator_enable_complete(rdev_get_name(rdev));

		} else if (ret < 0) {
			rdev_err(rdev, "is_enabled() failed: %d\n", ret);
			return ret;
		}
		/* Fallthrough on positive return values - already enabled */
	}

	rdev->use_count++;

	return 0;
}

/**
 * regulator_enable - enable regulator output
 * @regulator: regulator source
 *
 * Request that the regulator be enabled with the regulator output at
 * the predefined voltage or current value.  Calls to regulator_enable()
 * must be balanced with calls to regulator_disable().
 *
 * NOTE: the output value can be set by other drivers, boot loader or may be
 * hardwired in the regulator.
 */
int regulator_enable(struct regulator *regulator)
{
	struct regulator_dev *rdev = regulator->rdev;
	int ret = 0;

	if (rdev->supply) {
		ret = regulator_enable(rdev->supply);
		if (ret != 0)
			return ret;
	}

	mutex_lock(&rdev->mutex);
	ret = _regulator_enable(rdev);
	mutex_unlock(&rdev->mutex);

	if (ret != 0 && rdev->supply)
		regulator_disable(rdev->supply);

	return ret;
}
EXPORT_SYMBOL_GPL(regulator_enable);

/* locks held by regulator_disable() */
static int _regulator_disable(struct regulator_dev *rdev)
{
	int ret = 0;

	if (WARN(rdev->use_count <= 0,
		 "unbalanced disables for %s\n", rdev_get_name(rdev)))
		return -EIO;

	/* are we the last user and permitted to disable ? */
	if (rdev->use_count == 1 &&
	    (rdev->constraints && !rdev->constraints->always_on)) {

		/* we are last user */
		if (_regulator_can_change_status(rdev) &&
		    rdev->desc->ops->disable) {
			trace_regulator_disable(rdev_get_name(rdev));

			ret = rdev->desc->ops->disable(rdev);
			if (ret < 0) {
				rdev_err(rdev, "failed to disable\n");
				return ret;
			}

			trace_regulator_disable_complete(rdev_get_name(rdev));

			_notifier_call_chain(rdev, REGULATOR_EVENT_DISABLE,
					     NULL);
		}

		rdev->use_count = 0;
	} else if (rdev->use_count > 1) {

		if (rdev->constraints &&
			(rdev->constraints->valid_ops_mask &
			REGULATOR_CHANGE_DRMS))
			drms_uA_update(rdev);

		rdev->use_count--;
	}

	return ret;
}

/**
 * regulator_disable - disable regulator output
 * @regulator: regulator source
 *
 * Disable the regulator output voltage or current.  Calls to
 * regulator_enable() must be balanced with calls to
 * regulator_disable().
 *
 * NOTE: this will only disable the regulator output if no other consumer
 * devices have it enabled, the regulator device supports disabling and
 * machine constraints permit this operation.
 */
int regulator_disable(struct regulator *regulator)
{
	struct regulator_dev *rdev = regulator->rdev;
	int ret = 0;

	mutex_lock(&rdev->mutex);
	ret = _regulator_disable(rdev);
	mutex_unlock(&rdev->mutex);

	if (ret == 0 && rdev->supply)
		regulator_disable(rdev->supply);

	return ret;
}
EXPORT_SYMBOL_GPL(regulator_disable);

/* locks held by regulator_force_disable() */
static int _regulator_force_disable(struct regulator_dev *rdev)
{
	int ret = 0;

	/* force disable */
	if (rdev->desc->ops->disable) {
		/* ah well, who wants to live forever... */
		ret = rdev->desc->ops->disable(rdev);
		if (ret < 0) {
			rdev_err(rdev, "failed to force disable\n");
			return ret;
		}
		/* notify other consumers that power has been forced off */
		_notifier_call_chain(rdev, REGULATOR_EVENT_FORCE_DISABLE |
			REGULATOR_EVENT_DISABLE, NULL);
	}

	return ret;
}

/**
 * regulator_force_disable - force disable regulator output
 * @regulator: regulator source
 *
 * Forcibly disable the regulator output voltage or current.
 * NOTE: this *will* disable the regulator output even if other consumer
 * devices have it enabled. This should be used for situations when device
 * damage will likely occur if the regulator is not disabled (e.g. over temp).
 */
int regulator_force_disable(struct regulator *regulator)
{
	struct regulator_dev *rdev = regulator->rdev;
	int ret;

	mutex_lock(&rdev->mutex);
	regulator->uA_load = 0;
	ret = _regulator_force_disable(regulator->rdev);
	mutex_unlock(&rdev->mutex);

	if (rdev->supply)
		while (rdev->open_count--)
			regulator_disable(rdev->supply);

	return ret;
}
EXPORT_SYMBOL_GPL(regulator_force_disable);

static void regulator_disable_work(struct work_struct *work)
{
	struct regulator_dev *rdev = container_of(work, struct regulator_dev,
						  disable_work.work);
	int count, i, ret;

	mutex_lock(&rdev->mutex);

	BUG_ON(!rdev->deferred_disables);

	count = rdev->deferred_disables;
	rdev->deferred_disables = 0;

	for (i = 0; i < count; i++) {
		ret = _regulator_disable(rdev);
		if (ret != 0)
			rdev_err(rdev, "Deferred disable failed: %d\n", ret);
	}

	mutex_unlock(&rdev->mutex);

	if (rdev->supply) {
		for (i = 0; i < count; i++) {
			ret = regulator_disable(rdev->supply);
			if (ret != 0) {
				rdev_err(rdev,
					 "Supply disable failed: %d\n", ret);
			}
		}
	}
}

/**
 * regulator_disable_deferred - disable regulator output with delay
 * @regulator: regulator source
 * @ms: miliseconds until the regulator is disabled
 *
 * Execute regulator_disable() on the regulator after a delay.  This
 * is intended for use with devices that require some time to quiesce.
 *
 * NOTE: this will only disable the regulator output if no other consumer
 * devices have it enabled, the regulator device supports disabling and
 * machine constraints permit this operation.
 */
int regulator_disable_deferred(struct regulator *regulator, int ms)
{
	struct regulator_dev *rdev = regulator->rdev;
	int ret;

	mutex_lock(&rdev->mutex);
	rdev->deferred_disables++;
	mutex_unlock(&rdev->mutex);

	ret = schedule_delayed_work(&rdev->disable_work,
				    msecs_to_jiffies(ms));
	if (ret < 0)
		return ret;
	else
		return 0;
}
EXPORT_SYMBOL_GPL(regulator_disable_deferred);

static int _regulator_is_enabled(struct regulator_dev *rdev)
{
	/* If we don't know then assume that the regulator is always on */
	if (!rdev->desc->ops->is_enabled)
		return 1;

	return rdev->desc->ops->is_enabled(rdev);
}

/**
 * regulator_is_enabled - is the regulator output enabled
 * @regulator: regulator source
 *
 * Returns positive if the regulator driver backing the source/client
 * has requested that the device be enabled, zero if it hasn't, else a
 * negative errno code.
 *
 * Note that the device backing this regulator handle can have multiple
 * users, so it might be enabled even if regulator_enable() was never
 * called for this particular source.
 */
int regulator_is_enabled(struct regulator *regulator)
{
	int ret;

	mutex_lock(&regulator->rdev->mutex);
	ret = _regulator_is_enabled(regulator->rdev);
	mutex_unlock(&regulator->rdev->mutex);

	return ret;
}
EXPORT_SYMBOL_GPL(regulator_is_enabled);

/**
 * regulator_count_voltages - count regulator_list_voltage() selectors
 * @regulator: regulator source
 *
 * Returns number of selectors, or negative errno.  Selectors are
 * numbered starting at zero, and typically correspond to bitfields
 * in hardware registers.
 */
int regulator_count_voltages(struct regulator *regulator)
{
	struct regulator_dev	*rdev = regulator->rdev;

	return rdev->desc->n_voltages ? : -EINVAL;
}
EXPORT_SYMBOL_GPL(regulator_count_voltages);

/**
 * regulator_list_voltage - enumerate supported voltages
 * @regulator: regulator source
 * @selector: identify voltage to list
 * Context: can sleep
 *
 * Returns a voltage that can be passed to @regulator_set_voltage(),
 * zero if this selector code can't be used on this system, or a
 * negative errno.
 */
int regulator_list_voltage(struct regulator *regulator, unsigned selector)
{
	struct regulator_dev	*rdev = regulator->rdev;
	struct regulator_ops	*ops = rdev->desc->ops;
	int			ret;

	if (!ops->list_voltage || selector >= rdev->desc->n_voltages)
		return -EINVAL;

	mutex_lock(&rdev->mutex);
	ret = ops->list_voltage(rdev, selector);
	mutex_unlock(&rdev->mutex);

	if (ret > 0) {
		if (ret < rdev->constraints->min_uV)
			ret = 0;
		else if (ret > rdev->constraints->max_uV)
			ret = 0;
	}

	return ret;
}
EXPORT_SYMBOL_GPL(regulator_list_voltage);

/**
 * regulator_is_supported_voltage - check if a voltage range can be supported
 *
 * @regulator: Regulator to check.
 * @min_uV: Minimum required voltage in uV.
 * @max_uV: Maximum required voltage in uV.
 *
 * Returns a boolean or a negative error code.
 */
int regulator_is_supported_voltage(struct regulator *regulator,
				   int min_uV, int max_uV)
{
	int i, voltages, ret;

	ret = regulator_count_voltages(regulator);
	if (ret < 0)
		return ret;
	voltages = ret;

	for (i = 0; i < voltages; i++) {
		ret = regulator_list_voltage(regulator, i);

		if (ret >= min_uV && ret <= max_uV)
			return 1;
	}

	return 0;
}
EXPORT_SYMBOL_GPL(regulator_is_supported_voltage);

static int _regulator_do_set_voltage(struct regulator_dev *rdev,
				     int min_uV, int max_uV)
{
	int ret;
	int delay = 0;
	unsigned int selector;

	trace_regulator_set_voltage(rdev_get_name(rdev), min_uV, max_uV);

	min_uV += rdev->constraints->uV_offset;
	max_uV += rdev->constraints->uV_offset;

	if (rdev->desc->ops->set_voltage) {
		ret = rdev->desc->ops->set_voltage(rdev, min_uV, max_uV,
						   &selector);

		if (rdev->desc->ops->list_voltage)
			selector = rdev->desc->ops->list_voltage(rdev,
								 selector);
		else
			selector = -1;
	} else if (rdev->desc->ops->set_voltage_sel) {
		int best_val = INT_MAX;
		int i;

		selector = 0;

		/* Find the smallest voltage that falls within the specified
		 * range.
		 */
		for (i = 0; i < rdev->desc->n_voltages; i++) {
			ret = rdev->desc->ops->list_voltage(rdev, i);
			if (ret < 0)
				continue;

			if (ret < best_val && ret >= min_uV && ret <= max_uV) {
				best_val = ret;
				selector = i;
			}
		}

		/*
		 * If we can't obtain the old selector there is not enough
		 * info to call set_voltage_time_sel().
		 */
		if (rdev->desc->ops->set_voltage_time_sel &&
		    rdev->desc->ops->get_voltage_sel) {
			unsigned int old_selector = 0;

			ret = rdev->desc->ops->get_voltage_sel(rdev);
			if (ret < 0)
				return ret;
			old_selector = ret;
			ret = rdev->desc->ops->set_voltage_time_sel(rdev,
						old_selector, selector);
			if (ret < 0)
				rdev_warn(rdev, "set_voltage_time_sel() failed: %d\n", ret);
			else
				delay = ret;
		}

		if (best_val != INT_MAX) {
			ret = rdev->desc->ops->set_voltage_sel(rdev, selector);
			selector = best_val;
		} else {
			ret = -EINVAL;
		}
	} else {
		ret = -EINVAL;
	}

	/* Insert any necessary delays */
	if (delay >= 1000) {
		mdelay(delay / 1000);
		udelay(delay % 1000);
	} else if (delay) {
		udelay(delay);
	}

	if (ret == 0)
		_notifier_call_chain(rdev, REGULATOR_EVENT_VOLTAGE_CHANGE,
				     NULL);

	trace_regulator_set_voltage_complete(rdev_get_name(rdev), selector);

	return ret;
}

/**
 * regulator_set_voltage - set regulator output voltage
 * @regulator: regulator source
 * @min_uV: Minimum required voltage in uV
 * @max_uV: Maximum acceptable voltage in uV
 *
 * Sets a voltage regulator to the desired output voltage. This can be set
 * during any regulator state. IOW, regulator can be disabled or enabled.
 *
 * If the regulator is enabled then the voltage will change to the new value
 * immediately otherwise if the regulator is disabled the regulator will
 * output at the new voltage when enabled.
 *
 * NOTE: If the regulator is shared between several devices then the lowest
 * request voltage that meets the system constraints will be used.
 * Regulator system constraints must be set for this regulator before
 * calling this function otherwise this call will fail.
 */
int regulator_set_voltage(struct regulator *regulator, int min_uV, int max_uV)
{
	struct regulator_dev *rdev = regulator->rdev;
	int ret = 0;

	mutex_lock(&rdev->mutex);

	/* If we're setting the same range as last time the change
	 * should be a noop (some cpufreq implementations use the same
	 * voltage for multiple frequencies, for example).
	 */
	if (regulator->min_uV == min_uV && regulator->max_uV == max_uV)
		goto out;

	/* sanity check */
	if (!rdev->desc->ops->set_voltage &&
	    !rdev->desc->ops->set_voltage_sel) {
		ret = -EINVAL;
		goto out;
	}

	/* constraints check */
	ret = regulator_check_voltage(rdev, &min_uV, &max_uV);
	if (ret < 0)
		goto out;
	regulator->min_uV = min_uV;
	regulator->max_uV = max_uV;

	ret = regulator_check_consumers(rdev, &min_uV, &max_uV);
	if (ret < 0)
		goto out;

	ret = _regulator_do_set_voltage(rdev, min_uV, max_uV);

out:
	mutex_unlock(&rdev->mutex);
	return ret;
}
EXPORT_SYMBOL_GPL(regulator_set_voltage);

/**
 * regulator_set_voltage_time - get raise/fall time
 * @regulator: regulator source
 * @old_uV: starting voltage in microvolts
 * @new_uV: target voltage in microvolts
 *
 * Provided with the starting and ending voltage, this function attempts to
 * calculate the time in microseconds required to rise or fall to this new
 * voltage.
 */
int regulator_set_voltage_time(struct regulator *regulator,
			       int old_uV, int new_uV)
{
	struct regulator_dev	*rdev = regulator->rdev;
	struct regulator_ops	*ops = rdev->desc->ops;
	int old_sel = -1;
	int new_sel = -1;
	int voltage;
	int i;

	/* Currently requires operations to do this */
	if (!ops->list_voltage || !ops->set_voltage_time_sel
	    || !rdev->desc->n_voltages)
		return -EINVAL;

	for (i = 0; i < rdev->desc->n_voltages; i++) {
		/* We only look for exact voltage matches here */
		voltage = regulator_list_voltage(regulator, i);
		if (voltage < 0)
			return -EINVAL;
		if (voltage == 0)
			continue;
		if (voltage == old_uV)
			old_sel = i;
		if (voltage == new_uV)
			new_sel = i;
	}

	if (old_sel < 0 || new_sel < 0)
		return -EINVAL;

	return ops->set_voltage_time_sel(rdev, old_sel, new_sel);
}
EXPORT_SYMBOL_GPL(regulator_set_voltage_time);

/**
 * regulator_sync_voltage - re-apply last regulator output voltage
 * @regulator: regulator source
 *
 * Re-apply the last configured voltage.  This is intended to be used
 * where some external control source the consumer is cooperating with
 * has caused the configured voltage to change.
 */
int regulator_sync_voltage(struct regulator *regulator)
{
	struct regulator_dev *rdev = regulator->rdev;
	int ret, min_uV, max_uV;

	mutex_lock(&rdev->mutex);

	if (!rdev->desc->ops->set_voltage &&
	    !rdev->desc->ops->set_voltage_sel) {
		ret = -EINVAL;
		goto out;
	}

	/* This is only going to work if we've had a voltage configured. */
	if (!regulator->min_uV && !regulator->max_uV) {
		ret = -EINVAL;
		goto out;
	}

	min_uV = regulator->min_uV;
	max_uV = regulator->max_uV;

	/* This should be a paranoia check... */
	ret = regulator_check_voltage(rdev, &min_uV, &max_uV);
	if (ret < 0)
		goto out;

	ret = regulator_check_consumers(rdev, &min_uV, &max_uV);
	if (ret < 0)
		goto out;

	ret = _regulator_do_set_voltage(rdev, min_uV, max_uV);

out:
	mutex_unlock(&rdev->mutex);
	return ret;
}
EXPORT_SYMBOL_GPL(regulator_sync_voltage);

static int _regulator_get_voltage(struct regulator_dev *rdev)
{
	int sel, ret;

	if (rdev->desc->ops->get_voltage_sel) {
		sel = rdev->desc->ops->get_voltage_sel(rdev);
		if (sel < 0)
			return sel;
		ret = rdev->desc->ops->list_voltage(rdev, sel);
	} else if (rdev->desc->ops->get_voltage) {
		ret = rdev->desc->ops->get_voltage(rdev);
	} else {
		return -EINVAL;
	}

	if (ret < 0)
		return ret;
	return ret - rdev->constraints->uV_offset;
}

/**
 * regulator_get_voltage - get regulator output voltage
 * @regulator: regulator source
 *
 * This returns the current regulator voltage in uV.
 *
 * NOTE: If the regulator is disabled it will return the voltage value. This
 * function should not be used to determine regulator state.
 */
int regulator_get_voltage(struct regulator *regulator)
{
	int ret;

	mutex_lock(&regulator->rdev->mutex);

	ret = _regulator_get_voltage(regulator->rdev);

	mutex_unlock(&regulator->rdev->mutex);

	return ret;
}
EXPORT_SYMBOL_GPL(regulator_get_voltage);

/**
 * regulator_set_current_limit - set regulator output current limit
 * @regulator: regulator source
 * @min_uA: Minimuum supported current in uA
 * @max_uA: Maximum supported current in uA
 *
 * Sets current sink to the desired output current. This can be set during
 * any regulator state. IOW, regulator can be disabled or enabled.
 *
 * If the regulator is enabled then the current will change to the new value
 * immediately otherwise if the regulator is disabled the regulator will
 * output at the new current when enabled.
 *
 * NOTE: Regulator system constraints must be set for this regulator before
 * calling this function otherwise this call will fail.
 */
int regulator_set_current_limit(struct regulator *regulator,
			       int min_uA, int max_uA)
{
	struct regulator_dev *rdev = regulator->rdev;
	int ret;

	mutex_lock(&rdev->mutex);

	/* sanity check */
	if (!rdev->desc->ops->set_current_limit) {
		ret = -EINVAL;
		goto out;
	}

	/* constraints check */
	ret = regulator_check_current_limit(rdev, &min_uA, &max_uA);
	if (ret < 0)
		goto out;

	ret = rdev->desc->ops->set_current_limit(rdev, min_uA, max_uA);
out:
	mutex_unlock(&rdev->mutex);
	return ret;
}
EXPORT_SYMBOL_GPL(regulator_set_current_limit);

static int _regulator_get_current_limit(struct regulator_dev *rdev)
{
	int ret;

	mutex_lock(&rdev->mutex);

	/* sanity check */
	if (!rdev->desc->ops->get_current_limit) {
		ret = -EINVAL;
		goto out;
	}

	ret = rdev->desc->ops->get_current_limit(rdev);
out:
	mutex_unlock(&rdev->mutex);
	return ret;
}

/**
 * regulator_get_current_limit - get regulator output current
 * @regulator: regulator source
 *
 * This returns the current supplied by the specified current sink in uA.
 *
 * NOTE: If the regulator is disabled it will return the current value. This
 * function should not be used to determine regulator state.
 */
int regulator_get_current_limit(struct regulator *regulator)
{
	return _regulator_get_current_limit(regulator->rdev);
}
EXPORT_SYMBOL_GPL(regulator_get_current_limit);

/**
 * regulator_set_mode - set regulator operating mode
 * @regulator: regulator source
 * @mode: operating mode - one of the REGULATOR_MODE constants
 *
 * Set regulator operating mode to increase regulator efficiency or improve
 * regulation performance.
 *
 * NOTE: Regulator system constraints must be set for this regulator before
 * calling this function otherwise this call will fail.
 */
int regulator_set_mode(struct regulator *regulator, unsigned int mode)
{
	struct regulator_dev *rdev = regulator->rdev;
	int ret;
	int regulator_curr_mode;

	mutex_lock(&rdev->mutex);

	/* sanity check */
	if (!rdev->desc->ops->set_mode) {
		ret = -EINVAL;
		goto out;
	}

	/* return if the same mode is requested */
	if (rdev->desc->ops->get_mode) {
		regulator_curr_mode = rdev->desc->ops->get_mode(rdev);
		if (regulator_curr_mode == mode) {
			ret = 0;
			goto out;
		}
	}

	/* constraints check */
	ret = regulator_mode_constrain(rdev, &mode);
	if (ret < 0)
		goto out;

	ret = rdev->desc->ops->set_mode(rdev, mode);
out:
	mutex_unlock(&rdev->mutex);
	return ret;
}
EXPORT_SYMBOL_GPL(regulator_set_mode);

static unsigned int _regulator_get_mode(struct regulator_dev *rdev)
{
	int ret;

	mutex_lock(&rdev->mutex);

	/* sanity check */
	if (!rdev->desc->ops->get_mode) {
		ret = -EINVAL;
		goto out;
	}

	ret = rdev->desc->ops->get_mode(rdev);
out:
	mutex_unlock(&rdev->mutex);
	return ret;
}

/**
 * regulator_get_mode - get regulator operating mode
 * @regulator: regulator source
 *
 * Get the current regulator operating mode.
 */
unsigned int regulator_get_mode(struct regulator *regulator)
{
	return _regulator_get_mode(regulator->rdev);
}
EXPORT_SYMBOL_GPL(regulator_get_mode);

/**
 * regulator_set_optimum_mode - set regulator optimum operating mode
 * @regulator: regulator source
 * @uA_load: load current
 *
 * Notifies the regulator core of a new device load. This is then used by
 * DRMS (if enabled by constraints) to set the most efficient regulator
 * operating mode for the new regulator loading.
 *
 * Consumer devices notify their supply regulator of the maximum power
 * they will require (can be taken from device datasheet in the power
 * consumption tables) when they change operational status and hence power
 * state. Examples of operational state changes that can affect power
 * consumption are :-
 *
 *    o Device is opened / closed.
 *    o Device I/O is about to begin or has just finished.
 *    o Device is idling in between work.
 *
 * This information is also exported via sysfs to userspace.
 *
 * DRMS will sum the total requested load on the regulator and change
 * to the most efficient operating mode if platform constraints allow.
 *
 * Returns the new regulator mode or error.
 */
int regulator_set_optimum_mode(struct regulator *regulator, int uA_load)
{
	struct regulator_dev *rdev = regulator->rdev;
	struct regulator *consumer;
	int ret, output_uV, input_uV, total_uA_load = 0;
	unsigned int mode;

	mutex_lock(&rdev->mutex);

	/*
	 * first check to see if we can set modes at all, otherwise just
	 * tell the consumer everything is OK.
	 */
	regulator->uA_load = uA_load;
	ret = regulator_check_drms(rdev);
	if (ret < 0) {
		ret = 0;
		goto out;
	}

	if (!rdev->desc->ops->get_optimum_mode)
		goto out;

	/*
	 * we can actually do this so any errors are indicators of
	 * potential real failure.
	 */
	ret = -EINVAL;

	/* get output voltage */
	output_uV = _regulator_get_voltage(rdev);
	if (output_uV <= 0) {
		rdev_err(rdev, "invalid output voltage found\n");
		goto out;
	}

	/* get input voltage */
	input_uV = 0;
	if (rdev->supply)
		input_uV = regulator_get_voltage(rdev->supply);
	if (input_uV <= 0)
		input_uV = rdev->constraints->input_uV;
	if (input_uV <= 0) {
		rdev_err(rdev, "invalid input voltage found\n");
		goto out;
	}

	/* calc total requested load for this regulator */
	list_for_each_entry(consumer, &rdev->consumer_list, list)
		total_uA_load += consumer->uA_load;

	mode = rdev->desc->ops->get_optimum_mode(rdev,
						 input_uV, output_uV,
						 total_uA_load);
	ret = regulator_mode_constrain(rdev, &mode);
	if (ret < 0) {
		rdev_err(rdev, "failed to get optimum mode @ %d uA %d -> %d uV\n",
			 total_uA_load, input_uV, output_uV);
		goto out;
	}

	ret = rdev->desc->ops->set_mode(rdev, mode);
	if (ret < 0) {
		rdev_err(rdev, "failed to set optimum mode %x\n", mode);
		goto out;
	}
	ret = mode;
out:
	mutex_unlock(&rdev->mutex);
	return ret;
}
EXPORT_SYMBOL_GPL(regulator_set_optimum_mode);

/**
 * regulator_register_notifier - register regulator event notifier
 * @regulator: regulator source
 * @nb: notifier block
 *
 * Register notifier block to receive regulator events.
 */
int regulator_register_notifier(struct regulator *regulator,
			      struct notifier_block *nb)
{
	return blocking_notifier_chain_register(&regulator->rdev->notifier,
						nb);
}
EXPORT_SYMBOL_GPL(regulator_register_notifier);

/**
 * regulator_unregister_notifier - unregister regulator event notifier
 * @regulator: regulator source
 * @nb: notifier block
 *
 * Unregister regulator event notifier block.
 */
int regulator_unregister_notifier(struct regulator *regulator,
				struct notifier_block *nb)
{
	return blocking_notifier_chain_unregister(&regulator->rdev->notifier,
						  nb);
}
EXPORT_SYMBOL_GPL(regulator_unregister_notifier);

/* notify regulator consumers and downstream regulator consumers.
 * Note mutex must be held by caller.
 */
static void _notifier_call_chain(struct regulator_dev *rdev,
				  unsigned long event, void *data)
{
	/* call rdev chain first */
	blocking_notifier_call_chain(&rdev->notifier, event, NULL);
}

/**
 * regulator_bulk_get - get multiple regulator consumers
 *
 * @dev:           Device to supply
 * @num_consumers: Number of consumers to register
 * @consumers:     Configuration of consumers; clients are stored here.
 *
 * @return 0 on success, an errno on failure.
 *
 * This helper function allows drivers to get several regulator
 * consumers in one operation.  If any of the regulators cannot be
 * acquired then any regulators that were allocated will be freed
 * before returning to the caller.
 */
int regulator_bulk_get(struct device *dev, int num_consumers,
		       struct regulator_bulk_data *consumers)
{
	int i;
	int ret;

	for (i = 0; i < num_consumers; i++)
		consumers[i].consumer = NULL;

	for (i = 0; i < num_consumers; i++) {
		consumers[i].consumer = regulator_get(dev,
						      consumers[i].supply);
		if (IS_ERR(consumers[i].consumer)) {
			ret = PTR_ERR(consumers[i].consumer);
			dev_err(dev, "Failed to get supply '%s': %d\n",
				consumers[i].supply, ret);
			consumers[i].consumer = NULL;
			goto err;
		}
	}

	return 0;

err:
	while (--i >= 0)
		regulator_put(consumers[i].consumer);

	return ret;
}
EXPORT_SYMBOL_GPL(regulator_bulk_get);

/**
 * devm_regulator_bulk_get - managed get multiple regulator consumers
 *
 * @dev:           Device to supply
 * @num_consumers: Number of consumers to register
 * @consumers:     Configuration of consumers; clients are stored here.
 *
 * @return 0 on success, an errno on failure.
 *
 * This helper function allows drivers to get several regulator
 * consumers in one operation with management, the regulators will
 * automatically be freed when the device is unbound.  If any of the
 * regulators cannot be acquired then any regulators that were
 * allocated will be freed before returning to the caller.
 */
int devm_regulator_bulk_get(struct device *dev, int num_consumers,
			    struct regulator_bulk_data *consumers)
{
	int i;
	int ret;

	for (i = 0; i < num_consumers; i++)
		consumers[i].consumer = NULL;

	for (i = 0; i < num_consumers; i++) {
		consumers[i].consumer = devm_regulator_get(dev,
							   consumers[i].supply);
		if (IS_ERR(consumers[i].consumer)) {
			ret = PTR_ERR(consumers[i].consumer);
			dev_err(dev, "Failed to get supply '%s': %d\n",
				consumers[i].supply, ret);
			consumers[i].consumer = NULL;
			goto err;
		}
	}

	return 0;

err:
	for (i = 0; i < num_consumers && consumers[i].consumer; i++)
		devm_regulator_put(consumers[i].consumer);

	return ret;
}
EXPORT_SYMBOL_GPL(devm_regulator_bulk_get);

static void regulator_bulk_enable_async(void *data, async_cookie_t cookie)
{
	struct regulator_bulk_data *bulk = data;

	bulk->ret = regulator_enable(bulk->consumer);
}

/**
 * regulator_bulk_enable - enable multiple regulator consumers
 *
 * @num_consumers: Number of consumers
 * @consumers:     Consumer data; clients are stored here.
 * @return         0 on success, an errno on failure
 *
 * This convenience API allows consumers to enable multiple regulator
 * clients in a single API call.  If any consumers cannot be enabled
 * then any others that were enabled will be disabled again prior to
 * return.
 */
int regulator_bulk_enable(int num_consumers,
			  struct regulator_bulk_data *consumers)
{
	LIST_HEAD(async_domain);
	int i;
	int ret = 0;

	for (i = 0; i < num_consumers; i++)
		async_schedule_domain(regulator_bulk_enable_async,
				      &consumers[i], &async_domain);

	async_synchronize_full_domain(&async_domain);

	/* If any consumer failed we need to unwind any that succeeded */
	for (i = 0; i < num_consumers; i++) {
		if (consumers[i].ret != 0) {
			ret = consumers[i].ret;
			goto err;
		}
	}

	return 0;

err:
	pr_err("Failed to enable %s: %d\n", consumers[i].supply, ret);
	while (--i >= 0)
		regulator_disable(consumers[i].consumer);

	return ret;
}
EXPORT_SYMBOL_GPL(regulator_bulk_enable);

/**
 * regulator_bulk_disable - disable multiple regulator consumers
 *
 * @num_consumers: Number of consumers
 * @consumers:     Consumer data; clients are stored here.
 * @return         0 on success, an errno on failure
 *
 * This convenience API allows consumers to disable multiple regulator
 * clients in a single API call.  If any consumers cannot be disabled
 * then any others that were disabled will be enabled again prior to
 * return.
 */
int regulator_bulk_disable(int num_consumers,
			   struct regulator_bulk_data *consumers)
{
	int i;
	int ret;

	for (i = num_consumers - 1; i >= 0; --i) {
		ret = regulator_disable(consumers[i].consumer);
		if (ret != 0)
			goto err;
	}

	return 0;

err:
	pr_err("Failed to disable %s: %d\n", consumers[i].supply, ret);
	for (++i; i < num_consumers; ++i)
		regulator_enable(consumers[i].consumer);

	return ret;
}
EXPORT_SYMBOL_GPL(regulator_bulk_disable);

/**
 * regulator_bulk_force_disable - force disable multiple regulator consumers
 *
 * @num_consumers: Number of consumers
 * @consumers:     Consumer data; clients are stored here.
 * @return         0 on success, an errno on failure
 *
 * This convenience API allows consumers to forcibly disable multiple regulator
 * clients in a single API call.
 * NOTE: This should be used for situations when device damage will
 * likely occur if the regulators are not disabled (e.g. over temp).
 * Although regulator_force_disable function call for some consumers can
 * return error numbers, the function is called for all consumers.
 */
int regulator_bulk_force_disable(int num_consumers,
			   struct regulator_bulk_data *consumers)
{
	int i;
	int ret;

	for (i = 0; i < num_consumers; i++)
		consumers[i].ret =
			    regulator_force_disable(consumers[i].consumer);

	for (i = 0; i < num_consumers; i++) {
		if (consumers[i].ret != 0) {
			ret = consumers[i].ret;
			goto out;
		}
	}

	return 0;
out:
	return ret;
}
EXPORT_SYMBOL_GPL(regulator_bulk_force_disable);

/**
 * regulator_bulk_free - free multiple regulator consumers
 *
 * @num_consumers: Number of consumers
 * @consumers:     Consumer data; clients are stored here.
 *
 * This convenience API allows consumers to free multiple regulator
 * clients in a single API call.
 */
void regulator_bulk_free(int num_consumers,
			 struct regulator_bulk_data *consumers)
{
	int i;

	for (i = 0; i < num_consumers; i++) {
		regulator_put(consumers[i].consumer);
		consumers[i].consumer = NULL;
	}
}
EXPORT_SYMBOL_GPL(regulator_bulk_free);

/**
 * regulator_notifier_call_chain - call regulator event notifier
 * @rdev: regulator source
 * @event: notifier block
 * @data: callback-specific data.
 *
 * Called by regulator drivers to notify clients a regulator event has
 * occurred. We also notify regulator clients downstream.
 * Note lock must be held by caller.
 */
int regulator_notifier_call_chain(struct regulator_dev *rdev,
				  unsigned long event, void *data)
{
	_notifier_call_chain(rdev, event, data);
	return NOTIFY_DONE;

}
EXPORT_SYMBOL_GPL(regulator_notifier_call_chain);

/**
 * regulator_mode_to_status - convert a regulator mode into a status
 *
 * @mode: Mode to convert
 *
 * Convert a regulator mode into a status.
 */
int regulator_mode_to_status(unsigned int mode)
{
	switch (mode) {
	case REGULATOR_MODE_FAST:
		return REGULATOR_STATUS_FAST;
	case REGULATOR_MODE_NORMAL:
		return REGULATOR_STATUS_NORMAL;
	case REGULATOR_MODE_IDLE:
		return REGULATOR_STATUS_IDLE;
	case REGULATOR_STATUS_STANDBY:
		return REGULATOR_STATUS_STANDBY;
	default:
		return 0;
	}
}
EXPORT_SYMBOL_GPL(regulator_mode_to_status);

/*
 * To avoid cluttering sysfs (and memory) with useless state, only
 * create attributes that can be meaningfully displayed.
 */
static int add_regulator_attributes(struct regulator_dev *rdev)
{
	struct device		*dev = &rdev->dev;
	struct regulator_ops	*ops = rdev->desc->ops;
	int			status = 0;

	/* some attributes need specific methods to be displayed */
	if ((ops->get_voltage && ops->get_voltage(rdev) >= 0) ||
	    (ops->get_voltage_sel && ops->get_voltage_sel(rdev) >= 0)) {
		status = device_create_file(dev, &dev_attr_microvolts);
		if (status < 0)
			return status;
	}
	if (ops->get_current_limit) {
		status = device_create_file(dev, &dev_attr_microamps);
		if (status < 0)
			return status;
	}
	if (ops->get_mode) {
		status = device_create_file(dev, &dev_attr_opmode);
		if (status < 0)
			return status;
	}
	if (ops->is_enabled) {
		status = device_create_file(dev, &dev_attr_state);
		if (status < 0)
			return status;
	}
	if (ops->get_status) {
		status = device_create_file(dev, &dev_attr_status);
		if (status < 0)
			return status;
	}

	/* some attributes are type-specific */
	if (rdev->desc->type == REGULATOR_CURRENT) {
		status = device_create_file(dev, &dev_attr_requested_microamps);
		if (status < 0)
			return status;
	}

	/* all the other attributes exist to support constraints;
	 * don't show them if there are no constraints, or if the
	 * relevant supporting methods are missing.
	 */
	if (!rdev->constraints)
		return status;

	/* constraints need specific supporting methods */
	if (ops->set_voltage || ops->set_voltage_sel) {
		status = device_create_file(dev, &dev_attr_min_microvolts);
		if (status < 0)
			return status;
		status = device_create_file(dev, &dev_attr_max_microvolts);
		if (status < 0)
			return status;
	}
	if (ops->set_current_limit) {
		status = device_create_file(dev, &dev_attr_min_microamps);
		if (status < 0)
			return status;
		status = device_create_file(dev, &dev_attr_max_microamps);
		if (status < 0)
			return status;
	}

	/* suspend mode constraints need multiple supporting methods */
	if (!(ops->set_suspend_enable && ops->set_suspend_disable))
		return status;

	status = device_create_file(dev, &dev_attr_suspend_standby_state);
	if (status < 0)
		return status;
	status = device_create_file(dev, &dev_attr_suspend_mem_state);
	if (status < 0)
		return status;
	status = device_create_file(dev, &dev_attr_suspend_disk_state);
	if (status < 0)
		return status;

	if (ops->set_suspend_voltage) {
		status = device_create_file(dev,
				&dev_attr_suspend_standby_microvolts);
		if (status < 0)
			return status;
		status = device_create_file(dev,
				&dev_attr_suspend_mem_microvolts);
		if (status < 0)
			return status;
		status = device_create_file(dev,
				&dev_attr_suspend_disk_microvolts);
		if (status < 0)
			return status;
	}

	if (ops->set_suspend_mode) {
		status = device_create_file(dev,
				&dev_attr_suspend_standby_mode);
		if (status < 0)
			return status;
		status = device_create_file(dev,
				&dev_attr_suspend_mem_mode);
		if (status < 0)
			return status;
		status = device_create_file(dev,
				&dev_attr_suspend_disk_mode);
		if (status < 0)
			return status;
	}

	return status;
}

static void rdev_init_debugfs(struct regulator_dev *rdev)
{
	rdev->debugfs = debugfs_create_dir(rdev_get_name(rdev), debugfs_root);
	if (!rdev->debugfs) {
		rdev_warn(rdev, "Failed to create debugfs directory\n");
		return;
	}

	debugfs_create_u32("use_count", 0444, rdev->debugfs,
			   &rdev->use_count);
	debugfs_create_u32("open_count", 0444, rdev->debugfs,
			   &rdev->open_count);
}

/**
 * regulator_register - register regulator
 * @regulator_desc: regulator to register
 * @dev: struct device for the regulator
 * @init_data: platform provided init data, passed through by driver
 * @driver_data: private regulator data
 * @of_node: OpenFirmware node to parse for device tree bindings (may be
 *           NULL).
 *
 * Called by regulator drivers to register a regulator.
 * Returns 0 on success.
 */
struct regulator_dev *regulator_register(struct regulator_desc *regulator_desc,
	struct device *dev, const struct regulator_init_data *init_data,
	void *driver_data, struct device_node *of_node)
{
	const struct regulation_constraints *constraints = NULL;
	static atomic_t regulator_no = ATOMIC_INIT(0);
	struct regulator_dev *rdev;
	int ret, i;
	const char *supply = NULL;

	if (regulator_desc == NULL)
		return ERR_PTR(-EINVAL);

	if (regulator_desc->name == NULL || regulator_desc->ops == NULL)
		return ERR_PTR(-EINVAL);

	if (regulator_desc->type != REGULATOR_VOLTAGE &&
	    regulator_desc->type != REGULATOR_CURRENT)
		return ERR_PTR(-EINVAL);

	/* Only one of each should be implemented */
	WARN_ON(regulator_desc->ops->get_voltage &&
		regulator_desc->ops->get_voltage_sel);
	WARN_ON(regulator_desc->ops->set_voltage &&
		regulator_desc->ops->set_voltage_sel);

	/* If we're using selectors we must implement list_voltage. */
	if (regulator_desc->ops->get_voltage_sel &&
	    !regulator_desc->ops->list_voltage) {
		return ERR_PTR(-EINVAL);
	}
	if (regulator_desc->ops->set_voltage_sel &&
	    !regulator_desc->ops->list_voltage) {
		return ERR_PTR(-EINVAL);
	}

	rdev = kzalloc(sizeof(struct regulator_dev), GFP_KERNEL);
	if (rdev == NULL)
		return ERR_PTR(-ENOMEM);

	mutex_lock(&regulator_list_mutex);

	mutex_init(&rdev->mutex);
	rdev->reg_data = driver_data;
	rdev->owner = regulator_desc->owner;
	rdev->desc = regulator_desc;
	INIT_LIST_HEAD(&rdev->consumer_list);
	INIT_LIST_HEAD(&rdev->list);
	BLOCKING_INIT_NOTIFIER_HEAD(&rdev->notifier);
	INIT_DELAYED_WORK(&rdev->disable_work, regulator_disable_work);

	/* preform any regulator specific init */
	if (init_data && init_data->regulator_init) {
		ret = init_data->regulator_init(rdev->reg_data);
		if (ret < 0)
			goto clean;
	}

	/* register with sysfs */
	rdev->dev.class = &regulator_class;
	rdev->dev.of_node = of_node;
	rdev->dev.parent = dev;
	dev_set_name(&rdev->dev, "regulator.%d",
		     atomic_inc_return(&regulator_no) - 1);
	ret = device_register(&rdev->dev);
	if (ret != 0) {
		put_device(&rdev->dev);
		goto clean;
	}

	dev_set_drvdata(&rdev->dev, rdev);

	/* set regulator constraints */
	if (init_data)
		constraints = &init_data->constraints;

	ret = set_machine_constraints(rdev, constraints);
	if (ret < 0)
		goto scrub;

	/* add attributes supported by this regulator */
	ret = add_regulator_attributes(rdev);
	if (ret < 0)
		goto scrub;

	if (init_data && init_data->supply_regulator)
		supply = init_data->supply_regulator;
	else if (regulator_desc->supply_name)
		supply = regulator_desc->supply_name;

	if (supply) {
		struct regulator_dev *r;

		r = regulator_dev_lookup(dev, supply);

		if (!r) {
			dev_err(dev, "Failed to find supply %s\n", supply);
			ret = -EPROBE_DEFER;
			goto scrub;
		}

		ret = set_supply(rdev, r);
		if (ret < 0)
			goto scrub;

		/* Enable supply if rail is enabled */
		if (rdev->desc->ops->is_enabled &&
				rdev->desc->ops->is_enabled(rdev)) {
			ret = regulator_enable(rdev->supply);
			if (ret < 0)
				goto scrub;
		}
	}

	/* add consumers devices */
	if (init_data) {
		for (i = 0; i < init_data->num_consumer_supplies; i++) {
			ret = set_consumer_device_supply(rdev,
				init_data->consumer_supplies[i].dev_name,
				init_data->consumer_supplies[i].supply);
			if (ret < 0) {
				dev_err(dev, "Failed to set supply %s\n",
					init_data->consumer_supplies[i].supply);
				goto unset_supplies;
			}
		}
	}

	list_add(&rdev->list, &regulator_list);

	rdev_init_debugfs(rdev);
out:
	mutex_unlock(&regulator_list_mutex);
	return rdev;

unset_supplies:
	unset_regulator_supplies(rdev);

scrub:
	kfree(rdev->constraints);
	device_unregister(&rdev->dev);
	/* device core frees rdev */
	rdev = ERR_PTR(ret);
	goto out;

clean:
	kfree(rdev);
	rdev = ERR_PTR(ret);
	goto out;
}
EXPORT_SYMBOL_GPL(regulator_register);

/**
 * regulator_unregister - unregister regulator
 * @rdev: regulator to unregister
 *
 * Called by regulator drivers to unregister a regulator.
 */
void regulator_unregister(struct regulator_dev *rdev)
{
	if (rdev == NULL)
		return;

	if (rdev->supply)
		regulator_put(rdev->supply);
	mutex_lock(&regulator_list_mutex);
	debugfs_remove_recursive(rdev->debugfs);
	flush_work_sync(&rdev->disable_work.work);
	WARN_ON(rdev->open_count);
	unset_regulator_supplies(rdev);
	list_del(&rdev->list);
	kfree(rdev->constraints);
	device_unregister(&rdev->dev);
	mutex_unlock(&regulator_list_mutex);
}
EXPORT_SYMBOL_GPL(regulator_unregister);

/**
 * regulator_suspend_prepare - prepare regulators for system wide suspend
 * @state: system suspend state
 *
 * Configure each regulator with it's suspend operating parameters for state.
 * This will usually be called by machine suspend code prior to supending.
 */
int regulator_suspend_prepare(suspend_state_t state)
{
	struct regulator_dev *rdev;
	int ret = 0;

	/* ON is handled by regulator active state */
	if (state == PM_SUSPEND_ON)
		return -EINVAL;

	mutex_lock(&regulator_list_mutex);
	list_for_each_entry(rdev, &regulator_list, list) {

		mutex_lock(&rdev->mutex);
		ret = suspend_prepare(rdev, state);
		mutex_unlock(&rdev->mutex);

		if (ret < 0) {
			rdev_err(rdev, "failed to prepare\n");
			goto out;
		}
	}
out:
	mutex_unlock(&regulator_list_mutex);
	return ret;
}
EXPORT_SYMBOL_GPL(regulator_suspend_prepare);

/**
 * regulator_suspend_finish - resume regulators from system wide suspend
 *
 * Turn on regulators that might be turned off by regulator_suspend_prepare
 * and that should be turned on according to the regulators properties.
 */
int regulator_suspend_finish(void)
{
	struct regulator_dev *rdev;
	int ret = 0, error;

	mutex_lock(&regulator_list_mutex);
	list_for_each_entry(rdev, &regulator_list, list) {
		struct regulator_ops *ops = rdev->desc->ops;

		mutex_lock(&rdev->mutex);
		if ((rdev->use_count > 0  || rdev->constraints->always_on) &&
				ops->enable) {
			error = ops->enable(rdev);
			if (error)
				ret = error;
		} else {
			if (!has_full_constraints)
				goto unlock;
			if (!ops->disable)
				goto unlock;
			if (ops->is_enabled && !ops->is_enabled(rdev))
				goto unlock;

			error = ops->disable(rdev);
			if (error)
				ret = error;
		}
unlock:
		mutex_unlock(&rdev->mutex);
	}
	mutex_unlock(&regulator_list_mutex);
	return ret;
}
EXPORT_SYMBOL_GPL(regulator_suspend_finish);

/**
 * regulator_has_full_constraints - the system has fully specified constraints
 *
 * Calling this function will cause the regulator API to disable all
 * regulators which have a zero use count and don't have an always_on
 * constraint in a late_initcall.
 *
 * The intention is that this will become the default behaviour in a
 * future kernel release so users are encouraged to use this facility
 * now.
 */
void regulator_has_full_constraints(void)
{
	has_full_constraints = 1;
}
EXPORT_SYMBOL_GPL(regulator_has_full_constraints);

/**
 * regulator_use_dummy_regulator - Provide a dummy regulator when none is found
 *
 * Calling this function will cause the regulator API to provide a
 * dummy regulator to consumers if no physical regulator is found,
 * allowing most consumers to proceed as though a regulator were
 * configured.  This allows systems such as those with software
 * controllable regulators for the CPU core only to be brought up more
 * readily.
 */
void regulator_use_dummy_regulator(void)
{
	board_wants_dummy_regulator = true;
}
EXPORT_SYMBOL_GPL(regulator_use_dummy_regulator);

/**
 * rdev_get_drvdata - get rdev regulator driver data
 * @rdev: regulator
 *
 * Get rdev regulator driver private data. This call can be used in the
 * regulator driver context.
 */
void *rdev_get_drvdata(struct regulator_dev *rdev)
{
	return rdev->reg_data;
}
EXPORT_SYMBOL_GPL(rdev_get_drvdata);

/**
 * regulator_get_drvdata - get regulator driver data
 * @regulator: regulator
 *
 * Get regulator driver private data. This call can be used in the consumer
 * driver context when non API regulator specific functions need to be called.
 */
void *regulator_get_drvdata(struct regulator *regulator)
{
	return regulator->rdev->reg_data;
}
EXPORT_SYMBOL_GPL(regulator_get_drvdata);

/**
 * regulator_set_drvdata - set regulator driver data
 * @regulator: regulator
 * @data: data
 */
void regulator_set_drvdata(struct regulator *regulator, void *data)
{
	regulator->rdev->reg_data = data;
}
EXPORT_SYMBOL_GPL(regulator_set_drvdata);

/**
 * regulator_get_id - get regulator ID
 * @rdev: regulator
 */
int rdev_get_id(struct regulator_dev *rdev)
{
	return rdev->desc->id;
}
EXPORT_SYMBOL_GPL(rdev_get_id);

struct device *rdev_get_dev(struct regulator_dev *rdev)
{
	return &rdev->dev;
}
EXPORT_SYMBOL_GPL(rdev_get_dev);

void *regulator_get_init_drvdata(struct regulator_init_data *reg_init_data)
{
	return reg_init_data->driver_data;
}
EXPORT_SYMBOL_GPL(regulator_get_init_drvdata);

#ifdef CONFIG_DEBUG_FS
static ssize_t supply_map_read_file(struct file *file, char __user *user_buf,
				    size_t count, loff_t *ppos)
{
	char *buf = kmalloc(PAGE_SIZE, GFP_KERNEL);
	ssize_t len, ret = 0;
	struct regulator_map *map;

	if (!buf)
		return -ENOMEM;

	list_for_each_entry(map, &regulator_map_list, list) {
		len = snprintf(buf + ret, PAGE_SIZE - ret,
			       "%s -> %s.%s\n",
			       rdev_get_name(map->regulator), map->dev_name,
			       map->supply);
		if (len >= 0)
			ret += len;
		if (ret > PAGE_SIZE) {
			ret = PAGE_SIZE;
			break;
		}
	}

	ret = simple_read_from_buffer(user_buf, count, ppos, buf, ret);

	kfree(buf);

	return ret;
}
#endif

static const struct file_operations supply_map_fops = {
#ifdef CONFIG_DEBUG_FS
	.read = supply_map_read_file,
	.llseek = default_llseek,
#endif
};

static int __init regulator_init(void)
{
	int ret;

	ret = class_register(&regulator_class);

	debugfs_root = debugfs_create_dir("regulator", NULL);
	if (!debugfs_root)
		pr_warn("regulator: Failed to create debugfs directory\n");

	debugfs_create_file("supply_map", 0444, debugfs_root, NULL,
			    &supply_map_fops);

	regulator_dummy_init();

	return ret;
}

/* init early to allow our consumers to complete system booting */
core_initcall(regulator_init);

static int __init regulator_init_complete(void)
{
	struct regulator_dev *rdev;
	struct regulator_ops *ops;
	struct regulation_constraints *c;
	int enabled, ret;

	mutex_lock(&regulator_list_mutex);

	/* If we have a full configuration then disable any regulators
	 * which are not in use or always_on.  This will become the
	 * default behaviour in the future.
	 */
	list_for_each_entry(rdev, &regulator_list, list) {
		ops = rdev->desc->ops;
		c = rdev->constraints;

		if (!ops->disable || (c && c->always_on))
			continue;

		mutex_lock(&rdev->mutex);

		if (rdev->use_count)
			goto unlock;

		/* If we can't read the status assume it's on. */
		if (ops->is_enabled)
			enabled = ops->is_enabled(rdev);
		else
			enabled = 1;

		if (!enabled)
			goto unlock;

		if (has_full_constraints) {
			/* We log since this may kill the system if it
			 * goes wrong. */
			rdev_info(rdev, "disabling\n");
			ret = ops->disable(rdev);
			if (ret != 0) {
				rdev_err(rdev, "couldn't disable: %d\n", ret);
			}
		} else {
			/* The intention is that in future we will
			 * assume that full constraints are provided
			 * so warn even if we aren't going to do
			 * anything here.
			 */
			rdev_warn(rdev, "incomplete constraints, leaving on\n");
		}

unlock:
		mutex_unlock(&rdev->mutex);
	}

	mutex_unlock(&regulator_list_mutex);

	return 0;
}
late_initcall(regulator_init_complete);<|MERGE_RESOLUTION|>--- conflicted
+++ resolved
@@ -1431,14 +1431,10 @@
 
 	rc = devres_destroy(regulator->dev, devm_regulator_release,
 			    devm_regulator_match, regulator);
-<<<<<<< HEAD
-	WARN_ON(rc);
-=======
 	if (rc == 0)
 		regulator_put(regulator);
 	else
 		WARN_ON(rc);
->>>>>>> 711e1bfb
 }
 EXPORT_SYMBOL_GPL(devm_regulator_put);
 
