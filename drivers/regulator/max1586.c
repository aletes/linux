/*
 * max1586.c  --  Voltage and current regulation for the Maxim 1586
 *
 * Copyright (C) 2008 Robert Jarzmik
 *
 * This program is free software; you can redistribute it and/or modify
 * it under the terms of the GNU General Public License as published by
 * the Free Software Foundation; either version 2 of the License, or
 * (at your option) any later version.
 *
 * This program is distributed in the hope that it will be useful,
 * but WITHOUT ANY WARRANTY; without even the implied warranty of
 * MERCHANTABILITY or FITNESS FOR A PARTICULAR PURPOSE.  See the
 * GNU General Public License for more details.
 *
 * You should have received a copy of the GNU General Public License
 * along with this program; if not, write to the Free Software
 * Foundation, Inc., 59 Temple Place, Suite 330, Boston, MA  02111-1307  USA
 */
#include <linux/module.h>
#include <linux/err.h>
#include <linux/i2c.h>
#include <linux/platform_device.h>
#include <linux/regulator/driver.h>
#include <linux/slab.h>
#include <linux/regulator/max1586.h>

#define MAX1586_V3_MAX_VSEL 31
#define MAX1586_V6_MAX_VSEL 3

#define MAX1586_V3_MIN_UV   700000
#define MAX1586_V3_MAX_UV  1475000

#define MAX1586_V6_MIN_UV        0
#define MAX1586_V6_MAX_UV  3000000

#define I2C_V3_SELECT (0 << 5)
#define I2C_V6_SELECT (1 << 5)

struct max1586_data {
	struct i2c_client *client;

	/* min/max V3 voltage */
	unsigned int min_uV;
	unsigned int max_uV;

	struct regulator_dev *rdev[0];
};

/*
 * V3 voltage
 * On I2C bus, sending a "x" byte to the max1586 means :
 *   set V3 to 0.700V + (x & 0x1f) * 0.025V
 * This voltage can be increased by external resistors
 * R24 and R25=100kOhm as described in the data sheet.
 * The gain is approximately: 1 + R24/R25 + R24/185.5kOhm
 */
static int max1586_v3_calc_voltage(struct max1586_data *max1586,
	unsigned selector)
{
	unsigned range_uV = max1586->max_uV - max1586->min_uV;

	return max1586->min_uV + (selector * range_uV / MAX1586_V3_MAX_VSEL);
}

static int max1586_v3_set(struct regulator_dev *rdev, int min_uV, int max_uV,
			  unsigned *selector)
{
	struct max1586_data *max1586 = rdev_get_drvdata(rdev);
	struct i2c_client *client = max1586->client;
	unsigned range_uV = max1586->max_uV - max1586->min_uV;
	u8 v3_prog;

	if (min_uV > max1586->max_uV || max_uV < max1586->min_uV)
		return -EINVAL;
	if (min_uV < max1586->min_uV)
		min_uV = max1586->min_uV;

	*selector = ((min_uV - max1586->min_uV) * MAX1586_V3_MAX_VSEL +
			range_uV - 1) / range_uV;
	if (max1586_v3_calc_voltage(max1586, *selector) > max_uV)
		return -EINVAL;

	dev_dbg(&client->dev, "changing voltage v3 to %dmv\n",
		max1586_v3_calc_voltage(max1586, *selector) / 1000);

	v3_prog = I2C_V3_SELECT | (u8) *selector;
	return i2c_smbus_write_byte(client, v3_prog);
}

static int max1586_v3_list(struct regulator_dev *rdev, unsigned selector)
{
	struct max1586_data *max1586 = rdev_get_drvdata(rdev);

	if (selector > MAX1586_V3_MAX_VSEL)
		return -EINVAL;
	return max1586_v3_calc_voltage(max1586, selector);
}

/*
 * V6 voltage
 * On I2C bus, sending a "x" byte to the max1586 means :
 *   set V6 to either 0V, 1.8V, 2.5V, 3V depending on (x & 0x3)
 * As regulator framework doesn't accept voltages to be 0V, we use 1uV.
 */
static int max1586_v6_calc_voltage(unsigned selector)
{
	static int voltages_uv[] = { 1, 1800000, 2500000, 3000000 };

	return voltages_uv[selector];
}

static int max1586_v6_set(struct regulator_dev *rdev, int min_uV, int max_uV,
			  unsigned int *selector)
{
	struct i2c_client *client = rdev_get_drvdata(rdev);
	u8 v6_prog;

	if (min_uV < MAX1586_V6_MIN_UV || min_uV > MAX1586_V6_MAX_UV)
		return -EINVAL;
	if (max_uV < MAX1586_V6_MIN_UV || max_uV > MAX1586_V6_MAX_UV)
		return -EINVAL;

	if (min_uV < 1800000)
<<<<<<< HEAD
		selector = 0;
	else if (min_uV < 2500000)
		selector = 1;
	else if (min_uV < 3000000)
		selector = 2;
	else if (min_uV >= 3000000)
		selector = 3;

	if (max1586_v6_calc_voltage(selector) > max_uV)
=======
		*selector = 0;
	else if (min_uV < 2500000)
		*selector = 1;
	else if (min_uV < 3000000)
		*selector = 2;
	else if (min_uV >= 3000000)
		*selector = 3;

	if (max1586_v6_calc_voltage(*selector) > max_uV)
>>>>>>> 3cbea436
		return -EINVAL;

	dev_dbg(&client->dev, "changing voltage v6 to %dmv\n",
		max1586_v6_calc_voltage(*selector) / 1000);

	v6_prog = I2C_V6_SELECT | (u8) *selector;
	return i2c_smbus_write_byte(client, v6_prog);
}

static int max1586_v6_list(struct regulator_dev *rdev, unsigned selector)
{
	if (selector > MAX1586_V6_MAX_VSEL)
		return -EINVAL;
	return max1586_v6_calc_voltage(selector);
}

/*
 * The Maxim 1586 controls V3 and V6 voltages, but offers no way of reading back
 * the set up value.
 */
static struct regulator_ops max1586_v3_ops = {
	.set_voltage = max1586_v3_set,
	.list_voltage = max1586_v3_list,
};

static struct regulator_ops max1586_v6_ops = {
	.set_voltage = max1586_v6_set,
	.list_voltage = max1586_v6_list,
};

static struct regulator_desc max1586_reg[] = {
	{
		.name = "Output_V3",
		.id = MAX1586_V3,
		.ops = &max1586_v3_ops,
		.type = REGULATOR_VOLTAGE,
		.n_voltages = MAX1586_V3_MAX_VSEL + 1,
		.owner = THIS_MODULE,
	},
	{
		.name = "Output_V6",
		.id = MAX1586_V6,
		.ops = &max1586_v6_ops,
		.type = REGULATOR_VOLTAGE,
		.n_voltages = MAX1586_V6_MAX_VSEL + 1,
		.owner = THIS_MODULE,
	},
};

static int __devinit max1586_pmic_probe(struct i2c_client *client,
					const struct i2c_device_id *i2c_id)
{
	struct regulator_dev **rdev;
	struct max1586_platform_data *pdata = client->dev.platform_data;
	struct max1586_data *max1586;
	int i, id, ret = -ENOMEM;

	max1586 = kzalloc(sizeof(struct max1586_data) +
			sizeof(struct regulator_dev *) * (MAX1586_V6 + 1),
			GFP_KERNEL);
	if (!max1586)
		goto out;

	max1586->client = client;

	if (!pdata->v3_gain) {
		ret = -EINVAL;
		goto out_unmap;
	}
	max1586->min_uV = MAX1586_V3_MIN_UV / 1000 * pdata->v3_gain / 1000;
	max1586->max_uV = MAX1586_V3_MAX_UV / 1000 * pdata->v3_gain / 1000;

	rdev = max1586->rdev;
	for (i = 0; i < pdata->num_subdevs && i <= MAX1586_V6; i++) {
		id = pdata->subdevs[i].id;
		if (!pdata->subdevs[i].platform_data)
			continue;
		if (id < MAX1586_V3 || id > MAX1586_V6) {
			dev_err(&client->dev, "invalid regulator id %d\n", id);
			goto err;
		}
		rdev[i] = regulator_register(&max1586_reg[id], &client->dev,
					     pdata->subdevs[i].platform_data,
					     max1586);
		if (IS_ERR(rdev[i])) {
			ret = PTR_ERR(rdev[i]);
			dev_err(&client->dev, "failed to register %s\n",
				max1586_reg[id].name);
			goto err;
		}
	}

	i2c_set_clientdata(client, max1586);
	dev_info(&client->dev, "Maxim 1586 regulator driver loaded\n");
	return 0;

err:
	while (--i >= 0)
		regulator_unregister(rdev[i]);
out_unmap:
	kfree(max1586);
out:
	return ret;
}

static int __devexit max1586_pmic_remove(struct i2c_client *client)
{
	struct max1586_data *max1586 = i2c_get_clientdata(client);
	int i;

	for (i = 0; i <= MAX1586_V6; i++)
		if (max1586->rdev[i])
			regulator_unregister(max1586->rdev[i]);
	kfree(max1586);

	return 0;
}

static const struct i2c_device_id max1586_id[] = {
	{ "max1586", 0 },
	{ }
};
MODULE_DEVICE_TABLE(i2c, max1586_id);

static struct i2c_driver max1586_pmic_driver = {
	.probe = max1586_pmic_probe,
	.remove = __devexit_p(max1586_pmic_remove),
	.driver		= {
		.name	= "max1586",
		.owner	= THIS_MODULE,
	},
	.id_table	= max1586_id,
};

static int __init max1586_pmic_init(void)
{
	return i2c_add_driver(&max1586_pmic_driver);
}
subsys_initcall(max1586_pmic_init);

static void __exit max1586_pmic_exit(void)
{
	i2c_del_driver(&max1586_pmic_driver);
}
module_exit(max1586_pmic_exit);

/* Module information */
MODULE_DESCRIPTION("MAXIM 1586 voltage regulator driver");
MODULE_AUTHOR("Robert Jarzmik");
MODULE_LICENSE("GPL");<|MERGE_RESOLUTION|>--- conflicted
+++ resolved
@@ -122,17 +122,6 @@
 		return -EINVAL;
 
 	if (min_uV < 1800000)
-<<<<<<< HEAD
-		selector = 0;
-	else if (min_uV < 2500000)
-		selector = 1;
-	else if (min_uV < 3000000)
-		selector = 2;
-	else if (min_uV >= 3000000)
-		selector = 3;
-
-	if (max1586_v6_calc_voltage(selector) > max_uV)
-=======
 		*selector = 0;
 	else if (min_uV < 2500000)
 		*selector = 1;
@@ -142,7 +131,6 @@
 		*selector = 3;
 
 	if (max1586_v6_calc_voltage(*selector) > max_uV)
->>>>>>> 3cbea436
 		return -EINVAL;
 
 	dev_dbg(&client->dev, "changing voltage v6 to %dmv\n",
