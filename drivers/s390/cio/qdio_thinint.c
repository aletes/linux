--- conflicted
+++ resolved
@@ -8,10 +8,7 @@
  */
 #include <linux/io.h>
 #include <linux/slab.h>
-<<<<<<< HEAD
-=======
 #include <linux/kernel_stat.h>
->>>>>>> 3cbea436
 #include <asm/atomic.h>
 #include <asm/debug.h>
 #include <asm/qdio.h>
@@ -39,25 +36,7 @@
 
 struct indicator_t *q_indicators;
 
-<<<<<<< HEAD
-static int css_qdio_omit_svs;
-
 static u64 last_ai_time;
-
-static inline unsigned long do_clear_global_summary(void)
-{
-	register unsigned long __fn asm("1") = 3;
-	register unsigned long __tmp asm("2");
-	register unsigned long __time asm("3");
-
-	asm volatile(
-		"	.insn	rre,0xb2650000,2,0"
-		: "+d" (__fn), "=d" (__tmp), "=d" (__time));
-	return __time;
-}
-=======
-static u64 last_ai_time;
->>>>>>> 3cbea436
 
 /* returns addr for the device state change indicator */
 static u32 *get_indicator(void)
@@ -116,15 +95,9 @@
 	}
 }
 
-<<<<<<< HEAD
-static inline int shared_ind_used(void)
-{
-	return atomic_read(&q_indicators[TIQDIO_SHARED_IND].count);
-=======
 static inline u32 shared_ind_set(void)
 {
 	return q_indicators[TIQDIO_SHARED_IND].ind;
->>>>>>> 3cbea436
 }
 
 /**
@@ -138,21 +111,7 @@
 	struct qdio_q *q;
 
 	last_ai_time = S390_lowcore.int_clock;
-<<<<<<< HEAD
-
-	/*
-	 * SVS only when needed: issue SVS to benefit from iqdio interrupt
-	 * avoidance (SVS clears adapter interrupt suppression overwrite).
-	 */
-	if (!css_qdio_omit_svs)
-		do_clear_global_summary();
-
-	/* reset local summary indicator */
-	if (shared_ind_used())
-		xchg(tiqdio_alsi, 0);
-=======
 	kstat_cpu(smp_processor_id()).irqs[IOINT_QAI]++;
->>>>>>> 3cbea436
 
 	/* protect tiq_list entries, only changed in activate or shutdown */
 	rcu_read_lock();
@@ -161,14 +120,10 @@
 	list_for_each_entry_rcu(q, &tiq_list, entry) {
 
 		/* only process queues from changed sets */
-<<<<<<< HEAD
-		if (!*q->irq_ptr->dsci)
-=======
 		if (unlikely(shared_ind(q->irq_ptr->dsci))) {
 			if (!si_used)
 				continue;
 		} else if (!*q->irq_ptr->dsci)
->>>>>>> 3cbea436
 			continue;
 
 		if (q->u.in.queue_start_poll) {
@@ -200,18 +155,8 @@
 	 * If the shared indicator was used clear it now after all queues
 	 * were processed.
 	 */
-<<<<<<< HEAD
-	if (shared_ind_used()) {
-		xchg(&q_indicators[TIQDIO_SHARED_IND].ind, 0);
-
-		/* prevent racing */
-		if (*tiqdio_alsi)
-			xchg(&q_indicators[TIQDIO_SHARED_IND].ind, 1 << 7);
-	}
-=======
 	if (si_used && shared_ind_set())
 		xchg(&q_indicators[TIQDIO_SHARED_IND].ind, 0);
->>>>>>> 3cbea436
 }
 
 static int set_subchannel_ind(struct qdio_irq *irq_ptr, int reset)
