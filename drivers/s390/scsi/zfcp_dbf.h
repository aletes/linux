--- conflicted
+++ resolved
@@ -16,17 +16,6 @@
 #define ZFCP_DBF_TAG_LEN       7
 
 #define ZFCP_DBF_INVALID_LUN	0xFFFFFFFFFFFFFFFFull
-<<<<<<< HEAD
-
-struct zfcp_dbf_dump {
-	u8 tag[ZFCP_DBF_TAG_SIZE];
-	u32 total_size;		/* size of total dump data */
-	u32 offset;		/* how much data has being already dumped */
-	u32 size;		/* how much data comes with this record */
-	u8 data[];		/* dump data */
-} __attribute__ ((packed));
-=======
->>>>>>> 3cbea436
 
 /**
  * struct zfcp_dbf_rec_trigger - trace record for triggered recovery action
@@ -40,18 +29,7 @@
 	u32 running;
 	u8 want;
 	u8 need;
-<<<<<<< HEAD
-	u32 as;
-	u32 ps;
-	u32 ls;
-	u64 ref;
-	u64 action;
-	u64 wwpn;
-	u64 fcp_lun;
-};
-=======
-} __packed;
->>>>>>> 3cbea436
+} __packed;
 
 /**
  * struct zfcp_dbf_rec_running - trace record for running recovery
@@ -147,40 +125,8 @@
 	u32 prot_status;
 	u8  prot_status_qual[FSF_PROT_STATUS_QUAL_SIZE];
 	u32 fsf_status;
-<<<<<<< HEAD
-	u8 fsf_prot_status_qual[FSF_PROT_STATUS_QUAL_SIZE];
-	u8 fsf_status_qual[FSF_STATUS_QUALIFIER_SIZE];
-	u32 fsf_req_status;
-	u8 sbal_first;
-	u8 sbal_last;
-	u8 sbal_response;
-	u8 pool;
-	u64 erp_action;
-	union {
-		struct {
-			u64 cmnd;
-			u32 data_dir;
-		} fcp;
-		struct {
-			u64 wwpn;
-			u32 d_id;
-			u32 port_handle;
-		} port;
-		struct {
-			u64 wwpn;
-			u64 fcp_lun;
-			u32 port_handle;
-			u32 lun_handle;
-		} unit;
-		struct {
-			u32 d_id;
-		} els;
-	} u;
-} __attribute__ ((packed));
-=======
 	u8  fsf_status_qual[FSF_STATUS_QUALIFIER_SIZE];
 } __packed;
->>>>>>> 3cbea436
 
 /**
  * struct zfcp_dbf_hba_uss - trace record for unsolicited status
@@ -234,21 +180,6 @@
 		struct zfcp_dbf_hba_uss uss;
 		struct fsf_bit_error_payload be;
 	} u;
-<<<<<<< HEAD
-} __attribute__ ((packed));
-
-#define ZFCP_DBF_SAN_MAX_PAYLOAD 1024
-
-struct zfcp_dbf_scsi_record {
-	u8 tag[ZFCP_DBF_TAG_SIZE];
-	u8 tag2[ZFCP_DBF_TAG_SIZE];
-	u32 scsi_id;
-	u32 scsi_lun;
-	u32 scsi_result;
-	u64 scsi_cmnd;
-#define ZFCP_DBF_SCSI_OPCODE	16
-	u8 scsi_opcode[ZFCP_DBF_SCSI_OPCODE];
-=======
 } __packed;
 
 /**
@@ -281,7 +212,6 @@
 	u32 scsi_id;
 	u32 scsi_lun;
 	u32 scsi_result;
->>>>>>> 3cbea436
 	u8 scsi_retries;
 	u8 scsi_allowed;
 	u8 fcp_rsp_info;
@@ -407,34 +337,6 @@
 }
 
 /**
-<<<<<<< HEAD
- * zfcp_dbf_scsi_result - trace event for SCSI command completion
- * @dbf: adapter dbf trace
- * @scmd: SCSI command pointer
- * @req: FSF request used to issue SCSI command
- */
-static inline
-void zfcp_dbf_scsi_result(struct zfcp_dbf *dbf, struct scsi_cmnd *scmd,
-			  struct zfcp_fsf_req *req)
-{
-	if (scmd->result != 0)
-		zfcp_dbf_scsi("rslt", "erro", 3, dbf, scmd, req, 0);
-	else if (scmd->retries > 0)
-		zfcp_dbf_scsi("rslt", "retr", 4, dbf, scmd, req, 0);
-	else
-		zfcp_dbf_scsi("rslt", "norm", 6, dbf, scmd, req, 0);
-}
-
-/**
- * zfcp_dbf_scsi_fail_send - trace event for failure to send SCSI command
- * @dbf: adapter dbf trace
- * @scmd: SCSI command pointer
- */
-static inline
-void zfcp_dbf_scsi_fail_send(struct zfcp_dbf *dbf, struct scsi_cmnd *scmd)
-{
-	zfcp_dbf_scsi("rslt", "fail", 4, dbf, scmd, NULL, 0);
-=======
  * zfcp_dbf_scsi_fail_send - trace event for failure to send SCSI command
  * @scmd: SCSI command pointer
  */
@@ -442,7 +344,6 @@
 void zfcp_dbf_scsi_fail_send(struct scsi_cmnd *scmd)
 {
 	_zfcp_dbf_scsi("rsl_fai", 4, scmd, NULL);
->>>>>>> 3cbea436
 }
 
 /**
@@ -465,14 +366,6 @@
  * @flag: indicates type of reset (Target Reset, Logical Unit Reset)
  */
 static inline
-<<<<<<< HEAD
-void zfcp_dbf_scsi_devreset(const char *tag, struct scsi_cmnd *scmnd, u8 flag)
-{
-	struct zfcp_scsi_dev *zfcp_sdev = sdev_to_zfcp(scmnd->device);
-
-	zfcp_dbf_scsi(flag == FCP_TMF_TGT_RESET ? "trst" : "lrst", tag, 1,
-		      zfcp_sdev->port->adapter->dbf, scmnd, NULL, 0);
-=======
 void zfcp_dbf_scsi_devreset(char *tag, struct scsi_cmnd *scmnd, u8 flag)
 {
 	char tmp_tag[ZFCP_DBF_TAG_LEN];
@@ -484,7 +377,6 @@
 
 	memcpy(&tmp_tag[3], tag, 4);
 	_zfcp_dbf_scsi(tmp_tag, 1, scmnd, NULL);
->>>>>>> 3cbea436
 }
 
 #endif /* ZFCP_DBF_H */