/*
 * Support for SATA devices on Serial Attached SCSI (SAS) controllers
 *
 * Copyright (C) 2006 IBM Corporation
 *
 * Written by: Darrick J. Wong <djwong@us.ibm.com>, IBM Corporation
 *
 * This program is free software; you can redistribute it and/or
 * modify it under the terms of the GNU General Public License as
 * published by the Free Software Foundation; either version 2 of the
 * License, or (at your option) any later version.
 *
 * This program is distributed in the hope that it will be useful, but
 * WITHOUT ANY WARRANTY; without even the implied warranty of
 * MERCHANTABILITY or FITNESS FOR A PARTICULAR PURPOSE.  See the GNU
 * General Public License for more details.
 *
 * You should have received a copy of the GNU General Public License
 * along with this program; if not, write to the Free Software
 * Foundation, Inc., 59 Temple Place, Suite 330, Boston, MA 02111-1307
 * USA
 */

#include <linux/scatterlist.h>
#include <linux/slab.h>
#include <linux/async.h>
#include <linux/export.h>

#include <scsi/sas_ata.h>
#include "sas_internal.h"
#include <scsi/scsi_host.h>
#include <scsi/scsi_device.h>
#include <scsi/scsi_tcq.h>
#include <scsi/scsi.h>
#include <scsi/scsi_transport.h>
#include <scsi/scsi_transport_sas.h>
#include "../scsi_sas_internal.h"
#include "../scsi_transport_api.h"
#include <scsi/scsi_eh.h>

static enum ata_completion_errors sas_to_ata_err(struct task_status_struct *ts)
{
	/* Cheesy attempt to translate SAS errors into ATA.  Hah! */

	/* transport error */
	if (ts->resp == SAS_TASK_UNDELIVERED)
		return AC_ERR_ATA_BUS;

	/* ts->resp == SAS_TASK_COMPLETE */
	/* task delivered, what happened afterwards? */
	switch (ts->stat) {
		case SAS_DEV_NO_RESPONSE:
			return AC_ERR_TIMEOUT;

		case SAS_INTERRUPTED:
		case SAS_PHY_DOWN:
		case SAS_NAK_R_ERR:
			return AC_ERR_ATA_BUS;


		case SAS_DATA_UNDERRUN:
			/*
			 * Some programs that use the taskfile interface
			 * (smartctl in particular) can cause underrun
			 * problems.  Ignore these errors, perhaps at our
			 * peril.
			 */
			return 0;

		case SAS_DATA_OVERRUN:
		case SAS_QUEUE_FULL:
		case SAS_DEVICE_UNKNOWN:
		case SAS_SG_ERR:
			return AC_ERR_INVALID;

		case SAS_OPEN_TO:
		case SAS_OPEN_REJECT:
			SAS_DPRINTK("%s: Saw error %d.  What to do?\n",
				    __func__, ts->stat);
			return AC_ERR_OTHER;

		case SAM_STAT_CHECK_CONDITION:
		case SAS_ABORTED_TASK:
			return AC_ERR_DEV;

		case SAS_PROTO_RESPONSE:
			/* This means the ending_fis has the error
			 * value; return 0 here to collect it */
			return 0;
		default:
			return 0;
	}
}

static void sas_ata_task_done(struct sas_task *task)
{
	struct ata_queued_cmd *qc = task->uldd_task;
	struct domain_device *dev = task->dev;
	struct task_status_struct *stat = &task->task_status;
	struct ata_task_resp *resp = (struct ata_task_resp *)stat->buf;
	struct sas_ha_struct *sas_ha = dev->port->ha;
	enum ata_completion_errors ac;
	unsigned long flags;
	struct ata_link *link;
	struct ata_port *ap;

	spin_lock_irqsave(&dev->done_lock, flags);
	if (test_bit(SAS_HA_FROZEN, &sas_ha->state))
		task = NULL;
	else if (qc && qc->scsicmd)
		ASSIGN_SAS_TASK(qc->scsicmd, NULL);
	spin_unlock_irqrestore(&dev->done_lock, flags);

	/* check if libsas-eh got to the task before us */
	if (unlikely(!task))
		return;

	if (!qc)
		goto qc_already_gone;

	ap = qc->ap;
	link = &ap->link;

	spin_lock_irqsave(ap->lock, flags);
	/* check if we lost the race with libata/sas_ata_post_internal() */
	if (unlikely(ap->pflags & ATA_PFLAG_FROZEN)) {
		spin_unlock_irqrestore(ap->lock, flags);
		if (qc->scsicmd)
			goto qc_already_gone;
		else {
			/* if eh is not involved and the port is frozen then the
			 * ata internal abort process has taken responsibility
			 * for this sas_task
			 */
			return;
		}
	}

	if (stat->stat == SAS_PROTO_RESPONSE || stat->stat == SAM_STAT_GOOD ||
	    ((stat->stat == SAM_STAT_CHECK_CONDITION &&
	      dev->sata_dev.command_set == ATAPI_COMMAND_SET))) {
		ata_tf_from_fis(resp->ending_fis, &dev->sata_dev.tf);

		if (!link->sactive) {
			qc->err_mask |= ac_err_mask(dev->sata_dev.tf.command);
		} else {
			link->eh_info.err_mask |= ac_err_mask(dev->sata_dev.tf.command);
			if (unlikely(link->eh_info.err_mask))
				qc->flags |= ATA_QCFLAG_FAILED;
		}
	} else {
		ac = sas_to_ata_err(stat);
		if (ac) {
			SAS_DPRINTK("%s: SAS error %x\n", __func__,
				    stat->stat);
			/* We saw a SAS error. Send a vague error. */
			if (!link->sactive) {
				qc->err_mask = ac;
			} else {
				link->eh_info.err_mask |= AC_ERR_DEV;
				qc->flags |= ATA_QCFLAG_FAILED;
			}

			dev->sata_dev.tf.feature = 0x04; /* status err */
			dev->sata_dev.tf.command = ATA_ERR;
		}
	}

	qc->lldd_task = NULL;
	ata_qc_complete(qc);
	spin_unlock_irqrestore(ap->lock, flags);

qc_already_gone:
	list_del_init(&task->list);
	sas_free_task(task);
}

static unsigned int sas_ata_qc_issue(struct ata_queued_cmd *qc)
{
	unsigned long flags;
	struct sas_task *task;
	struct scatterlist *sg;
	int ret = AC_ERR_SYSTEM;
	unsigned int si, xfer = 0;
	struct ata_port *ap = qc->ap;
	struct domain_device *dev = ap->private_data;
	struct sas_ha_struct *sas_ha = dev->port->ha;
	struct Scsi_Host *host = sas_ha->core.shost;
	struct sas_internal *i = to_sas_internal(host->transportt);

	/* TODO: audit callers to ensure they are ready for qc_issue to
	 * unconditionally re-enable interrupts
	 */
	local_irq_save(flags);
	spin_unlock(ap->lock);

	/* If the device fell off, no sense in issuing commands */
	if (test_bit(SAS_DEV_GONE, &dev->state))
		goto out;

	task = sas_alloc_task(GFP_ATOMIC);
	if (!task)
		goto out;
	task->dev = dev;
	task->task_proto = SAS_PROTOCOL_STP;
	task->task_done = sas_ata_task_done;

	if (qc->tf.command == ATA_CMD_FPDMA_WRITE ||
	    qc->tf.command == ATA_CMD_FPDMA_READ) {
		/* Need to zero out the tag libata assigned us */
		qc->tf.nsect = 0;
	}

	ata_tf_to_fis(&qc->tf, 1, 0, (u8*)&task->ata_task.fis);
	task->uldd_task = qc;
	if (ata_is_atapi(qc->tf.protocol)) {
		memcpy(task->ata_task.atapi_packet, qc->cdb, qc->dev->cdb_len);
		task->total_xfer_len = qc->nbytes;
		task->num_scatter = qc->n_elem;
	} else {
		for_each_sg(qc->sg, sg, qc->n_elem, si)
			xfer += sg->length;

		task->total_xfer_len = xfer;
		task->num_scatter = si;
	}

	task->data_dir = qc->dma_dir;
	task->scatter = qc->sg;
	task->ata_task.retry_count = 1;
	task->task_state_flags = SAS_TASK_STATE_PENDING;
	qc->lldd_task = task;

	switch (qc->tf.protocol) {
	case ATA_PROT_NCQ:
		task->ata_task.use_ncq = 1;
		/* fall through */
	case ATAPI_PROT_DMA:
	case ATA_PROT_DMA:
		task->ata_task.dma_xfer = 1;
		break;
	}

	if (qc->scsicmd)
		ASSIGN_SAS_TASK(qc->scsicmd, task);

	if (sas_ha->lldd_max_execute_num < 2)
		ret = i->dft->lldd_execute_task(task, 1, GFP_ATOMIC);
	else
		ret = sas_queue_up(task);

	/* Examine */
	if (ret) {
		SAS_DPRINTK("lldd_execute_task returned: %d\n", ret);

		if (qc->scsicmd)
			ASSIGN_SAS_TASK(qc->scsicmd, NULL);
		sas_free_task(task);
		ret = AC_ERR_SYSTEM;
	}

 out:
	spin_lock(ap->lock);
	local_irq_restore(flags);
	return ret;
}

static bool sas_ata_qc_fill_rtf(struct ata_queued_cmd *qc)
{
	struct domain_device *dev = qc->ap->private_data;

	memcpy(&qc->result_tf, &dev->sata_dev.tf, sizeof(qc->result_tf));
	return true;
}

static struct sas_internal *dev_to_sas_internal(struct domain_device *dev)
{
	return to_sas_internal(dev->port->ha->core.shost->transportt);
}

static void sas_get_ata_command_set(struct domain_device *dev);

int sas_get_ata_info(struct domain_device *dev, struct ex_phy *phy)
{
	if (phy->attached_tproto & SAS_PROTOCOL_STP)
		dev->tproto = phy->attached_tproto;
	if (phy->attached_sata_dev)
		dev->tproto |= SATA_DEV;

	if (phy->attached_dev_type == SATA_PENDING)
		dev->dev_type = SATA_PENDING;
	else {
		int res;

		dev->dev_type = SATA_DEV;
		res = sas_get_report_phy_sata(dev->parent, phy->phy_id,
					      &dev->sata_dev.rps_resp);
		if (res) {
			SAS_DPRINTK("report phy sata to %016llx:0x%x returned "
				    "0x%x\n", SAS_ADDR(dev->parent->sas_addr),
				    phy->phy_id, res);
			return res;
		}
		memcpy(dev->frame_rcvd, &dev->sata_dev.rps_resp.rps.fis,
		       sizeof(struct dev_to_host_fis));
		/* TODO switch to ata_dev_classify() */
		sas_get_ata_command_set(dev);
	}
	return 0;
}

static int sas_ata_clear_pending(struct domain_device *dev, struct ex_phy *phy)
{
	int res;

	/* we weren't pending, so successfully end the reset sequence now */
	if (dev->dev_type != SATA_PENDING)
		return 1;

	/* hmmm, if this succeeds do we need to repost the domain_device to the
	 * lldd so it can pick up new parameters?
	 */
	res = sas_get_ata_info(dev, phy);
	if (res)
		return 0; /* retry */
	else
		return 1;
}

static int smp_ata_check_ready(struct ata_link *link)
{
	int res;
	struct ata_port *ap = link->ap;
	struct domain_device *dev = ap->private_data;
	struct domain_device *ex_dev = dev->parent;
	struct sas_phy *phy = sas_get_local_phy(dev);
	struct ex_phy *ex_phy = &ex_dev->ex_dev.ex_phy[phy->number];

	res = sas_ex_phy_discover(ex_dev, phy->number);
	sas_put_local_phy(phy);

	/* break the wait early if the expander is unreachable,
	 * otherwise keep polling
	 */
	if (res == -ECOMM)
		return res;
	if (res != SMP_RESP_FUNC_ACC)
		return 0;

	switch (ex_phy->attached_dev_type) {
	case SATA_PENDING:
		return 0;
	case SAS_END_DEV:
		if (ex_phy->attached_sata_dev)
			return sas_ata_clear_pending(dev, ex_phy);
	default:
		return -ENODEV;
	}
}

static int local_ata_check_ready(struct ata_link *link)
{
	struct ata_port *ap = link->ap;
	struct domain_device *dev = ap->private_data;
	struct sas_internal *i = dev_to_sas_internal(dev);

	if (i->dft->lldd_ata_check_ready)
		return i->dft->lldd_ata_check_ready(dev);
	else {
		/* lldd's that don't implement 'ready' checking get the
		 * old default behavior of not coordinating reset
		 * recovery with libata
		 */
		return 1;
	}
}

static int sas_ata_printk(const char *level, const struct domain_device *ddev,
			  const char *fmt, ...)
{
	struct ata_port *ap = ddev->sata_dev.ap;
	struct device *dev = &ddev->rphy->dev;
	struct va_format vaf;
	va_list args;
	int r;

	va_start(args, fmt);

	vaf.fmt = fmt;
	vaf.va = &args;

	r = printk("%ssas: ata%u: %s: %pV",
		   level, ap->print_id, dev_name(dev), &vaf);

	va_end(args);

	return r;
}

static int sas_ata_hard_reset(struct ata_link *link, unsigned int *class,
			      unsigned long deadline)
{
	int ret = 0, res;
	struct sas_phy *phy;
	struct ata_port *ap = link->ap;
	int (*check_ready)(struct ata_link *link);
	struct domain_device *dev = ap->private_data;
	struct sas_internal *i = dev_to_sas_internal(dev);

	res = i->dft->lldd_I_T_nexus_reset(dev);
	if (res == -ENODEV)
		return res;

	if (res != TMF_RESP_FUNC_COMPLETE)
		sas_ata_printk(KERN_DEBUG, dev, "Unable to reset ata device?\n");

	phy = sas_get_local_phy(dev);
	if (scsi_is_sas_phy_local(phy))
		check_ready = local_ata_check_ready;
	else
		check_ready = smp_ata_check_ready;
	sas_put_local_phy(phy);

	ret = ata_wait_after_reset(link, deadline, check_ready);
	if (ret && ret != -EAGAIN)
		sas_ata_printk(KERN_ERR, dev, "reset failed (errno=%d)\n", ret);

	/* XXX: if the class changes during the reset the upper layer
	 * should be informed, if the device has gone away we assume
	 * libsas will eventually delete it
	 */
	switch (dev->sata_dev.command_set) {
	case ATA_COMMAND_SET:
		*class = ATA_DEV_ATA;
		break;
	case ATAPI_COMMAND_SET:
		*class = ATA_DEV_ATAPI;
		break;
	}

	ap->cbl = ATA_CBL_SATA;
	return ret;
}

/*
 * notify the lldd to forget the sas_task for this internal ata command
 * that bypasses scsi-eh
 */
static void sas_ata_internal_abort(struct sas_task *task)
{
	struct sas_internal *si = dev_to_sas_internal(task->dev);
	unsigned long flags;
	int res;

	spin_lock_irqsave(&task->task_state_lock, flags);
	if (task->task_state_flags & SAS_TASK_STATE_ABORTED ||
	    task->task_state_flags & SAS_TASK_STATE_DONE) {
		spin_unlock_irqrestore(&task->task_state_lock, flags);
		SAS_DPRINTK("%s: Task %p already finished.\n", __func__,
			    task);
		goto out;
	}
	task->task_state_flags |= SAS_TASK_STATE_ABORTED;
	spin_unlock_irqrestore(&task->task_state_lock, flags);

	res = si->dft->lldd_abort_task(task);

	spin_lock_irqsave(&task->task_state_lock, flags);
	if (task->task_state_flags & SAS_TASK_STATE_DONE ||
	    res == TMF_RESP_FUNC_COMPLETE) {
		spin_unlock_irqrestore(&task->task_state_lock, flags);
		goto out;
	}

	/* XXX we are not prepared to deal with ->lldd_abort_task()
	 * failures.  TODO: lldds need to unconditionally forget about
	 * aborted ata tasks, otherwise we (likely) leak the sas task
	 * here
	 */
	SAS_DPRINTK("%s: Task %p leaked.\n", __func__, task);

	if (!(task->task_state_flags & SAS_TASK_STATE_DONE))
		task->task_state_flags &= ~SAS_TASK_STATE_ABORTED;
	spin_unlock_irqrestore(&task->task_state_lock, flags);

	return;
 out:
	list_del_init(&task->list);
	sas_free_task(task);
}

static void sas_ata_post_internal(struct ata_queued_cmd *qc)
{
	if (qc->flags & ATA_QCFLAG_FAILED)
		qc->err_mask |= AC_ERR_OTHER;

	if (qc->err_mask) {
		/*
		 * Find the sas_task and kill it.  By this point, libata
		 * has decided to kill the qc and has frozen the port.
		 * In this state sas_ata_task_done() will no longer free
		 * the sas_task, so we need to notify the lldd (via
		 * ->lldd_abort_task) that the task is dead and free it
		 *  ourselves.
		 */
		struct sas_task *task = qc->lldd_task;

		qc->lldd_task = NULL;
		if (!task)
			return;
		task->uldd_task = NULL;
		sas_ata_internal_abort(task);
	}
}


static void sas_ata_set_dmamode(struct ata_port *ap, struct ata_device *ata_dev)
{
	struct domain_device *dev = ap->private_data;
	struct sas_internal *i = dev_to_sas_internal(dev);

	if (i->dft->lldd_ata_set_dmamode)
		i->dft->lldd_ata_set_dmamode(dev);
}

static struct ata_port_operations sas_sata_ops = {
	.prereset		= ata_std_prereset,
	.hardreset		= sas_ata_hard_reset,
	.postreset		= ata_std_postreset,
	.error_handler		= ata_std_error_handler,
	.post_internal_cmd	= sas_ata_post_internal,
	.qc_defer               = ata_std_qc_defer,
	.qc_prep		= ata_noop_qc_prep,
	.qc_issue		= sas_ata_qc_issue,
	.qc_fill_rtf		= sas_ata_qc_fill_rtf,
	.port_start		= ata_sas_port_start,
	.port_stop		= ata_sas_port_stop,
	.set_dmamode		= sas_ata_set_dmamode,
};

static struct ata_port_info sata_port_info = {
	.flags = ATA_FLAG_SATA | ATA_FLAG_PIO_DMA | ATA_FLAG_NCQ,
	.pio_mask = ATA_PIO4,
	.mwdma_mask = ATA_MWDMA2,
	.udma_mask = ATA_UDMA6,
	.port_ops = &sas_sata_ops
};

<<<<<<< HEAD
int sas_ata_init_host_and_port(struct domain_device *found_dev)
=======
int sas_ata_init(struct domain_device *found_dev)
>>>>>>> 711e1bfb
{
	struct sas_ha_struct *ha = found_dev->port->ha;
	struct Scsi_Host *shost = ha->core.shost;
	struct ata_port *ap;
	int rc;

	ata_host_init(&found_dev->sata_dev.ata_host,
		      ha->dev,
		      sata_port_info.flags,
		      &sas_sata_ops);
	ap = ata_sas_port_alloc(&found_dev->sata_dev.ata_host,
				&sata_port_info,
				shost);
	if (!ap) {
		SAS_DPRINTK("ata_sas_port_alloc failed.\n");
		return -ENODEV;
	}

	ap->private_data = found_dev;
	ap->cbl = ATA_CBL_SATA;
	ap->scsi_host = shost;
<<<<<<< HEAD
	/* publish initialized ata port */
	smp_wmb();
=======
	rc = ata_sas_port_init(ap);
	if (rc) {
		ata_sas_port_destroy(ap);
		return rc;
	}
>>>>>>> 711e1bfb
	found_dev->sata_dev.ap = ap;

	return 0;
}

void sas_ata_task_abort(struct sas_task *task)
{
	struct ata_queued_cmd *qc = task->uldd_task;
	struct completion *waiting;

	/* Bounce SCSI-initiated commands to the SCSI EH */
	if (qc->scsicmd) {
		struct request_queue *q = qc->scsicmd->device->request_queue;
		unsigned long flags;

		spin_lock_irqsave(q->queue_lock, flags);
		blk_abort_request(qc->scsicmd->request);
		spin_unlock_irqrestore(q->queue_lock, flags);
		scsi_schedule_eh(qc->scsicmd->device->host);
		return;
	}

	/* Internal command, fake a timeout and complete. */
	qc->flags &= ~ATA_QCFLAG_ACTIVE;
	qc->flags |= ATA_QCFLAG_FAILED;
	qc->err_mask |= AC_ERR_TIMEOUT;
	waiting = qc->private_data;
	complete(waiting);
}

static void sas_get_ata_command_set(struct domain_device *dev)
{
	struct dev_to_host_fis *fis =
		(struct dev_to_host_fis *) dev->frame_rcvd;

	if (dev->dev_type == SATA_PENDING)
		return;

	if ((fis->sector_count == 1 && /* ATA */
	     fis->lbal         == 1 &&
	     fis->lbam         == 0 &&
	     fis->lbah         == 0 &&
	     fis->device       == 0)
	    ||
	    (fis->sector_count == 0 && /* CE-ATA (mATA) */
	     fis->lbal         == 0 &&
	     fis->lbam         == 0xCE &&
	     fis->lbah         == 0xAA &&
	     (fis->device & ~0x10) == 0))

		dev->sata_dev.command_set = ATA_COMMAND_SET;

	else if ((fis->interrupt_reason == 1 &&	/* ATAPI */
		  fis->lbal             == 1 &&
		  fis->byte_count_low   == 0x14 &&
		  fis->byte_count_high  == 0xEB &&
		  (fis->device & ~0x10) == 0))

		dev->sata_dev.command_set = ATAPI_COMMAND_SET;

	else if ((fis->sector_count == 1 && /* SEMB */
		  fis->lbal         == 1 &&
		  fis->lbam         == 0x3C &&
		  fis->lbah         == 0xC3 &&
		  fis->device       == 0)
		||
		 (fis->interrupt_reason == 1 &&	/* SATA PM */
		  fis->lbal             == 1 &&
		  fis->byte_count_low   == 0x69 &&
		  fis->byte_count_high  == 0x96 &&
		  (fis->device & ~0x10) == 0))

		/* Treat it as a superset? */
		dev->sata_dev.command_set = ATAPI_COMMAND_SET;
}

void sas_probe_sata(struct asd_sas_port *port)
{
	struct domain_device *dev, *n;
<<<<<<< HEAD
	int err;

	mutex_lock(&port->ha->disco_mutex);
	list_for_each_entry_safe(dev, n, &port->disco_list, disco_list_node) {
		if (!dev_is_sata(dev))
			continue;

		err = sas_ata_init_host_and_port(dev);
		if (err)
			sas_fail_probe(dev, __func__, err);
		else
			ata_sas_async_port_init(dev->sata_dev.ap);
	}
	mutex_unlock(&port->ha->disco_mutex);

	list_for_each_entry_safe(dev, n, &port->disco_list, disco_list_node) {
		if (!dev_is_sata(dev))
			continue;

		sas_ata_wait_eh(dev);

=======

	mutex_lock(&port->ha->disco_mutex);
	list_for_each_entry(dev, &port->disco_list, disco_list_node) {
		if (!dev_is_sata(dev))
			continue;

		ata_sas_async_probe(dev->sata_dev.ap);
	}
	mutex_unlock(&port->ha->disco_mutex);

	list_for_each_entry_safe(dev, n, &port->disco_list, disco_list_node) {
		if (!dev_is_sata(dev))
			continue;

		sas_ata_wait_eh(dev);

>>>>>>> 711e1bfb
		/* if libata could not bring the link up, don't surface
		 * the device
		 */
		if (ata_dev_disabled(sas_to_ata_dev(dev)))
			sas_fail_probe(dev, __func__, -ENODEV);
	}
}

/**
 * sas_discover_sata -- discover an STP/SATA domain device
 * @dev: pointer to struct domain_device of interest
 *
 * Devices directly attached to a HA port, have no parents.  All other
 * devices do, and should have their "parent" pointer set appropriately
 * before calling this function.
 */
int sas_discover_sata(struct domain_device *dev)
{
	int res;

	if (dev->dev_type == SATA_PM)
		return -ENODEV;

	sas_get_ata_command_set(dev);
	sas_fill_in_rphy(dev, dev->rphy);

	res = sas_notify_lldd_dev_found(dev);
	if (res)
		return res;

	sas_discover_event(dev->port, DISCE_PROBE);
	return 0;
<<<<<<< HEAD
=======
}

static void async_sas_ata_eh(void *data, async_cookie_t cookie)
{
	struct domain_device *dev = data;
	struct ata_port *ap = dev->sata_dev.ap;
	struct sas_ha_struct *ha = dev->port->ha;

	/* hold a reference over eh since we may be racing with final
	 * remove once all commands are completed
	 */
	kref_get(&dev->kref);
	sas_ata_printk(KERN_DEBUG, dev, "dev error handler\n");
	ata_scsi_port_error_handler(ha->core.shost, ap);
	sas_put_device(dev);
>>>>>>> 711e1bfb
}

static void async_sas_ata_eh(void *data, async_cookie_t cookie)
{
<<<<<<< HEAD
	struct domain_device *dev = data;
	struct ata_port *ap = dev->sata_dev.ap;
	struct sas_ha_struct *ha = dev->port->ha;

	/* hold a reference over eh since we may be racing with final
	 * remove once all commands are completed
	 */
	kref_get(&dev->kref);
	sas_ata_printk(KERN_DEBUG, dev, "dev error handler\n");
	ata_scsi_port_error_handler(ha->core.shost, ap);
	sas_put_device(dev);
}

static bool sas_ata_dev_eh_valid(struct domain_device *dev)
{
	struct ata_port *ap;

	if (!dev_is_sata(dev))
		return false;
	ap = dev->sata_dev.ap;
	/* consume fully initialized ata ports */
	smp_rmb();
	return !!ap;
}

void sas_ata_strategy_handler(struct Scsi_Host *shost)
{
	struct sas_ha_struct *sas_ha = SHOST_TO_SAS_HA(shost);
	LIST_HEAD(async);
	int i;

	/* it's ok to defer revalidation events during ata eh, these
	 * disks are in one of three states:
	 * 1/ present for initial domain discovery, and these
	 *    resets will cause bcn flutters
	 * 2/ hot removed, we'll discover that after eh fails
	 * 3/ hot added after initial discovery, lost the race, and need
	 *    to catch the next train.
	 */
	sas_disable_revalidation(sas_ha);

	spin_lock_irq(&sas_ha->phy_port_lock);
	for (i = 0; i < sas_ha->num_phys; i++) {
		struct asd_sas_port *port = sas_ha->sas_port[i];
		struct domain_device *dev;

		spin_lock(&port->dev_list_lock);
		list_for_each_entry(dev, &port->dev_list, dev_list_node) {
			if (!sas_ata_dev_eh_valid(dev))
				continue;
			async_schedule_domain(async_sas_ata_eh, dev, &async);
		}
		spin_unlock(&port->dev_list_lock);
	}
	spin_unlock_irq(&sas_ha->phy_port_lock);

	async_synchronize_full_domain(&async);

=======
	struct sas_ha_struct *sas_ha = SHOST_TO_SAS_HA(shost);
	LIST_HEAD(async);
	int i;

	/* it's ok to defer revalidation events during ata eh, these
	 * disks are in one of three states:
	 * 1/ present for initial domain discovery, and these
	 *    resets will cause bcn flutters
	 * 2/ hot removed, we'll discover that after eh fails
	 * 3/ hot added after initial discovery, lost the race, and need
	 *    to catch the next train.
	 */
	sas_disable_revalidation(sas_ha);

	spin_lock_irq(&sas_ha->phy_port_lock);
	for (i = 0; i < sas_ha->num_phys; i++) {
		struct asd_sas_port *port = sas_ha->sas_port[i];
		struct domain_device *dev;

		spin_lock(&port->dev_list_lock);
		list_for_each_entry(dev, &port->dev_list, dev_list_node) {
			if (!dev_is_sata(dev))
				continue;
			async_schedule_domain(async_sas_ata_eh, dev, &async);
		}
		spin_unlock(&port->dev_list_lock);
	}
	spin_unlock_irq(&sas_ha->phy_port_lock);

	async_synchronize_full_domain(&async);

>>>>>>> 711e1bfb
	sas_enable_revalidation(sas_ha);
}

void sas_ata_eh(struct Scsi_Host *shost, struct list_head *work_q,
		struct list_head *done_q)
{
	struct scsi_cmnd *cmd, *n;
	struct domain_device *eh_dev;

	do {
		LIST_HEAD(sata_q);
		eh_dev = NULL;

		list_for_each_entry_safe(cmd, n, work_q, eh_entry) {
			struct domain_device *ddev = cmd_to_domain_dev(cmd);

			if (!dev_is_sata(ddev) || TO_SAS_TASK(cmd))
				continue;
			if (eh_dev && eh_dev != ddev)
				continue;
			eh_dev = ddev;
			list_move(&cmd->eh_entry, &sata_q);
		}

		if (!list_empty(&sata_q)) {
			struct ata_port *ap = eh_dev->sata_dev.ap;

			sas_ata_printk(KERN_DEBUG, eh_dev, "cmd error handler\n");
			ata_scsi_cmd_error_handler(shost, ap, &sata_q);
			/*
			 * ata's error handler may leave the cmd on the list
			 * so make sure they don't remain on a stack list
			 * about to go out of scope.
			 *
			 * This looks strange, since the commands are
			 * now part of no list, but the next error
			 * action will be ata_port_error_handler()
			 * which takes no list and sweeps them up
			 * anyway from the ata tag array.
			 */
			while (!list_empty(&sata_q))
				list_del_init(sata_q.next);
		}
	} while (eh_dev);
}

void sas_ata_schedule_reset(struct domain_device *dev)
{
	struct ata_eh_info *ehi;
	struct ata_port *ap;
	unsigned long flags;

	if (!dev_is_sata(dev))
		return;

	ap = dev->sata_dev.ap;
	ehi = &ap->link.eh_info;

	spin_lock_irqsave(ap->lock, flags);
	ehi->err_mask |= AC_ERR_TIMEOUT;
	ehi->action |= ATA_EH_RESET;
	ata_port_schedule_eh(ap);
	spin_unlock_irqrestore(ap->lock, flags);
}
EXPORT_SYMBOL_GPL(sas_ata_schedule_reset);

void sas_ata_wait_eh(struct domain_device *dev)
{
	struct ata_port *ap;

	if (!dev_is_sata(dev))
		return;

	ap = dev->sata_dev.ap;
	ata_port_wait_eh(ap);
}<|MERGE_RESOLUTION|>--- conflicted
+++ resolved
@@ -546,11 +546,7 @@
 	.port_ops = &sas_sata_ops
 };
 
-<<<<<<< HEAD
-int sas_ata_init_host_and_port(struct domain_device *found_dev)
-=======
 int sas_ata_init(struct domain_device *found_dev)
->>>>>>> 711e1bfb
 {
 	struct sas_ha_struct *ha = found_dev->port->ha;
 	struct Scsi_Host *shost = ha->core.shost;
@@ -572,16 +568,11 @@
 	ap->private_data = found_dev;
 	ap->cbl = ATA_CBL_SATA;
 	ap->scsi_host = shost;
-<<<<<<< HEAD
-	/* publish initialized ata port */
-	smp_wmb();
-=======
 	rc = ata_sas_port_init(ap);
 	if (rc) {
 		ata_sas_port_destroy(ap);
 		return rc;
 	}
->>>>>>> 711e1bfb
 	found_dev->sata_dev.ap = ap;
 
 	return 0;
@@ -661,29 +652,6 @@
 void sas_probe_sata(struct asd_sas_port *port)
 {
 	struct domain_device *dev, *n;
-<<<<<<< HEAD
-	int err;
-
-	mutex_lock(&port->ha->disco_mutex);
-	list_for_each_entry_safe(dev, n, &port->disco_list, disco_list_node) {
-		if (!dev_is_sata(dev))
-			continue;
-
-		err = sas_ata_init_host_and_port(dev);
-		if (err)
-			sas_fail_probe(dev, __func__, err);
-		else
-			ata_sas_async_port_init(dev->sata_dev.ap);
-	}
-	mutex_unlock(&port->ha->disco_mutex);
-
-	list_for_each_entry_safe(dev, n, &port->disco_list, disco_list_node) {
-		if (!dev_is_sata(dev))
-			continue;
-
-		sas_ata_wait_eh(dev);
-
-=======
 
 	mutex_lock(&port->ha->disco_mutex);
 	list_for_each_entry(dev, &port->disco_list, disco_list_node) {
@@ -700,7 +668,6 @@
 
 		sas_ata_wait_eh(dev);
 
->>>>>>> 711e1bfb
 		/* if libata could not bring the link up, don't surface
 		 * the device
 		 */
@@ -733,8 +700,6 @@
 
 	sas_discover_event(dev->port, DISCE_PROBE);
 	return 0;
-<<<<<<< HEAD
-=======
 }
 
 static void async_sas_ata_eh(void *data, async_cookie_t cookie)
@@ -750,35 +715,6 @@
 	sas_ata_printk(KERN_DEBUG, dev, "dev error handler\n");
 	ata_scsi_port_error_handler(ha->core.shost, ap);
 	sas_put_device(dev);
->>>>>>> 711e1bfb
-}
-
-static void async_sas_ata_eh(void *data, async_cookie_t cookie)
-{
-<<<<<<< HEAD
-	struct domain_device *dev = data;
-	struct ata_port *ap = dev->sata_dev.ap;
-	struct sas_ha_struct *ha = dev->port->ha;
-
-	/* hold a reference over eh since we may be racing with final
-	 * remove once all commands are completed
-	 */
-	kref_get(&dev->kref);
-	sas_ata_printk(KERN_DEBUG, dev, "dev error handler\n");
-	ata_scsi_port_error_handler(ha->core.shost, ap);
-	sas_put_device(dev);
-}
-
-static bool sas_ata_dev_eh_valid(struct domain_device *dev)
-{
-	struct ata_port *ap;
-
-	if (!dev_is_sata(dev))
-		return false;
-	ap = dev->sata_dev.ap;
-	/* consume fully initialized ata ports */
-	smp_rmb();
-	return !!ap;
 }
 
 void sas_ata_strategy_handler(struct Scsi_Host *shost)
@@ -804,38 +740,6 @@
 
 		spin_lock(&port->dev_list_lock);
 		list_for_each_entry(dev, &port->dev_list, dev_list_node) {
-			if (!sas_ata_dev_eh_valid(dev))
-				continue;
-			async_schedule_domain(async_sas_ata_eh, dev, &async);
-		}
-		spin_unlock(&port->dev_list_lock);
-	}
-	spin_unlock_irq(&sas_ha->phy_port_lock);
-
-	async_synchronize_full_domain(&async);
-
-=======
-	struct sas_ha_struct *sas_ha = SHOST_TO_SAS_HA(shost);
-	LIST_HEAD(async);
-	int i;
-
-	/* it's ok to defer revalidation events during ata eh, these
-	 * disks are in one of three states:
-	 * 1/ present for initial domain discovery, and these
-	 *    resets will cause bcn flutters
-	 * 2/ hot removed, we'll discover that after eh fails
-	 * 3/ hot added after initial discovery, lost the race, and need
-	 *    to catch the next train.
-	 */
-	sas_disable_revalidation(sas_ha);
-
-	spin_lock_irq(&sas_ha->phy_port_lock);
-	for (i = 0; i < sas_ha->num_phys; i++) {
-		struct asd_sas_port *port = sas_ha->sas_port[i];
-		struct domain_device *dev;
-
-		spin_lock(&port->dev_list_lock);
-		list_for_each_entry(dev, &port->dev_list, dev_list_node) {
 			if (!dev_is_sata(dev))
 				continue;
 			async_schedule_domain(async_sas_ata_eh, dev, &async);
@@ -846,7 +750,6 @@
 
 	async_synchronize_full_domain(&async);
 
->>>>>>> 711e1bfb
 	sas_enable_revalidation(sas_ha);
 }
 
