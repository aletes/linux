--- conflicted
+++ resolved
@@ -33,15 +33,9 @@
 /*
  * MegaRAID SAS Driver meta data
  */
-<<<<<<< HEAD
-#define MEGASAS_VERSION			"00.00.04.31-rc1"
-#define MEGASAS_RELDATE			"May 3, 2010"
-#define MEGASAS_EXT_VERSION		"Mon. May 3, 11:41:51 PST 2010"
-=======
 #define MEGASAS_VERSION				"00.00.05.29-rc1"
 #define MEGASAS_RELDATE				"Dec. 7, 2010"
 #define MEGASAS_EXT_VERSION			"Tue. Dec. 7 17:00:00 PDT 2010"
->>>>>>> 3cbea436
 
 /*
  * Device IDs
@@ -436,23 +430,13 @@
 	u8 abortCCOnError;
 	u8 loadBalanceMode;
 	u8 disableAutoDetectBackplane;
-<<<<<<< HEAD
 
 	u8 snapVDSpace;
 
-=======
-
-	u8 snapVDSpace;
-
->>>>>>> 3cbea436
 	/*
 	* Add properties that can be controlled by
 	* a bit in the following structure.
 	*/
-<<<<<<< HEAD
-
-=======
->>>>>>> 3cbea436
 	struct {
 		u32     copyBackDisabled            : 1;
 		u32     SMARTerEnabled              : 1;
@@ -1361,8 +1345,6 @@
 
 	struct timer_list io_completion_timer;
 	struct list_head internal_reset_pending_q;
-<<<<<<< HEAD
-=======
 
 	/* Ptr to hba specfic information */
 	void *ctrl_context;
@@ -1373,7 +1355,6 @@
 	unsigned long bar;
 	long reset_flags;
 	struct mutex reset_mutex;
->>>>>>> 3cbea436
 };
 
 enum {
@@ -1399,8 +1380,6 @@
 		struct megasas_register_set __iomem *);
 	int (*check_reset)(struct megasas_instance *, \
 		struct megasas_register_set __iomem *);
-<<<<<<< HEAD
-=======
 	irqreturn_t (*service_isr)(int irq, void *devp);
 	void (*tasklet)(unsigned long);
 	u32 (*init_adapter)(struct megasas_instance *);
@@ -1408,7 +1387,6 @@
 				    struct scsi_cmnd *);
 	void (*issue_dcmd) (struct megasas_instance *instance,
 			    struct megasas_cmd *cmd);
->>>>>>> 3cbea436
 };
 
 #define MEGASAS_IS_LOGICAL(scp)						\
