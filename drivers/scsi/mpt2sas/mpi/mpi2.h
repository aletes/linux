--- conflicted
+++ resolved
@@ -8,11 +8,7 @@
  *                  scatter/gather formats.
  *  Creation Date:  June 21, 2006
  *
-<<<<<<< HEAD
- *  mpi2.h Version:  02.00.15
-=======
  *  mpi2.h Version:  02.00.16
->>>>>>> 3cbea436
  *
  *  Version History
  *  ---------------
@@ -65,11 +61,8 @@
  *                      Added define for MPI2_FUNCTION_PWR_MGMT_CONTROL.
  *                      Added defines for product-specific range of message
  *                      function codes, 0xF0 to 0xFF.
-<<<<<<< HEAD
-=======
  *  05-12-10  02.00.16  Bumped MPI2_HEADER_VERSION_UNIT.
  *                      Added alternative defines for the SGE Direction bit.
->>>>>>> 3cbea436
  *  --------------------------------------------------------------------------
  */
 
@@ -95,11 +88,7 @@
 #define MPI2_VERSION_02_00                  (0x0200)
 
 /* versioning for this MPI header set */
-<<<<<<< HEAD
-#define MPI2_HEADER_VERSION_UNIT            (0x0F)
-=======
 #define MPI2_HEADER_VERSION_UNIT            (0x10)
->>>>>>> 3cbea436
 #define MPI2_HEADER_VERSION_DEV             (0x00)
 #define MPI2_HEADER_VERSION_UNIT_MASK       (0xFF00)
 #define MPI2_HEADER_VERSION_UNIT_SHIFT      (8)
