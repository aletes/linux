/*
 * QLogic iSCSI HBA Driver
 * Copyright (c)  2003-2010 QLogic Corporation
 *
 * See LICENSE.qla4xxx for copyright and licensing details.
 */
#include <linux/moduleparam.h>
#include <linux/slab.h>
#include <linux/blkdev.h>
#include <linux/iscsi_boot_sysfs.h>
#include <linux/inet.h>

#include <scsi/scsi_tcq.h>
#include <scsi/scsicam.h>

#include "ql4_def.h"
#include "ql4_version.h"
#include "ql4_glbl.h"
#include "ql4_dbg.h"
#include "ql4_inline.h"

/*
 * Driver version
 */
static char qla4xxx_version_str[40];

/*
 * SRB allocation cache
 */
static struct kmem_cache *srb_cachep;

/*
 * Module parameter information and variables
 */
static int ql4xdisablesysfsboot = 1;
module_param(ql4xdisablesysfsboot, int, S_IRUGO | S_IWUSR);
MODULE_PARM_DESC(ql4xdisablesysfsboot,
		 " Set to disable exporting boot targets to sysfs.\n"
		 "\t\t  0 - Export boot targets\n"
		 "\t\t  1 - Do not export boot targets (Default)");

int ql4xdontresethba;
module_param(ql4xdontresethba, int, S_IRUGO | S_IWUSR);
MODULE_PARM_DESC(ql4xdontresethba,
		 " Don't reset the HBA for driver recovery.\n"
		 "\t\t  0 - It will reset HBA (Default)\n"
		 "\t\t  1 - It will NOT reset HBA");

int ql4xextended_error_logging;
module_param(ql4xextended_error_logging, int, S_IRUGO | S_IWUSR);
MODULE_PARM_DESC(ql4xextended_error_logging,
		 " Option to enable extended error logging.\n"
		 "\t\t  0 - no logging (Default)\n"
		 "\t\t  2 - debug logging");

int ql4xenablemsix = 1;
module_param(ql4xenablemsix, int, S_IRUGO|S_IWUSR);
MODULE_PARM_DESC(ql4xenablemsix,
		 " Set to enable MSI or MSI-X interrupt mechanism.\n"
		 "\t\t  0 = enable INTx interrupt mechanism.\n"
		 "\t\t  1 = enable MSI-X interrupt mechanism (Default).\n"
		 "\t\t  2 = enable MSI interrupt mechanism.");

#define QL4_DEF_QDEPTH 32
static int ql4xmaxqdepth = QL4_DEF_QDEPTH;
module_param(ql4xmaxqdepth, int, S_IRUGO | S_IWUSR);
MODULE_PARM_DESC(ql4xmaxqdepth,
		 " Maximum queue depth to report for target devices.\n"
		 "\t\t  Default: 32.");

static int ql4xsess_recovery_tmo = QL4_SESS_RECOVERY_TMO;
module_param(ql4xsess_recovery_tmo, int, S_IRUGO);
MODULE_PARM_DESC(ql4xsess_recovery_tmo,
<<<<<<< HEAD
		"Target Session Recovery Timeout.\n"
=======
		" Target Session Recovery Timeout.\n"
>>>>>>> e816b57a
		"\t\t  Default: 120 sec.");

static int qla4xxx_wait_for_hba_online(struct scsi_qla_host *ha);
/*
 * SCSI host template entry points
 */
static void qla4xxx_config_dma_addressing(struct scsi_qla_host *ha);

/*
 * iSCSI template entry points
 */
static int qla4xxx_session_get_param(struct iscsi_cls_session *cls_sess,
				     enum iscsi_param param, char *buf);
static int qla4xxx_conn_get_param(struct iscsi_cls_conn *conn,
				  enum iscsi_param param, char *buf);
static int qla4xxx_host_get_param(struct Scsi_Host *shost,
				  enum iscsi_host_param param, char *buf);
static int qla4xxx_iface_set_param(struct Scsi_Host *shost, void *data,
				   uint32_t len);
static int qla4xxx_get_iface_param(struct iscsi_iface *iface,
				   enum iscsi_param_type param_type,
				   int param, char *buf);
static enum blk_eh_timer_return qla4xxx_eh_cmd_timed_out(struct scsi_cmnd *sc);
static struct iscsi_endpoint *qla4xxx_ep_connect(struct Scsi_Host *shost,
						 struct sockaddr *dst_addr,
						 int non_blocking);
static int qla4xxx_ep_poll(struct iscsi_endpoint *ep, int timeout_ms);
static void qla4xxx_ep_disconnect(struct iscsi_endpoint *ep);
static int qla4xxx_get_ep_param(struct iscsi_endpoint *ep,
				enum iscsi_param param, char *buf);
static int qla4xxx_conn_start(struct iscsi_cls_conn *conn);
static struct iscsi_cls_conn *
qla4xxx_conn_create(struct iscsi_cls_session *cls_sess, uint32_t conn_idx);
static int qla4xxx_conn_bind(struct iscsi_cls_session *cls_session,
			     struct iscsi_cls_conn *cls_conn,
			     uint64_t transport_fd, int is_leading);
static void qla4xxx_conn_destroy(struct iscsi_cls_conn *conn);
static struct iscsi_cls_session *
qla4xxx_session_create(struct iscsi_endpoint *ep, uint16_t cmds_max,
			uint16_t qdepth, uint32_t initial_cmdsn);
static void qla4xxx_session_destroy(struct iscsi_cls_session *sess);
static void qla4xxx_task_work(struct work_struct *wdata);
static int qla4xxx_alloc_pdu(struct iscsi_task *, uint8_t);
static int qla4xxx_task_xmit(struct iscsi_task *);
static void qla4xxx_task_cleanup(struct iscsi_task *);
static void qla4xxx_fail_session(struct iscsi_cls_session *cls_session);
static void qla4xxx_conn_get_stats(struct iscsi_cls_conn *cls_conn,
				   struct iscsi_stats *stats);
static int qla4xxx_send_ping(struct Scsi_Host *shost, uint32_t iface_num,
			     uint32_t iface_type, uint32_t payload_size,
			     uint32_t pid, struct sockaddr *dst_addr);
static int qla4xxx_get_chap_list(struct Scsi_Host *shost, uint16_t chap_tbl_idx,
				 uint32_t *num_entries, char *buf);
static int qla4xxx_delete_chap(struct Scsi_Host *shost, uint16_t chap_tbl_idx);

/*
 * SCSI host template entry points
 */
static int qla4xxx_queuecommand(struct Scsi_Host *h, struct scsi_cmnd *cmd);
static int qla4xxx_eh_abort(struct scsi_cmnd *cmd);
static int qla4xxx_eh_device_reset(struct scsi_cmnd *cmd);
static int qla4xxx_eh_target_reset(struct scsi_cmnd *cmd);
static int qla4xxx_eh_host_reset(struct scsi_cmnd *cmd);
static int qla4xxx_slave_alloc(struct scsi_device *device);
static int qla4xxx_slave_configure(struct scsi_device *device);
static void qla4xxx_slave_destroy(struct scsi_device *sdev);
static umode_t ql4_attr_is_visible(int param_type, int param);
static int qla4xxx_host_reset(struct Scsi_Host *shost, int reset_type);

static struct qla4_8xxx_legacy_intr_set legacy_intr[] =
    QLA82XX_LEGACY_INTR_CONFIG;

static struct scsi_host_template qla4xxx_driver_template = {
	.module			= THIS_MODULE,
	.name			= DRIVER_NAME,
	.proc_name		= DRIVER_NAME,
	.queuecommand		= qla4xxx_queuecommand,

	.eh_abort_handler	= qla4xxx_eh_abort,
	.eh_device_reset_handler = qla4xxx_eh_device_reset,
	.eh_target_reset_handler = qla4xxx_eh_target_reset,
	.eh_host_reset_handler	= qla4xxx_eh_host_reset,
	.eh_timed_out		= qla4xxx_eh_cmd_timed_out,

	.slave_configure	= qla4xxx_slave_configure,
	.slave_alloc		= qla4xxx_slave_alloc,
	.slave_destroy		= qla4xxx_slave_destroy,

	.this_id		= -1,
	.cmd_per_lun		= 3,
	.use_clustering		= ENABLE_CLUSTERING,
	.sg_tablesize		= SG_ALL,

	.max_sectors		= 0xFFFF,
	.shost_attrs		= qla4xxx_host_attrs,
	.host_reset		= qla4xxx_host_reset,
	.vendor_id		= SCSI_NL_VID_TYPE_PCI | PCI_VENDOR_ID_QLOGIC,
};

static struct iscsi_transport qla4xxx_iscsi_transport = {
	.owner			= THIS_MODULE,
	.name			= DRIVER_NAME,
	.caps			= CAP_TEXT_NEGO |
				  CAP_DATA_PATH_OFFLOAD | CAP_HDRDGST |
				  CAP_DATADGST | CAP_LOGIN_OFFLOAD |
				  CAP_MULTI_R2T,
	.attr_is_visible	= ql4_attr_is_visible,
	.create_session         = qla4xxx_session_create,
	.destroy_session        = qla4xxx_session_destroy,
	.start_conn             = qla4xxx_conn_start,
	.create_conn            = qla4xxx_conn_create,
	.bind_conn              = qla4xxx_conn_bind,
	.stop_conn              = iscsi_conn_stop,
	.destroy_conn           = qla4xxx_conn_destroy,
	.set_param              = iscsi_set_param,
	.get_conn_param		= qla4xxx_conn_get_param,
	.get_session_param	= qla4xxx_session_get_param,
	.get_ep_param           = qla4xxx_get_ep_param,
	.ep_connect		= qla4xxx_ep_connect,
	.ep_poll		= qla4xxx_ep_poll,
	.ep_disconnect		= qla4xxx_ep_disconnect,
	.get_stats		= qla4xxx_conn_get_stats,
	.send_pdu		= iscsi_conn_send_pdu,
	.xmit_task		= qla4xxx_task_xmit,
	.cleanup_task		= qla4xxx_task_cleanup,
	.alloc_pdu		= qla4xxx_alloc_pdu,

	.get_host_param		= qla4xxx_host_get_param,
	.set_iface_param	= qla4xxx_iface_set_param,
	.get_iface_param	= qla4xxx_get_iface_param,
	.bsg_request		= qla4xxx_bsg_request,
	.send_ping		= qla4xxx_send_ping,
	.get_chap		= qla4xxx_get_chap_list,
	.delete_chap		= qla4xxx_delete_chap,
};

static struct scsi_transport_template *qla4xxx_scsi_transport;

static int qla4xxx_send_ping(struct Scsi_Host *shost, uint32_t iface_num,
			     uint32_t iface_type, uint32_t payload_size,
			     uint32_t pid, struct sockaddr *dst_addr)
{
	struct scsi_qla_host *ha = to_qla_host(shost);
	struct sockaddr_in *addr;
	struct sockaddr_in6 *addr6;
	uint32_t options = 0;
	uint8_t ipaddr[IPv6_ADDR_LEN];
	int rval;

	memset(ipaddr, 0, IPv6_ADDR_LEN);
	/* IPv4 to IPv4 */
	if ((iface_type == ISCSI_IFACE_TYPE_IPV4) &&
	    (dst_addr->sa_family == AF_INET)) {
		addr = (struct sockaddr_in *)dst_addr;
		memcpy(ipaddr, &addr->sin_addr.s_addr, IP_ADDR_LEN);
		DEBUG2(ql4_printk(KERN_INFO, ha, "%s: IPv4 Ping src: %pI4 "
				  "dest: %pI4\n", __func__,
				  &ha->ip_config.ip_address, ipaddr));
		rval = qla4xxx_ping_iocb(ha, options, payload_size, pid,
					 ipaddr);
		if (rval)
			rval = -EINVAL;
	} else if ((iface_type == ISCSI_IFACE_TYPE_IPV6) &&
		   (dst_addr->sa_family == AF_INET6)) {
		/* IPv6 to IPv6 */
		addr6 = (struct sockaddr_in6 *)dst_addr;
		memcpy(ipaddr, &addr6->sin6_addr.in6_u.u6_addr8, IPv6_ADDR_LEN);

		options |= PING_IPV6_PROTOCOL_ENABLE;

		/* Ping using LinkLocal address */
		if ((iface_num == 0) || (iface_num == 1)) {
			DEBUG2(ql4_printk(KERN_INFO, ha, "%s: LinkLocal Ping "
					  "src: %pI6 dest: %pI6\n", __func__,
					  &ha->ip_config.ipv6_link_local_addr,
					  ipaddr));
			options |= PING_IPV6_LINKLOCAL_ADDR;
			rval = qla4xxx_ping_iocb(ha, options, payload_size,
						 pid, ipaddr);
		} else {
			ql4_printk(KERN_WARNING, ha, "%s: iface num = %d "
				   "not supported\n", __func__, iface_num);
			rval = -ENOSYS;
			goto exit_send_ping;
		}

		/*
		 * If ping using LinkLocal address fails, try ping using
		 * IPv6 address
		 */
		if (rval != QLA_SUCCESS) {
			options &= ~PING_IPV6_LINKLOCAL_ADDR;
			if (iface_num == 0) {
				options |= PING_IPV6_ADDR0;
				DEBUG2(ql4_printk(KERN_INFO, ha, "%s: IPv6 "
						  "Ping src: %pI6 "
						  "dest: %pI6\n", __func__,
						  &ha->ip_config.ipv6_addr0,
						  ipaddr));
			} else if (iface_num == 1) {
				options |= PING_IPV6_ADDR1;
				DEBUG2(ql4_printk(KERN_INFO, ha, "%s: IPv6 "
						  "Ping src: %pI6 "
						  "dest: %pI6\n", __func__,
						  &ha->ip_config.ipv6_addr1,
						  ipaddr));
			}
			rval = qla4xxx_ping_iocb(ha, options, payload_size,
						 pid, ipaddr);
			if (rval)
				rval = -EINVAL;
		}
	} else
		rval = -ENOSYS;
exit_send_ping:
	return rval;
}

static umode_t ql4_attr_is_visible(int param_type, int param)
{
	switch (param_type) {
	case ISCSI_HOST_PARAM:
		switch (param) {
		case ISCSI_HOST_PARAM_HWADDRESS:
		case ISCSI_HOST_PARAM_IPADDRESS:
		case ISCSI_HOST_PARAM_INITIATOR_NAME:
		case ISCSI_HOST_PARAM_PORT_STATE:
		case ISCSI_HOST_PARAM_PORT_SPEED:
			return S_IRUGO;
		default:
			return 0;
		}
	case ISCSI_PARAM:
		switch (param) {
		case ISCSI_PARAM_PERSISTENT_ADDRESS:
		case ISCSI_PARAM_PERSISTENT_PORT:
		case ISCSI_PARAM_CONN_ADDRESS:
		case ISCSI_PARAM_CONN_PORT:
		case ISCSI_PARAM_TARGET_NAME:
		case ISCSI_PARAM_TPGT:
		case ISCSI_PARAM_TARGET_ALIAS:
		case ISCSI_PARAM_MAX_BURST:
		case ISCSI_PARAM_MAX_R2T:
		case ISCSI_PARAM_FIRST_BURST:
		case ISCSI_PARAM_MAX_RECV_DLENGTH:
		case ISCSI_PARAM_MAX_XMIT_DLENGTH:
		case ISCSI_PARAM_IFACE_NAME:
		case ISCSI_PARAM_CHAP_OUT_IDX:
		case ISCSI_PARAM_CHAP_IN_IDX:
		case ISCSI_PARAM_USERNAME:
		case ISCSI_PARAM_PASSWORD:
		case ISCSI_PARAM_USERNAME_IN:
		case ISCSI_PARAM_PASSWORD_IN:
			return S_IRUGO;
		default:
			return 0;
		}
	case ISCSI_NET_PARAM:
		switch (param) {
		case ISCSI_NET_PARAM_IPV4_ADDR:
		case ISCSI_NET_PARAM_IPV4_SUBNET:
		case ISCSI_NET_PARAM_IPV4_GW:
		case ISCSI_NET_PARAM_IPV4_BOOTPROTO:
		case ISCSI_NET_PARAM_IFACE_ENABLE:
		case ISCSI_NET_PARAM_IPV6_LINKLOCAL:
		case ISCSI_NET_PARAM_IPV6_ADDR:
		case ISCSI_NET_PARAM_IPV6_ROUTER:
		case ISCSI_NET_PARAM_IPV6_ADDR_AUTOCFG:
		case ISCSI_NET_PARAM_IPV6_LINKLOCAL_AUTOCFG:
		case ISCSI_NET_PARAM_VLAN_ID:
		case ISCSI_NET_PARAM_VLAN_PRIORITY:
		case ISCSI_NET_PARAM_VLAN_ENABLED:
		case ISCSI_NET_PARAM_MTU:
		case ISCSI_NET_PARAM_PORT:
			return S_IRUGO;
		default:
			return 0;
		}
	}

	return 0;
}

static int qla4xxx_get_chap_list(struct Scsi_Host *shost, uint16_t chap_tbl_idx,
				  uint32_t *num_entries, char *buf)
{
	struct scsi_qla_host *ha = to_qla_host(shost);
	struct ql4_chap_table *chap_table;
	struct iscsi_chap_rec *chap_rec;
	int max_chap_entries = 0;
	int valid_chap_entries = 0;
	int ret = 0, i;

	if (is_qla8022(ha))
		max_chap_entries = (ha->hw.flt_chap_size / 2) /
					sizeof(struct ql4_chap_table);
	else
		max_chap_entries = MAX_CHAP_ENTRIES_40XX;

	ql4_printk(KERN_INFO, ha, "%s: num_entries = %d, CHAP idx = %d\n",
			__func__, *num_entries, chap_tbl_idx);

	if (!buf) {
		ret = -ENOMEM;
		goto exit_get_chap_list;
	}

	chap_rec = (struct iscsi_chap_rec *) buf;
	mutex_lock(&ha->chap_sem);
	for (i = chap_tbl_idx; i < max_chap_entries; i++) {
		chap_table = (struct ql4_chap_table *)ha->chap_list + i;
		if (chap_table->cookie !=
		    __constant_cpu_to_le16(CHAP_VALID_COOKIE))
			continue;

		chap_rec->chap_tbl_idx = i;
		strncpy(chap_rec->username, chap_table->name,
			ISCSI_CHAP_AUTH_NAME_MAX_LEN);
		strncpy(chap_rec->password, chap_table->secret,
			QL4_CHAP_MAX_SECRET_LEN);
		chap_rec->password_length = chap_table->secret_len;

		if (chap_table->flags & BIT_7) /* local */
			chap_rec->chap_type = CHAP_TYPE_OUT;

		if (chap_table->flags & BIT_6) /* peer */
			chap_rec->chap_type = CHAP_TYPE_IN;

		chap_rec++;

		valid_chap_entries++;
		if (valid_chap_entries == *num_entries)
			break;
		else
			continue;
	}
	mutex_unlock(&ha->chap_sem);

exit_get_chap_list:
	ql4_printk(KERN_INFO, ha, "%s: Valid CHAP Entries = %d\n",
			__func__,  valid_chap_entries);
	*num_entries = valid_chap_entries;
	return ret;
}

static int __qla4xxx_is_chap_active(struct device *dev, void *data)
{
	int ret = 0;
	uint16_t *chap_tbl_idx = (uint16_t *) data;
	struct iscsi_cls_session *cls_session;
	struct iscsi_session *sess;
	struct ddb_entry *ddb_entry;

	if (!iscsi_is_session_dev(dev))
		goto exit_is_chap_active;

	cls_session = iscsi_dev_to_session(dev);
	sess = cls_session->dd_data;
	ddb_entry = sess->dd_data;

	if (iscsi_session_chkready(cls_session))
		goto exit_is_chap_active;

	if (ddb_entry->chap_tbl_idx == *chap_tbl_idx)
		ret = 1;

exit_is_chap_active:
	return ret;
}

static int qla4xxx_is_chap_active(struct Scsi_Host *shost,
				  uint16_t chap_tbl_idx)
{
	int ret = 0;

	ret = device_for_each_child(&shost->shost_gendev, &chap_tbl_idx,
				    __qla4xxx_is_chap_active);

	return ret;
}

static int qla4xxx_delete_chap(struct Scsi_Host *shost, uint16_t chap_tbl_idx)
{
	struct scsi_qla_host *ha = to_qla_host(shost);
	struct ql4_chap_table *chap_table;
	dma_addr_t chap_dma;
	int max_chap_entries = 0;
	uint32_t offset = 0;
	uint32_t chap_size;
	int ret = 0;

	chap_table = dma_pool_alloc(ha->chap_dma_pool, GFP_KERNEL, &chap_dma);
	if (chap_table == NULL)
		return -ENOMEM;

	memset(chap_table, 0, sizeof(struct ql4_chap_table));

	if (is_qla8022(ha))
		max_chap_entries = (ha->hw.flt_chap_size / 2) /
				   sizeof(struct ql4_chap_table);
	else
		max_chap_entries = MAX_CHAP_ENTRIES_40XX;

	if (chap_tbl_idx > max_chap_entries) {
		ret = -EINVAL;
		goto exit_delete_chap;
	}

	/* Check if chap index is in use.
	 * If chap is in use don't delet chap entry */
	ret = qla4xxx_is_chap_active(shost, chap_tbl_idx);
	if (ret) {
		ql4_printk(KERN_INFO, ha, "CHAP entry %d is in use, cannot "
			   "delete from flash\n", chap_tbl_idx);
		ret = -EBUSY;
		goto exit_delete_chap;
	}

	chap_size = sizeof(struct ql4_chap_table);
	if (is_qla40XX(ha))
		offset = FLASH_CHAP_OFFSET | (chap_tbl_idx * chap_size);
	else {
		offset = FLASH_RAW_ACCESS_ADDR + (ha->hw.flt_region_chap << 2);
		/* flt_chap_size is CHAP table size for both ports
		 * so divide it by 2 to calculate the offset for second port
		 */
		if (ha->port_num == 1)
			offset += (ha->hw.flt_chap_size / 2);
		offset += (chap_tbl_idx * chap_size);
	}

	ret = qla4xxx_get_flash(ha, chap_dma, offset, chap_size);
	if (ret != QLA_SUCCESS) {
		ret = -EINVAL;
		goto exit_delete_chap;
	}

	DEBUG2(ql4_printk(KERN_INFO, ha, "Chap Cookie: x%x\n",
			  __le16_to_cpu(chap_table->cookie)));

	if (__le16_to_cpu(chap_table->cookie) != CHAP_VALID_COOKIE) {
		ql4_printk(KERN_ERR, ha, "No valid chap entry found\n");
		goto exit_delete_chap;
	}

	chap_table->cookie = __constant_cpu_to_le16(0xFFFF);

	offset = FLASH_CHAP_OFFSET |
			(chap_tbl_idx * sizeof(struct ql4_chap_table));
	ret = qla4xxx_set_flash(ha, chap_dma, offset, chap_size,
				FLASH_OPT_RMW_COMMIT);
	if (ret == QLA_SUCCESS && ha->chap_list) {
		mutex_lock(&ha->chap_sem);
		/* Update ha chap_list cache */
		memcpy((struct ql4_chap_table *)ha->chap_list + chap_tbl_idx,
			chap_table, sizeof(struct ql4_chap_table));
		mutex_unlock(&ha->chap_sem);
	}
	if (ret != QLA_SUCCESS)
		ret =  -EINVAL;

exit_delete_chap:
	dma_pool_free(ha->chap_dma_pool, chap_table, chap_dma);
	return ret;
}

static int qla4xxx_get_iface_param(struct iscsi_iface *iface,
				   enum iscsi_param_type param_type,
				   int param, char *buf)
{
	struct Scsi_Host *shost = iscsi_iface_to_shost(iface);
	struct scsi_qla_host *ha = to_qla_host(shost);
	int len = -ENOSYS;

	if (param_type != ISCSI_NET_PARAM)
		return -ENOSYS;

	switch (param) {
	case ISCSI_NET_PARAM_IPV4_ADDR:
		len = sprintf(buf, "%pI4\n", &ha->ip_config.ip_address);
		break;
	case ISCSI_NET_PARAM_IPV4_SUBNET:
		len = sprintf(buf, "%pI4\n", &ha->ip_config.subnet_mask);
		break;
	case ISCSI_NET_PARAM_IPV4_GW:
		len = sprintf(buf, "%pI4\n", &ha->ip_config.gateway);
		break;
	case ISCSI_NET_PARAM_IFACE_ENABLE:
		if (iface->iface_type == ISCSI_IFACE_TYPE_IPV4)
			len = sprintf(buf, "%s\n",
				      (ha->ip_config.ipv4_options &
				       IPOPT_IPV4_PROTOCOL_ENABLE) ?
				      "enabled" : "disabled");
		else if (iface->iface_type == ISCSI_IFACE_TYPE_IPV6)
			len = sprintf(buf, "%s\n",
				      (ha->ip_config.ipv6_options &
				       IPV6_OPT_IPV6_PROTOCOL_ENABLE) ?
				       "enabled" : "disabled");
		break;
	case ISCSI_NET_PARAM_IPV4_BOOTPROTO:
		len = sprintf(buf, "%s\n",
			      (ha->ip_config.tcp_options & TCPOPT_DHCP_ENABLE) ?
			      "dhcp" : "static");
		break;
	case ISCSI_NET_PARAM_IPV6_ADDR:
		if (iface->iface_num == 0)
			len = sprintf(buf, "%pI6\n", &ha->ip_config.ipv6_addr0);
		if (iface->iface_num == 1)
			len = sprintf(buf, "%pI6\n", &ha->ip_config.ipv6_addr1);
		break;
	case ISCSI_NET_PARAM_IPV6_LINKLOCAL:
		len = sprintf(buf, "%pI6\n",
			      &ha->ip_config.ipv6_link_local_addr);
		break;
	case ISCSI_NET_PARAM_IPV6_ROUTER:
		len = sprintf(buf, "%pI6\n",
			      &ha->ip_config.ipv6_default_router_addr);
		break;
	case ISCSI_NET_PARAM_IPV6_ADDR_AUTOCFG:
		len = sprintf(buf, "%s\n",
			      (ha->ip_config.ipv6_addl_options &
			       IPV6_ADDOPT_NEIGHBOR_DISCOVERY_ADDR_ENABLE) ?
			       "nd" : "static");
		break;
	case ISCSI_NET_PARAM_IPV6_LINKLOCAL_AUTOCFG:
		len = sprintf(buf, "%s\n",
			      (ha->ip_config.ipv6_addl_options &
			       IPV6_ADDOPT_AUTOCONFIG_LINK_LOCAL_ADDR) ?
			       "auto" : "static");
		break;
	case ISCSI_NET_PARAM_VLAN_ID:
		if (iface->iface_type == ISCSI_IFACE_TYPE_IPV4)
			len = sprintf(buf, "%d\n",
				      (ha->ip_config.ipv4_vlan_tag &
				       ISCSI_MAX_VLAN_ID));
		else if (iface->iface_type == ISCSI_IFACE_TYPE_IPV6)
			len = sprintf(buf, "%d\n",
				      (ha->ip_config.ipv6_vlan_tag &
				       ISCSI_MAX_VLAN_ID));
		break;
	case ISCSI_NET_PARAM_VLAN_PRIORITY:
		if (iface->iface_type == ISCSI_IFACE_TYPE_IPV4)
			len = sprintf(buf, "%d\n",
				      ((ha->ip_config.ipv4_vlan_tag >> 13) &
					ISCSI_MAX_VLAN_PRIORITY));
		else if (iface->iface_type == ISCSI_IFACE_TYPE_IPV6)
			len = sprintf(buf, "%d\n",
				      ((ha->ip_config.ipv6_vlan_tag >> 13) &
					ISCSI_MAX_VLAN_PRIORITY));
		break;
	case ISCSI_NET_PARAM_VLAN_ENABLED:
		if (iface->iface_type == ISCSI_IFACE_TYPE_IPV4)
			len = sprintf(buf, "%s\n",
				      (ha->ip_config.ipv4_options &
				       IPOPT_VLAN_TAGGING_ENABLE) ?
				       "enabled" : "disabled");
		else if (iface->iface_type == ISCSI_IFACE_TYPE_IPV6)
			len = sprintf(buf, "%s\n",
				      (ha->ip_config.ipv6_options &
				       IPV6_OPT_VLAN_TAGGING_ENABLE) ?
				       "enabled" : "disabled");
		break;
	case ISCSI_NET_PARAM_MTU:
		len = sprintf(buf, "%d\n", ha->ip_config.eth_mtu_size);
		break;
	case ISCSI_NET_PARAM_PORT:
		if (iface->iface_type == ISCSI_IFACE_TYPE_IPV4)
			len = sprintf(buf, "%d\n", ha->ip_config.ipv4_port);
		else if (iface->iface_type == ISCSI_IFACE_TYPE_IPV6)
			len = sprintf(buf, "%d\n", ha->ip_config.ipv6_port);
		break;
	default:
		len = -ENOSYS;
	}

	return len;
}

static struct iscsi_endpoint *
qla4xxx_ep_connect(struct Scsi_Host *shost, struct sockaddr *dst_addr,
		   int non_blocking)
{
	int ret;
	struct iscsi_endpoint *ep;
	struct qla_endpoint *qla_ep;
	struct scsi_qla_host *ha;
	struct sockaddr_in *addr;
	struct sockaddr_in6 *addr6;

	DEBUG2(printk(KERN_INFO "Func: %s\n", __func__));
	if (!shost) {
		ret = -ENXIO;
		printk(KERN_ERR "%s: shost is NULL\n",
		       __func__);
		return ERR_PTR(ret);
	}

	ha = iscsi_host_priv(shost);

	ep = iscsi_create_endpoint(sizeof(struct qla_endpoint));
	if (!ep) {
		ret = -ENOMEM;
		return ERR_PTR(ret);
	}

	qla_ep = ep->dd_data;
	memset(qla_ep, 0, sizeof(struct qla_endpoint));
	if (dst_addr->sa_family == AF_INET) {
		memcpy(&qla_ep->dst_addr, dst_addr, sizeof(struct sockaddr_in));
		addr = (struct sockaddr_in *)&qla_ep->dst_addr;
		DEBUG2(ql4_printk(KERN_INFO, ha, "%s: %pI4\n", __func__,
				  (char *)&addr->sin_addr));
	} else if (dst_addr->sa_family == AF_INET6) {
		memcpy(&qla_ep->dst_addr, dst_addr,
		       sizeof(struct sockaddr_in6));
		addr6 = (struct sockaddr_in6 *)&qla_ep->dst_addr;
		DEBUG2(ql4_printk(KERN_INFO, ha, "%s: %pI6\n", __func__,
				  (char *)&addr6->sin6_addr));
	}

	qla_ep->host = shost;

	return ep;
}

static int qla4xxx_ep_poll(struct iscsi_endpoint *ep, int timeout_ms)
{
	struct qla_endpoint *qla_ep;
	struct scsi_qla_host *ha;
	int ret = 0;

	DEBUG2(printk(KERN_INFO "Func: %s\n", __func__));
	qla_ep = ep->dd_data;
	ha = to_qla_host(qla_ep->host);

	if (adapter_up(ha) && !test_bit(AF_BUILD_DDB_LIST, &ha->flags))
		ret = 1;

	return ret;
}

static void qla4xxx_ep_disconnect(struct iscsi_endpoint *ep)
{
	DEBUG2(printk(KERN_INFO "Func: %s\n", __func__));
	iscsi_destroy_endpoint(ep);
}

static int qla4xxx_get_ep_param(struct iscsi_endpoint *ep,
				enum iscsi_param param,
				char *buf)
{
	struct qla_endpoint *qla_ep = ep->dd_data;
	struct sockaddr *dst_addr;

	DEBUG2(printk(KERN_INFO "Func: %s\n", __func__));

	switch (param) {
	case ISCSI_PARAM_CONN_PORT:
	case ISCSI_PARAM_CONN_ADDRESS:
		if (!qla_ep)
			return -ENOTCONN;

		dst_addr = (struct sockaddr *)&qla_ep->dst_addr;
		if (!dst_addr)
			return -ENOTCONN;

		return iscsi_conn_get_addr_param((struct sockaddr_storage *)
						 &qla_ep->dst_addr, param, buf);
	default:
		return -ENOSYS;
	}
}

static void qla4xxx_conn_get_stats(struct iscsi_cls_conn *cls_conn,
				   struct iscsi_stats *stats)
{
	struct iscsi_session *sess;
	struct iscsi_cls_session *cls_sess;
	struct ddb_entry *ddb_entry;
	struct scsi_qla_host *ha;
	struct ql_iscsi_stats *ql_iscsi_stats;
	int stats_size;
	int ret;
	dma_addr_t iscsi_stats_dma;

	DEBUG2(printk(KERN_INFO "Func: %s\n", __func__));

	cls_sess = iscsi_conn_to_session(cls_conn);
	sess = cls_sess->dd_data;
	ddb_entry = sess->dd_data;
	ha = ddb_entry->ha;

	stats_size = PAGE_ALIGN(sizeof(struct ql_iscsi_stats));
	/* Allocate memory */
	ql_iscsi_stats = dma_alloc_coherent(&ha->pdev->dev, stats_size,
					    &iscsi_stats_dma, GFP_KERNEL);
	if (!ql_iscsi_stats) {
		ql4_printk(KERN_ERR, ha,
			   "Unable to allocate memory for iscsi stats\n");
		goto exit_get_stats;
	}

	ret =  qla4xxx_get_mgmt_data(ha, ddb_entry->fw_ddb_index, stats_size,
				     iscsi_stats_dma);
	if (ret != QLA_SUCCESS) {
		ql4_printk(KERN_ERR, ha,
			   "Unable to retreive iscsi stats\n");
		goto free_stats;
	}

	/* octets */
	stats->txdata_octets = le64_to_cpu(ql_iscsi_stats->tx_data_octets);
	stats->rxdata_octets = le64_to_cpu(ql_iscsi_stats->rx_data_octets);
	/* xmit pdus */
	stats->noptx_pdus = le32_to_cpu(ql_iscsi_stats->tx_nopout_pdus);
	stats->scsicmd_pdus = le32_to_cpu(ql_iscsi_stats->tx_scsi_cmd_pdus);
	stats->tmfcmd_pdus = le32_to_cpu(ql_iscsi_stats->tx_tmf_cmd_pdus);
	stats->login_pdus = le32_to_cpu(ql_iscsi_stats->tx_login_cmd_pdus);
	stats->text_pdus = le32_to_cpu(ql_iscsi_stats->tx_text_cmd_pdus);
	stats->dataout_pdus = le32_to_cpu(ql_iscsi_stats->tx_scsi_write_pdus);
	stats->logout_pdus = le32_to_cpu(ql_iscsi_stats->tx_logout_cmd_pdus);
	stats->snack_pdus = le32_to_cpu(ql_iscsi_stats->tx_snack_req_pdus);
	/* recv pdus */
	stats->noprx_pdus = le32_to_cpu(ql_iscsi_stats->rx_nopin_pdus);
	stats->scsirsp_pdus = le32_to_cpu(ql_iscsi_stats->rx_scsi_resp_pdus);
	stats->tmfrsp_pdus = le32_to_cpu(ql_iscsi_stats->rx_tmf_resp_pdus);
	stats->textrsp_pdus = le32_to_cpu(ql_iscsi_stats->rx_text_resp_pdus);
	stats->datain_pdus = le32_to_cpu(ql_iscsi_stats->rx_scsi_read_pdus);
	stats->logoutrsp_pdus =
			le32_to_cpu(ql_iscsi_stats->rx_logout_resp_pdus);
	stats->r2t_pdus = le32_to_cpu(ql_iscsi_stats->rx_r2t_pdus);
	stats->async_pdus = le32_to_cpu(ql_iscsi_stats->rx_async_pdus);
	stats->rjt_pdus = le32_to_cpu(ql_iscsi_stats->rx_reject_pdus);

free_stats:
	dma_free_coherent(&ha->pdev->dev, stats_size, ql_iscsi_stats,
			  iscsi_stats_dma);
exit_get_stats:
	return;
}

static enum blk_eh_timer_return qla4xxx_eh_cmd_timed_out(struct scsi_cmnd *sc)
{
	struct iscsi_cls_session *session;
	struct iscsi_session *sess;
	unsigned long flags;
	enum blk_eh_timer_return ret = BLK_EH_NOT_HANDLED;

	session = starget_to_session(scsi_target(sc->device));
	sess = session->dd_data;

	spin_lock_irqsave(&session->lock, flags);
	if (session->state == ISCSI_SESSION_FAILED)
		ret = BLK_EH_RESET_TIMER;
	spin_unlock_irqrestore(&session->lock, flags);

	return ret;
}

static void qla4xxx_set_port_speed(struct Scsi_Host *shost)
{
	struct scsi_qla_host *ha = to_qla_host(shost);
	struct iscsi_cls_host *ihost = shost->shost_data;
	uint32_t speed = ISCSI_PORT_SPEED_UNKNOWN;

	qla4xxx_get_firmware_state(ha);

	switch (ha->addl_fw_state & 0x0F00) {
	case FW_ADDSTATE_LINK_SPEED_10MBPS:
		speed = ISCSI_PORT_SPEED_10MBPS;
		break;
	case FW_ADDSTATE_LINK_SPEED_100MBPS:
		speed = ISCSI_PORT_SPEED_100MBPS;
		break;
	case FW_ADDSTATE_LINK_SPEED_1GBPS:
		speed = ISCSI_PORT_SPEED_1GBPS;
		break;
	case FW_ADDSTATE_LINK_SPEED_10GBPS:
		speed = ISCSI_PORT_SPEED_10GBPS;
		break;
	}
	ihost->port_speed = speed;
}

static void qla4xxx_set_port_state(struct Scsi_Host *shost)
{
	struct scsi_qla_host *ha = to_qla_host(shost);
	struct iscsi_cls_host *ihost = shost->shost_data;
	uint32_t state = ISCSI_PORT_STATE_DOWN;

	if (test_bit(AF_LINK_UP, &ha->flags))
		state = ISCSI_PORT_STATE_UP;

	ihost->port_state = state;
}

static int qla4xxx_host_get_param(struct Scsi_Host *shost,
				  enum iscsi_host_param param, char *buf)
{
	struct scsi_qla_host *ha = to_qla_host(shost);
	int len;

	switch (param) {
	case ISCSI_HOST_PARAM_HWADDRESS:
		len = sysfs_format_mac(buf, ha->my_mac, MAC_ADDR_LEN);
		break;
	case ISCSI_HOST_PARAM_IPADDRESS:
		len = sprintf(buf, "%pI4\n", &ha->ip_config.ip_address);
		break;
	case ISCSI_HOST_PARAM_INITIATOR_NAME:
		len = sprintf(buf, "%s\n", ha->name_string);
		break;
	case ISCSI_HOST_PARAM_PORT_STATE:
		qla4xxx_set_port_state(shost);
		len = sprintf(buf, "%s\n", iscsi_get_port_state_name(shost));
		break;
	case ISCSI_HOST_PARAM_PORT_SPEED:
		qla4xxx_set_port_speed(shost);
		len = sprintf(buf, "%s\n", iscsi_get_port_speed_name(shost));
		break;
	default:
		return -ENOSYS;
	}

	return len;
}

static void qla4xxx_create_ipv4_iface(struct scsi_qla_host *ha)
{
	if (ha->iface_ipv4)
		return;

	/* IPv4 */
	ha->iface_ipv4 = iscsi_create_iface(ha->host,
					    &qla4xxx_iscsi_transport,
					    ISCSI_IFACE_TYPE_IPV4, 0, 0);
	if (!ha->iface_ipv4)
		ql4_printk(KERN_ERR, ha, "Could not create IPv4 iSCSI "
			   "iface0.\n");
}

static void qla4xxx_create_ipv6_iface(struct scsi_qla_host *ha)
{
	if (!ha->iface_ipv6_0)
		/* IPv6 iface-0 */
		ha->iface_ipv6_0 = iscsi_create_iface(ha->host,
						      &qla4xxx_iscsi_transport,
						      ISCSI_IFACE_TYPE_IPV6, 0,
						      0);
	if (!ha->iface_ipv6_0)
		ql4_printk(KERN_ERR, ha, "Could not create IPv6 iSCSI "
			   "iface0.\n");

	if (!ha->iface_ipv6_1)
		/* IPv6 iface-1 */
		ha->iface_ipv6_1 = iscsi_create_iface(ha->host,
						      &qla4xxx_iscsi_transport,
						      ISCSI_IFACE_TYPE_IPV6, 1,
						      0);
	if (!ha->iface_ipv6_1)
		ql4_printk(KERN_ERR, ha, "Could not create IPv6 iSCSI "
			   "iface1.\n");
}

static void qla4xxx_create_ifaces(struct scsi_qla_host *ha)
{
	if (ha->ip_config.ipv4_options & IPOPT_IPV4_PROTOCOL_ENABLE)
		qla4xxx_create_ipv4_iface(ha);

	if (ha->ip_config.ipv6_options & IPV6_OPT_IPV6_PROTOCOL_ENABLE)
		qla4xxx_create_ipv6_iface(ha);
}

static void qla4xxx_destroy_ipv4_iface(struct scsi_qla_host *ha)
{
	if (ha->iface_ipv4) {
		iscsi_destroy_iface(ha->iface_ipv4);
		ha->iface_ipv4 = NULL;
	}
}

static void qla4xxx_destroy_ipv6_iface(struct scsi_qla_host *ha)
{
	if (ha->iface_ipv6_0) {
		iscsi_destroy_iface(ha->iface_ipv6_0);
		ha->iface_ipv6_0 = NULL;
	}
	if (ha->iface_ipv6_1) {
		iscsi_destroy_iface(ha->iface_ipv6_1);
		ha->iface_ipv6_1 = NULL;
	}
}

static void qla4xxx_destroy_ifaces(struct scsi_qla_host *ha)
{
	qla4xxx_destroy_ipv4_iface(ha);
	qla4xxx_destroy_ipv6_iface(ha);
}

static void qla4xxx_set_ipv6(struct scsi_qla_host *ha,
			     struct iscsi_iface_param_info *iface_param,
			     struct addr_ctrl_blk *init_fw_cb)
{
	/*
	 * iface_num 0 is valid for IPv6 Addr, linklocal, router, autocfg.
	 * iface_num 1 is valid only for IPv6 Addr.
	 */
	switch (iface_param->param) {
	case ISCSI_NET_PARAM_IPV6_ADDR:
		if (iface_param->iface_num & 0x1)
			/* IPv6 Addr 1 */
			memcpy(init_fw_cb->ipv6_addr1, iface_param->value,
			       sizeof(init_fw_cb->ipv6_addr1));
		else
			/* IPv6 Addr 0 */
			memcpy(init_fw_cb->ipv6_addr0, iface_param->value,
			       sizeof(init_fw_cb->ipv6_addr0));
		break;
	case ISCSI_NET_PARAM_IPV6_LINKLOCAL:
		if (iface_param->iface_num & 0x1)
			break;
		memcpy(init_fw_cb->ipv6_if_id, &iface_param->value[8],
		       sizeof(init_fw_cb->ipv6_if_id));
		break;
	case ISCSI_NET_PARAM_IPV6_ROUTER:
		if (iface_param->iface_num & 0x1)
			break;
		memcpy(init_fw_cb->ipv6_dflt_rtr_addr, iface_param->value,
		       sizeof(init_fw_cb->ipv6_dflt_rtr_addr));
		break;
	case ISCSI_NET_PARAM_IPV6_ADDR_AUTOCFG:
		/* Autocfg applies to even interface */
		if (iface_param->iface_num & 0x1)
			break;

		if (iface_param->value[0] == ISCSI_IPV6_AUTOCFG_DISABLE)
			init_fw_cb->ipv6_addtl_opts &=
				cpu_to_le16(
				  ~IPV6_ADDOPT_NEIGHBOR_DISCOVERY_ADDR_ENABLE);
		else if (iface_param->value[0] == ISCSI_IPV6_AUTOCFG_ND_ENABLE)
			init_fw_cb->ipv6_addtl_opts |=
				cpu_to_le16(
				  IPV6_ADDOPT_NEIGHBOR_DISCOVERY_ADDR_ENABLE);
		else
			ql4_printk(KERN_ERR, ha, "Invalid autocfg setting for "
				   "IPv6 addr\n");
		break;
	case ISCSI_NET_PARAM_IPV6_LINKLOCAL_AUTOCFG:
		/* Autocfg applies to even interface */
		if (iface_param->iface_num & 0x1)
			break;

		if (iface_param->value[0] ==
		    ISCSI_IPV6_LINKLOCAL_AUTOCFG_ENABLE)
			init_fw_cb->ipv6_addtl_opts |= cpu_to_le16(
					IPV6_ADDOPT_AUTOCONFIG_LINK_LOCAL_ADDR);
		else if (iface_param->value[0] ==
			 ISCSI_IPV6_LINKLOCAL_AUTOCFG_DISABLE)
			init_fw_cb->ipv6_addtl_opts &= cpu_to_le16(
				       ~IPV6_ADDOPT_AUTOCONFIG_LINK_LOCAL_ADDR);
		else
			ql4_printk(KERN_ERR, ha, "Invalid autocfg setting for "
				   "IPv6 linklocal addr\n");
		break;
	case ISCSI_NET_PARAM_IPV6_ROUTER_AUTOCFG:
		/* Autocfg applies to even interface */
		if (iface_param->iface_num & 0x1)
			break;

		if (iface_param->value[0] == ISCSI_IPV6_ROUTER_AUTOCFG_ENABLE)
			memset(init_fw_cb->ipv6_dflt_rtr_addr, 0,
			       sizeof(init_fw_cb->ipv6_dflt_rtr_addr));
		break;
	case ISCSI_NET_PARAM_IFACE_ENABLE:
		if (iface_param->value[0] == ISCSI_IFACE_ENABLE) {
			init_fw_cb->ipv6_opts |=
				cpu_to_le16(IPV6_OPT_IPV6_PROTOCOL_ENABLE);
			qla4xxx_create_ipv6_iface(ha);
		} else {
			init_fw_cb->ipv6_opts &=
				cpu_to_le16(~IPV6_OPT_IPV6_PROTOCOL_ENABLE &
					    0xFFFF);
			qla4xxx_destroy_ipv6_iface(ha);
		}
		break;
	case ISCSI_NET_PARAM_VLAN_TAG:
		if (iface_param->len != sizeof(init_fw_cb->ipv6_vlan_tag))
			break;
		init_fw_cb->ipv6_vlan_tag =
				cpu_to_be16(*(uint16_t *)iface_param->value);
		break;
	case ISCSI_NET_PARAM_VLAN_ENABLED:
		if (iface_param->value[0] == ISCSI_VLAN_ENABLE)
			init_fw_cb->ipv6_opts |=
				cpu_to_le16(IPV6_OPT_VLAN_TAGGING_ENABLE);
		else
			init_fw_cb->ipv6_opts &=
				cpu_to_le16(~IPV6_OPT_VLAN_TAGGING_ENABLE);
		break;
	case ISCSI_NET_PARAM_MTU:
		init_fw_cb->eth_mtu_size =
				cpu_to_le16(*(uint16_t *)iface_param->value);
		break;
	case ISCSI_NET_PARAM_PORT:
		/* Autocfg applies to even interface */
		if (iface_param->iface_num & 0x1)
			break;

		init_fw_cb->ipv6_port =
				cpu_to_le16(*(uint16_t *)iface_param->value);
		break;
	default:
		ql4_printk(KERN_ERR, ha, "Unknown IPv6 param = %d\n",
			   iface_param->param);
		break;
	}
}

static void qla4xxx_set_ipv4(struct scsi_qla_host *ha,
			     struct iscsi_iface_param_info *iface_param,
			     struct addr_ctrl_blk *init_fw_cb)
{
	switch (iface_param->param) {
	case ISCSI_NET_PARAM_IPV4_ADDR:
		memcpy(init_fw_cb->ipv4_addr, iface_param->value,
		       sizeof(init_fw_cb->ipv4_addr));
		break;
	case ISCSI_NET_PARAM_IPV4_SUBNET:
		memcpy(init_fw_cb->ipv4_subnet,	iface_param->value,
		       sizeof(init_fw_cb->ipv4_subnet));
		break;
	case ISCSI_NET_PARAM_IPV4_GW:
		memcpy(init_fw_cb->ipv4_gw_addr, iface_param->value,
		       sizeof(init_fw_cb->ipv4_gw_addr));
		break;
	case ISCSI_NET_PARAM_IPV4_BOOTPROTO:
		if (iface_param->value[0] == ISCSI_BOOTPROTO_DHCP)
			init_fw_cb->ipv4_tcp_opts |=
					cpu_to_le16(TCPOPT_DHCP_ENABLE);
		else if (iface_param->value[0] == ISCSI_BOOTPROTO_STATIC)
			init_fw_cb->ipv4_tcp_opts &=
					cpu_to_le16(~TCPOPT_DHCP_ENABLE);
		else
			ql4_printk(KERN_ERR, ha, "Invalid IPv4 bootproto\n");
		break;
	case ISCSI_NET_PARAM_IFACE_ENABLE:
		if (iface_param->value[0] == ISCSI_IFACE_ENABLE) {
			init_fw_cb->ipv4_ip_opts |=
				cpu_to_le16(IPOPT_IPV4_PROTOCOL_ENABLE);
			qla4xxx_create_ipv4_iface(ha);
		} else {
			init_fw_cb->ipv4_ip_opts &=
				cpu_to_le16(~IPOPT_IPV4_PROTOCOL_ENABLE &
					    0xFFFF);
			qla4xxx_destroy_ipv4_iface(ha);
		}
		break;
	case ISCSI_NET_PARAM_VLAN_TAG:
		if (iface_param->len != sizeof(init_fw_cb->ipv4_vlan_tag))
			break;
		init_fw_cb->ipv4_vlan_tag =
				cpu_to_be16(*(uint16_t *)iface_param->value);
		break;
	case ISCSI_NET_PARAM_VLAN_ENABLED:
		if (iface_param->value[0] == ISCSI_VLAN_ENABLE)
			init_fw_cb->ipv4_ip_opts |=
					cpu_to_le16(IPOPT_VLAN_TAGGING_ENABLE);
		else
			init_fw_cb->ipv4_ip_opts &=
					cpu_to_le16(~IPOPT_VLAN_TAGGING_ENABLE);
		break;
	case ISCSI_NET_PARAM_MTU:
		init_fw_cb->eth_mtu_size =
				cpu_to_le16(*(uint16_t *)iface_param->value);
		break;
	case ISCSI_NET_PARAM_PORT:
		init_fw_cb->ipv4_port =
				cpu_to_le16(*(uint16_t *)iface_param->value);
		break;
	default:
		ql4_printk(KERN_ERR, ha, "Unknown IPv4 param = %d\n",
			   iface_param->param);
		break;
	}
}

static void
qla4xxx_initcb_to_acb(struct addr_ctrl_blk *init_fw_cb)
{
	struct addr_ctrl_blk_def *acb;
	acb = (struct addr_ctrl_blk_def *)init_fw_cb;
	memset(acb->reserved1, 0, sizeof(acb->reserved1));
	memset(acb->reserved2, 0, sizeof(acb->reserved2));
	memset(acb->reserved3, 0, sizeof(acb->reserved3));
	memset(acb->reserved4, 0, sizeof(acb->reserved4));
	memset(acb->reserved5, 0, sizeof(acb->reserved5));
	memset(acb->reserved6, 0, sizeof(acb->reserved6));
	memset(acb->reserved7, 0, sizeof(acb->reserved7));
	memset(acb->reserved8, 0, sizeof(acb->reserved8));
	memset(acb->reserved9, 0, sizeof(acb->reserved9));
	memset(acb->reserved10, 0, sizeof(acb->reserved10));
	memset(acb->reserved11, 0, sizeof(acb->reserved11));
	memset(acb->reserved12, 0, sizeof(acb->reserved12));
	memset(acb->reserved13, 0, sizeof(acb->reserved13));
	memset(acb->reserved14, 0, sizeof(acb->reserved14));
	memset(acb->reserved15, 0, sizeof(acb->reserved15));
}

static int
qla4xxx_iface_set_param(struct Scsi_Host *shost, void *data, uint32_t len)
{
	struct scsi_qla_host *ha = to_qla_host(shost);
	int rval = 0;
	struct iscsi_iface_param_info *iface_param = NULL;
	struct addr_ctrl_blk *init_fw_cb = NULL;
	dma_addr_t init_fw_cb_dma;
	uint32_t mbox_cmd[MBOX_REG_COUNT];
	uint32_t mbox_sts[MBOX_REG_COUNT];
	uint32_t rem = len;
	struct nlattr *attr;

	init_fw_cb = dma_alloc_coherent(&ha->pdev->dev,
					sizeof(struct addr_ctrl_blk),
					&init_fw_cb_dma, GFP_KERNEL);
	if (!init_fw_cb) {
		ql4_printk(KERN_ERR, ha, "%s: Unable to alloc init_cb\n",
			   __func__);
		return -ENOMEM;
	}

	memset(init_fw_cb, 0, sizeof(struct addr_ctrl_blk));
	memset(&mbox_cmd, 0, sizeof(mbox_cmd));
	memset(&mbox_sts, 0, sizeof(mbox_sts));

	if (qla4xxx_get_ifcb(ha, &mbox_cmd[0], &mbox_sts[0], init_fw_cb_dma)) {
		ql4_printk(KERN_ERR, ha, "%s: get ifcb failed\n", __func__);
		rval = -EIO;
		goto exit_init_fw_cb;
	}

	nla_for_each_attr(attr, data, len, rem) {
		iface_param = nla_data(attr);

		if (iface_param->param_type != ISCSI_NET_PARAM)
			continue;

		switch (iface_param->iface_type) {
		case ISCSI_IFACE_TYPE_IPV4:
			switch (iface_param->iface_num) {
			case 0:
				qla4xxx_set_ipv4(ha, iface_param, init_fw_cb);
				break;
			default:
				/* Cannot have more than one IPv4 interface */
				ql4_printk(KERN_ERR, ha, "Invalid IPv4 iface "
					   "number = %d\n",
					   iface_param->iface_num);
				break;
			}
			break;
		case ISCSI_IFACE_TYPE_IPV6:
			switch (iface_param->iface_num) {
			case 0:
			case 1:
				qla4xxx_set_ipv6(ha, iface_param, init_fw_cb);
				break;
			default:
				/* Cannot have more than two IPv6 interface */
				ql4_printk(KERN_ERR, ha, "Invalid IPv6 iface "
					   "number = %d\n",
					   iface_param->iface_num);
				break;
			}
			break;
		default:
			ql4_printk(KERN_ERR, ha, "Invalid iface type\n");
			break;
		}
	}

	init_fw_cb->cookie = cpu_to_le32(0x11BEAD5A);

	rval = qla4xxx_set_flash(ha, init_fw_cb_dma, FLASH_SEGMENT_IFCB,
				 sizeof(struct addr_ctrl_blk),
				 FLASH_OPT_RMW_COMMIT);
	if (rval != QLA_SUCCESS) {
		ql4_printk(KERN_ERR, ha, "%s: set flash mbx failed\n",
			   __func__);
		rval = -EIO;
		goto exit_init_fw_cb;
	}

	rval = qla4xxx_disable_acb(ha);
	if (rval != QLA_SUCCESS) {
		ql4_printk(KERN_ERR, ha, "%s: disable acb mbx failed\n",
			   __func__);
		rval = -EIO;
		goto exit_init_fw_cb;
	}

	wait_for_completion_timeout(&ha->disable_acb_comp,
				    DISABLE_ACB_TOV * HZ);

	qla4xxx_initcb_to_acb(init_fw_cb);

	rval = qla4xxx_set_acb(ha, &mbox_cmd[0], &mbox_sts[0], init_fw_cb_dma);
	if (rval != QLA_SUCCESS) {
		ql4_printk(KERN_ERR, ha, "%s: set acb mbx failed\n",
			   __func__);
		rval = -EIO;
		goto exit_init_fw_cb;
	}

	memset(init_fw_cb, 0, sizeof(struct addr_ctrl_blk));
	qla4xxx_update_local_ifcb(ha, &mbox_cmd[0], &mbox_sts[0], init_fw_cb,
				  init_fw_cb_dma);

exit_init_fw_cb:
	dma_free_coherent(&ha->pdev->dev, sizeof(struct addr_ctrl_blk),
			  init_fw_cb, init_fw_cb_dma);

	return rval;
}

static int qla4xxx_session_get_param(struct iscsi_cls_session *cls_sess,
				     enum iscsi_param param, char *buf)
{
	struct iscsi_session *sess = cls_sess->dd_data;
	struct ddb_entry *ddb_entry = sess->dd_data;
	struct scsi_qla_host *ha = ddb_entry->ha;
	int rval, len;
	uint16_t idx;

	switch (param) {
	case ISCSI_PARAM_CHAP_IN_IDX:
		rval = qla4xxx_get_chap_index(ha, sess->username_in,
					      sess->password_in, BIDI_CHAP,
					      &idx);
		if (rval)
			return -EINVAL;

		len = sprintf(buf, "%hu\n", idx);
		break;
	case ISCSI_PARAM_CHAP_OUT_IDX:
		rval = qla4xxx_get_chap_index(ha, sess->username,
					      sess->password, LOCAL_CHAP,
					      &idx);
		if (rval)
			return -EINVAL;

		len = sprintf(buf, "%hu\n", idx);
		break;
	default:
		return iscsi_session_get_param(cls_sess, param, buf);
	}

	return len;
}

static int qla4xxx_conn_get_param(struct iscsi_cls_conn *cls_conn,
				  enum iscsi_param param, char *buf)
{
	struct iscsi_conn *conn;
	struct qla_conn *qla_conn;
	struct sockaddr *dst_addr;
	int len = 0;

	conn = cls_conn->dd_data;
	qla_conn = conn->dd_data;
	dst_addr = &qla_conn->qla_ep->dst_addr;

	switch (param) {
	case ISCSI_PARAM_CONN_PORT:
	case ISCSI_PARAM_CONN_ADDRESS:
		return iscsi_conn_get_addr_param((struct sockaddr_storage *)
						 dst_addr, param, buf);
	default:
		return iscsi_conn_get_param(cls_conn, param, buf);
	}

	return len;

}

int qla4xxx_get_ddb_index(struct scsi_qla_host *ha, uint16_t *ddb_index)
{
	uint32_t mbx_sts = 0;
	uint16_t tmp_ddb_index;
	int ret;

get_ddb_index:
	tmp_ddb_index = find_first_zero_bit(ha->ddb_idx_map, MAX_DDB_ENTRIES);

	if (tmp_ddb_index >= MAX_DDB_ENTRIES) {
		DEBUG2(ql4_printk(KERN_INFO, ha,
				  "Free DDB index not available\n"));
		ret = QLA_ERROR;
		goto exit_get_ddb_index;
	}

	if (test_and_set_bit(tmp_ddb_index, ha->ddb_idx_map))
		goto get_ddb_index;

	DEBUG2(ql4_printk(KERN_INFO, ha,
			  "Found a free DDB index at %d\n", tmp_ddb_index));
	ret = qla4xxx_req_ddb_entry(ha, tmp_ddb_index, &mbx_sts);
	if (ret == QLA_ERROR) {
		if (mbx_sts == MBOX_STS_COMMAND_ERROR) {
			ql4_printk(KERN_INFO, ha,
				   "DDB index = %d not available trying next\n",
				   tmp_ddb_index);
			goto get_ddb_index;
		}
		DEBUG2(ql4_printk(KERN_INFO, ha,
				  "Free FW DDB not available\n"));
	}

	*ddb_index = tmp_ddb_index;

exit_get_ddb_index:
	return ret;
}

static int qla4xxx_match_ipaddress(struct scsi_qla_host *ha,
				   struct ddb_entry *ddb_entry,
				   char *existing_ipaddr,
				   char *user_ipaddr)
{
	uint8_t dst_ipaddr[IPv6_ADDR_LEN];
	char formatted_ipaddr[DDB_IPADDR_LEN];
	int status = QLA_SUCCESS, ret = 0;

	if (ddb_entry->fw_ddb_entry.options & DDB_OPT_IPV6_DEVICE) {
		ret = in6_pton(user_ipaddr, strlen(user_ipaddr), dst_ipaddr,
			       '\0', NULL);
		if (ret == 0) {
			status = QLA_ERROR;
			goto out_match;
		}
		ret = sprintf(formatted_ipaddr, "%pI6", dst_ipaddr);
	} else {
		ret = in4_pton(user_ipaddr, strlen(user_ipaddr), dst_ipaddr,
			       '\0', NULL);
		if (ret == 0) {
			status = QLA_ERROR;
			goto out_match;
		}
		ret = sprintf(formatted_ipaddr, "%pI4", dst_ipaddr);
	}

	if (strcmp(existing_ipaddr, formatted_ipaddr))
		status = QLA_ERROR;

out_match:
	return status;
}

static int qla4xxx_match_fwdb_session(struct scsi_qla_host *ha,
				      struct iscsi_cls_conn *cls_conn)
{
	int idx = 0, max_ddbs, rval;
	struct iscsi_cls_session *cls_sess = iscsi_conn_to_session(cls_conn);
	struct iscsi_session *sess, *existing_sess;
	struct iscsi_conn *conn, *existing_conn;
	struct ddb_entry *ddb_entry;

	sess = cls_sess->dd_data;
	conn = cls_conn->dd_data;

	if (sess->targetname == NULL ||
	    conn->persistent_address == NULL ||
	    conn->persistent_port == 0)
		return QLA_ERROR;

	max_ddbs =  is_qla40XX(ha) ? MAX_DEV_DB_ENTRIES_40XX :
				     MAX_DEV_DB_ENTRIES;

	for (idx = 0; idx < max_ddbs; idx++) {
		ddb_entry = qla4xxx_lookup_ddb_by_fw_index(ha, idx);
		if (ddb_entry == NULL)
			continue;

		if (ddb_entry->ddb_type != FLASH_DDB)
			continue;

		existing_sess = ddb_entry->sess->dd_data;
		existing_conn = ddb_entry->conn->dd_data;

		if (existing_sess->targetname == NULL ||
		    existing_conn->persistent_address == NULL ||
		    existing_conn->persistent_port == 0)
			continue;

		DEBUG2(ql4_printk(KERN_INFO, ha,
				  "IQN = %s User IQN = %s\n",
				  existing_sess->targetname,
				  sess->targetname));

		DEBUG2(ql4_printk(KERN_INFO, ha,
				  "IP = %s User IP = %s\n",
				  existing_conn->persistent_address,
				  conn->persistent_address));

		DEBUG2(ql4_printk(KERN_INFO, ha,
				  "Port = %d User Port = %d\n",
				  existing_conn->persistent_port,
				  conn->persistent_port));

		if (strcmp(existing_sess->targetname, sess->targetname))
			continue;
		rval = qla4xxx_match_ipaddress(ha, ddb_entry,
					existing_conn->persistent_address,
					conn->persistent_address);
		if (rval == QLA_ERROR)
			continue;
		if (existing_conn->persistent_port != conn->persistent_port)
			continue;
		break;
	}

	if (idx == max_ddbs)
		return QLA_ERROR;

	DEBUG2(ql4_printk(KERN_INFO, ha,
			  "Match found in fwdb sessions\n"));
	return QLA_SUCCESS;
}

static struct iscsi_cls_session *
qla4xxx_session_create(struct iscsi_endpoint *ep,
			uint16_t cmds_max, uint16_t qdepth,
			uint32_t initial_cmdsn)
{
	struct iscsi_cls_session *cls_sess;
	struct scsi_qla_host *ha;
	struct qla_endpoint *qla_ep;
	struct ddb_entry *ddb_entry;
	uint16_t ddb_index;
	struct iscsi_session *sess;
	struct sockaddr *dst_addr;
	int ret;

	DEBUG2(printk(KERN_INFO "Func: %s\n", __func__));
	if (!ep) {
		printk(KERN_ERR "qla4xxx: missing ep.\n");
		return NULL;
	}

	qla_ep = ep->dd_data;
	dst_addr = (struct sockaddr *)&qla_ep->dst_addr;
	ha = to_qla_host(qla_ep->host);

	ret = qla4xxx_get_ddb_index(ha, &ddb_index);
	if (ret == QLA_ERROR)
		return NULL;

	cls_sess = iscsi_session_setup(&qla4xxx_iscsi_transport, qla_ep->host,
				       cmds_max, sizeof(struct ddb_entry),
				       sizeof(struct ql4_task_data),
				       initial_cmdsn, ddb_index);
	if (!cls_sess)
		return NULL;

	sess = cls_sess->dd_data;
	ddb_entry = sess->dd_data;
	ddb_entry->fw_ddb_index = ddb_index;
	ddb_entry->fw_ddb_device_state = DDB_DS_NO_CONNECTION_ACTIVE;
	ddb_entry->ha = ha;
	ddb_entry->sess = cls_sess;
	ddb_entry->unblock_sess = qla4xxx_unblock_ddb;
	ddb_entry->ddb_change = qla4xxx_ddb_change;
	cls_sess->recovery_tmo = ql4xsess_recovery_tmo;
	ha->fw_ddb_index_map[ddb_entry->fw_ddb_index] = ddb_entry;
	ha->tot_ddbs++;

	return cls_sess;
}

static void qla4xxx_session_destroy(struct iscsi_cls_session *cls_sess)
{
	struct iscsi_session *sess;
	struct ddb_entry *ddb_entry;
	struct scsi_qla_host *ha;
	unsigned long flags;

	DEBUG2(printk(KERN_INFO "Func: %s\n", __func__));
	sess = cls_sess->dd_data;
	ddb_entry = sess->dd_data;
	ha = ddb_entry->ha;

	qla4xxx_clear_ddb_entry(ha, ddb_entry->fw_ddb_index);

	spin_lock_irqsave(&ha->hardware_lock, flags);
	qla4xxx_free_ddb(ha, ddb_entry);
	spin_unlock_irqrestore(&ha->hardware_lock, flags);
	iscsi_session_teardown(cls_sess);
}

static struct iscsi_cls_conn *
qla4xxx_conn_create(struct iscsi_cls_session *cls_sess, uint32_t conn_idx)
{
	struct iscsi_cls_conn *cls_conn;
	struct iscsi_session *sess;
	struct ddb_entry *ddb_entry;

	DEBUG2(printk(KERN_INFO "Func: %s\n", __func__));
	cls_conn = iscsi_conn_setup(cls_sess, sizeof(struct qla_conn),
				    conn_idx);
	if (!cls_conn)
		return NULL;

	sess = cls_sess->dd_data;
	ddb_entry = sess->dd_data;
	ddb_entry->conn = cls_conn;

	return cls_conn;
}

static int qla4xxx_conn_bind(struct iscsi_cls_session *cls_session,
			     struct iscsi_cls_conn *cls_conn,
			     uint64_t transport_fd, int is_leading)
{
	struct iscsi_conn *conn;
	struct qla_conn *qla_conn;
	struct iscsi_endpoint *ep;

	DEBUG2(printk(KERN_INFO "Func: %s\n", __func__));

	if (iscsi_conn_bind(cls_session, cls_conn, is_leading))
		return -EINVAL;
	ep = iscsi_lookup_endpoint(transport_fd);
	conn = cls_conn->dd_data;
	qla_conn = conn->dd_data;
	qla_conn->qla_ep = ep->dd_data;
	return 0;
}

static int qla4xxx_conn_start(struct iscsi_cls_conn *cls_conn)
{
	struct iscsi_cls_session *cls_sess = iscsi_conn_to_session(cls_conn);
	struct iscsi_session *sess;
	struct ddb_entry *ddb_entry;
	struct scsi_qla_host *ha;
	struct dev_db_entry *fw_ddb_entry = NULL;
	dma_addr_t fw_ddb_entry_dma;
	uint32_t mbx_sts = 0;
	int ret = 0;
	int status = QLA_SUCCESS;

	DEBUG2(printk(KERN_INFO "Func: %s\n", __func__));
	sess = cls_sess->dd_data;
	ddb_entry = sess->dd_data;
	ha = ddb_entry->ha;

	/* Check if we have  matching FW DDB, if yes then do not
	 * login to this target. This could cause target to logout previous
	 * connection
	 */
	ret = qla4xxx_match_fwdb_session(ha, cls_conn);
	if (ret == QLA_SUCCESS) {
		ql4_printk(KERN_INFO, ha,
			   "Session already exist in FW.\n");
		ret = -EEXIST;
		goto exit_conn_start;
	}

	fw_ddb_entry = dma_alloc_coherent(&ha->pdev->dev, sizeof(*fw_ddb_entry),
					  &fw_ddb_entry_dma, GFP_KERNEL);
	if (!fw_ddb_entry) {
		ql4_printk(KERN_ERR, ha,
			   "%s: Unable to allocate dma buffer\n", __func__);
		ret = -ENOMEM;
		goto exit_conn_start;
	}

	ret = qla4xxx_set_param_ddbentry(ha, ddb_entry, cls_conn, &mbx_sts);
	if (ret) {
		/* If iscsid is stopped and started then no need to do
		* set param again since ddb state will be already
		* active and FW does not allow set ddb to an
		* active session.
		*/
		if (mbx_sts)
			if (ddb_entry->fw_ddb_device_state ==
						DDB_DS_SESSION_ACTIVE) {
				ddb_entry->unblock_sess(ddb_entry->sess);
				goto exit_set_param;
			}

		ql4_printk(KERN_ERR, ha, "%s: Failed set param for index[%d]\n",
			   __func__, ddb_entry->fw_ddb_index);
		goto exit_conn_start;
	}

	status = qla4xxx_conn_open(ha, ddb_entry->fw_ddb_index);
	if (status == QLA_ERROR) {
		ql4_printk(KERN_ERR, ha, "%s: Login failed: %s\n", __func__,
			   sess->targetname);
		ret = -EINVAL;
		goto exit_conn_start;
	}

	if (ddb_entry->fw_ddb_device_state == DDB_DS_NO_CONNECTION_ACTIVE)
		ddb_entry->fw_ddb_device_state = DDB_DS_LOGIN_IN_PROCESS;

	DEBUG2(printk(KERN_INFO "%s: DDB state [%d]\n", __func__,
		      ddb_entry->fw_ddb_device_state));

exit_set_param:
	ret = 0;

exit_conn_start:
	if (fw_ddb_entry)
		dma_free_coherent(&ha->pdev->dev, sizeof(*fw_ddb_entry),
				  fw_ddb_entry, fw_ddb_entry_dma);
	return ret;
}

static void qla4xxx_conn_destroy(struct iscsi_cls_conn *cls_conn)
{
	struct iscsi_cls_session *cls_sess = iscsi_conn_to_session(cls_conn);
	struct iscsi_session *sess;
	struct scsi_qla_host *ha;
	struct ddb_entry *ddb_entry;
	int options;

	DEBUG2(printk(KERN_INFO "Func: %s\n", __func__));
	sess = cls_sess->dd_data;
	ddb_entry = sess->dd_data;
	ha = ddb_entry->ha;

	options = LOGOUT_OPTION_CLOSE_SESSION;
	if (qla4xxx_session_logout_ddb(ha, ddb_entry, options) == QLA_ERROR)
		ql4_printk(KERN_ERR, ha, "%s: Logout failed\n", __func__);
}

static void qla4xxx_task_work(struct work_struct *wdata)
{
	struct ql4_task_data *task_data;
	struct scsi_qla_host *ha;
	struct passthru_status *sts;
	struct iscsi_task *task;
	struct iscsi_hdr *hdr;
	uint8_t *data;
	uint32_t data_len;
	struct iscsi_conn *conn;
	int hdr_len;
	itt_t itt;

	task_data = container_of(wdata, struct ql4_task_data, task_work);
	ha = task_data->ha;
	task = task_data->task;
	sts = &task_data->sts;
	hdr_len = sizeof(struct iscsi_hdr);

	DEBUG3(printk(KERN_INFO "Status returned\n"));
	DEBUG3(qla4xxx_dump_buffer(sts, 64));
	DEBUG3(printk(KERN_INFO "Response buffer"));
	DEBUG3(qla4xxx_dump_buffer(task_data->resp_buffer, 64));

	conn = task->conn;

	switch (sts->completionStatus) {
	case PASSTHRU_STATUS_COMPLETE:
		hdr = (struct iscsi_hdr *)task_data->resp_buffer;
		/* Assign back the itt in hdr, until we use the PREASSIGN_TAG */
		itt = sts->handle;
		hdr->itt = itt;
		data = task_data->resp_buffer + hdr_len;
		data_len = task_data->resp_len - hdr_len;
		iscsi_complete_pdu(conn, hdr, data, data_len);
		break;
	default:
		ql4_printk(KERN_ERR, ha, "Passthru failed status = 0x%x\n",
			   sts->completionStatus);
		break;
	}
	return;
}

static int qla4xxx_alloc_pdu(struct iscsi_task *task, uint8_t opcode)
{
	struct ql4_task_data *task_data;
	struct iscsi_session *sess;
	struct ddb_entry *ddb_entry;
	struct scsi_qla_host *ha;
	int hdr_len;

	sess = task->conn->session;
	ddb_entry = sess->dd_data;
	ha = ddb_entry->ha;
	task_data = task->dd_data;
	memset(task_data, 0, sizeof(struct ql4_task_data));

	if (task->sc) {
		ql4_printk(KERN_INFO, ha,
			   "%s: SCSI Commands not implemented\n", __func__);
		return -EINVAL;
	}

	hdr_len = sizeof(struct iscsi_hdr);
	task_data->ha = ha;
	task_data->task = task;

	if (task->data_count) {
		task_data->data_dma = dma_map_single(&ha->pdev->dev, task->data,
						     task->data_count,
						     PCI_DMA_TODEVICE);
	}

	DEBUG2(ql4_printk(KERN_INFO, ha, "%s: MaxRecvLen %u, iscsi hrd %d\n",
		      __func__, task->conn->max_recv_dlength, hdr_len));

	task_data->resp_len = task->conn->max_recv_dlength + hdr_len;
	task_data->resp_buffer = dma_alloc_coherent(&ha->pdev->dev,
						    task_data->resp_len,
						    &task_data->resp_dma,
						    GFP_ATOMIC);
	if (!task_data->resp_buffer)
		goto exit_alloc_pdu;

	task_data->req_len = task->data_count + hdr_len;
	task_data->req_buffer = dma_alloc_coherent(&ha->pdev->dev,
						   task_data->req_len,
						   &task_data->req_dma,
						   GFP_ATOMIC);
	if (!task_data->req_buffer)
		goto exit_alloc_pdu;

	task->hdr = task_data->req_buffer;

	INIT_WORK(&task_data->task_work, qla4xxx_task_work);

	return 0;

exit_alloc_pdu:
	if (task_data->resp_buffer)
		dma_free_coherent(&ha->pdev->dev, task_data->resp_len,
				  task_data->resp_buffer, task_data->resp_dma);

	if (task_data->req_buffer)
		dma_free_coherent(&ha->pdev->dev, task_data->req_len,
				  task_data->req_buffer, task_data->req_dma);
	return -ENOMEM;
}

static void qla4xxx_task_cleanup(struct iscsi_task *task)
{
	struct ql4_task_data *task_data;
	struct iscsi_session *sess;
	struct ddb_entry *ddb_entry;
	struct scsi_qla_host *ha;
	int hdr_len;

	hdr_len = sizeof(struct iscsi_hdr);
	sess = task->conn->session;
	ddb_entry = sess->dd_data;
	ha = ddb_entry->ha;
	task_data = task->dd_data;

	if (task->data_count) {
		dma_unmap_single(&ha->pdev->dev, task_data->data_dma,
				 task->data_count, PCI_DMA_TODEVICE);
	}

	DEBUG2(ql4_printk(KERN_INFO, ha, "%s: MaxRecvLen %u, iscsi hrd %d\n",
		      __func__, task->conn->max_recv_dlength, hdr_len));

	dma_free_coherent(&ha->pdev->dev, task_data->resp_len,
			  task_data->resp_buffer, task_data->resp_dma);
	dma_free_coherent(&ha->pdev->dev, task_data->req_len,
			  task_data->req_buffer, task_data->req_dma);
	return;
}

static int qla4xxx_task_xmit(struct iscsi_task *task)
{
	struct scsi_cmnd *sc = task->sc;
	struct iscsi_session *sess = task->conn->session;
	struct ddb_entry *ddb_entry = sess->dd_data;
	struct scsi_qla_host *ha = ddb_entry->ha;

	if (!sc)
		return qla4xxx_send_passthru0(task);

	ql4_printk(KERN_INFO, ha, "%s: scsi cmd xmit not implemented\n",
		   __func__);
	return -ENOSYS;
}

static void qla4xxx_copy_fwddb_param(struct scsi_qla_host *ha,
				     struct dev_db_entry *fw_ddb_entry,
				     struct iscsi_cls_session *cls_sess,
				     struct iscsi_cls_conn *cls_conn)
{
	int buflen = 0;
	struct iscsi_session *sess;
	struct ddb_entry *ddb_entry;
	struct iscsi_conn *conn;
	char ip_addr[DDB_IPADDR_LEN];
	uint16_t options = 0;

	sess = cls_sess->dd_data;
	ddb_entry = sess->dd_data;
	conn = cls_conn->dd_data;

	ddb_entry->chap_tbl_idx = le16_to_cpu(fw_ddb_entry->chap_tbl_idx);

	conn->max_recv_dlength = BYTE_UNITS *
			  le16_to_cpu(fw_ddb_entry->iscsi_max_rcv_data_seg_len);

	conn->max_xmit_dlength = BYTE_UNITS *
			  le16_to_cpu(fw_ddb_entry->iscsi_max_snd_data_seg_len);

	sess->initial_r2t_en =
			    (BIT_10 & le16_to_cpu(fw_ddb_entry->iscsi_options));

	sess->max_r2t = le16_to_cpu(fw_ddb_entry->iscsi_max_outsnd_r2t);

	sess->imm_data_en = (BIT_11 & le16_to_cpu(fw_ddb_entry->iscsi_options));

	sess->first_burst = BYTE_UNITS *
			       le16_to_cpu(fw_ddb_entry->iscsi_first_burst_len);

	sess->max_burst = BYTE_UNITS *
				 le16_to_cpu(fw_ddb_entry->iscsi_max_burst_len);

	sess->time2wait = le16_to_cpu(fw_ddb_entry->iscsi_def_time2wait);

	sess->time2retain = le16_to_cpu(fw_ddb_entry->iscsi_def_time2retain);

	conn->persistent_port = le16_to_cpu(fw_ddb_entry->port);

	sess->tpgt = le32_to_cpu(fw_ddb_entry->tgt_portal_grp);

	options = le16_to_cpu(fw_ddb_entry->options);
	if (options & DDB_OPT_IPV6_DEVICE)
		sprintf(ip_addr, "%pI6", fw_ddb_entry->ip_addr);
	else
		sprintf(ip_addr, "%pI4", fw_ddb_entry->ip_addr);

	iscsi_set_param(cls_conn, ISCSI_PARAM_TARGET_NAME,
			(char *)fw_ddb_entry->iscsi_name, buflen);
	iscsi_set_param(cls_conn, ISCSI_PARAM_INITIATOR_NAME,
			(char *)ha->name_string, buflen);
	iscsi_set_param(cls_conn, ISCSI_PARAM_PERSISTENT_ADDRESS,
			(char *)ip_addr, buflen);
	iscsi_set_param(cls_conn, ISCSI_PARAM_TARGET_ALIAS,
			(char *)fw_ddb_entry->iscsi_alias, buflen);
}

void qla4xxx_update_session_conn_fwddb_param(struct scsi_qla_host *ha,
					     struct ddb_entry *ddb_entry)
{
	struct iscsi_cls_session *cls_sess;
	struct iscsi_cls_conn *cls_conn;
	uint32_t ddb_state;
	dma_addr_t fw_ddb_entry_dma;
	struct dev_db_entry *fw_ddb_entry;

	fw_ddb_entry = dma_alloc_coherent(&ha->pdev->dev, sizeof(*fw_ddb_entry),
					  &fw_ddb_entry_dma, GFP_KERNEL);
	if (!fw_ddb_entry) {
		ql4_printk(KERN_ERR, ha,
			   "%s: Unable to allocate dma buffer\n", __func__);
		goto exit_session_conn_fwddb_param;
	}

	if (qla4xxx_get_fwddb_entry(ha, ddb_entry->fw_ddb_index, fw_ddb_entry,
				    fw_ddb_entry_dma, NULL, NULL, &ddb_state,
				    NULL, NULL, NULL) == QLA_ERROR) {
		DEBUG2(ql4_printk(KERN_ERR, ha, "scsi%ld: %s: failed "
				  "get_ddb_entry for fw_ddb_index %d\n",
				  ha->host_no, __func__,
				  ddb_entry->fw_ddb_index));
		goto exit_session_conn_fwddb_param;
	}

	cls_sess = ddb_entry->sess;

	cls_conn = ddb_entry->conn;

	/* Update params */
	qla4xxx_copy_fwddb_param(ha, fw_ddb_entry, cls_sess, cls_conn);

exit_session_conn_fwddb_param:
	if (fw_ddb_entry)
		dma_free_coherent(&ha->pdev->dev, sizeof(*fw_ddb_entry),
				  fw_ddb_entry, fw_ddb_entry_dma);
}

void qla4xxx_update_session_conn_param(struct scsi_qla_host *ha,
				       struct ddb_entry *ddb_entry)
{
	struct iscsi_cls_session *cls_sess;
	struct iscsi_cls_conn *cls_conn;
	struct iscsi_session *sess;
	struct iscsi_conn *conn;
	uint32_t ddb_state;
	dma_addr_t fw_ddb_entry_dma;
	struct dev_db_entry *fw_ddb_entry;

	fw_ddb_entry = dma_alloc_coherent(&ha->pdev->dev, sizeof(*fw_ddb_entry),
					  &fw_ddb_entry_dma, GFP_KERNEL);
	if (!fw_ddb_entry) {
		ql4_printk(KERN_ERR, ha,
			   "%s: Unable to allocate dma buffer\n", __func__);
		goto exit_session_conn_param;
	}

	if (qla4xxx_get_fwddb_entry(ha, ddb_entry->fw_ddb_index, fw_ddb_entry,
				    fw_ddb_entry_dma, NULL, NULL, &ddb_state,
				    NULL, NULL, NULL) == QLA_ERROR) {
		DEBUG2(ql4_printk(KERN_ERR, ha, "scsi%ld: %s: failed "
				  "get_ddb_entry for fw_ddb_index %d\n",
				  ha->host_no, __func__,
				  ddb_entry->fw_ddb_index));
		goto exit_session_conn_param;
	}

	cls_sess = ddb_entry->sess;
	sess = cls_sess->dd_data;

	cls_conn = ddb_entry->conn;
	conn = cls_conn->dd_data;

	/* Update timers after login */
	ddb_entry->default_relogin_timeout =
		(le16_to_cpu(fw_ddb_entry->def_timeout) > LOGIN_TOV) &&
		 (le16_to_cpu(fw_ddb_entry->def_timeout) < LOGIN_TOV * 10) ?
		 le16_to_cpu(fw_ddb_entry->def_timeout) : LOGIN_TOV;
	ddb_entry->default_time2wait =
				le16_to_cpu(fw_ddb_entry->iscsi_def_time2wait);

	/* Update params */
	ddb_entry->chap_tbl_idx = le16_to_cpu(fw_ddb_entry->chap_tbl_idx);
	conn->max_recv_dlength = BYTE_UNITS *
			  le16_to_cpu(fw_ddb_entry->iscsi_max_rcv_data_seg_len);

	conn->max_xmit_dlength = BYTE_UNITS *
			  le16_to_cpu(fw_ddb_entry->iscsi_max_snd_data_seg_len);

	sess->initial_r2t_en =
			    (BIT_10 & le16_to_cpu(fw_ddb_entry->iscsi_options));

	sess->max_r2t = le16_to_cpu(fw_ddb_entry->iscsi_max_outsnd_r2t);

	sess->imm_data_en = (BIT_11 & le16_to_cpu(fw_ddb_entry->iscsi_options));

	sess->first_burst = BYTE_UNITS *
			       le16_to_cpu(fw_ddb_entry->iscsi_first_burst_len);

	sess->max_burst = BYTE_UNITS *
				 le16_to_cpu(fw_ddb_entry->iscsi_max_burst_len);

	sess->time2wait = le16_to_cpu(fw_ddb_entry->iscsi_def_time2wait);

	sess->time2retain = le16_to_cpu(fw_ddb_entry->iscsi_def_time2retain);

	sess->tpgt = le32_to_cpu(fw_ddb_entry->tgt_portal_grp);

	memcpy(sess->initiatorname, ha->name_string,
	       min(sizeof(ha->name_string), sizeof(sess->initiatorname)));

	iscsi_set_param(cls_conn, ISCSI_PARAM_TARGET_ALIAS,
			(char *)fw_ddb_entry->iscsi_alias, 0);

exit_session_conn_param:
	if (fw_ddb_entry)
		dma_free_coherent(&ha->pdev->dev, sizeof(*fw_ddb_entry),
				  fw_ddb_entry, fw_ddb_entry_dma);
}

/*
 * Timer routines
 */

static void qla4xxx_start_timer(struct scsi_qla_host *ha, void *func,
				unsigned long interval)
{
	DEBUG(printk("scsi: %s: Starting timer thread for adapter %d\n",
		     __func__, ha->host->host_no));
	init_timer(&ha->timer);
	ha->timer.expires = jiffies + interval * HZ;
	ha->timer.data = (unsigned long)ha;
	ha->timer.function = (void (*)(unsigned long))func;
	add_timer(&ha->timer);
	ha->timer_active = 1;
}

static void qla4xxx_stop_timer(struct scsi_qla_host *ha)
{
	del_timer_sync(&ha->timer);
	ha->timer_active = 0;
}

/***
 * qla4xxx_mark_device_missing - blocks the session
 * @cls_session: Pointer to the session to be blocked
 * @ddb_entry: Pointer to device database entry
 *
 * This routine marks a device missing and close connection.
 **/
void qla4xxx_mark_device_missing(struct iscsi_cls_session *cls_session)
{
	iscsi_block_session(cls_session);
}

/**
 * qla4xxx_mark_all_devices_missing - mark all devices as missing.
 * @ha: Pointer to host adapter structure.
 *
 * This routine marks a device missing and resets the relogin retry count.
 **/
void qla4xxx_mark_all_devices_missing(struct scsi_qla_host *ha)
{
	iscsi_host_for_each_session(ha->host, qla4xxx_mark_device_missing);
}

static struct srb* qla4xxx_get_new_srb(struct scsi_qla_host *ha,
				       struct ddb_entry *ddb_entry,
				       struct scsi_cmnd *cmd)
{
	struct srb *srb;

	srb = mempool_alloc(ha->srb_mempool, GFP_ATOMIC);
	if (!srb)
		return srb;

	kref_init(&srb->srb_ref);
	srb->ha = ha;
	srb->ddb = ddb_entry;
	srb->cmd = cmd;
	srb->flags = 0;
	CMD_SP(cmd) = (void *)srb;

	return srb;
}

static void qla4xxx_srb_free_dma(struct scsi_qla_host *ha, struct srb *srb)
{
	struct scsi_cmnd *cmd = srb->cmd;

	if (srb->flags & SRB_DMA_VALID) {
		scsi_dma_unmap(cmd);
		srb->flags &= ~SRB_DMA_VALID;
	}
	CMD_SP(cmd) = NULL;
}

void qla4xxx_srb_compl(struct kref *ref)
{
	struct srb *srb = container_of(ref, struct srb, srb_ref);
	struct scsi_cmnd *cmd = srb->cmd;
	struct scsi_qla_host *ha = srb->ha;

	qla4xxx_srb_free_dma(ha, srb);

	mempool_free(srb, ha->srb_mempool);

	cmd->scsi_done(cmd);
}

/**
 * qla4xxx_queuecommand - scsi layer issues scsi command to driver.
 * @host: scsi host
 * @cmd: Pointer to Linux's SCSI command structure
 *
 * Remarks:
 * This routine is invoked by Linux to send a SCSI command to the driver.
 * The mid-level driver tries to ensure that queuecommand never gets
 * invoked concurrently with itself or the interrupt handler (although
 * the interrupt handler may call this routine as part of request-
 * completion handling).   Unfortunely, it sometimes calls the scheduler
 * in interrupt context which is a big NO! NO!.
 **/
static int qla4xxx_queuecommand(struct Scsi_Host *host, struct scsi_cmnd *cmd)
{
	struct scsi_qla_host *ha = to_qla_host(host);
	struct ddb_entry *ddb_entry = cmd->device->hostdata;
	struct iscsi_cls_session *sess = ddb_entry->sess;
	struct srb *srb;
	int rval;

	if (test_bit(AF_EEH_BUSY, &ha->flags)) {
		if (test_bit(AF_PCI_CHANNEL_IO_PERM_FAILURE, &ha->flags))
			cmd->result = DID_NO_CONNECT << 16;
		else
			cmd->result = DID_REQUEUE << 16;
		goto qc_fail_command;
	}

	if (!sess) {
		cmd->result = DID_IMM_RETRY << 16;
		goto qc_fail_command;
	}

	rval = iscsi_session_chkready(sess);
	if (rval) {
		cmd->result = rval;
		goto qc_fail_command;
	}

	if (test_bit(DPC_RESET_HA_INTR, &ha->dpc_flags) ||
	    test_bit(DPC_RESET_ACTIVE, &ha->dpc_flags) ||
	    test_bit(DPC_RESET_HA, &ha->dpc_flags) ||
	    test_bit(DPC_HA_UNRECOVERABLE, &ha->dpc_flags) ||
	    test_bit(DPC_HA_NEED_QUIESCENT, &ha->dpc_flags) ||
	    !test_bit(AF_ONLINE, &ha->flags) ||
	    !test_bit(AF_LINK_UP, &ha->flags) ||
	    test_bit(DPC_RESET_HA_FW_CONTEXT, &ha->dpc_flags))
		goto qc_host_busy;

	srb = qla4xxx_get_new_srb(ha, ddb_entry, cmd);
	if (!srb)
		goto qc_host_busy;

	rval = qla4xxx_send_command_to_isp(ha, srb);
	if (rval != QLA_SUCCESS)
		goto qc_host_busy_free_sp;

	return 0;

qc_host_busy_free_sp:
	qla4xxx_srb_free_dma(ha, srb);
	mempool_free(srb, ha->srb_mempool);

qc_host_busy:
	return SCSI_MLQUEUE_HOST_BUSY;

qc_fail_command:
	cmd->scsi_done(cmd);

	return 0;
}

/**
 * qla4xxx_mem_free - frees memory allocated to adapter
 * @ha: Pointer to host adapter structure.
 *
 * Frees memory previously allocated by qla4xxx_mem_alloc
 **/
static void qla4xxx_mem_free(struct scsi_qla_host *ha)
{
	if (ha->queues)
		dma_free_coherent(&ha->pdev->dev, ha->queues_len, ha->queues,
				  ha->queues_dma);

	ha->queues_len = 0;
	ha->queues = NULL;
	ha->queues_dma = 0;
	ha->request_ring = NULL;
	ha->request_dma = 0;
	ha->response_ring = NULL;
	ha->response_dma = 0;
	ha->shadow_regs = NULL;
	ha->shadow_regs_dma = 0;

	/* Free srb pool. */
	if (ha->srb_mempool)
		mempool_destroy(ha->srb_mempool);

	ha->srb_mempool = NULL;

	if (ha->chap_dma_pool)
		dma_pool_destroy(ha->chap_dma_pool);

	if (ha->chap_list)
		vfree(ha->chap_list);
	ha->chap_list = NULL;

	if (ha->fw_ddb_dma_pool)
		dma_pool_destroy(ha->fw_ddb_dma_pool);

	/* release io space registers  */
	if (is_qla8022(ha)) {
		if (ha->nx_pcibase)
			iounmap(
			    (struct device_reg_82xx __iomem *)ha->nx_pcibase);
	} else if (ha->reg)
		iounmap(ha->reg);
	pci_release_regions(ha->pdev);
}

/**
 * qla4xxx_mem_alloc - allocates memory for use by adapter.
 * @ha: Pointer to host adapter structure
 *
 * Allocates DMA memory for request and response queues. Also allocates memory
 * for srbs.
 **/
static int qla4xxx_mem_alloc(struct scsi_qla_host *ha)
{
	unsigned long align;

	/* Allocate contiguous block of DMA memory for queues. */
	ha->queues_len = ((REQUEST_QUEUE_DEPTH * QUEUE_SIZE) +
			  (RESPONSE_QUEUE_DEPTH * QUEUE_SIZE) +
			  sizeof(struct shadow_regs) +
			  MEM_ALIGN_VALUE +
			  (PAGE_SIZE - 1)) & ~(PAGE_SIZE - 1);
	ha->queues = dma_alloc_coherent(&ha->pdev->dev, ha->queues_len,
					&ha->queues_dma, GFP_KERNEL);
	if (ha->queues == NULL) {
		ql4_printk(KERN_WARNING, ha,
		    "Memory Allocation failed - queues.\n");

		goto mem_alloc_error_exit;
	}
	memset(ha->queues, 0, ha->queues_len);

	/*
	 * As per RISC alignment requirements -- the bus-address must be a
	 * multiple of the request-ring size (in bytes).
	 */
	align = 0;
	if ((unsigned long)ha->queues_dma & (MEM_ALIGN_VALUE - 1))
		align = MEM_ALIGN_VALUE - ((unsigned long)ha->queues_dma &
					   (MEM_ALIGN_VALUE - 1));

	/* Update request and response queue pointers. */
	ha->request_dma = ha->queues_dma + align;
	ha->request_ring = (struct queue_entry *) (ha->queues + align);
	ha->response_dma = ha->queues_dma + align +
		(REQUEST_QUEUE_DEPTH * QUEUE_SIZE);
	ha->response_ring = (struct queue_entry *) (ha->queues + align +
						    (REQUEST_QUEUE_DEPTH *
						     QUEUE_SIZE));
	ha->shadow_regs_dma = ha->queues_dma + align +
		(REQUEST_QUEUE_DEPTH * QUEUE_SIZE) +
		(RESPONSE_QUEUE_DEPTH * QUEUE_SIZE);
	ha->shadow_regs = (struct shadow_regs *) (ha->queues + align +
						  (REQUEST_QUEUE_DEPTH *
						   QUEUE_SIZE) +
						  (RESPONSE_QUEUE_DEPTH *
						   QUEUE_SIZE));

	/* Allocate memory for srb pool. */
	ha->srb_mempool = mempool_create(SRB_MIN_REQ, mempool_alloc_slab,
					 mempool_free_slab, srb_cachep);
	if (ha->srb_mempool == NULL) {
		ql4_printk(KERN_WARNING, ha,
		    "Memory Allocation failed - SRB Pool.\n");

		goto mem_alloc_error_exit;
	}

	ha->chap_dma_pool = dma_pool_create("ql4_chap", &ha->pdev->dev,
					    CHAP_DMA_BLOCK_SIZE, 8, 0);

	if (ha->chap_dma_pool == NULL) {
		ql4_printk(KERN_WARNING, ha,
		    "%s: chap_dma_pool allocation failed..\n", __func__);
		goto mem_alloc_error_exit;
	}

	ha->fw_ddb_dma_pool = dma_pool_create("ql4_fw_ddb", &ha->pdev->dev,
					      DDB_DMA_BLOCK_SIZE, 8, 0);

	if (ha->fw_ddb_dma_pool == NULL) {
		ql4_printk(KERN_WARNING, ha,
			   "%s: fw_ddb_dma_pool allocation failed..\n",
			   __func__);
		goto mem_alloc_error_exit;
	}

	return QLA_SUCCESS;

mem_alloc_error_exit:
	qla4xxx_mem_free(ha);
	return QLA_ERROR;
}

/**
 * qla4_8xxx_check_temp - Check the ISP82XX temperature.
 * @ha: adapter block pointer.
 *
 * Note: The caller should not hold the idc lock.
 **/
static int qla4_8xxx_check_temp(struct scsi_qla_host *ha)
{
	uint32_t temp, temp_state, temp_val;
	int status = QLA_SUCCESS;

	temp = qla4_8xxx_rd_32(ha, CRB_TEMP_STATE);

	temp_state = qla82xx_get_temp_state(temp);
	temp_val = qla82xx_get_temp_val(temp);

	if (temp_state == QLA82XX_TEMP_PANIC) {
		ql4_printk(KERN_WARNING, ha, "Device temperature %d degrees C"
			   " exceeds maximum allowed. Hardware has been shut"
			   " down.\n", temp_val);
		status = QLA_ERROR;
	} else if (temp_state == QLA82XX_TEMP_WARN) {
		if (ha->temperature == QLA82XX_TEMP_NORMAL)
			ql4_printk(KERN_WARNING, ha, "Device temperature %d"
				   " degrees C exceeds operating range."
				   " Immediate action needed.\n", temp_val);
	} else {
		if (ha->temperature == QLA82XX_TEMP_WARN)
			ql4_printk(KERN_INFO, ha, "Device temperature is"
				   " now %d degrees C in normal range.\n",
				   temp_val);
	}
	ha->temperature = temp_state;
	return status;
}

/**
 * qla4_8xxx_check_fw_alive  - Check firmware health
 * @ha: Pointer to host adapter structure.
 *
 * Context: Interrupt
 **/
static int qla4_8xxx_check_fw_alive(struct scsi_qla_host *ha)
{
	uint32_t fw_heartbeat_counter;
	int status = QLA_SUCCESS;

	fw_heartbeat_counter = qla4_8xxx_rd_32(ha, QLA82XX_PEG_ALIVE_COUNTER);
	/* If PEG_ALIVE_COUNTER is 0xffffffff, AER/EEH is in progress, ignore */
	if (fw_heartbeat_counter == 0xffffffff) {
		DEBUG2(printk(KERN_WARNING "scsi%ld: %s: Device in frozen "
		    "state, QLA82XX_PEG_ALIVE_COUNTER is 0xffffffff\n",
		    ha->host_no, __func__));
		return status;
	}

	if (ha->fw_heartbeat_counter == fw_heartbeat_counter) {
		ha->seconds_since_last_heartbeat++;
		/* FW not alive after 2 seconds */
		if (ha->seconds_since_last_heartbeat == 2) {
			ha->seconds_since_last_heartbeat = 0;

			ql4_printk(KERN_INFO, ha,
				   "scsi(%ld): %s, Dumping hw/fw registers:\n "
				   " PEG_HALT_STATUS1: 0x%x, PEG_HALT_STATUS2:"
				   " 0x%x,\n PEG_NET_0_PC: 0x%x, PEG_NET_1_PC:"
				   " 0x%x,\n PEG_NET_2_PC: 0x%x, PEG_NET_3_PC:"
				   " 0x%x,\n PEG_NET_4_PC: 0x%x\n",
				   ha->host_no, __func__,
				   qla4_8xxx_rd_32(ha,
						   QLA82XX_PEG_HALT_STATUS1),
				   qla4_8xxx_rd_32(ha,
						   QLA82XX_PEG_HALT_STATUS2),
				   qla4_8xxx_rd_32(ha, QLA82XX_CRB_PEG_NET_0 +
						   0x3c),
				   qla4_8xxx_rd_32(ha, QLA82XX_CRB_PEG_NET_1 +
						   0x3c),
				   qla4_8xxx_rd_32(ha, QLA82XX_CRB_PEG_NET_2 +
						   0x3c),
				   qla4_8xxx_rd_32(ha, QLA82XX_CRB_PEG_NET_3 +
						   0x3c),
				   qla4_8xxx_rd_32(ha, QLA82XX_CRB_PEG_NET_4 +
						   0x3c));
			status = QLA_ERROR;
		}
	} else
		ha->seconds_since_last_heartbeat = 0;

	ha->fw_heartbeat_counter = fw_heartbeat_counter;
	return status;
}

/**
 * qla4_8xxx_watchdog - Poll dev state
 * @ha: Pointer to host adapter structure.
 *
 * Context: Interrupt
 **/
void qla4_8xxx_watchdog(struct scsi_qla_host *ha)
{
	uint32_t dev_state, halt_status;

	/* don't poll if reset is going on */
	if (!(test_bit(DPC_RESET_ACTIVE, &ha->dpc_flags) ||
	    test_bit(DPC_RESET_HA, &ha->dpc_flags) ||
	    test_bit(DPC_RETRY_RESET_HA, &ha->dpc_flags))) {
		dev_state = qla4_8xxx_rd_32(ha, QLA82XX_CRB_DEV_STATE);

		if (qla4_8xxx_check_temp(ha)) {
			ql4_printk(KERN_INFO, ha, "disabling pause"
				   " transmit on port 0 & 1.\n");
			qla4_8xxx_wr_32(ha, QLA82XX_CRB_NIU + 0x98,
					CRB_NIU_XG_PAUSE_CTL_P0 |
					CRB_NIU_XG_PAUSE_CTL_P1);
			set_bit(DPC_HA_UNRECOVERABLE, &ha->dpc_flags);
			qla4xxx_wake_dpc(ha);
		} else if (dev_state == QLA82XX_DEV_NEED_RESET &&
		    !test_bit(DPC_RESET_HA, &ha->dpc_flags)) {
			if (!ql4xdontresethba) {
				ql4_printk(KERN_INFO, ha, "%s: HW State: "
				    "NEED RESET!\n", __func__);
				set_bit(DPC_RESET_HA, &ha->dpc_flags);
				qla4xxx_wake_dpc(ha);
			}
		} else if (dev_state == QLA82XX_DEV_NEED_QUIESCENT &&
		    !test_bit(DPC_HA_NEED_QUIESCENT, &ha->dpc_flags)) {
			ql4_printk(KERN_INFO, ha, "%s: HW State: NEED QUIES!\n",
			    __func__);
			set_bit(DPC_HA_NEED_QUIESCENT, &ha->dpc_flags);
			qla4xxx_wake_dpc(ha);
		} else  {
			/* Check firmware health */
			if (qla4_8xxx_check_fw_alive(ha)) {
				ql4_printk(KERN_INFO, ha, "disabling pause"
					   " transmit on port 0 & 1.\n");
				qla4_8xxx_wr_32(ha, QLA82XX_CRB_NIU + 0x98,
						CRB_NIU_XG_PAUSE_CTL_P0 |
						CRB_NIU_XG_PAUSE_CTL_P1);
				halt_status = qla4_8xxx_rd_32(ha,
						QLA82XX_PEG_HALT_STATUS1);

<<<<<<< HEAD
				if (LSW(MSB(halt_status)) == 0x67)
=======
				if (QLA82XX_FWERROR_CODE(halt_status) == 0x67)
>>>>>>> e816b57a
					ql4_printk(KERN_ERR, ha, "%s:"
						   " Firmware aborted with"
						   " error code 0x00006700."
						   " Device is being reset\n",
						   __func__);

				/* Since we cannot change dev_state in interrupt
				 * context, set appropriate DPC flag then wakeup
				 * DPC */
				if (halt_status & HALT_STATUS_UNRECOVERABLE)
					set_bit(DPC_HA_UNRECOVERABLE,
						&ha->dpc_flags);
				else {
					ql4_printk(KERN_INFO, ha, "%s: detect "
						   "abort needed!\n", __func__);
					set_bit(DPC_RESET_HA, &ha->dpc_flags);
				}
				qla4xxx_mailbox_premature_completion(ha);
				qla4xxx_wake_dpc(ha);
			}
		}
	}
}

static void qla4xxx_check_relogin_flash_ddb(struct iscsi_cls_session *cls_sess)
{
	struct iscsi_session *sess;
	struct ddb_entry *ddb_entry;
	struct scsi_qla_host *ha;

	sess = cls_sess->dd_data;
	ddb_entry = sess->dd_data;
	ha = ddb_entry->ha;

	if (!(ddb_entry->ddb_type == FLASH_DDB))
		return;

	if (adapter_up(ha) && !test_bit(DF_RELOGIN, &ddb_entry->flags) &&
	    !iscsi_is_session_online(cls_sess)) {
		if (atomic_read(&ddb_entry->retry_relogin_timer) !=
		    INVALID_ENTRY) {
			if (atomic_read(&ddb_entry->retry_relogin_timer) ==
					0) {
				atomic_set(&ddb_entry->retry_relogin_timer,
					   INVALID_ENTRY);
				set_bit(DPC_RELOGIN_DEVICE, &ha->dpc_flags);
				set_bit(DF_RELOGIN, &ddb_entry->flags);
				DEBUG2(ql4_printk(KERN_INFO, ha,
				       "%s: index [%d] login device\n",
					__func__, ddb_entry->fw_ddb_index));
			} else
				atomic_dec(&ddb_entry->retry_relogin_timer);
		}
	}

	/* Wait for relogin to timeout */
	if (atomic_read(&ddb_entry->relogin_timer) &&
	    (atomic_dec_and_test(&ddb_entry->relogin_timer) != 0)) {
		/*
		 * If the relogin times out and the device is
		 * still NOT ONLINE then try and relogin again.
		 */
		if (!iscsi_is_session_online(cls_sess)) {
			/* Reset retry relogin timer */
			atomic_inc(&ddb_entry->relogin_retry_count);
			DEBUG2(ql4_printk(KERN_INFO, ha,
				"%s: index[%d] relogin timed out-retrying"
				" relogin (%d), retry (%d)\n", __func__,
				ddb_entry->fw_ddb_index,
				atomic_read(&ddb_entry->relogin_retry_count),
				ddb_entry->default_time2wait + 4));
			set_bit(DPC_RELOGIN_DEVICE, &ha->dpc_flags);
			atomic_set(&ddb_entry->retry_relogin_timer,
				   ddb_entry->default_time2wait + 4);
		}
	}
}

/**
 * qla4xxx_timer - checks every second for work to do.
 * @ha: Pointer to host adapter structure.
 **/
static void qla4xxx_timer(struct scsi_qla_host *ha)
{
	int start_dpc = 0;
	uint16_t w;

	iscsi_host_for_each_session(ha->host, qla4xxx_check_relogin_flash_ddb);

	/* If we are in the middle of AER/EEH processing
	 * skip any processing and reschedule the timer
	 */
	if (test_bit(AF_EEH_BUSY, &ha->flags)) {
		mod_timer(&ha->timer, jiffies + HZ);
		return;
	}

	/* Hardware read to trigger an EEH error during mailbox waits. */
	if (!pci_channel_offline(ha->pdev))
		pci_read_config_word(ha->pdev, PCI_VENDOR_ID, &w);

	if (is_qla8022(ha)) {
		qla4_8xxx_watchdog(ha);
	}

	if (!is_qla8022(ha)) {
		/* Check for heartbeat interval. */
		if (ha->firmware_options & FWOPT_HEARTBEAT_ENABLE &&
		    ha->heartbeat_interval != 0) {
			ha->seconds_since_last_heartbeat++;
			if (ha->seconds_since_last_heartbeat >
			    ha->heartbeat_interval + 2)
				set_bit(DPC_RESET_HA, &ha->dpc_flags);
		}
	}

	/* Process any deferred work. */
	if (!list_empty(&ha->work_list))
		start_dpc++;

	/* Wakeup the dpc routine for this adapter, if needed. */
	if (start_dpc ||
	     test_bit(DPC_RESET_HA, &ha->dpc_flags) ||
	     test_bit(DPC_RETRY_RESET_HA, &ha->dpc_flags) ||
	     test_bit(DPC_RELOGIN_DEVICE, &ha->dpc_flags) ||
	     test_bit(DPC_RESET_HA_FW_CONTEXT, &ha->dpc_flags) ||
	     test_bit(DPC_RESET_HA_INTR, &ha->dpc_flags) ||
	     test_bit(DPC_GET_DHCP_IP_ADDR, &ha->dpc_flags) ||
	     test_bit(DPC_LINK_CHANGED, &ha->dpc_flags) ||
	     test_bit(DPC_HA_UNRECOVERABLE, &ha->dpc_flags) ||
	     test_bit(DPC_HA_NEED_QUIESCENT, &ha->dpc_flags) ||
	     test_bit(DPC_AEN, &ha->dpc_flags)) {
		DEBUG2(printk("scsi%ld: %s: scheduling dpc routine"
			      " - dpc flags = 0x%lx\n",
			      ha->host_no, __func__, ha->dpc_flags));
		qla4xxx_wake_dpc(ha);
	}

	/* Reschedule timer thread to call us back in one second */
	mod_timer(&ha->timer, jiffies + HZ);

	DEBUG2(ha->seconds_since_last_intr++);
}

/**
 * qla4xxx_cmd_wait - waits for all outstanding commands to complete
 * @ha: Pointer to host adapter structure.
 *
 * This routine stalls the driver until all outstanding commands are returned.
 * Caller must release the Hardware Lock prior to calling this routine.
 **/
static int qla4xxx_cmd_wait(struct scsi_qla_host *ha)
{
	uint32_t index = 0;
	unsigned long flags;
	struct scsi_cmnd *cmd;

	unsigned long wtime = jiffies + (WAIT_CMD_TOV * HZ);

	DEBUG2(ql4_printk(KERN_INFO, ha, "Wait up to %d seconds for cmds to "
	    "complete\n", WAIT_CMD_TOV));

	while (!time_after_eq(jiffies, wtime)) {
		spin_lock_irqsave(&ha->hardware_lock, flags);
		/* Find a command that hasn't completed. */
		for (index = 0; index < ha->host->can_queue; index++) {
			cmd = scsi_host_find_tag(ha->host, index);
			/*
			 * We cannot just check if the index is valid,
			 * becase if we are run from the scsi eh, then
			 * the scsi/block layer is going to prevent
			 * the tag from being released.
			 */
			if (cmd != NULL && CMD_SP(cmd))
				break;
		}
		spin_unlock_irqrestore(&ha->hardware_lock, flags);

		/* If No Commands are pending, wait is complete */
		if (index == ha->host->can_queue)
			return QLA_SUCCESS;

		msleep(1000);
	}
	/* If we timed out on waiting for commands to come back
	 * return ERROR. */
	return QLA_ERROR;
}

int qla4xxx_hw_reset(struct scsi_qla_host *ha)
{
	uint32_t ctrl_status;
	unsigned long flags = 0;

	DEBUG2(printk(KERN_ERR "scsi%ld: %s\n", ha->host_no, __func__));

	if (ql4xxx_lock_drvr_wait(ha) != QLA_SUCCESS)
		return QLA_ERROR;

	spin_lock_irqsave(&ha->hardware_lock, flags);

	/*
	 * If the SCSI Reset Interrupt bit is set, clear it.
	 * Otherwise, the Soft Reset won't work.
	 */
	ctrl_status = readw(&ha->reg->ctrl_status);
	if ((ctrl_status & CSR_SCSI_RESET_INTR) != 0)
		writel(set_rmask(CSR_SCSI_RESET_INTR), &ha->reg->ctrl_status);

	/* Issue Soft Reset */
	writel(set_rmask(CSR_SOFT_RESET), &ha->reg->ctrl_status);
	readl(&ha->reg->ctrl_status);

	spin_unlock_irqrestore(&ha->hardware_lock, flags);
	return QLA_SUCCESS;
}

/**
 * qla4xxx_soft_reset - performs soft reset.
 * @ha: Pointer to host adapter structure.
 **/
int qla4xxx_soft_reset(struct scsi_qla_host *ha)
{
	uint32_t max_wait_time;
	unsigned long flags = 0;
	int status;
	uint32_t ctrl_status;

	status = qla4xxx_hw_reset(ha);
	if (status != QLA_SUCCESS)
		return status;

	status = QLA_ERROR;
	/* Wait until the Network Reset Intr bit is cleared */
	max_wait_time = RESET_INTR_TOV;
	do {
		spin_lock_irqsave(&ha->hardware_lock, flags);
		ctrl_status = readw(&ha->reg->ctrl_status);
		spin_unlock_irqrestore(&ha->hardware_lock, flags);

		if ((ctrl_status & CSR_NET_RESET_INTR) == 0)
			break;

		msleep(1000);
	} while ((--max_wait_time));

	if ((ctrl_status & CSR_NET_RESET_INTR) != 0) {
		DEBUG2(printk(KERN_WARNING
			      "scsi%ld: Network Reset Intr not cleared by "
			      "Network function, clearing it now!\n",
			      ha->host_no));
		spin_lock_irqsave(&ha->hardware_lock, flags);
		writel(set_rmask(CSR_NET_RESET_INTR), &ha->reg->ctrl_status);
		readl(&ha->reg->ctrl_status);
		spin_unlock_irqrestore(&ha->hardware_lock, flags);
	}

	/* Wait until the firmware tells us the Soft Reset is done */
	max_wait_time = SOFT_RESET_TOV;
	do {
		spin_lock_irqsave(&ha->hardware_lock, flags);
		ctrl_status = readw(&ha->reg->ctrl_status);
		spin_unlock_irqrestore(&ha->hardware_lock, flags);

		if ((ctrl_status & CSR_SOFT_RESET) == 0) {
			status = QLA_SUCCESS;
			break;
		}

		msleep(1000);
	} while ((--max_wait_time));

	/*
	 * Also, make sure that the SCSI Reset Interrupt bit has been cleared
	 * after the soft reset has taken place.
	 */
	spin_lock_irqsave(&ha->hardware_lock, flags);
	ctrl_status = readw(&ha->reg->ctrl_status);
	if ((ctrl_status & CSR_SCSI_RESET_INTR) != 0) {
		writel(set_rmask(CSR_SCSI_RESET_INTR), &ha->reg->ctrl_status);
		readl(&ha->reg->ctrl_status);
	}
	spin_unlock_irqrestore(&ha->hardware_lock, flags);

	/* If soft reset fails then most probably the bios on other
	 * function is also enabled.
	 * Since the initialization is sequential the other fn
	 * wont be able to acknowledge the soft reset.
	 * Issue a force soft reset to workaround this scenario.
	 */
	if (max_wait_time == 0) {
		/* Issue Force Soft Reset */
		spin_lock_irqsave(&ha->hardware_lock, flags);
		writel(set_rmask(CSR_FORCE_SOFT_RESET), &ha->reg->ctrl_status);
		readl(&ha->reg->ctrl_status);
		spin_unlock_irqrestore(&ha->hardware_lock, flags);
		/* Wait until the firmware tells us the Soft Reset is done */
		max_wait_time = SOFT_RESET_TOV;
		do {
			spin_lock_irqsave(&ha->hardware_lock, flags);
			ctrl_status = readw(&ha->reg->ctrl_status);
			spin_unlock_irqrestore(&ha->hardware_lock, flags);

			if ((ctrl_status & CSR_FORCE_SOFT_RESET) == 0) {
				status = QLA_SUCCESS;
				break;
			}

			msleep(1000);
		} while ((--max_wait_time));
	}

	return status;
}

/**
 * qla4xxx_abort_active_cmds - returns all outstanding i/o requests to O.S.
 * @ha: Pointer to host adapter structure.
 * @res: returned scsi status
 *
 * This routine is called just prior to a HARD RESET to return all
 * outstanding commands back to the Operating System.
 * Caller should make sure that the following locks are released
 * before this calling routine: Hardware lock, and io_request_lock.
 **/
static void qla4xxx_abort_active_cmds(struct scsi_qla_host *ha, int res)
{
	struct srb *srb;
	int i;
	unsigned long flags;

	spin_lock_irqsave(&ha->hardware_lock, flags);
	for (i = 0; i < ha->host->can_queue; i++) {
		srb = qla4xxx_del_from_active_array(ha, i);
		if (srb != NULL) {
			srb->cmd->result = res;
			kref_put(&srb->srb_ref, qla4xxx_srb_compl);
		}
	}
	spin_unlock_irqrestore(&ha->hardware_lock, flags);
}

void qla4xxx_dead_adapter_cleanup(struct scsi_qla_host *ha)
{
	clear_bit(AF_ONLINE, &ha->flags);

	/* Disable the board */
	ql4_printk(KERN_INFO, ha, "Disabling the board\n");

	qla4xxx_abort_active_cmds(ha, DID_NO_CONNECT << 16);
	qla4xxx_mark_all_devices_missing(ha);
	clear_bit(AF_INIT_DONE, &ha->flags);
}

static void qla4xxx_fail_session(struct iscsi_cls_session *cls_session)
{
	struct iscsi_session *sess;
	struct ddb_entry *ddb_entry;

	sess = cls_session->dd_data;
	ddb_entry = sess->dd_data;
	ddb_entry->fw_ddb_device_state = DDB_DS_SESSION_FAILED;

	if (ddb_entry->ddb_type == FLASH_DDB)
		iscsi_block_session(ddb_entry->sess);
	else
		iscsi_session_failure(cls_session->dd_data,
				      ISCSI_ERR_CONN_FAILED);
}

/**
 * qla4xxx_recover_adapter - recovers adapter after a fatal error
 * @ha: Pointer to host adapter structure.
 **/
static int qla4xxx_recover_adapter(struct scsi_qla_host *ha)
{
	int status = QLA_ERROR;
	uint8_t reset_chip = 0;
	uint32_t dev_state;
	unsigned long wait;

	/* Stall incoming I/O until we are done */
	scsi_block_requests(ha->host);
	clear_bit(AF_ONLINE, &ha->flags);
	clear_bit(AF_LINK_UP, &ha->flags);

	DEBUG2(ql4_printk(KERN_INFO, ha, "%s: adapter OFFLINE\n", __func__));

	set_bit(DPC_RESET_ACTIVE, &ha->dpc_flags);

	iscsi_host_for_each_session(ha->host, qla4xxx_fail_session);

	if (test_bit(DPC_RESET_HA, &ha->dpc_flags))
		reset_chip = 1;

	/* For the DPC_RESET_HA_INTR case (ISP-4xxx specific)
	 * do not reset adapter, jump to initialize_adapter */
	if (test_bit(DPC_RESET_HA_INTR, &ha->dpc_flags)) {
		status = QLA_SUCCESS;
		goto recover_ha_init_adapter;
	}

	/* For the ISP-82xx adapter, issue a stop_firmware if invoked
	 * from eh_host_reset or ioctl module */
	if (is_qla8022(ha) && !reset_chip &&
	    test_bit(DPC_RESET_HA_FW_CONTEXT, &ha->dpc_flags)) {

		DEBUG2(ql4_printk(KERN_INFO, ha,
		    "scsi%ld: %s - Performing stop_firmware...\n",
		    ha->host_no, __func__));
		status = ha->isp_ops->reset_firmware(ha);
		if (status == QLA_SUCCESS) {
			if (!test_bit(AF_FW_RECOVERY, &ha->flags))
				qla4xxx_cmd_wait(ha);
			ha->isp_ops->disable_intrs(ha);
			qla4xxx_process_aen(ha, FLUSH_DDB_CHANGED_AENS);
			qla4xxx_abort_active_cmds(ha, DID_RESET << 16);
		} else {
			/* If the stop_firmware fails then
			 * reset the entire chip */
			reset_chip = 1;
			clear_bit(DPC_RESET_HA_FW_CONTEXT, &ha->dpc_flags);
			set_bit(DPC_RESET_HA, &ha->dpc_flags);
		}
	}

	/* Issue full chip reset if recovering from a catastrophic error,
	 * or if stop_firmware fails for ISP-82xx.
	 * This is the default case for ISP-4xxx */
	if (!is_qla8022(ha) || reset_chip) {
		if (!is_qla8022(ha))
			goto chip_reset;

		/* Check if 82XX firmware is alive or not
		 * We may have arrived here from NEED_RESET
		 * detection only */
		if (test_bit(AF_FW_RECOVERY, &ha->flags))
			goto chip_reset;

		wait = jiffies + (FW_ALIVE_WAIT_TOV * HZ);
		while (time_before(jiffies, wait)) {
			if (qla4_8xxx_check_fw_alive(ha)) {
				qla4xxx_mailbox_premature_completion(ha);
				break;
			}

			set_current_state(TASK_UNINTERRUPTIBLE);
			schedule_timeout(HZ);
		}

		if (!test_bit(AF_FW_RECOVERY, &ha->flags))
			qla4xxx_cmd_wait(ha);
chip_reset:
		qla4xxx_process_aen(ha, FLUSH_DDB_CHANGED_AENS);
		qla4xxx_abort_active_cmds(ha, DID_RESET << 16);
		DEBUG2(ql4_printk(KERN_INFO, ha,
		    "scsi%ld: %s - Performing chip reset..\n",
		    ha->host_no, __func__));
		status = ha->isp_ops->reset_chip(ha);
	}

	/* Flush any pending ddb changed AENs */
	qla4xxx_process_aen(ha, FLUSH_DDB_CHANGED_AENS);

recover_ha_init_adapter:
	/* Upon successful firmware/chip reset, re-initialize the adapter */
	if (status == QLA_SUCCESS) {
		/* For ISP-4xxx, force function 1 to always initialize
		 * before function 3 to prevent both funcions from
		 * stepping on top of the other */
		if (!is_qla8022(ha) && (ha->mac_index == 3))
			ssleep(6);

		/* NOTE: AF_ONLINE flag set upon successful completion of
		 *       qla4xxx_initialize_adapter */
		status = qla4xxx_initialize_adapter(ha, RESET_ADAPTER);
	}

	/* Retry failed adapter initialization, if necessary
	 * Do not retry initialize_adapter for RESET_HA_INTR (ISP-4xxx specific)
	 * case to prevent ping-pong resets between functions */
	if (!test_bit(AF_ONLINE, &ha->flags) &&
	    !test_bit(DPC_RESET_HA_INTR, &ha->dpc_flags)) {
		/* Adapter initialization failed, see if we can retry
		 * resetting the ha.
		 * Since we don't want to block the DPC for too long
		 * with multiple resets in the same thread,
		 * utilize DPC to retry */
		if (is_qla8022(ha)) {
			qla4_8xxx_idc_lock(ha);
			dev_state = qla4_8xxx_rd_32(ha, QLA82XX_CRB_DEV_STATE);
			qla4_8xxx_idc_unlock(ha);
			if (dev_state == QLA82XX_DEV_FAILED) {
				ql4_printk(KERN_INFO, ha, "%s: don't retry "
					   "recover adapter. H/W is in Failed "
					   "state\n", __func__);
				qla4xxx_dead_adapter_cleanup(ha);
				clear_bit(DPC_RETRY_RESET_HA, &ha->dpc_flags);
				clear_bit(DPC_RESET_HA, &ha->dpc_flags);
				clear_bit(DPC_RESET_HA_FW_CONTEXT,
						&ha->dpc_flags);
				status = QLA_ERROR;

				goto exit_recover;
			}
		}

		if (!test_bit(DPC_RETRY_RESET_HA, &ha->dpc_flags)) {
			ha->retry_reset_ha_cnt = MAX_RESET_HA_RETRIES;
			DEBUG2(printk("scsi%ld: recover adapter - retrying "
				      "(%d) more times\n", ha->host_no,
				      ha->retry_reset_ha_cnt));
			set_bit(DPC_RETRY_RESET_HA, &ha->dpc_flags);
			status = QLA_ERROR;
		} else {
			if (ha->retry_reset_ha_cnt > 0) {
				/* Schedule another Reset HA--DPC will retry */
				ha->retry_reset_ha_cnt--;
				DEBUG2(printk("scsi%ld: recover adapter - "
					      "retry remaining %d\n",
					      ha->host_no,
					      ha->retry_reset_ha_cnt));
				status = QLA_ERROR;
			}

			if (ha->retry_reset_ha_cnt == 0) {
				/* Recover adapter retries have been exhausted.
				 * Adapter DEAD */
				DEBUG2(printk("scsi%ld: recover adapter "
					      "failed - board disabled\n",
					      ha->host_no));
				qla4xxx_dead_adapter_cleanup(ha);
				clear_bit(DPC_RETRY_RESET_HA, &ha->dpc_flags);
				clear_bit(DPC_RESET_HA, &ha->dpc_flags);
				clear_bit(DPC_RESET_HA_FW_CONTEXT,
					  &ha->dpc_flags);
				status = QLA_ERROR;
			}
		}
	} else {
		clear_bit(DPC_RESET_HA, &ha->dpc_flags);
		clear_bit(DPC_RESET_HA_FW_CONTEXT, &ha->dpc_flags);
		clear_bit(DPC_RETRY_RESET_HA, &ha->dpc_flags);
	}

exit_recover:
	ha->adapter_error_count++;

	if (test_bit(AF_ONLINE, &ha->flags))
		ha->isp_ops->enable_intrs(ha);

	scsi_unblock_requests(ha->host);

	clear_bit(DPC_RESET_ACTIVE, &ha->dpc_flags);
	DEBUG2(printk("scsi%ld: recover adapter: %s\n", ha->host_no,
	    status == QLA_ERROR ? "FAILED" : "SUCCEEDED"));

	return status;
}

static void qla4xxx_relogin_devices(struct iscsi_cls_session *cls_session)
{
	struct iscsi_session *sess;
	struct ddb_entry *ddb_entry;
	struct scsi_qla_host *ha;

	sess = cls_session->dd_data;
	ddb_entry = sess->dd_data;
	ha = ddb_entry->ha;
	if (!iscsi_is_session_online(cls_session)) {
		if (ddb_entry->fw_ddb_device_state == DDB_DS_SESSION_ACTIVE) {
			ql4_printk(KERN_INFO, ha, "scsi%ld: %s: ddb[%d]"
				   " unblock session\n", ha->host_no, __func__,
				   ddb_entry->fw_ddb_index);
			iscsi_unblock_session(ddb_entry->sess);
		} else {
			/* Trigger relogin */
			if (ddb_entry->ddb_type == FLASH_DDB) {
				if (!test_bit(DF_RELOGIN, &ddb_entry->flags))
					qla4xxx_arm_relogin_timer(ddb_entry);
			} else
				iscsi_session_failure(cls_session->dd_data,
						      ISCSI_ERR_CONN_FAILED);
		}
	}
}

int qla4xxx_unblock_flash_ddb(struct iscsi_cls_session *cls_session)
{
	struct iscsi_session *sess;
	struct ddb_entry *ddb_entry;
	struct scsi_qla_host *ha;

	sess = cls_session->dd_data;
	ddb_entry = sess->dd_data;
	ha = ddb_entry->ha;
	ql4_printk(KERN_INFO, ha, "scsi%ld: %s: ddb[%d]"
		   " unblock session\n", ha->host_no, __func__,
		   ddb_entry->fw_ddb_index);

	iscsi_unblock_session(ddb_entry->sess);

	/* Start scan target */
	if (test_bit(AF_ONLINE, &ha->flags)) {
		ql4_printk(KERN_INFO, ha, "scsi%ld: %s: ddb[%d]"
			   " start scan\n", ha->host_no, __func__,
			   ddb_entry->fw_ddb_index);
		scsi_queue_work(ha->host, &ddb_entry->sess->scan_work);
	}
	return QLA_SUCCESS;
}

int qla4xxx_unblock_ddb(struct iscsi_cls_session *cls_session)
{
	struct iscsi_session *sess;
	struct ddb_entry *ddb_entry;
	struct scsi_qla_host *ha;

	sess = cls_session->dd_data;
	ddb_entry = sess->dd_data;
	ha = ddb_entry->ha;
	ql4_printk(KERN_INFO, ha, "scsi%ld: %s: ddb[%d]"
		   " unblock user space session\n", ha->host_no, __func__,
		   ddb_entry->fw_ddb_index);
	iscsi_conn_start(ddb_entry->conn);
	iscsi_conn_login_event(ddb_entry->conn,
			       ISCSI_CONN_STATE_LOGGED_IN);

	return QLA_SUCCESS;
}

static void qla4xxx_relogin_all_devices(struct scsi_qla_host *ha)
{
	iscsi_host_for_each_session(ha->host, qla4xxx_relogin_devices);
}

static void qla4xxx_relogin_flash_ddb(struct iscsi_cls_session *cls_sess)
{
	uint16_t relogin_timer;
	struct iscsi_session *sess;
	struct ddb_entry *ddb_entry;
	struct scsi_qla_host *ha;

	sess = cls_sess->dd_data;
	ddb_entry = sess->dd_data;
	ha = ddb_entry->ha;

	relogin_timer = max(ddb_entry->default_relogin_timeout,
			    (uint16_t)RELOGIN_TOV);
	atomic_set(&ddb_entry->relogin_timer, relogin_timer);

	DEBUG2(ql4_printk(KERN_INFO, ha,
			  "scsi%ld: Relogin index [%d]. TOV=%d\n", ha->host_no,
			  ddb_entry->fw_ddb_index, relogin_timer));

	qla4xxx_login_flash_ddb(cls_sess);
}

static void qla4xxx_dpc_relogin(struct iscsi_cls_session *cls_sess)
{
	struct iscsi_session *sess;
	struct ddb_entry *ddb_entry;
	struct scsi_qla_host *ha;

	sess = cls_sess->dd_data;
	ddb_entry = sess->dd_data;
	ha = ddb_entry->ha;

	if (!(ddb_entry->ddb_type == FLASH_DDB))
		return;

	if (test_and_clear_bit(DF_RELOGIN, &ddb_entry->flags) &&
	    !iscsi_is_session_online(cls_sess)) {
		DEBUG2(ql4_printk(KERN_INFO, ha,
				  "relogin issued\n"));
		qla4xxx_relogin_flash_ddb(cls_sess);
	}
}

void qla4xxx_wake_dpc(struct scsi_qla_host *ha)
{
	if (ha->dpc_thread)
		queue_work(ha->dpc_thread, &ha->dpc_work);
}

static struct qla4_work_evt *
qla4xxx_alloc_work(struct scsi_qla_host *ha, uint32_t data_size,
		   enum qla4_work_type type)
{
	struct qla4_work_evt *e;
	uint32_t size = sizeof(struct qla4_work_evt) + data_size;

	e = kzalloc(size, GFP_ATOMIC);
	if (!e)
		return NULL;

	INIT_LIST_HEAD(&e->list);
	e->type = type;
	return e;
}

static void qla4xxx_post_work(struct scsi_qla_host *ha,
			     struct qla4_work_evt *e)
{
	unsigned long flags;

	spin_lock_irqsave(&ha->work_lock, flags);
	list_add_tail(&e->list, &ha->work_list);
	spin_unlock_irqrestore(&ha->work_lock, flags);
	qla4xxx_wake_dpc(ha);
}

int qla4xxx_post_aen_work(struct scsi_qla_host *ha,
			  enum iscsi_host_event_code aen_code,
			  uint32_t data_size, uint8_t *data)
{
	struct qla4_work_evt *e;

	e = qla4xxx_alloc_work(ha, data_size, QLA4_EVENT_AEN);
	if (!e)
		return QLA_ERROR;

	e->u.aen.code = aen_code;
	e->u.aen.data_size = data_size;
	memcpy(e->u.aen.data, data, data_size);

	qla4xxx_post_work(ha, e);

	return QLA_SUCCESS;
}

int qla4xxx_post_ping_evt_work(struct scsi_qla_host *ha,
			       uint32_t status, uint32_t pid,
			       uint32_t data_size, uint8_t *data)
{
	struct qla4_work_evt *e;

	e = qla4xxx_alloc_work(ha, data_size, QLA4_EVENT_PING_STATUS);
	if (!e)
		return QLA_ERROR;

	e->u.ping.status = status;
	e->u.ping.pid = pid;
	e->u.ping.data_size = data_size;
	memcpy(e->u.ping.data, data, data_size);

	qla4xxx_post_work(ha, e);

	return QLA_SUCCESS;
}

static void qla4xxx_do_work(struct scsi_qla_host *ha)
{
	struct qla4_work_evt *e, *tmp;
	unsigned long flags;
	LIST_HEAD(work);

	spin_lock_irqsave(&ha->work_lock, flags);
	list_splice_init(&ha->work_list, &work);
	spin_unlock_irqrestore(&ha->work_lock, flags);

	list_for_each_entry_safe(e, tmp, &work, list) {
		list_del_init(&e->list);

		switch (e->type) {
		case QLA4_EVENT_AEN:
			iscsi_post_host_event(ha->host_no,
					      &qla4xxx_iscsi_transport,
					      e->u.aen.code,
					      e->u.aen.data_size,
					      e->u.aen.data);
			break;
		case QLA4_EVENT_PING_STATUS:
			iscsi_ping_comp_event(ha->host_no,
					      &qla4xxx_iscsi_transport,
					      e->u.ping.status,
					      e->u.ping.pid,
					      e->u.ping.data_size,
					      e->u.ping.data);
			break;
		default:
			ql4_printk(KERN_WARNING, ha, "event type: 0x%x not "
				   "supported", e->type);
		}
		kfree(e);
	}
}

/**
 * qla4xxx_do_dpc - dpc routine
 * @data: in our case pointer to adapter structure
 *
 * This routine is a task that is schedule by the interrupt handler
 * to perform the background processing for interrupts.  We put it
 * on a task queue that is consumed whenever the scheduler runs; that's
 * so you can do anything (i.e. put the process to sleep etc).  In fact,
 * the mid-level tries to sleep when it reaches the driver threshold
 * "host->can_queue". This can cause a panic if we were in our interrupt code.
 **/
static void qla4xxx_do_dpc(struct work_struct *work)
{
	struct scsi_qla_host *ha =
		container_of(work, struct scsi_qla_host, dpc_work);
	int status = QLA_ERROR;

	DEBUG2(printk("scsi%ld: %s: DPC handler waking up."
	    "flags = 0x%08lx, dpc_flags = 0x%08lx\n",
	    ha->host_no, __func__, ha->flags, ha->dpc_flags))

	/* Initialization not yet finished. Don't do anything yet. */
	if (!test_bit(AF_INIT_DONE, &ha->flags))
		return;

	if (test_bit(AF_EEH_BUSY, &ha->flags)) {
		DEBUG2(printk(KERN_INFO "scsi%ld: %s: flags = %lx\n",
		    ha->host_no, __func__, ha->flags));
		return;
	}

	/* post events to application */
	qla4xxx_do_work(ha);

	if (is_qla8022(ha)) {
		if (test_bit(DPC_HA_UNRECOVERABLE, &ha->dpc_flags)) {
			qla4_8xxx_idc_lock(ha);
			qla4_8xxx_wr_32(ha, QLA82XX_CRB_DEV_STATE,
			    QLA82XX_DEV_FAILED);
			qla4_8xxx_idc_unlock(ha);
			ql4_printk(KERN_INFO, ha, "HW State: FAILED\n");
			qla4_8xxx_device_state_handler(ha);
		}
		if (test_and_clear_bit(DPC_HA_NEED_QUIESCENT, &ha->dpc_flags)) {
			qla4_8xxx_need_qsnt_handler(ha);
		}
	}

	if (!test_bit(DPC_RESET_ACTIVE, &ha->dpc_flags) &&
	    (test_bit(DPC_RESET_HA, &ha->dpc_flags) ||
	    test_bit(DPC_RESET_HA_INTR, &ha->dpc_flags) ||
	    test_bit(DPC_RESET_HA_FW_CONTEXT, &ha->dpc_flags))) {
		if (ql4xdontresethba) {
			DEBUG2(printk("scsi%ld: %s: Don't Reset HBA\n",
			    ha->host_no, __func__));
			clear_bit(DPC_RESET_HA, &ha->dpc_flags);
			clear_bit(DPC_RESET_HA_INTR, &ha->dpc_flags);
			clear_bit(DPC_RESET_HA_FW_CONTEXT, &ha->dpc_flags);
			goto dpc_post_reset_ha;
		}
		if (test_bit(DPC_RESET_HA_FW_CONTEXT, &ha->dpc_flags) ||
		    test_bit(DPC_RESET_HA, &ha->dpc_flags))
			qla4xxx_recover_adapter(ha);

		if (test_bit(DPC_RESET_HA_INTR, &ha->dpc_flags)) {
			uint8_t wait_time = RESET_INTR_TOV;

			while ((readw(&ha->reg->ctrl_status) &
				(CSR_SOFT_RESET | CSR_FORCE_SOFT_RESET)) != 0) {
				if (--wait_time == 0)
					break;
				msleep(1000);
			}
			if (wait_time == 0)
				DEBUG2(printk("scsi%ld: %s: SR|FSR "
					      "bit not cleared-- resetting\n",
					      ha->host_no, __func__));
			qla4xxx_abort_active_cmds(ha, DID_RESET << 16);
			if (ql4xxx_lock_drvr_wait(ha) == QLA_SUCCESS) {
				qla4xxx_process_aen(ha, FLUSH_DDB_CHANGED_AENS);
				status = qla4xxx_recover_adapter(ha);
			}
			clear_bit(DPC_RESET_HA_INTR, &ha->dpc_flags);
			if (status == QLA_SUCCESS)
				ha->isp_ops->enable_intrs(ha);
		}
	}

dpc_post_reset_ha:
	/* ---- process AEN? --- */
	if (test_and_clear_bit(DPC_AEN, &ha->dpc_flags))
		qla4xxx_process_aen(ha, PROCESS_ALL_AENS);

	/* ---- Get DHCP IP Address? --- */
	if (test_and_clear_bit(DPC_GET_DHCP_IP_ADDR, &ha->dpc_flags))
		qla4xxx_get_dhcp_ip_address(ha);

	/* ---- relogin device? --- */
	if (adapter_up(ha) &&
	    test_and_clear_bit(DPC_RELOGIN_DEVICE, &ha->dpc_flags)) {
		iscsi_host_for_each_session(ha->host, qla4xxx_dpc_relogin);
	}

	/* ---- link change? --- */
	if (test_and_clear_bit(DPC_LINK_CHANGED, &ha->dpc_flags)) {
		if (!test_bit(AF_LINK_UP, &ha->flags)) {
			/* ---- link down? --- */
			qla4xxx_mark_all_devices_missing(ha);
		} else {
			/* ---- link up? --- *
			 * F/W will auto login to all devices ONLY ONCE after
			 * link up during driver initialization and runtime
			 * fatal error recovery.  Therefore, the driver must
			 * manually relogin to devices when recovering from
			 * connection failures, logouts, expired KATO, etc. */
			if (test_and_clear_bit(AF_BUILD_DDB_LIST, &ha->flags)) {
				qla4xxx_build_ddb_list(ha, ha->is_reset);
				iscsi_host_for_each_session(ha->host,
						qla4xxx_login_flash_ddb);
			} else
				qla4xxx_relogin_all_devices(ha);
		}
	}
}

/**
 * qla4xxx_free_adapter - release the adapter
 * @ha: pointer to adapter structure
 **/
static void qla4xxx_free_adapter(struct scsi_qla_host *ha)
{
	qla4xxx_abort_active_cmds(ha, DID_NO_CONNECT << 16);

	if (test_bit(AF_INTERRUPTS_ON, &ha->flags)) {
		/* Turn-off interrupts on the card. */
		ha->isp_ops->disable_intrs(ha);
	}

	/* Remove timer thread, if present */
	if (ha->timer_active)
		qla4xxx_stop_timer(ha);

	/* Kill the kernel thread for this host */
	if (ha->dpc_thread)
		destroy_workqueue(ha->dpc_thread);

	/* Kill the kernel thread for this host */
	if (ha->task_wq)
		destroy_workqueue(ha->task_wq);

	/* Put firmware in known state */
	ha->isp_ops->reset_firmware(ha);

	if (is_qla8022(ha)) {
		qla4_8xxx_idc_lock(ha);
		qla4_8xxx_clear_drv_active(ha);
		qla4_8xxx_idc_unlock(ha);
	}

	/* Detach interrupts */
	if (test_and_clear_bit(AF_IRQ_ATTACHED, &ha->flags))
		qla4xxx_free_irqs(ha);

	/* free extra memory */
	qla4xxx_mem_free(ha);
}

int qla4_8xxx_iospace_config(struct scsi_qla_host *ha)
{
	int status = 0;
	unsigned long mem_base, mem_len, db_base, db_len;
	struct pci_dev *pdev = ha->pdev;

	status = pci_request_regions(pdev, DRIVER_NAME);
	if (status) {
		printk(KERN_WARNING
		    "scsi(%ld) Failed to reserve PIO regions (%s) "
		    "status=%d\n", ha->host_no, pci_name(pdev), status);
		goto iospace_error_exit;
	}

	DEBUG2(printk(KERN_INFO "%s: revision-id=%d\n",
	    __func__, pdev->revision));
	ha->revision_id = pdev->revision;

	/* remap phys address */
	mem_base = pci_resource_start(pdev, 0); /* 0 is for BAR 0 */
	mem_len = pci_resource_len(pdev, 0);
	DEBUG2(printk(KERN_INFO "%s: ioremap from %lx a size of %lx\n",
	    __func__, mem_base, mem_len));

	/* mapping of pcibase pointer */
	ha->nx_pcibase = (unsigned long)ioremap(mem_base, mem_len);
	if (!ha->nx_pcibase) {
		printk(KERN_ERR
		    "cannot remap MMIO (%s), aborting\n", pci_name(pdev));
		pci_release_regions(ha->pdev);
		goto iospace_error_exit;
	}

	/* Mapping of IO base pointer, door bell read and write pointer */

	/* mapping of IO base pointer */
	ha->qla4_8xxx_reg =
	    (struct device_reg_82xx  __iomem *)((uint8_t *)ha->nx_pcibase +
	    0xbc000 + (ha->pdev->devfn << 11));

	db_base = pci_resource_start(pdev, 4);  /* doorbell is on bar 4 */
	db_len = pci_resource_len(pdev, 4);

	ha->nx_db_wr_ptr = (ha->pdev->devfn == 4 ? QLA82XX_CAM_RAM_DB1 :
	    QLA82XX_CAM_RAM_DB2);

	return 0;
iospace_error_exit:
	return -ENOMEM;
}

/***
 * qla4xxx_iospace_config - maps registers
 * @ha: pointer to adapter structure
 *
 * This routines maps HBA's registers from the pci address space
 * into the kernel virtual address space for memory mapped i/o.
 **/
int qla4xxx_iospace_config(struct scsi_qla_host *ha)
{
	unsigned long pio, pio_len, pio_flags;
	unsigned long mmio, mmio_len, mmio_flags;

	pio = pci_resource_start(ha->pdev, 0);
	pio_len = pci_resource_len(ha->pdev, 0);
	pio_flags = pci_resource_flags(ha->pdev, 0);
	if (pio_flags & IORESOURCE_IO) {
		if (pio_len < MIN_IOBASE_LEN) {
			ql4_printk(KERN_WARNING, ha,
				"Invalid PCI I/O region size\n");
			pio = 0;
		}
	} else {
		ql4_printk(KERN_WARNING, ha, "region #0 not a PIO resource\n");
		pio = 0;
	}

	/* Use MMIO operations for all accesses. */
	mmio = pci_resource_start(ha->pdev, 1);
	mmio_len = pci_resource_len(ha->pdev, 1);
	mmio_flags = pci_resource_flags(ha->pdev, 1);

	if (!(mmio_flags & IORESOURCE_MEM)) {
		ql4_printk(KERN_ERR, ha,
		    "region #0 not an MMIO resource, aborting\n");

		goto iospace_error_exit;
	}

	if (mmio_len < MIN_IOBASE_LEN) {
		ql4_printk(KERN_ERR, ha,
		    "Invalid PCI mem region size, aborting\n");
		goto iospace_error_exit;
	}

	if (pci_request_regions(ha->pdev, DRIVER_NAME)) {
		ql4_printk(KERN_WARNING, ha,
		    "Failed to reserve PIO/MMIO regions\n");

		goto iospace_error_exit;
	}

	ha->pio_address = pio;
	ha->pio_length = pio_len;
	ha->reg = ioremap(mmio, MIN_IOBASE_LEN);
	if (!ha->reg) {
		ql4_printk(KERN_ERR, ha,
		    "cannot remap MMIO, aborting\n");

		goto iospace_error_exit;
	}

	return 0;

iospace_error_exit:
	return -ENOMEM;
}

static struct isp_operations qla4xxx_isp_ops = {
	.iospace_config         = qla4xxx_iospace_config,
	.pci_config             = qla4xxx_pci_config,
	.disable_intrs          = qla4xxx_disable_intrs,
	.enable_intrs           = qla4xxx_enable_intrs,
	.start_firmware         = qla4xxx_start_firmware,
	.intr_handler           = qla4xxx_intr_handler,
	.interrupt_service_routine = qla4xxx_interrupt_service_routine,
	.reset_chip             = qla4xxx_soft_reset,
	.reset_firmware         = qla4xxx_hw_reset,
	.queue_iocb             = qla4xxx_queue_iocb,
	.complete_iocb          = qla4xxx_complete_iocb,
	.rd_shdw_req_q_out      = qla4xxx_rd_shdw_req_q_out,
	.rd_shdw_rsp_q_in       = qla4xxx_rd_shdw_rsp_q_in,
	.get_sys_info           = qla4xxx_get_sys_info,
};

static struct isp_operations qla4_8xxx_isp_ops = {
	.iospace_config         = qla4_8xxx_iospace_config,
	.pci_config             = qla4_8xxx_pci_config,
	.disable_intrs          = qla4_8xxx_disable_intrs,
	.enable_intrs           = qla4_8xxx_enable_intrs,
	.start_firmware         = qla4_8xxx_load_risc,
	.intr_handler           = qla4_8xxx_intr_handler,
	.interrupt_service_routine = qla4_8xxx_interrupt_service_routine,
	.reset_chip             = qla4_8xxx_isp_reset,
	.reset_firmware         = qla4_8xxx_stop_firmware,
	.queue_iocb             = qla4_8xxx_queue_iocb,
	.complete_iocb          = qla4_8xxx_complete_iocb,
	.rd_shdw_req_q_out      = qla4_8xxx_rd_shdw_req_q_out,
	.rd_shdw_rsp_q_in       = qla4_8xxx_rd_shdw_rsp_q_in,
	.get_sys_info           = qla4_8xxx_get_sys_info,
};

uint16_t qla4xxx_rd_shdw_req_q_out(struct scsi_qla_host *ha)
{
	return (uint16_t)le32_to_cpu(ha->shadow_regs->req_q_out);
}

uint16_t qla4_8xxx_rd_shdw_req_q_out(struct scsi_qla_host *ha)
{
	return (uint16_t)le32_to_cpu(readl(&ha->qla4_8xxx_reg->req_q_out));
}

uint16_t qla4xxx_rd_shdw_rsp_q_in(struct scsi_qla_host *ha)
{
	return (uint16_t)le32_to_cpu(ha->shadow_regs->rsp_q_in);
}

uint16_t qla4_8xxx_rd_shdw_rsp_q_in(struct scsi_qla_host *ha)
{
	return (uint16_t)le32_to_cpu(readl(&ha->qla4_8xxx_reg->rsp_q_in));
}

static ssize_t qla4xxx_show_boot_eth_info(void *data, int type, char *buf)
{
	struct scsi_qla_host *ha = data;
	char *str = buf;
	int rc;

	switch (type) {
	case ISCSI_BOOT_ETH_FLAGS:
		rc = sprintf(str, "%d\n", SYSFS_FLAG_FW_SEL_BOOT);
		break;
	case ISCSI_BOOT_ETH_INDEX:
		rc = sprintf(str, "0\n");
		break;
	case ISCSI_BOOT_ETH_MAC:
		rc = sysfs_format_mac(str, ha->my_mac,
				      MAC_ADDR_LEN);
		break;
	default:
		rc = -ENOSYS;
		break;
	}
	return rc;
}

static umode_t qla4xxx_eth_get_attr_visibility(void *data, int type)
{
	int rc;

	switch (type) {
	case ISCSI_BOOT_ETH_FLAGS:
	case ISCSI_BOOT_ETH_MAC:
	case ISCSI_BOOT_ETH_INDEX:
		rc = S_IRUGO;
		break;
	default:
		rc = 0;
		break;
	}
	return rc;
}

static ssize_t qla4xxx_show_boot_ini_info(void *data, int type, char *buf)
{
	struct scsi_qla_host *ha = data;
	char *str = buf;
	int rc;

	switch (type) {
	case ISCSI_BOOT_INI_INITIATOR_NAME:
		rc = sprintf(str, "%s\n", ha->name_string);
		break;
	default:
		rc = -ENOSYS;
		break;
	}
	return rc;
}

static umode_t qla4xxx_ini_get_attr_visibility(void *data, int type)
{
	int rc;

	switch (type) {
	case ISCSI_BOOT_INI_INITIATOR_NAME:
		rc = S_IRUGO;
		break;
	default:
		rc = 0;
		break;
	}
	return rc;
}

static ssize_t
qla4xxx_show_boot_tgt_info(struct ql4_boot_session_info *boot_sess, int type,
			   char *buf)
{
	struct ql4_conn_info *boot_conn = &boot_sess->conn_list[0];
	char *str = buf;
	int rc;

	switch (type) {
	case ISCSI_BOOT_TGT_NAME:
		rc = sprintf(buf, "%s\n", (char *)&boot_sess->target_name);
		break;
	case ISCSI_BOOT_TGT_IP_ADDR:
		if (boot_sess->conn_list[0].dest_ipaddr.ip_type == 0x1)
			rc = sprintf(buf, "%pI4\n",
				     &boot_conn->dest_ipaddr.ip_address);
		else
			rc = sprintf(str, "%pI6\n",
				     &boot_conn->dest_ipaddr.ip_address);
		break;
	case ISCSI_BOOT_TGT_PORT:
			rc = sprintf(str, "%d\n", boot_conn->dest_port);
		break;
	case ISCSI_BOOT_TGT_CHAP_NAME:
		rc = sprintf(str,  "%.*s\n",
			     boot_conn->chap.target_chap_name_length,
			     (char *)&boot_conn->chap.target_chap_name);
		break;
	case ISCSI_BOOT_TGT_CHAP_SECRET:
		rc = sprintf(str,  "%.*s\n",
			     boot_conn->chap.target_secret_length,
			     (char *)&boot_conn->chap.target_secret);
		break;
	case ISCSI_BOOT_TGT_REV_CHAP_NAME:
		rc = sprintf(str,  "%.*s\n",
			     boot_conn->chap.intr_chap_name_length,
			     (char *)&boot_conn->chap.intr_chap_name);
		break;
	case ISCSI_BOOT_TGT_REV_CHAP_SECRET:
		rc = sprintf(str,  "%.*s\n",
			     boot_conn->chap.intr_secret_length,
			     (char *)&boot_conn->chap.intr_secret);
		break;
	case ISCSI_BOOT_TGT_FLAGS:
		rc = sprintf(str, "%d\n", SYSFS_FLAG_FW_SEL_BOOT);
		break;
	case ISCSI_BOOT_TGT_NIC_ASSOC:
		rc = sprintf(str, "0\n");
		break;
	default:
		rc = -ENOSYS;
		break;
	}
	return rc;
}

static ssize_t qla4xxx_show_boot_tgt_pri_info(void *data, int type, char *buf)
{
	struct scsi_qla_host *ha = data;
	struct ql4_boot_session_info *boot_sess = &(ha->boot_tgt.boot_pri_sess);

	return qla4xxx_show_boot_tgt_info(boot_sess, type, buf);
}

static ssize_t qla4xxx_show_boot_tgt_sec_info(void *data, int type, char *buf)
{
	struct scsi_qla_host *ha = data;
	struct ql4_boot_session_info *boot_sess = &(ha->boot_tgt.boot_sec_sess);

	return qla4xxx_show_boot_tgt_info(boot_sess, type, buf);
}

static umode_t qla4xxx_tgt_get_attr_visibility(void *data, int type)
{
	int rc;

	switch (type) {
	case ISCSI_BOOT_TGT_NAME:
	case ISCSI_BOOT_TGT_IP_ADDR:
	case ISCSI_BOOT_TGT_PORT:
	case ISCSI_BOOT_TGT_CHAP_NAME:
	case ISCSI_BOOT_TGT_CHAP_SECRET:
	case ISCSI_BOOT_TGT_REV_CHAP_NAME:
	case ISCSI_BOOT_TGT_REV_CHAP_SECRET:
	case ISCSI_BOOT_TGT_NIC_ASSOC:
	case ISCSI_BOOT_TGT_FLAGS:
		rc = S_IRUGO;
		break;
	default:
		rc = 0;
		break;
	}
	return rc;
}

static void qla4xxx_boot_release(void *data)
{
	struct scsi_qla_host *ha = data;

	scsi_host_put(ha->host);
}

static int get_fw_boot_info(struct scsi_qla_host *ha, uint16_t ddb_index[])
{
	dma_addr_t buf_dma;
	uint32_t addr, pri_addr, sec_addr;
	uint32_t offset;
	uint16_t func_num;
	uint8_t val;
	uint8_t *buf = NULL;
	size_t size = 13 * sizeof(uint8_t);
	int ret = QLA_SUCCESS;

	func_num = PCI_FUNC(ha->pdev->devfn);

	ql4_printk(KERN_INFO, ha, "%s: Get FW boot info for 0x%x func %d\n",
		   __func__, ha->pdev->device, func_num);

	if (is_qla40XX(ha)) {
		if (func_num == 1) {
			addr = NVRAM_PORT0_BOOT_MODE;
			pri_addr = NVRAM_PORT0_BOOT_PRI_TGT;
			sec_addr = NVRAM_PORT0_BOOT_SEC_TGT;
		} else if (func_num == 3) {
			addr = NVRAM_PORT1_BOOT_MODE;
			pri_addr = NVRAM_PORT1_BOOT_PRI_TGT;
			sec_addr = NVRAM_PORT1_BOOT_SEC_TGT;
		} else {
			ret = QLA_ERROR;
			goto exit_boot_info;
		}

		/* Check Boot Mode */
		val = rd_nvram_byte(ha, addr);
		if (!(val & 0x07)) {
			DEBUG2(ql4_printk(KERN_INFO, ha, "%s: Adapter boot "
					  "options : 0x%x\n", __func__, val));
			ret = QLA_ERROR;
			goto exit_boot_info;
		}

		/* get primary valid target index */
		val = rd_nvram_byte(ha, pri_addr);
		if (val & BIT_7)
			ddb_index[0] = (val & 0x7f);

		/* get secondary valid target index */
		val = rd_nvram_byte(ha, sec_addr);
		if (val & BIT_7)
			ddb_index[1] = (val & 0x7f);

	} else if (is_qla8022(ha)) {
		buf = dma_alloc_coherent(&ha->pdev->dev, size,
					 &buf_dma, GFP_KERNEL);
		if (!buf) {
			DEBUG2(ql4_printk(KERN_ERR, ha,
					  "%s: Unable to allocate dma buffer\n",
					   __func__));
			ret = QLA_ERROR;
			goto exit_boot_info;
		}

		if (ha->port_num == 0)
			offset = BOOT_PARAM_OFFSET_PORT0;
		else if (ha->port_num == 1)
			offset = BOOT_PARAM_OFFSET_PORT1;
		else {
			ret = QLA_ERROR;
			goto exit_boot_info_free;
		}
		addr = FLASH_RAW_ACCESS_ADDR + (ha->hw.flt_iscsi_param * 4) +
		       offset;
		if (qla4xxx_get_flash(ha, buf_dma, addr,
				      13 * sizeof(uint8_t)) != QLA_SUCCESS) {
			DEBUG2(ql4_printk(KERN_ERR, ha, "scsi%ld: %s: Get Flash"
					  " failed\n", ha->host_no, __func__));
			ret = QLA_ERROR;
			goto exit_boot_info_free;
		}
		/* Check Boot Mode */
		if (!(buf[1] & 0x07)) {
			DEBUG2(ql4_printk(KERN_INFO, ha, "Firmware boot options"
					  " : 0x%x\n", buf[1]));
			ret = QLA_ERROR;
			goto exit_boot_info_free;
		}

		/* get primary valid target index */
		if (buf[2] & BIT_7)
			ddb_index[0] = buf[2] & 0x7f;

		/* get secondary valid target index */
		if (buf[11] & BIT_7)
			ddb_index[1] = buf[11] & 0x7f;
	} else {
		ret = QLA_ERROR;
		goto exit_boot_info;
	}

	DEBUG2(ql4_printk(KERN_INFO, ha, "%s: Primary target ID %d, Secondary"
			  " target ID %d\n", __func__, ddb_index[0],
			  ddb_index[1]));

exit_boot_info_free:
	dma_free_coherent(&ha->pdev->dev, size, buf, buf_dma);
exit_boot_info:
	ha->pri_ddb_idx = ddb_index[0];
	ha->sec_ddb_idx = ddb_index[1];
	return ret;
}

/**
 * qla4xxx_get_bidi_chap - Get a BIDI CHAP user and password
 * @ha: pointer to adapter structure
 * @username: CHAP username to be returned
 * @password: CHAP password to be returned
 *
 * If a boot entry has BIDI CHAP enabled then we need to set the BIDI CHAP
 * user and password in the sysfs entry in /sys/firmware/iscsi_boot#/.
 * So from the CHAP cache find the first BIDI CHAP entry and set it
 * to the boot record in sysfs.
 **/
static int qla4xxx_get_bidi_chap(struct scsi_qla_host *ha, char *username,
			    char *password)
{
	int i, ret = -EINVAL;
	int max_chap_entries = 0;
	struct ql4_chap_table *chap_table;

	if (is_qla8022(ha))
		max_chap_entries = (ha->hw.flt_chap_size / 2) /
						sizeof(struct ql4_chap_table);
	else
		max_chap_entries = MAX_CHAP_ENTRIES_40XX;

	if (!ha->chap_list) {
		ql4_printk(KERN_ERR, ha, "Do not have CHAP table cache\n");
		return ret;
	}

	mutex_lock(&ha->chap_sem);
	for (i = 0; i < max_chap_entries; i++) {
		chap_table = (struct ql4_chap_table *)ha->chap_list + i;
		if (chap_table->cookie !=
		    __constant_cpu_to_le16(CHAP_VALID_COOKIE)) {
			continue;
		}

		if (chap_table->flags & BIT_7) /* local */
			continue;

		if (!(chap_table->flags & BIT_6)) /* Not BIDI */
			continue;

		strncpy(password, chap_table->secret, QL4_CHAP_MAX_SECRET_LEN);
		strncpy(username, chap_table->name, QL4_CHAP_MAX_NAME_LEN);
		ret = 0;
		break;
	}
	mutex_unlock(&ha->chap_sem);

	return ret;
}


static int qla4xxx_get_boot_target(struct scsi_qla_host *ha,
				   struct ql4_boot_session_info *boot_sess,
				   uint16_t ddb_index)
{
	struct ql4_conn_info *boot_conn = &boot_sess->conn_list[0];
	struct dev_db_entry *fw_ddb_entry;
	dma_addr_t fw_ddb_entry_dma;
	uint16_t idx;
	uint16_t options;
	int ret = QLA_SUCCESS;

	fw_ddb_entry = dma_alloc_coherent(&ha->pdev->dev, sizeof(*fw_ddb_entry),
					  &fw_ddb_entry_dma, GFP_KERNEL);
	if (!fw_ddb_entry) {
		DEBUG2(ql4_printk(KERN_ERR, ha,
				  "%s: Unable to allocate dma buffer.\n",
				  __func__));
		ret = QLA_ERROR;
		return ret;
	}

	if (qla4xxx_bootdb_by_index(ha, fw_ddb_entry,
				   fw_ddb_entry_dma, ddb_index)) {
		DEBUG2(ql4_printk(KERN_INFO, ha, "%s: No Flash DDB found at "
				  "index [%d]\n", __func__, ddb_index));
		ret = QLA_ERROR;
		goto exit_boot_target;
	}

	/* Update target name and IP from DDB */
	memcpy(boot_sess->target_name, fw_ddb_entry->iscsi_name,
	       min(sizeof(boot_sess->target_name),
		   sizeof(fw_ddb_entry->iscsi_name)));

	options = le16_to_cpu(fw_ddb_entry->options);
	if (options & DDB_OPT_IPV6_DEVICE) {
		memcpy(&boot_conn->dest_ipaddr.ip_address,
		       &fw_ddb_entry->ip_addr[0], IPv6_ADDR_LEN);
	} else {
		boot_conn->dest_ipaddr.ip_type = 0x1;
		memcpy(&boot_conn->dest_ipaddr.ip_address,
		       &fw_ddb_entry->ip_addr[0], IP_ADDR_LEN);
	}

	boot_conn->dest_port = le16_to_cpu(fw_ddb_entry->port);

	/* update chap information */
	idx = __le16_to_cpu(fw_ddb_entry->chap_tbl_idx);

	if (BIT_7 & le16_to_cpu(fw_ddb_entry->iscsi_options))	{

		DEBUG2(ql4_printk(KERN_INFO, ha, "Setting chap\n"));

		ret = qla4xxx_get_chap(ha, (char *)&boot_conn->chap.
				       target_chap_name,
				       (char *)&boot_conn->chap.target_secret,
				       idx);
		if (ret) {
			ql4_printk(KERN_ERR, ha, "Failed to set chap\n");
			ret = QLA_ERROR;
			goto exit_boot_target;
		}

		boot_conn->chap.target_chap_name_length = QL4_CHAP_MAX_NAME_LEN;
		boot_conn->chap.target_secret_length = QL4_CHAP_MAX_SECRET_LEN;
	}

	if (BIT_4 & le16_to_cpu(fw_ddb_entry->iscsi_options)) {

		DEBUG2(ql4_printk(KERN_INFO, ha, "Setting BIDI chap\n"));

		ret = qla4xxx_get_bidi_chap(ha,
				    (char *)&boot_conn->chap.intr_chap_name,
				    (char *)&boot_conn->chap.intr_secret);

		if (ret) {
			ql4_printk(KERN_ERR, ha, "Failed to set BIDI chap\n");
			ret = QLA_ERROR;
			goto exit_boot_target;
		}

		boot_conn->chap.intr_chap_name_length = QL4_CHAP_MAX_NAME_LEN;
		boot_conn->chap.intr_secret_length = QL4_CHAP_MAX_SECRET_LEN;
	}

exit_boot_target:
	dma_free_coherent(&ha->pdev->dev, sizeof(*fw_ddb_entry),
			  fw_ddb_entry, fw_ddb_entry_dma);
	return ret;
}

static int qla4xxx_get_boot_info(struct scsi_qla_host *ha)
{
	uint16_t ddb_index[2];
	int ret = QLA_ERROR;
	int rval;

	memset(ddb_index, 0, sizeof(ddb_index));
	ddb_index[0] = 0xffff;
	ddb_index[1] = 0xffff;
	ret = get_fw_boot_info(ha, ddb_index);
	if (ret != QLA_SUCCESS) {
		DEBUG2(ql4_printk(KERN_INFO, ha,
				"%s: No boot target configured.\n", __func__));
		return ret;
	}

	if (ql4xdisablesysfsboot)
		return QLA_SUCCESS;

	if (ddb_index[0] == 0xffff)
		goto sec_target;

	rval = qla4xxx_get_boot_target(ha, &(ha->boot_tgt.boot_pri_sess),
				      ddb_index[0]);
	if (rval != QLA_SUCCESS) {
		DEBUG2(ql4_printk(KERN_INFO, ha, "%s: Primary boot target not "
				  "configured\n", __func__));
	} else
		ret = QLA_SUCCESS;

sec_target:
	if (ddb_index[1] == 0xffff)
		goto exit_get_boot_info;

	rval = qla4xxx_get_boot_target(ha, &(ha->boot_tgt.boot_sec_sess),
				      ddb_index[1]);
	if (rval != QLA_SUCCESS) {
		DEBUG2(ql4_printk(KERN_INFO, ha, "%s: Secondary boot target not"
				  " configured\n", __func__));
	} else
		ret = QLA_SUCCESS;

exit_get_boot_info:
	return ret;
}

static int qla4xxx_setup_boot_info(struct scsi_qla_host *ha)
{
	struct iscsi_boot_kobj *boot_kobj;

	if (qla4xxx_get_boot_info(ha) != QLA_SUCCESS)
		return QLA_ERROR;

	if (ql4xdisablesysfsboot) {
		ql4_printk(KERN_INFO, ha,
			   "%s: syfsboot disabled - driver will trigger login "
			   "and publish session for discovery .\n", __func__);
		return QLA_SUCCESS;
	}


	ha->boot_kset = iscsi_boot_create_host_kset(ha->host->host_no);
	if (!ha->boot_kset)
		goto kset_free;

	if (!scsi_host_get(ha->host))
		goto kset_free;
	boot_kobj = iscsi_boot_create_target(ha->boot_kset, 0, ha,
					     qla4xxx_show_boot_tgt_pri_info,
					     qla4xxx_tgt_get_attr_visibility,
					     qla4xxx_boot_release);
	if (!boot_kobj)
		goto put_host;

	if (!scsi_host_get(ha->host))
		goto kset_free;
	boot_kobj = iscsi_boot_create_target(ha->boot_kset, 1, ha,
					     qla4xxx_show_boot_tgt_sec_info,
					     qla4xxx_tgt_get_attr_visibility,
					     qla4xxx_boot_release);
	if (!boot_kobj)
		goto put_host;

	if (!scsi_host_get(ha->host))
		goto kset_free;
	boot_kobj = iscsi_boot_create_initiator(ha->boot_kset, 0, ha,
					       qla4xxx_show_boot_ini_info,
					       qla4xxx_ini_get_attr_visibility,
					       qla4xxx_boot_release);
	if (!boot_kobj)
		goto put_host;

	if (!scsi_host_get(ha->host))
		goto kset_free;
	boot_kobj = iscsi_boot_create_ethernet(ha->boot_kset, 0, ha,
					       qla4xxx_show_boot_eth_info,
					       qla4xxx_eth_get_attr_visibility,
					       qla4xxx_boot_release);
	if (!boot_kobj)
		goto put_host;

	return QLA_SUCCESS;

put_host:
	scsi_host_put(ha->host);
kset_free:
	iscsi_boot_destroy_kset(ha->boot_kset);
	return -ENOMEM;
}


/**
 * qla4xxx_create chap_list - Create CHAP list from FLASH
 * @ha: pointer to adapter structure
 *
 * Read flash and make a list of CHAP entries, during login when a CHAP entry
 * is received, it will be checked in this list. If entry exist then the CHAP
 * entry index is set in the DDB. If CHAP entry does not exist in this list
 * then a new entry is added in FLASH in CHAP table and the index obtained is
 * used in the DDB.
 **/
static void qla4xxx_create_chap_list(struct scsi_qla_host *ha)
{
	int rval = 0;
	uint8_t *chap_flash_data = NULL;
	uint32_t offset;
	dma_addr_t chap_dma;
	uint32_t chap_size = 0;

	if (is_qla40XX(ha))
		chap_size = MAX_CHAP_ENTRIES_40XX  *
					sizeof(struct ql4_chap_table);
	else	/* Single region contains CHAP info for both
		 * ports which is divided into half for each port.
		 */
		chap_size = ha->hw.flt_chap_size / 2;

	chap_flash_data = dma_alloc_coherent(&ha->pdev->dev, chap_size,
					  &chap_dma, GFP_KERNEL);
	if (!chap_flash_data) {
		ql4_printk(KERN_ERR, ha, "No memory for chap_flash_data\n");
		return;
	}
	if (is_qla40XX(ha))
		offset = FLASH_CHAP_OFFSET;
	else {
		offset = FLASH_RAW_ACCESS_ADDR + (ha->hw.flt_region_chap << 2);
		if (ha->port_num == 1)
			offset += chap_size;
	}

	rval = qla4xxx_get_flash(ha, chap_dma, offset, chap_size);
	if (rval != QLA_SUCCESS)
		goto exit_chap_list;

	if (ha->chap_list == NULL)
		ha->chap_list = vmalloc(chap_size);
	if (ha->chap_list == NULL) {
		ql4_printk(KERN_ERR, ha, "No memory for ha->chap_list\n");
		goto exit_chap_list;
	}

	memcpy(ha->chap_list, chap_flash_data, chap_size);

exit_chap_list:
	dma_free_coherent(&ha->pdev->dev, chap_size,
			chap_flash_data, chap_dma);
}

static void qla4xxx_get_param_ddb(struct ddb_entry *ddb_entry,
				  struct ql4_tuple_ddb *tddb)
{
	struct scsi_qla_host *ha;
	struct iscsi_cls_session *cls_sess;
	struct iscsi_cls_conn *cls_conn;
	struct iscsi_session *sess;
	struct iscsi_conn *conn;

	DEBUG2(printk(KERN_INFO "Func: %s\n", __func__));
	ha = ddb_entry->ha;
	cls_sess = ddb_entry->sess;
	sess = cls_sess->dd_data;
	cls_conn = ddb_entry->conn;
	conn = cls_conn->dd_data;

	tddb->tpgt = sess->tpgt;
	tddb->port = conn->persistent_port;
	strncpy(tddb->iscsi_name, sess->targetname, ISCSI_NAME_SIZE);
	strncpy(tddb->ip_addr, conn->persistent_address, DDB_IPADDR_LEN);
}

static void qla4xxx_convert_param_ddb(struct dev_db_entry *fw_ddb_entry,
				      struct ql4_tuple_ddb *tddb)
{
	uint16_t options = 0;

	tddb->tpgt = le32_to_cpu(fw_ddb_entry->tgt_portal_grp);
	memcpy(&tddb->iscsi_name[0], &fw_ddb_entry->iscsi_name[0],
	       min(sizeof(tddb->iscsi_name), sizeof(fw_ddb_entry->iscsi_name)));

	options = le16_to_cpu(fw_ddb_entry->options);
	if (options & DDB_OPT_IPV6_DEVICE)
		sprintf(tddb->ip_addr, "%pI6", fw_ddb_entry->ip_addr);
	else
		sprintf(tddb->ip_addr, "%pI4", fw_ddb_entry->ip_addr);

	tddb->port = le16_to_cpu(fw_ddb_entry->port);
	memcpy(&tddb->isid[0], &fw_ddb_entry->isid[0], sizeof(tddb->isid));
}

static int qla4xxx_compare_tuple_ddb(struct scsi_qla_host *ha,
				     struct ql4_tuple_ddb *old_tddb,
				     struct ql4_tuple_ddb *new_tddb,
				     uint8_t is_isid_compare)
{
	if (strcmp(old_tddb->iscsi_name, new_tddb->iscsi_name))
		return QLA_ERROR;

	if (strcmp(old_tddb->ip_addr, new_tddb->ip_addr))
		return QLA_ERROR;

	if (old_tddb->port != new_tddb->port)
		return QLA_ERROR;

	/* For multi sessions, driver generates the ISID, so do not compare
	 * ISID in reset path since it would be a comparision between the
	 * driver generated ISID and firmware generated ISID. This could
	 * lead to adding duplicated DDBs in the list as driver generated
	 * ISID would not match firmware generated ISID.
	 */
	if (is_isid_compare) {
		DEBUG2(ql4_printk(KERN_INFO, ha, "%s: old ISID [%02x%02x%02x"
			"%02x%02x%02x] New ISID [%02x%02x%02x%02x%02x%02x]\n",
			__func__, old_tddb->isid[5], old_tddb->isid[4],
			old_tddb->isid[3], old_tddb->isid[2], old_tddb->isid[1],
			old_tddb->isid[0], new_tddb->isid[5], new_tddb->isid[4],
			new_tddb->isid[3], new_tddb->isid[2], new_tddb->isid[1],
			new_tddb->isid[0]));

		if (memcmp(&old_tddb->isid[0], &new_tddb->isid[0],
			   sizeof(old_tddb->isid)))
			return QLA_ERROR;
	}

	DEBUG2(ql4_printk(KERN_INFO, ha,
			  "Match Found, fw[%d,%d,%s,%s], [%d,%d,%s,%s]",
			  old_tddb->port, old_tddb->tpgt, old_tddb->ip_addr,
			  old_tddb->iscsi_name, new_tddb->port, new_tddb->tpgt,
			  new_tddb->ip_addr, new_tddb->iscsi_name));

	return QLA_SUCCESS;
}

static int qla4xxx_is_session_exists(struct scsi_qla_host *ha,
				     struct dev_db_entry *fw_ddb_entry)
{
	struct ddb_entry *ddb_entry;
	struct ql4_tuple_ddb *fw_tddb = NULL;
	struct ql4_tuple_ddb *tmp_tddb = NULL;
	int idx;
	int ret = QLA_ERROR;

	fw_tddb = vzalloc(sizeof(*fw_tddb));
	if (!fw_tddb) {
		DEBUG2(ql4_printk(KERN_WARNING, ha,
				  "Memory Allocation failed.\n"));
		ret = QLA_SUCCESS;
		goto exit_check;
	}

	tmp_tddb = vzalloc(sizeof(*tmp_tddb));
	if (!tmp_tddb) {
		DEBUG2(ql4_printk(KERN_WARNING, ha,
				  "Memory Allocation failed.\n"));
		ret = QLA_SUCCESS;
		goto exit_check;
	}

	qla4xxx_convert_param_ddb(fw_ddb_entry, fw_tddb);

	for (idx = 0; idx < MAX_DDB_ENTRIES; idx++) {
		ddb_entry = qla4xxx_lookup_ddb_by_fw_index(ha, idx);
		if (ddb_entry == NULL)
			continue;

		qla4xxx_get_param_ddb(ddb_entry, tmp_tddb);
		if (!qla4xxx_compare_tuple_ddb(ha, fw_tddb, tmp_tddb, false)) {
			ret = QLA_SUCCESS; /* found */
			goto exit_check;
		}
	}

exit_check:
	if (fw_tddb)
		vfree(fw_tddb);
	if (tmp_tddb)
		vfree(tmp_tddb);
	return ret;
}

static int qla4xxx_is_flash_ddb_exists(struct scsi_qla_host *ha,
				       struct list_head *list_nt,
				       struct dev_db_entry *fw_ddb_entry)
{
	struct qla_ddb_index  *nt_ddb_idx, *nt_ddb_idx_tmp;
	struct ql4_tuple_ddb *fw_tddb = NULL;
	struct ql4_tuple_ddb *tmp_tddb = NULL;
	int ret = QLA_ERROR;

	fw_tddb = vzalloc(sizeof(*fw_tddb));
	if (!fw_tddb) {
		DEBUG2(ql4_printk(KERN_WARNING, ha,
				  "Memory Allocation failed.\n"));
		ret = QLA_SUCCESS;
		goto exit_check;
	}

	tmp_tddb = vzalloc(sizeof(*tmp_tddb));
	if (!tmp_tddb) {
		DEBUG2(ql4_printk(KERN_WARNING, ha,
				  "Memory Allocation failed.\n"));
		ret = QLA_SUCCESS;
		goto exit_check;
	}

	qla4xxx_convert_param_ddb(fw_ddb_entry, fw_tddb);

	list_for_each_entry_safe(nt_ddb_idx, nt_ddb_idx_tmp, list_nt, list) {
		qla4xxx_convert_param_ddb(&nt_ddb_idx->fw_ddb, tmp_tddb);
		if (!qla4xxx_compare_tuple_ddb(ha, fw_tddb, tmp_tddb, true)) {
			ret = QLA_SUCCESS; /* found */
			goto exit_check;
		}
	}

exit_check:
	if (fw_tddb)
		vfree(fw_tddb);
	if (tmp_tddb)
		vfree(tmp_tddb);
	return ret;
}

static void qla4xxx_free_ddb_list(struct list_head *list_ddb)
{
	struct qla_ddb_index  *ddb_idx, *ddb_idx_tmp;

	list_for_each_entry_safe(ddb_idx, ddb_idx_tmp, list_ddb, list) {
		list_del_init(&ddb_idx->list);
		vfree(ddb_idx);
	}
}

static struct iscsi_endpoint *qla4xxx_get_ep_fwdb(struct scsi_qla_host *ha,
					struct dev_db_entry *fw_ddb_entry)
{
	struct iscsi_endpoint *ep;
	struct sockaddr_in *addr;
	struct sockaddr_in6 *addr6;
	struct sockaddr *dst_addr;
	char *ip;

	/* TODO: need to destroy on unload iscsi_endpoint*/
	dst_addr = vmalloc(sizeof(*dst_addr));
	if (!dst_addr)
		return NULL;

	if (fw_ddb_entry->options & DDB_OPT_IPV6_DEVICE) {
		dst_addr->sa_family = AF_INET6;
		addr6 = (struct sockaddr_in6 *)dst_addr;
		ip = (char *)&addr6->sin6_addr;
		memcpy(ip, fw_ddb_entry->ip_addr, IPv6_ADDR_LEN);
		addr6->sin6_port = htons(le16_to_cpu(fw_ddb_entry->port));

	} else {
		dst_addr->sa_family = AF_INET;
		addr = (struct sockaddr_in *)dst_addr;
		ip = (char *)&addr->sin_addr;
		memcpy(ip, fw_ddb_entry->ip_addr, IP_ADDR_LEN);
		addr->sin_port = htons(le16_to_cpu(fw_ddb_entry->port));
	}

	ep = qla4xxx_ep_connect(ha->host, dst_addr, 0);
	vfree(dst_addr);
	return ep;
}

static int qla4xxx_verify_boot_idx(struct scsi_qla_host *ha, uint16_t idx)
{
	if (ql4xdisablesysfsboot)
		return QLA_SUCCESS;
	if (idx == ha->pri_ddb_idx || idx == ha->sec_ddb_idx)
		return QLA_ERROR;
	return QLA_SUCCESS;
}

static void qla4xxx_setup_flash_ddb_entry(struct scsi_qla_host *ha,
					  struct ddb_entry *ddb_entry)
{
	uint16_t def_timeout;

	ddb_entry->ddb_type = FLASH_DDB;
	ddb_entry->fw_ddb_index = INVALID_ENTRY;
	ddb_entry->fw_ddb_device_state = DDB_DS_NO_CONNECTION_ACTIVE;
	ddb_entry->ha = ha;
	ddb_entry->unblock_sess = qla4xxx_unblock_flash_ddb;
	ddb_entry->ddb_change = qla4xxx_flash_ddb_change;

	atomic_set(&ddb_entry->retry_relogin_timer, INVALID_ENTRY);
	atomic_set(&ddb_entry->relogin_timer, 0);
	atomic_set(&ddb_entry->relogin_retry_count, 0);
	def_timeout = le16_to_cpu(ddb_entry->fw_ddb_entry.def_timeout);
	ddb_entry->default_relogin_timeout =
		(def_timeout > LOGIN_TOV) && (def_timeout < LOGIN_TOV * 10) ?
		def_timeout : LOGIN_TOV;
	ddb_entry->default_time2wait =
		le16_to_cpu(ddb_entry->fw_ddb_entry.iscsi_def_time2wait);
}

static void qla4xxx_wait_for_ip_configuration(struct scsi_qla_host *ha)
{
	uint32_t idx = 0;
	uint32_t ip_idx[IP_ADDR_COUNT] = {0, 1, 2, 3}; /* 4 IP interfaces */
	uint32_t sts[MBOX_REG_COUNT];
	uint32_t ip_state;
	unsigned long wtime;
	int ret;

	wtime = jiffies + (HZ * IP_CONFIG_TOV);
	do {
		for (idx = 0; idx < IP_ADDR_COUNT; idx++) {
			if (ip_idx[idx] == -1)
				continue;

			ret = qla4xxx_get_ip_state(ha, 0, ip_idx[idx], sts);

			if (ret == QLA_ERROR) {
				ip_idx[idx] = -1;
				continue;
			}

			ip_state = (sts[1] & IP_STATE_MASK) >> IP_STATE_SHIFT;

			DEBUG2(ql4_printk(KERN_INFO, ha,
					  "Waiting for IP state for idx = %d, state = 0x%x\n",
					  ip_idx[idx], ip_state));
			if (ip_state == IP_ADDRSTATE_UNCONFIGURED ||
			    ip_state == IP_ADDRSTATE_INVALID ||
			    ip_state == IP_ADDRSTATE_PREFERRED ||
			    ip_state == IP_ADDRSTATE_DEPRICATED ||
			    ip_state == IP_ADDRSTATE_DISABLING)
				ip_idx[idx] = -1;
		}

		/* Break if all IP states checked */
		if ((ip_idx[0] == -1) &&
		    (ip_idx[1] == -1) &&
		    (ip_idx[2] == -1) &&
		    (ip_idx[3] == -1))
			break;
		schedule_timeout_uninterruptible(HZ);
	} while (time_after(wtime, jiffies));
}

static void qla4xxx_build_st_list(struct scsi_qla_host *ha,
				  struct list_head *list_st)
{
	struct qla_ddb_index  *st_ddb_idx;
	int max_ddbs;
	int fw_idx_size;
	struct dev_db_entry *fw_ddb_entry;
	dma_addr_t fw_ddb_dma;
	int ret;
	uint32_t idx = 0, next_idx = 0;
	uint32_t state = 0, conn_err = 0;
	uint16_t conn_id = 0;

	fw_ddb_entry = dma_pool_alloc(ha->fw_ddb_dma_pool, GFP_KERNEL,
				      &fw_ddb_dma);
	if (fw_ddb_entry == NULL) {
		DEBUG2(ql4_printk(KERN_ERR, ha, "Out of memory\n"));
		goto exit_st_list;
	}

	max_ddbs =  is_qla40XX(ha) ? MAX_DEV_DB_ENTRIES_40XX :
				     MAX_DEV_DB_ENTRIES;
	fw_idx_size = sizeof(struct qla_ddb_index);

	for (idx = 0; idx < max_ddbs; idx = next_idx) {
		ret = qla4xxx_get_fwddb_entry(ha, idx, fw_ddb_entry, fw_ddb_dma,
					      NULL, &next_idx, &state,
					      &conn_err, NULL, &conn_id);
		if (ret == QLA_ERROR)
			break;

<<<<<<< HEAD
=======
		/* Ignore DDB if invalid state (unassigned) */
		if (state == DDB_DS_UNASSIGNED)
			goto continue_next_st;

>>>>>>> e816b57a
		/* Check if ST, add to the list_st */
		if (strlen((char *) fw_ddb_entry->iscsi_name) != 0)
			goto continue_next_st;

		st_ddb_idx = vzalloc(fw_idx_size);
		if (!st_ddb_idx)
			break;

		st_ddb_idx->fw_ddb_idx = idx;

		list_add_tail(&st_ddb_idx->list, list_st);
continue_next_st:
		if (next_idx == 0)
			break;
	}

exit_st_list:
	if (fw_ddb_entry)
		dma_pool_free(ha->fw_ddb_dma_pool, fw_ddb_entry, fw_ddb_dma);
}

/**
 * qla4xxx_remove_failed_ddb - Remove inactive or failed ddb from list
 * @ha: pointer to adapter structure
 * @list_ddb: List from which failed ddb to be removed
 *
 * Iterate over the list of DDBs and find and remove DDBs that are either in
 * no connection active state or failed state
 **/
static void qla4xxx_remove_failed_ddb(struct scsi_qla_host *ha,
				      struct list_head *list_ddb)
{
	struct qla_ddb_index  *ddb_idx, *ddb_idx_tmp;
	uint32_t next_idx = 0;
	uint32_t state = 0, conn_err = 0;
	int ret;

	list_for_each_entry_safe(ddb_idx, ddb_idx_tmp, list_ddb, list) {
		ret = qla4xxx_get_fwddb_entry(ha, ddb_idx->fw_ddb_idx,
					      NULL, 0, NULL, &next_idx, &state,
					      &conn_err, NULL, NULL);
		if (ret == QLA_ERROR)
			continue;

		if (state == DDB_DS_NO_CONNECTION_ACTIVE ||
		    state == DDB_DS_SESSION_FAILED) {
			list_del_init(&ddb_idx->list);
			vfree(ddb_idx);
		}
	}
}

static int qla4xxx_sess_conn_setup(struct scsi_qla_host *ha,
				   struct dev_db_entry *fw_ddb_entry,
				   int is_reset)
{
	struct iscsi_cls_session *cls_sess;
	struct iscsi_session *sess;
	struct iscsi_cls_conn *cls_conn;
	struct iscsi_endpoint *ep;
	uint16_t cmds_max = 32;
	uint16_t conn_id = 0;
	uint32_t initial_cmdsn = 0;
	int ret = QLA_SUCCESS;

	struct ddb_entry *ddb_entry = NULL;

	/* Create session object, with INVALID_ENTRY,
	 * the targer_id would get set when we issue the login
	 */
	cls_sess = iscsi_session_setup(&qla4xxx_iscsi_transport, ha->host,
				       cmds_max, sizeof(struct ddb_entry),
				       sizeof(struct ql4_task_data),
				       initial_cmdsn, INVALID_ENTRY);
	if (!cls_sess) {
		ret = QLA_ERROR;
		goto exit_setup;
	}

	/*
	 * so calling module_put function to decrement the
	 * reference count.
	 **/
	module_put(qla4xxx_iscsi_transport.owner);
	sess = cls_sess->dd_data;
	ddb_entry = sess->dd_data;
	ddb_entry->sess = cls_sess;

	cls_sess->recovery_tmo = ql4xsess_recovery_tmo;
	memcpy(&ddb_entry->fw_ddb_entry, fw_ddb_entry,
	       sizeof(struct dev_db_entry));

	qla4xxx_setup_flash_ddb_entry(ha, ddb_entry);

	cls_conn = iscsi_conn_setup(cls_sess, sizeof(struct qla_conn), conn_id);

	if (!cls_conn) {
		ret = QLA_ERROR;
		goto exit_setup;
	}

	ddb_entry->conn = cls_conn;

	/* Setup ep, for displaying attributes in sysfs */
	ep = qla4xxx_get_ep_fwdb(ha, fw_ddb_entry);
	if (ep) {
		ep->conn = cls_conn;
		cls_conn->ep = ep;
	} else {
		DEBUG2(ql4_printk(KERN_ERR, ha, "Unable to get ep\n"));
		ret = QLA_ERROR;
		goto exit_setup;
	}

	/* Update sess/conn params */
	qla4xxx_copy_fwddb_param(ha, fw_ddb_entry, cls_sess, cls_conn);

	if (is_reset == RESET_ADAPTER) {
		iscsi_block_session(cls_sess);
		/* Use the relogin path to discover new devices
		 *  by short-circuting the logic of setting
		 *  timer to relogin - instead set the flags
		 *  to initiate login right away.
		 */
		set_bit(DPC_RELOGIN_DEVICE, &ha->dpc_flags);
		set_bit(DF_RELOGIN, &ddb_entry->flags);
<<<<<<< HEAD
=======
	}

exit_setup:
	return ret;
}

static void qla4xxx_build_nt_list(struct scsi_qla_host *ha,
				  struct list_head *list_nt, int is_reset)
{
	struct dev_db_entry *fw_ddb_entry;
	dma_addr_t fw_ddb_dma;
	int max_ddbs;
	int fw_idx_size;
	int ret;
	uint32_t idx = 0, next_idx = 0;
	uint32_t state = 0, conn_err = 0;
	uint16_t conn_id = 0;
	struct qla_ddb_index  *nt_ddb_idx;

	fw_ddb_entry = dma_pool_alloc(ha->fw_ddb_dma_pool, GFP_KERNEL,
				      &fw_ddb_dma);
	if (fw_ddb_entry == NULL) {
		DEBUG2(ql4_printk(KERN_ERR, ha, "Out of memory\n"));
		goto exit_nt_list;
>>>>>>> e816b57a
	}
	max_ddbs =  is_qla40XX(ha) ? MAX_DEV_DB_ENTRIES_40XX :
				     MAX_DEV_DB_ENTRIES;
	fw_idx_size = sizeof(struct qla_ddb_index);

exit_setup:
	return ret;
}

static void qla4xxx_build_nt_list(struct scsi_qla_host *ha,
				  struct list_head *list_nt, int is_reset)
{
	struct dev_db_entry *fw_ddb_entry;
	dma_addr_t fw_ddb_dma;
	int max_ddbs;
	int fw_idx_size;
	int ret;
	uint32_t idx = 0, next_idx = 0;
	uint32_t state = 0, conn_err = 0;
	uint16_t conn_id = 0;
	struct qla_ddb_index  *nt_ddb_idx;

	fw_ddb_entry = dma_pool_alloc(ha->fw_ddb_dma_pool, GFP_KERNEL,
				      &fw_ddb_dma);
	if (fw_ddb_entry == NULL) {
		DEBUG2(ql4_printk(KERN_ERR, ha, "Out of memory\n"));
		goto exit_nt_list;
	}
	max_ddbs =  is_qla40XX(ha) ? MAX_DEV_DB_ENTRIES_40XX :
				     MAX_DEV_DB_ENTRIES;
	fw_idx_size = sizeof(struct qla_ddb_index);

	for (idx = 0; idx < max_ddbs; idx = next_idx) {
		ret = qla4xxx_get_fwddb_entry(ha, idx, fw_ddb_entry, fw_ddb_dma,
					      NULL, &next_idx, &state,
					      &conn_err, NULL, &conn_id);
		if (ret == QLA_ERROR)
			break;

		if (qla4xxx_verify_boot_idx(ha, idx) != QLA_SUCCESS)
			goto continue_next_nt;

		/* Check if NT, then add to list it */
		if (strlen((char *) fw_ddb_entry->iscsi_name) == 0)
			goto continue_next_nt;

		if (!(state == DDB_DS_NO_CONNECTION_ACTIVE ||
		    state == DDB_DS_SESSION_FAILED))
			goto continue_next_nt;

		DEBUG2(ql4_printk(KERN_INFO, ha,
				  "Adding  DDB to session = 0x%x\n", idx));
		if (is_reset == INIT_ADAPTER) {
			nt_ddb_idx = vmalloc(fw_idx_size);
			if (!nt_ddb_idx)
				break;

			nt_ddb_idx->fw_ddb_idx = idx;

			memcpy(&nt_ddb_idx->fw_ddb, fw_ddb_entry,
			       sizeof(struct dev_db_entry));

			if (qla4xxx_is_flash_ddb_exists(ha, list_nt,
					fw_ddb_entry) == QLA_SUCCESS) {
				vfree(nt_ddb_idx);
				goto continue_next_nt;
			}
			list_add_tail(&nt_ddb_idx->list, list_nt);
		} else if (is_reset == RESET_ADAPTER) {
			if (qla4xxx_is_session_exists(ha, fw_ddb_entry) ==
								QLA_SUCCESS)
				goto continue_next_nt;
		}

		ret = qla4xxx_sess_conn_setup(ha, fw_ddb_entry, is_reset);
		if (ret == QLA_ERROR)
			goto exit_nt_list;

continue_next_nt:
		if (next_idx == 0)
			break;
	}

exit_nt_list:
	if (fw_ddb_entry)
		dma_pool_free(ha->fw_ddb_dma_pool, fw_ddb_entry, fw_ddb_dma);
}

/**
 * qla4xxx_build_ddb_list - Build ddb list and setup sessions
 * @ha: pointer to adapter structure
 * @is_reset: Is this init path or reset path
 *
 * Create a list of sendtargets (st) from firmware DDBs, issue send targets
 * using connection open, then create the list of normal targets (nt)
 * from firmware DDBs. Based on the list of nt setup session and connection
 * objects.
 **/
void qla4xxx_build_ddb_list(struct scsi_qla_host *ha, int is_reset)
{
	uint16_t tmo = 0;
	struct list_head list_st, list_nt;
	struct qla_ddb_index  *st_ddb_idx, *st_ddb_idx_tmp;
	unsigned long wtime;

	if (!test_bit(AF_LINK_UP, &ha->flags)) {
		set_bit(AF_BUILD_DDB_LIST, &ha->flags);
		ha->is_reset = is_reset;
		return;
	}

	INIT_LIST_HEAD(&list_st);
	INIT_LIST_HEAD(&list_nt);

	qla4xxx_build_st_list(ha, &list_st);

	/* Before issuing conn open mbox, ensure all IPs states are configured
	 * Note, conn open fails if IPs are not configured
	 */
	qla4xxx_wait_for_ip_configuration(ha);

	/* Go thru the STs and fire the sendtargets by issuing conn open mbx */
	list_for_each_entry_safe(st_ddb_idx, st_ddb_idx_tmp, &list_st, list) {
		qla4xxx_conn_open(ha, st_ddb_idx->fw_ddb_idx);
	}

	/* Wait to ensure all sendtargets are done for min 12 sec wait */
	tmo = ((ha->def_timeout > LOGIN_TOV) &&
	       (ha->def_timeout < LOGIN_TOV * 10) ?
	       ha->def_timeout : LOGIN_TOV);

	DEBUG2(ql4_printk(KERN_INFO, ha,
			  "Default time to wait for build ddb %d\n", tmo));

	wtime = jiffies + (HZ * tmo);
	do {
		if (list_empty(&list_st))
			break;

		qla4xxx_remove_failed_ddb(ha, &list_st);
		schedule_timeout_uninterruptible(HZ / 10);
	} while (time_after(wtime, jiffies));

	/* Free up the sendtargets list */
	qla4xxx_free_ddb_list(&list_st);

	qla4xxx_build_nt_list(ha, &list_nt, is_reset);

	qla4xxx_free_ddb_list(&list_nt);

	qla4xxx_free_ddb_index(ha);
}

/**
 * qla4xxx_probe_adapter - callback function to probe HBA
 * @pdev: pointer to pci_dev structure
 * @pci_device_id: pointer to pci_device entry
 *
 * This routine will probe for Qlogic 4xxx iSCSI host adapters.
 * It returns zero if successful. It also initializes all data necessary for
 * the driver.
 **/
static int __devinit qla4xxx_probe_adapter(struct pci_dev *pdev,
					   const struct pci_device_id *ent)
{
	int ret = -ENODEV, status;
	struct Scsi_Host *host;
	struct scsi_qla_host *ha;
	uint8_t init_retry_count = 0;
	char buf[34];
	struct qla4_8xxx_legacy_intr_set *nx_legacy_intr;
	uint32_t dev_state;

	if (pci_enable_device(pdev))
		return -1;

	host = iscsi_host_alloc(&qla4xxx_driver_template, sizeof(*ha), 0);
	if (host == NULL) {
		printk(KERN_WARNING
		       "qla4xxx: Couldn't allocate host from scsi layer!\n");
		goto probe_disable_device;
	}

	/* Clear our data area */
	ha = to_qla_host(host);
	memset(ha, 0, sizeof(*ha));

	/* Save the information from PCI BIOS.	*/
	ha->pdev = pdev;
	ha->host = host;
	ha->host_no = host->host_no;

	pci_enable_pcie_error_reporting(pdev);

	/* Setup Runtime configurable options */
	if (is_qla8022(ha)) {
		ha->isp_ops = &qla4_8xxx_isp_ops;
		rwlock_init(&ha->hw_lock);
		ha->qdr_sn_window = -1;
		ha->ddr_mn_window = -1;
		ha->curr_window = 255;
		ha->func_num = PCI_FUNC(ha->pdev->devfn);
		nx_legacy_intr = &legacy_intr[ha->func_num];
		ha->nx_legacy_intr.int_vec_bit = nx_legacy_intr->int_vec_bit;
		ha->nx_legacy_intr.tgt_status_reg =
			nx_legacy_intr->tgt_status_reg;
		ha->nx_legacy_intr.tgt_mask_reg = nx_legacy_intr->tgt_mask_reg;
		ha->nx_legacy_intr.pci_int_reg = nx_legacy_intr->pci_int_reg;
	} else {
		ha->isp_ops = &qla4xxx_isp_ops;
	}

	/* Set EEH reset type to fundamental if required by hba */
	if (is_qla8022(ha))
		pdev->needs_freset = 1;

	/* Configure PCI I/O space. */
	ret = ha->isp_ops->iospace_config(ha);
	if (ret)
		goto probe_failed_ioconfig;

	ql4_printk(KERN_INFO, ha, "Found an ISP%04x, irq %d, iobase 0x%p\n",
		   pdev->device, pdev->irq, ha->reg);

	qla4xxx_config_dma_addressing(ha);

	/* Initialize lists and spinlocks. */
	INIT_LIST_HEAD(&ha->free_srb_q);

	mutex_init(&ha->mbox_sem);
	mutex_init(&ha->chap_sem);
	init_completion(&ha->mbx_intr_comp);
	init_completion(&ha->disable_acb_comp);

	spin_lock_init(&ha->hardware_lock);

	/* Initialize work list */
	INIT_LIST_HEAD(&ha->work_list);

	/* Allocate dma buffers */
	if (qla4xxx_mem_alloc(ha)) {
		ql4_printk(KERN_WARNING, ha,
		    "[ERROR] Failed to allocate memory for adapter\n");

		ret = -ENOMEM;
		goto probe_failed;
	}

	host->cmd_per_lun = 3;
	host->max_channel = 0;
	host->max_lun = MAX_LUNS - 1;
	host->max_id = MAX_TARGETS;
	host->max_cmd_len = IOCB_MAX_CDB_LEN;
	host->can_queue = MAX_SRBS ;
	host->transportt = qla4xxx_scsi_transport;

	ret = scsi_init_shared_tag_map(host, MAX_SRBS);
	if (ret) {
		ql4_printk(KERN_WARNING, ha,
			   "%s: scsi_init_shared_tag_map failed\n", __func__);
		goto probe_failed;
	}

	pci_set_drvdata(pdev, ha);

	ret = scsi_add_host(host, &pdev->dev);
	if (ret)
		goto probe_failed;

	if (is_qla8022(ha))
		(void) qla4_8xxx_get_flash_info(ha);

	/*
	 * Initialize the Host adapter request/response queues and
	 * firmware
	 * NOTE: interrupts enabled upon successful completion
	 */
	status = qla4xxx_initialize_adapter(ha, INIT_ADAPTER);
	while ((!test_bit(AF_ONLINE, &ha->flags)) &&
	    init_retry_count++ < MAX_INIT_RETRIES) {

		if (is_qla8022(ha)) {
			qla4_8xxx_idc_lock(ha);
			dev_state = qla4_8xxx_rd_32(ha, QLA82XX_CRB_DEV_STATE);
			qla4_8xxx_idc_unlock(ha);
			if (dev_state == QLA82XX_DEV_FAILED) {
				ql4_printk(KERN_WARNING, ha, "%s: don't retry "
				    "initialize adapter. H/W is in failed state\n",
				    __func__);
				break;
			}
		}
		DEBUG2(printk("scsi: %s: retrying adapter initialization "
			      "(%d)\n", __func__, init_retry_count));

		if (ha->isp_ops->reset_chip(ha) == QLA_ERROR)
			continue;

		status = qla4xxx_initialize_adapter(ha, INIT_ADAPTER);
	}

	if (!test_bit(AF_ONLINE, &ha->flags)) {
		ql4_printk(KERN_WARNING, ha, "Failed to initialize adapter\n");

		if (is_qla8022(ha) && ql4xdontresethba) {
			/* Put the device in failed state. */
			DEBUG2(printk(KERN_ERR "HW STATE: FAILED\n"));
			qla4_8xxx_idc_lock(ha);
			qla4_8xxx_wr_32(ha, QLA82XX_CRB_DEV_STATE,
			    QLA82XX_DEV_FAILED);
			qla4_8xxx_idc_unlock(ha);
		}
		ret = -ENODEV;
		goto remove_host;
	}

	/* Startup the kernel thread for this host adapter. */
	DEBUG2(printk("scsi: %s: Starting kernel thread for "
		      "qla4xxx_dpc\n", __func__));
	sprintf(buf, "qla4xxx_%lu_dpc", ha->host_no);
	ha->dpc_thread = create_singlethread_workqueue(buf);
	if (!ha->dpc_thread) {
		ql4_printk(KERN_WARNING, ha, "Unable to start DPC thread!\n");
		ret = -ENODEV;
		goto remove_host;
	}
	INIT_WORK(&ha->dpc_work, qla4xxx_do_dpc);

	sprintf(buf, "qla4xxx_%lu_task", ha->host_no);
	ha->task_wq = alloc_workqueue(buf, WQ_MEM_RECLAIM, 1);
	if (!ha->task_wq) {
		ql4_printk(KERN_WARNING, ha, "Unable to start task thread!\n");
		ret = -ENODEV;
		goto remove_host;
	}

	/* For ISP-82XX, request_irqs is called in qla4_8xxx_load_risc
	 * (which is called indirectly by qla4xxx_initialize_adapter),
	 * so that irqs will be registered after crbinit but before
	 * mbx_intr_enable.
	 */
	if (!is_qla8022(ha)) {
		ret = qla4xxx_request_irqs(ha);
		if (ret) {
			ql4_printk(KERN_WARNING, ha, "Failed to reserve "
			    "interrupt %d already in use.\n", pdev->irq);
			goto remove_host;
		}
	}

	pci_save_state(ha->pdev);
	ha->isp_ops->enable_intrs(ha);

	/* Start timer thread. */
	qla4xxx_start_timer(ha, qla4xxx_timer, 1);

	set_bit(AF_INIT_DONE, &ha->flags);

	printk(KERN_INFO
	       " QLogic iSCSI HBA Driver version: %s\n"
	       "  QLogic ISP%04x @ %s, host#=%ld, fw=%02d.%02d.%02d.%02d\n",
	       qla4xxx_version_str, ha->pdev->device, pci_name(ha->pdev),
	       ha->host_no, ha->firmware_version[0], ha->firmware_version[1],
	       ha->patch_number, ha->build_number);

	if (qla4xxx_setup_boot_info(ha))
		ql4_printk(KERN_ERR, ha,
			   "%s: No iSCSI boot target configured\n", __func__);

		/* Perform the build ddb list and login to each */
	qla4xxx_build_ddb_list(ha, INIT_ADAPTER);
	iscsi_host_for_each_session(ha->host, qla4xxx_login_flash_ddb);

	qla4xxx_create_chap_list(ha);

	qla4xxx_create_ifaces(ha);
	return 0;

remove_host:
	scsi_remove_host(ha->host);

probe_failed:
	qla4xxx_free_adapter(ha);

probe_failed_ioconfig:
	pci_disable_pcie_error_reporting(pdev);
	scsi_host_put(ha->host);

probe_disable_device:
	pci_disable_device(pdev);

	return ret;
}

/**
 * qla4xxx_prevent_other_port_reinit - prevent other port from re-initialize
 * @ha: pointer to adapter structure
 *
 * Mark the other ISP-4xxx port to indicate that the driver is being removed,
 * so that the other port will not re-initialize while in the process of
 * removing the ha due to driver unload or hba hotplug.
 **/
static void qla4xxx_prevent_other_port_reinit(struct scsi_qla_host *ha)
{
	struct scsi_qla_host *other_ha = NULL;
	struct pci_dev *other_pdev = NULL;
	int fn = ISP4XXX_PCI_FN_2;

	/*iscsi function numbers for ISP4xxx is 1 and 3*/
	if (PCI_FUNC(ha->pdev->devfn) & BIT_1)
		fn = ISP4XXX_PCI_FN_1;

	other_pdev =
		pci_get_domain_bus_and_slot(pci_domain_nr(ha->pdev->bus),
		ha->pdev->bus->number, PCI_DEVFN(PCI_SLOT(ha->pdev->devfn),
		fn));

	/* Get other_ha if other_pdev is valid and state is enable*/
	if (other_pdev) {
		if (atomic_read(&other_pdev->enable_cnt)) {
			other_ha = pci_get_drvdata(other_pdev);
			if (other_ha) {
				set_bit(AF_HA_REMOVAL, &other_ha->flags);
				DEBUG2(ql4_printk(KERN_INFO, ha, "%s: "
				    "Prevent %s reinit\n", __func__,
				    dev_name(&other_ha->pdev->dev)));
			}
		}
		pci_dev_put(other_pdev);
	}
}

static void qla4xxx_destroy_fw_ddb_session(struct scsi_qla_host *ha)
{
	struct ddb_entry *ddb_entry;
	int options;
	int idx;

	for (idx = 0; idx < MAX_DDB_ENTRIES; idx++) {

		ddb_entry = qla4xxx_lookup_ddb_by_fw_index(ha, idx);
		if ((ddb_entry != NULL) &&
		    (ddb_entry->ddb_type == FLASH_DDB)) {

			options = LOGOUT_OPTION_CLOSE_SESSION;
			if (qla4xxx_session_logout_ddb(ha, ddb_entry, options)
			    == QLA_ERROR)
				ql4_printk(KERN_ERR, ha, "%s: Logout failed\n",
					   __func__);

			qla4xxx_clear_ddb_entry(ha, ddb_entry->fw_ddb_index);
			/*
			 * we have decremented the reference count of the driver
			 * when we setup the session to have the driver unload
			 * to be seamless without actually destroying the
			 * session
			 **/
			try_module_get(qla4xxx_iscsi_transport.owner);
			iscsi_destroy_endpoint(ddb_entry->conn->ep);
			qla4xxx_free_ddb(ha, ddb_entry);
			iscsi_session_teardown(ddb_entry->sess);
		}
	}
}
/**
 * qla4xxx_remove_adapter - calback function to remove adapter.
 * @pci_dev: PCI device pointer
 **/
static void __devexit qla4xxx_remove_adapter(struct pci_dev *pdev)
{
	struct scsi_qla_host *ha;

	ha = pci_get_drvdata(pdev);

	if (!is_qla8022(ha))
		qla4xxx_prevent_other_port_reinit(ha);

	/* destroy iface from sysfs */
	qla4xxx_destroy_ifaces(ha);

	if ((!ql4xdisablesysfsboot) && ha->boot_kset)
		iscsi_boot_destroy_kset(ha->boot_kset);

	qla4xxx_destroy_fw_ddb_session(ha);

	scsi_remove_host(ha->host);

	qla4xxx_free_adapter(ha);

	scsi_host_put(ha->host);

	pci_disable_pcie_error_reporting(pdev);
	pci_disable_device(pdev);
	pci_set_drvdata(pdev, NULL);
}

/**
 * qla4xxx_config_dma_addressing() - Configure OS DMA addressing method.
 * @ha: HA context
 *
 * At exit, the @ha's flags.enable_64bit_addressing set to indicated
 * supported addressing method.
 */
static void qla4xxx_config_dma_addressing(struct scsi_qla_host *ha)
{
	int retval;

	/* Update our PCI device dma_mask for full 64 bit mask */
	if (pci_set_dma_mask(ha->pdev, DMA_BIT_MASK(64)) == 0) {
		if (pci_set_consistent_dma_mask(ha->pdev, DMA_BIT_MASK(64))) {
			dev_dbg(&ha->pdev->dev,
				  "Failed to set 64 bit PCI consistent mask; "
				   "using 32 bit.\n");
			retval = pci_set_consistent_dma_mask(ha->pdev,
							     DMA_BIT_MASK(32));
		}
	} else
		retval = pci_set_dma_mask(ha->pdev, DMA_BIT_MASK(32));
}

static int qla4xxx_slave_alloc(struct scsi_device *sdev)
{
	struct iscsi_cls_session *cls_sess;
	struct iscsi_session *sess;
	struct ddb_entry *ddb;
	int queue_depth = QL4_DEF_QDEPTH;

	cls_sess = starget_to_session(sdev->sdev_target);
	sess = cls_sess->dd_data;
	ddb = sess->dd_data;

	sdev->hostdata = ddb;
	sdev->tagged_supported = 1;

	if (ql4xmaxqdepth != 0 && ql4xmaxqdepth <= 0xffffU)
		queue_depth = ql4xmaxqdepth;

	scsi_activate_tcq(sdev, queue_depth);
	return 0;
}

static int qla4xxx_slave_configure(struct scsi_device *sdev)
{
	sdev->tagged_supported = 1;
	return 0;
}

static void qla4xxx_slave_destroy(struct scsi_device *sdev)
{
	scsi_deactivate_tcq(sdev, 1);
}

/**
 * qla4xxx_del_from_active_array - returns an active srb
 * @ha: Pointer to host adapter structure.
 * @index: index into the active_array
 *
 * This routine removes and returns the srb at the specified index
 **/
struct srb *qla4xxx_del_from_active_array(struct scsi_qla_host *ha,
    uint32_t index)
{
	struct srb *srb = NULL;
	struct scsi_cmnd *cmd = NULL;

	cmd = scsi_host_find_tag(ha->host, index);
	if (!cmd)
		return srb;

	srb = (struct srb *)CMD_SP(cmd);
	if (!srb)
		return srb;

	/* update counters */
	if (srb->flags & SRB_DMA_VALID) {
		ha->req_q_count += srb->iocb_cnt;
		ha->iocb_cnt -= srb->iocb_cnt;
		if (srb->cmd)
			srb->cmd->host_scribble =
				(unsigned char *)(unsigned long) MAX_SRBS;
	}
	return srb;
}

/**
 * qla4xxx_eh_wait_on_command - waits for command to be returned by firmware
 * @ha: Pointer to host adapter structure.
 * @cmd: Scsi Command to wait on.
 *
 * This routine waits for the command to be returned by the Firmware
 * for some max time.
 **/
static int qla4xxx_eh_wait_on_command(struct scsi_qla_host *ha,
				      struct scsi_cmnd *cmd)
{
	int done = 0;
	struct srb *rp;
	uint32_t max_wait_time = EH_WAIT_CMD_TOV;
	int ret = SUCCESS;

	/* Dont wait on command if PCI error is being handled
	 * by PCI AER driver
	 */
	if (unlikely(pci_channel_offline(ha->pdev)) ||
	    (test_bit(AF_EEH_BUSY, &ha->flags))) {
		ql4_printk(KERN_WARNING, ha, "scsi%ld: Return from %s\n",
		    ha->host_no, __func__);
		return ret;
	}

	do {
		/* Checking to see if its returned to OS */
		rp = (struct srb *) CMD_SP(cmd);
		if (rp == NULL) {
			done++;
			break;
		}

		msleep(2000);
	} while (max_wait_time--);

	return done;
}

/**
 * qla4xxx_wait_for_hba_online - waits for HBA to come online
 * @ha: Pointer to host adapter structure
 **/
static int qla4xxx_wait_for_hba_online(struct scsi_qla_host *ha)
{
	unsigned long wait_online;

	wait_online = jiffies + (HBA_ONLINE_TOV * HZ);
	while (time_before(jiffies, wait_online)) {

		if (adapter_up(ha))
			return QLA_SUCCESS;

		msleep(2000);
	}

	return QLA_ERROR;
}

/**
 * qla4xxx_eh_wait_for_commands - wait for active cmds to finish.
 * @ha: pointer to HBA
 * @t: target id
 * @l: lun id
 *
 * This function waits for all outstanding commands to a lun to complete. It
 * returns 0 if all pending commands are returned and 1 otherwise.
 **/
static int qla4xxx_eh_wait_for_commands(struct scsi_qla_host *ha,
					struct scsi_target *stgt,
					struct scsi_device *sdev)
{
	int cnt;
	int status = 0;
	struct scsi_cmnd *cmd;

	/*
	 * Waiting for all commands for the designated target or dev
	 * in the active array
	 */
	for (cnt = 0; cnt < ha->host->can_queue; cnt++) {
		cmd = scsi_host_find_tag(ha->host, cnt);
		if (cmd && stgt == scsi_target(cmd->device) &&
		    (!sdev || sdev == cmd->device)) {
			if (!qla4xxx_eh_wait_on_command(ha, cmd)) {
				status++;
				break;
			}
		}
	}
	return status;
}

/**
 * qla4xxx_eh_abort - callback for abort task.
 * @cmd: Pointer to Linux's SCSI command structure
 *
 * This routine is called by the Linux OS to abort the specified
 * command.
 **/
static int qla4xxx_eh_abort(struct scsi_cmnd *cmd)
{
	struct scsi_qla_host *ha = to_qla_host(cmd->device->host);
	unsigned int id = cmd->device->id;
	unsigned int lun = cmd->device->lun;
	unsigned long flags;
	struct srb *srb = NULL;
	int ret = SUCCESS;
	int wait = 0;

	ql4_printk(KERN_INFO, ha,
	    "scsi%ld:%d:%d: Abort command issued cmd=%p\n",
	    ha->host_no, id, lun, cmd);

	spin_lock_irqsave(&ha->hardware_lock, flags);
	srb = (struct srb *) CMD_SP(cmd);
	if (!srb) {
		spin_unlock_irqrestore(&ha->hardware_lock, flags);
		return SUCCESS;
	}
	kref_get(&srb->srb_ref);
	spin_unlock_irqrestore(&ha->hardware_lock, flags);

	if (qla4xxx_abort_task(ha, srb) != QLA_SUCCESS) {
		DEBUG3(printk("scsi%ld:%d:%d: Abort_task mbx failed.\n",
		    ha->host_no, id, lun));
		ret = FAILED;
	} else {
		DEBUG3(printk("scsi%ld:%d:%d: Abort_task mbx success.\n",
		    ha->host_no, id, lun));
		wait = 1;
	}

	kref_put(&srb->srb_ref, qla4xxx_srb_compl);

	/* Wait for command to complete */
	if (wait) {
		if (!qla4xxx_eh_wait_on_command(ha, cmd)) {
			DEBUG2(printk("scsi%ld:%d:%d: Abort handler timed out\n",
			    ha->host_no, id, lun));
			ret = FAILED;
		}
	}

	ql4_printk(KERN_INFO, ha,
	    "scsi%ld:%d:%d: Abort command - %s\n",
	    ha->host_no, id, lun, (ret == SUCCESS) ? "succeeded" : "failed");

	return ret;
}

/**
 * qla4xxx_eh_device_reset - callback for target reset.
 * @cmd: Pointer to Linux's SCSI command structure
 *
 * This routine is called by the Linux OS to reset all luns on the
 * specified target.
 **/
static int qla4xxx_eh_device_reset(struct scsi_cmnd *cmd)
{
	struct scsi_qla_host *ha = to_qla_host(cmd->device->host);
	struct ddb_entry *ddb_entry = cmd->device->hostdata;
	int ret = FAILED, stat;

	if (!ddb_entry)
		return ret;

	ret = iscsi_block_scsi_eh(cmd);
	if (ret)
		return ret;
	ret = FAILED;

	ql4_printk(KERN_INFO, ha,
		   "scsi%ld:%d:%d:%d: DEVICE RESET ISSUED.\n", ha->host_no,
		   cmd->device->channel, cmd->device->id, cmd->device->lun);

	DEBUG2(printk(KERN_INFO
		      "scsi%ld: DEVICE_RESET cmd=%p jiffies = 0x%lx, to=%x,"
		      "dpc_flags=%lx, status=%x allowed=%d\n", ha->host_no,
		      cmd, jiffies, cmd->request->timeout / HZ,
		      ha->dpc_flags, cmd->result, cmd->allowed));

	/* FIXME: wait for hba to go online */
	stat = qla4xxx_reset_lun(ha, ddb_entry, cmd->device->lun);
	if (stat != QLA_SUCCESS) {
		ql4_printk(KERN_INFO, ha, "DEVICE RESET FAILED. %d\n", stat);
		goto eh_dev_reset_done;
	}

	if (qla4xxx_eh_wait_for_commands(ha, scsi_target(cmd->device),
					 cmd->device)) {
		ql4_printk(KERN_INFO, ha,
			   "DEVICE RESET FAILED - waiting for "
			   "commands.\n");
		goto eh_dev_reset_done;
	}

	/* Send marker. */
	if (qla4xxx_send_marker_iocb(ha, ddb_entry, cmd->device->lun,
		MM_LUN_RESET) != QLA_SUCCESS)
		goto eh_dev_reset_done;

	ql4_printk(KERN_INFO, ha,
		   "scsi(%ld:%d:%d:%d): DEVICE RESET SUCCEEDED.\n",
		   ha->host_no, cmd->device->channel, cmd->device->id,
		   cmd->device->lun);

	ret = SUCCESS;

eh_dev_reset_done:

	return ret;
}

/**
 * qla4xxx_eh_target_reset - callback for target reset.
 * @cmd: Pointer to Linux's SCSI command structure
 *
 * This routine is called by the Linux OS to reset the target.
 **/
static int qla4xxx_eh_target_reset(struct scsi_cmnd *cmd)
{
	struct scsi_qla_host *ha = to_qla_host(cmd->device->host);
	struct ddb_entry *ddb_entry = cmd->device->hostdata;
	int stat, ret;

	if (!ddb_entry)
		return FAILED;

	ret = iscsi_block_scsi_eh(cmd);
	if (ret)
		return ret;

	starget_printk(KERN_INFO, scsi_target(cmd->device),
		       "WARM TARGET RESET ISSUED.\n");

	DEBUG2(printk(KERN_INFO
		      "scsi%ld: TARGET_DEVICE_RESET cmd=%p jiffies = 0x%lx, "
		      "to=%x,dpc_flags=%lx, status=%x allowed=%d\n",
		      ha->host_no, cmd, jiffies, cmd->request->timeout / HZ,
		      ha->dpc_flags, cmd->result, cmd->allowed));

	stat = qla4xxx_reset_target(ha, ddb_entry);
	if (stat != QLA_SUCCESS) {
		starget_printk(KERN_INFO, scsi_target(cmd->device),
			       "WARM TARGET RESET FAILED.\n");
		return FAILED;
	}

	if (qla4xxx_eh_wait_for_commands(ha, scsi_target(cmd->device),
					 NULL)) {
		starget_printk(KERN_INFO, scsi_target(cmd->device),
			       "WARM TARGET DEVICE RESET FAILED - "
			       "waiting for commands.\n");
		return FAILED;
	}

	/* Send marker. */
	if (qla4xxx_send_marker_iocb(ha, ddb_entry, cmd->device->lun,
		MM_TGT_WARM_RESET) != QLA_SUCCESS) {
		starget_printk(KERN_INFO, scsi_target(cmd->device),
			       "WARM TARGET DEVICE RESET FAILED - "
			       "marker iocb failed.\n");
		return FAILED;
	}

	starget_printk(KERN_INFO, scsi_target(cmd->device),
		       "WARM TARGET RESET SUCCEEDED.\n");
	return SUCCESS;
}

/**
 * qla4xxx_is_eh_active - check if error handler is running
 * @shost: Pointer to SCSI Host struct
 *
 * This routine finds that if reset host is called in EH
 * scenario or from some application like sg_reset
 **/
static int qla4xxx_is_eh_active(struct Scsi_Host *shost)
{
	if (shost->shost_state == SHOST_RECOVERY)
		return 1;
	return 0;
}

/**
 * qla4xxx_eh_host_reset - kernel callback
 * @cmd: Pointer to Linux's SCSI command structure
 *
 * This routine is invoked by the Linux kernel to perform fatal error
 * recovery on the specified adapter.
 **/
static int qla4xxx_eh_host_reset(struct scsi_cmnd *cmd)
{
	int return_status = FAILED;
	struct scsi_qla_host *ha;

	ha = to_qla_host(cmd->device->host);

	if (ql4xdontresethba) {
		DEBUG2(printk("scsi%ld: %s: Don't Reset HBA\n",
		     ha->host_no, __func__));

		/* Clear outstanding srb in queues */
		if (qla4xxx_is_eh_active(cmd->device->host))
			qla4xxx_abort_active_cmds(ha, DID_ABORT << 16);

		return FAILED;
	}

	ql4_printk(KERN_INFO, ha,
		   "scsi(%ld:%d:%d:%d): HOST RESET ISSUED.\n", ha->host_no,
		   cmd->device->channel, cmd->device->id, cmd->device->lun);

	if (qla4xxx_wait_for_hba_online(ha) != QLA_SUCCESS) {
		DEBUG2(printk("scsi%ld:%d: %s: Unable to reset host.  Adapter "
			      "DEAD.\n", ha->host_no, cmd->device->channel,
			      __func__));

		return FAILED;
	}

	if (!test_bit(DPC_RESET_HA, &ha->dpc_flags)) {
		if (is_qla8022(ha))
			set_bit(DPC_RESET_HA_FW_CONTEXT, &ha->dpc_flags);
		else
			set_bit(DPC_RESET_HA, &ha->dpc_flags);
	}

	if (qla4xxx_recover_adapter(ha) == QLA_SUCCESS)
		return_status = SUCCESS;

	ql4_printk(KERN_INFO, ha, "HOST RESET %s.\n",
		   return_status == FAILED ? "FAILED" : "SUCCEEDED");

	return return_status;
}

static int qla4xxx_context_reset(struct scsi_qla_host *ha)
{
	uint32_t mbox_cmd[MBOX_REG_COUNT];
	uint32_t mbox_sts[MBOX_REG_COUNT];
	struct addr_ctrl_blk_def *acb = NULL;
	uint32_t acb_len = sizeof(struct addr_ctrl_blk_def);
	int rval = QLA_SUCCESS;
	dma_addr_t acb_dma;

	acb = dma_alloc_coherent(&ha->pdev->dev,
				 sizeof(struct addr_ctrl_blk_def),
				 &acb_dma, GFP_KERNEL);
	if (!acb) {
		ql4_printk(KERN_ERR, ha, "%s: Unable to alloc acb\n",
			   __func__);
		rval = -ENOMEM;
		goto exit_port_reset;
	}

	memset(acb, 0, acb_len);

	rval = qla4xxx_get_acb(ha, acb_dma, PRIMARI_ACB, acb_len);
	if (rval != QLA_SUCCESS) {
		rval = -EIO;
		goto exit_free_acb;
	}

	rval = qla4xxx_disable_acb(ha);
	if (rval != QLA_SUCCESS) {
		rval = -EIO;
		goto exit_free_acb;
	}

	wait_for_completion_timeout(&ha->disable_acb_comp,
				    DISABLE_ACB_TOV * HZ);

	rval = qla4xxx_set_acb(ha, &mbox_cmd[0], &mbox_sts[0], acb_dma);
	if (rval != QLA_SUCCESS) {
		rval = -EIO;
		goto exit_free_acb;
	}

exit_free_acb:
	dma_free_coherent(&ha->pdev->dev, sizeof(struct addr_ctrl_blk_def),
			  acb, acb_dma);
exit_port_reset:
	DEBUG2(ql4_printk(KERN_INFO, ha, "%s %s\n", __func__,
			  rval == QLA_SUCCESS ? "SUCCEEDED" : "FAILED"));
	return rval;
}

static int qla4xxx_host_reset(struct Scsi_Host *shost, int reset_type)
{
	struct scsi_qla_host *ha = to_qla_host(shost);
	int rval = QLA_SUCCESS;

	if (ql4xdontresethba) {
		DEBUG2(ql4_printk(KERN_INFO, ha, "%s: Don't Reset HBA\n",
				  __func__));
		rval = -EPERM;
		goto exit_host_reset;
	}

	rval = qla4xxx_wait_for_hba_online(ha);
	if (rval != QLA_SUCCESS) {
		DEBUG2(ql4_printk(KERN_INFO, ha, "%s: Unable to reset host "
				  "adapter\n", __func__));
		rval = -EIO;
		goto exit_host_reset;
	}

	if (test_bit(DPC_RESET_HA, &ha->dpc_flags))
		goto recover_adapter;

	switch (reset_type) {
	case SCSI_ADAPTER_RESET:
		set_bit(DPC_RESET_HA, &ha->dpc_flags);
		break;
	case SCSI_FIRMWARE_RESET:
		if (!test_bit(DPC_RESET_HA, &ha->dpc_flags)) {
			if (is_qla8022(ha))
				/* set firmware context reset */
				set_bit(DPC_RESET_HA_FW_CONTEXT,
					&ha->dpc_flags);
			else {
				rval = qla4xxx_context_reset(ha);
				goto exit_host_reset;
			}
		}
		break;
	}

recover_adapter:
	rval = qla4xxx_recover_adapter(ha);
	if (rval != QLA_SUCCESS) {
		DEBUG2(ql4_printk(KERN_INFO, ha, "%s: recover adapter fail\n",
				  __func__));
		rval = -EIO;
	}

exit_host_reset:
	return rval;
}

/* PCI AER driver recovers from all correctable errors w/o
 * driver intervention. For uncorrectable errors PCI AER
 * driver calls the following device driver's callbacks
 *
 * - Fatal Errors - link_reset
 * - Non-Fatal Errors - driver's pci_error_detected() which
 * returns CAN_RECOVER, NEED_RESET or DISCONNECT.
 *
 * PCI AER driver calls
 * CAN_RECOVER - driver's pci_mmio_enabled(), mmio_enabled
 *               returns RECOVERED or NEED_RESET if fw_hung
 * NEED_RESET - driver's slot_reset()
 * DISCONNECT - device is dead & cannot recover
 * RECOVERED - driver's pci_resume()
 */
static pci_ers_result_t
qla4xxx_pci_error_detected(struct pci_dev *pdev, pci_channel_state_t state)
{
	struct scsi_qla_host *ha = pci_get_drvdata(pdev);

	ql4_printk(KERN_WARNING, ha, "scsi%ld: %s: error detected:state %x\n",
	    ha->host_no, __func__, state);

	if (!is_aer_supported(ha))
		return PCI_ERS_RESULT_NONE;

	switch (state) {
	case pci_channel_io_normal:
		clear_bit(AF_EEH_BUSY, &ha->flags);
		return PCI_ERS_RESULT_CAN_RECOVER;
	case pci_channel_io_frozen:
		set_bit(AF_EEH_BUSY, &ha->flags);
		qla4xxx_mailbox_premature_completion(ha);
		qla4xxx_free_irqs(ha);
		pci_disable_device(pdev);
		/* Return back all IOs */
		qla4xxx_abort_active_cmds(ha, DID_RESET << 16);
		return PCI_ERS_RESULT_NEED_RESET;
	case pci_channel_io_perm_failure:
		set_bit(AF_EEH_BUSY, &ha->flags);
		set_bit(AF_PCI_CHANNEL_IO_PERM_FAILURE, &ha->flags);
		qla4xxx_abort_active_cmds(ha, DID_NO_CONNECT << 16);
		return PCI_ERS_RESULT_DISCONNECT;
	}
	return PCI_ERS_RESULT_NEED_RESET;
}

/**
 * qla4xxx_pci_mmio_enabled() gets called if
 * qla4xxx_pci_error_detected() returns PCI_ERS_RESULT_CAN_RECOVER
 * and read/write to the device still works.
 **/
static pci_ers_result_t
qla4xxx_pci_mmio_enabled(struct pci_dev *pdev)
{
	struct scsi_qla_host *ha = pci_get_drvdata(pdev);

	if (!is_aer_supported(ha))
		return PCI_ERS_RESULT_NONE;

	return PCI_ERS_RESULT_RECOVERED;
}

static uint32_t qla4_8xxx_error_recovery(struct scsi_qla_host *ha)
{
	uint32_t rval = QLA_ERROR;
	uint32_t ret = 0;
	int fn;
	struct pci_dev *other_pdev = NULL;

	ql4_printk(KERN_WARNING, ha, "scsi%ld: In %s\n", ha->host_no, __func__);

	set_bit(DPC_RESET_ACTIVE, &ha->dpc_flags);

	if (test_bit(AF_ONLINE, &ha->flags)) {
		clear_bit(AF_ONLINE, &ha->flags);
		clear_bit(AF_LINK_UP, &ha->flags);
		iscsi_host_for_each_session(ha->host, qla4xxx_fail_session);
		qla4xxx_process_aen(ha, FLUSH_DDB_CHANGED_AENS);
	}

	fn = PCI_FUNC(ha->pdev->devfn);
	while (fn > 0) {
		fn--;
		ql4_printk(KERN_INFO, ha, "scsi%ld: %s: Finding PCI device at "
		    "func %x\n", ha->host_no, __func__, fn);
		/* Get the pci device given the domain, bus,
		 * slot/function number */
		other_pdev =
		    pci_get_domain_bus_and_slot(pci_domain_nr(ha->pdev->bus),
		    ha->pdev->bus->number, PCI_DEVFN(PCI_SLOT(ha->pdev->devfn),
		    fn));

		if (!other_pdev)
			continue;

		if (atomic_read(&other_pdev->enable_cnt)) {
			ql4_printk(KERN_INFO, ha, "scsi%ld: %s: Found PCI "
			    "func in enabled state%x\n", ha->host_no,
			    __func__, fn);
			pci_dev_put(other_pdev);
			break;
		}
		pci_dev_put(other_pdev);
	}

	/* The first function on the card, the reset owner will
	 * start & initialize the firmware. The other functions
	 * on the card will reset the firmware context
	 */
	if (!fn) {
		ql4_printk(KERN_INFO, ha, "scsi%ld: %s: devfn being reset "
		    "0x%x is the owner\n", ha->host_no, __func__,
		    ha->pdev->devfn);

		qla4_8xxx_idc_lock(ha);
		qla4_8xxx_wr_32(ha, QLA82XX_CRB_DEV_STATE,
		    QLA82XX_DEV_COLD);

		qla4_8xxx_wr_32(ha, QLA82XX_CRB_DRV_IDC_VERSION,
		    QLA82XX_IDC_VERSION);

		qla4_8xxx_idc_unlock(ha);
		clear_bit(AF_FW_RECOVERY, &ha->flags);
		rval = qla4xxx_initialize_adapter(ha, RESET_ADAPTER);
		qla4_8xxx_idc_lock(ha);

		if (rval != QLA_SUCCESS) {
			ql4_printk(KERN_INFO, ha, "scsi%ld: %s: HW State: "
			    "FAILED\n", ha->host_no, __func__);
			qla4_8xxx_clear_drv_active(ha);
			qla4_8xxx_wr_32(ha, QLA82XX_CRB_DEV_STATE,
			    QLA82XX_DEV_FAILED);
		} else {
			ql4_printk(KERN_INFO, ha, "scsi%ld: %s: HW State: "
			    "READY\n", ha->host_no, __func__);
			qla4_8xxx_wr_32(ha, QLA82XX_CRB_DEV_STATE,
			    QLA82XX_DEV_READY);
			/* Clear driver state register */
			qla4_8xxx_wr_32(ha, QLA82XX_CRB_DRV_STATE, 0);
			qla4_8xxx_set_drv_active(ha);
			ret = qla4xxx_request_irqs(ha);
			if (ret) {
				ql4_printk(KERN_WARNING, ha, "Failed to "
				    "reserve interrupt %d already in use.\n",
				    ha->pdev->irq);
				rval = QLA_ERROR;
			} else {
				ha->isp_ops->enable_intrs(ha);
				rval = QLA_SUCCESS;
			}
		}
		qla4_8xxx_idc_unlock(ha);
	} else {
		ql4_printk(KERN_INFO, ha, "scsi%ld: %s: devfn 0x%x is not "
		    "the reset owner\n", ha->host_no, __func__,
		    ha->pdev->devfn);
		if ((qla4_8xxx_rd_32(ha, QLA82XX_CRB_DEV_STATE) ==
		    QLA82XX_DEV_READY)) {
			clear_bit(AF_FW_RECOVERY, &ha->flags);
			rval = qla4xxx_initialize_adapter(ha, RESET_ADAPTER);
			if (rval == QLA_SUCCESS) {
				ret = qla4xxx_request_irqs(ha);
				if (ret) {
					ql4_printk(KERN_WARNING, ha, "Failed to"
					    " reserve interrupt %d already in"
					    " use.\n", ha->pdev->irq);
					rval = QLA_ERROR;
				} else {
					ha->isp_ops->enable_intrs(ha);
					rval = QLA_SUCCESS;
				}
			}
			qla4_8xxx_idc_lock(ha);
			qla4_8xxx_set_drv_active(ha);
			qla4_8xxx_idc_unlock(ha);
		}
	}
	clear_bit(DPC_RESET_ACTIVE, &ha->dpc_flags);
	return rval;
}

static pci_ers_result_t
qla4xxx_pci_slot_reset(struct pci_dev *pdev)
{
	pci_ers_result_t ret = PCI_ERS_RESULT_DISCONNECT;
	struct scsi_qla_host *ha = pci_get_drvdata(pdev);
	int rc;

	ql4_printk(KERN_WARNING, ha, "scsi%ld: %s: slot_reset\n",
	    ha->host_no, __func__);

	if (!is_aer_supported(ha))
		return PCI_ERS_RESULT_NONE;

	/* Restore the saved state of PCIe device -
	 * BAR registers, PCI Config space, PCIX, MSI,
	 * IOV states
	 */
	pci_restore_state(pdev);

	/* pci_restore_state() clears the saved_state flag of the device
	 * save restored state which resets saved_state flag
	 */
	pci_save_state(pdev);

	/* Initialize device or resume if in suspended state */
	rc = pci_enable_device(pdev);
	if (rc) {
		ql4_printk(KERN_WARNING, ha, "scsi%ld: %s: Can't re-enable "
		    "device after reset\n", ha->host_no, __func__);
		goto exit_slot_reset;
	}

	ha->isp_ops->disable_intrs(ha);

	if (is_qla8022(ha)) {
		if (qla4_8xxx_error_recovery(ha) == QLA_SUCCESS) {
			ret = PCI_ERS_RESULT_RECOVERED;
			goto exit_slot_reset;
		} else
			goto exit_slot_reset;
	}

exit_slot_reset:
	ql4_printk(KERN_WARNING, ha, "scsi%ld: %s: Return=%x\n"
	    "device after reset\n", ha->host_no, __func__, ret);
	return ret;
}

static void
qla4xxx_pci_resume(struct pci_dev *pdev)
{
	struct scsi_qla_host *ha = pci_get_drvdata(pdev);
	int ret;

	ql4_printk(KERN_WARNING, ha, "scsi%ld: %s: pci_resume\n",
	    ha->host_no, __func__);

	ret = qla4xxx_wait_for_hba_online(ha);
	if (ret != QLA_SUCCESS) {
		ql4_printk(KERN_ERR, ha, "scsi%ld: %s: the device failed to "
		    "resume I/O from slot/link_reset\n", ha->host_no,
		     __func__);
	}

	pci_cleanup_aer_uncorrect_error_status(pdev);
	clear_bit(AF_EEH_BUSY, &ha->flags);
}

static struct pci_error_handlers qla4xxx_err_handler = {
	.error_detected = qla4xxx_pci_error_detected,
	.mmio_enabled = qla4xxx_pci_mmio_enabled,
	.slot_reset = qla4xxx_pci_slot_reset,
	.resume = qla4xxx_pci_resume,
};

static struct pci_device_id qla4xxx_pci_tbl[] = {
	{
		.vendor		= PCI_VENDOR_ID_QLOGIC,
		.device		= PCI_DEVICE_ID_QLOGIC_ISP4010,
		.subvendor	= PCI_ANY_ID,
		.subdevice	= PCI_ANY_ID,
	},
	{
		.vendor		= PCI_VENDOR_ID_QLOGIC,
		.device		= PCI_DEVICE_ID_QLOGIC_ISP4022,
		.subvendor	= PCI_ANY_ID,
		.subdevice	= PCI_ANY_ID,
	},
	{
		.vendor		= PCI_VENDOR_ID_QLOGIC,
		.device		= PCI_DEVICE_ID_QLOGIC_ISP4032,
		.subvendor	= PCI_ANY_ID,
		.subdevice	= PCI_ANY_ID,
	},
	{
		.vendor         = PCI_VENDOR_ID_QLOGIC,
		.device         = PCI_DEVICE_ID_QLOGIC_ISP8022,
		.subvendor      = PCI_ANY_ID,
		.subdevice      = PCI_ANY_ID,
	},
	{0, 0},
};
MODULE_DEVICE_TABLE(pci, qla4xxx_pci_tbl);

static struct pci_driver qla4xxx_pci_driver = {
	.name		= DRIVER_NAME,
	.id_table	= qla4xxx_pci_tbl,
	.probe		= qla4xxx_probe_adapter,
	.remove		= qla4xxx_remove_adapter,
	.err_handler = &qla4xxx_err_handler,
};

static int __init qla4xxx_module_init(void)
{
	int ret;

	/* Allocate cache for SRBs. */
	srb_cachep = kmem_cache_create("qla4xxx_srbs", sizeof(struct srb), 0,
				       SLAB_HWCACHE_ALIGN, NULL);
	if (srb_cachep == NULL) {
		printk(KERN_ERR
		       "%s: Unable to allocate SRB cache..."
		       "Failing load!\n", DRIVER_NAME);
		ret = -ENOMEM;
		goto no_srp_cache;
	}

	/* Derive version string. */
	strcpy(qla4xxx_version_str, QLA4XXX_DRIVER_VERSION);
	if (ql4xextended_error_logging)
		strcat(qla4xxx_version_str, "-debug");

	qla4xxx_scsi_transport =
		iscsi_register_transport(&qla4xxx_iscsi_transport);
	if (!qla4xxx_scsi_transport){
		ret = -ENODEV;
		goto release_srb_cache;
	}

	ret = pci_register_driver(&qla4xxx_pci_driver);
	if (ret)
		goto unregister_transport;

	printk(KERN_INFO "QLogic iSCSI HBA Driver\n");
	return 0;

unregister_transport:
	iscsi_unregister_transport(&qla4xxx_iscsi_transport);
release_srb_cache:
	kmem_cache_destroy(srb_cachep);
no_srp_cache:
	return ret;
}

static void __exit qla4xxx_module_exit(void)
{
	pci_unregister_driver(&qla4xxx_pci_driver);
	iscsi_unregister_transport(&qla4xxx_iscsi_transport);
	kmem_cache_destroy(srb_cachep);
}

module_init(qla4xxx_module_init);
module_exit(qla4xxx_module_exit);

MODULE_AUTHOR("QLogic Corporation");
MODULE_DESCRIPTION("QLogic iSCSI HBA Driver");
MODULE_LICENSE("GPL");
MODULE_VERSION(QLA4XXX_DRIVER_VERSION);<|MERGE_RESOLUTION|>--- conflicted
+++ resolved
@@ -71,11 +71,7 @@
 static int ql4xsess_recovery_tmo = QL4_SESS_RECOVERY_TMO;
 module_param(ql4xsess_recovery_tmo, int, S_IRUGO);
 MODULE_PARM_DESC(ql4xsess_recovery_tmo,
-<<<<<<< HEAD
-		"Target Session Recovery Timeout.\n"
-=======
 		" Target Session Recovery Timeout.\n"
->>>>>>> e816b57a
 		"\t\t  Default: 120 sec.");
 
 static int qla4xxx_wait_for_hba_online(struct scsi_qla_host *ha);
@@ -2490,11 +2486,7 @@
 				halt_status = qla4_8xxx_rd_32(ha,
 						QLA82XX_PEG_HALT_STATUS1);
 
-<<<<<<< HEAD
-				if (LSW(MSB(halt_status)) == 0x67)
-=======
 				if (QLA82XX_FWERROR_CODE(halt_status) == 0x67)
->>>>>>> e816b57a
 					ql4_printk(KERN_ERR, ha, "%s:"
 						   " Firmware aborted with"
 						   " error code 0x00006700."
@@ -4546,13 +4538,10 @@
 		if (ret == QLA_ERROR)
 			break;
 
-<<<<<<< HEAD
-=======
 		/* Ignore DDB if invalid state (unassigned) */
 		if (state == DDB_DS_UNASSIGNED)
 			goto continue_next_st;
 
->>>>>>> e816b57a
 		/* Check if ST, add to the list_st */
 		if (strlen((char *) fw_ddb_entry->iscsi_name) != 0)
 			goto continue_next_st;
@@ -4679,37 +4668,7 @@
 		 */
 		set_bit(DPC_RELOGIN_DEVICE, &ha->dpc_flags);
 		set_bit(DF_RELOGIN, &ddb_entry->flags);
-<<<<<<< HEAD
-=======
-	}
-
-exit_setup:
-	return ret;
-}
-
-static void qla4xxx_build_nt_list(struct scsi_qla_host *ha,
-				  struct list_head *list_nt, int is_reset)
-{
-	struct dev_db_entry *fw_ddb_entry;
-	dma_addr_t fw_ddb_dma;
-	int max_ddbs;
-	int fw_idx_size;
-	int ret;
-	uint32_t idx = 0, next_idx = 0;
-	uint32_t state = 0, conn_err = 0;
-	uint16_t conn_id = 0;
-	struct qla_ddb_index  *nt_ddb_idx;
-
-	fw_ddb_entry = dma_pool_alloc(ha->fw_ddb_dma_pool, GFP_KERNEL,
-				      &fw_ddb_dma);
-	if (fw_ddb_entry == NULL) {
-		DEBUG2(ql4_printk(KERN_ERR, ha, "Out of memory\n"));
-		goto exit_nt_list;
->>>>>>> e816b57a
-	}
-	max_ddbs =  is_qla40XX(ha) ? MAX_DEV_DB_ENTRIES_40XX :
-				     MAX_DEV_DB_ENTRIES;
-	fw_idx_size = sizeof(struct qla_ddb_index);
+	}
 
 exit_setup:
 	return ret;
