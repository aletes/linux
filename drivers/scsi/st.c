/*
   SCSI Tape Driver for Linux version 1.1 and newer. See the accompanying
   file Documentation/scsi/st.txt for more information.

   History:
   Rewritten from Dwayne Forsyth's SCSI tape driver by Kai Makisara.
   Contribution and ideas from several people including (in alphabetical
   order) Klaus Ehrenfried, Eugene Exarevsky, Eric Lee Green, Wolfgang Denk,
   Steve Hirsch, Andreas Koppenh"ofer, Michael Leodolter, Eyal Lebedinsky,
   Michael Schaefer, J"org Weule, and Eric Youngdale.

   Copyright 1992 - 2010 Kai Makisara
   email Kai.Makisara@kolumbus.fi

   Some small formal changes - aeb, 950809

   Last modified: 18-JAN-1998 Richard Gooch <rgooch@atnf.csiro.au> Devfs support
 */

<<<<<<< HEAD
static const char *verstr = "20100829";
=======
static const char *verstr = "20101219";
>>>>>>> 3cbea436

#include <linux/module.h>

#include <linux/fs.h>
#include <linux/kernel.h>
#include <linux/sched.h>
#include <linux/mm.h>
#include <linux/init.h>
#include <linux/string.h>
#include <linux/slab.h>
#include <linux/errno.h>
#include <linux/mtio.h>
#include <linux/cdrom.h>
#include <linux/ioctl.h>
#include <linux/fcntl.h>
#include <linux/spinlock.h>
#include <linux/blkdev.h>
#include <linux/moduleparam.h>
#include <linux/cdev.h>
#include <linux/delay.h>
#include <linux/mutex.h>

#include <asm/uaccess.h>
#include <asm/dma.h>
#include <asm/system.h>

#include <scsi/scsi.h>
#include <scsi/scsi_dbg.h>
#include <scsi/scsi_device.h>
#include <scsi/scsi_driver.h>
#include <scsi/scsi_eh.h>
#include <scsi/scsi_host.h>
#include <scsi/scsi_ioctl.h>
#include <scsi/sg.h>


/* The driver prints some debugging information on the console if DEBUG
   is defined and non-zero. */
#define DEBUG 0

#if DEBUG
/* The message level for the debug messages is currently set to KERN_NOTICE
   so that people can easily see the messages. Later when the debugging messages
   in the drivers are more widely classified, this may be changed to KERN_DEBUG. */
#define ST_DEB_MSG  KERN_NOTICE
#define DEB(a) a
#define DEBC(a) if (debugging) { a ; }
#else
#define DEB(a)
#define DEBC(a)
#endif

#define ST_KILOBYTE 1024

#include "st_options.h"
#include "st.h"

static DEFINE_MUTEX(st_mutex);
static int buffer_kbs;
static int max_sg_segs;
static int try_direct_io = TRY_DIRECT_IO;
static int try_rdio = 1;
static int try_wdio = 1;

static int st_dev_max;
static int st_nr_dev;

static struct class *st_sysfs_class;

MODULE_AUTHOR("Kai Makisara");
MODULE_DESCRIPTION("SCSI tape (st) driver");
MODULE_LICENSE("GPL");
MODULE_ALIAS_CHARDEV_MAJOR(SCSI_TAPE_MAJOR);
MODULE_ALIAS_SCSI_DEVICE(TYPE_TAPE);

/* Set 'perm' (4th argument) to 0 to disable module_param's definition
 * of sysfs parameters (which module_param doesn't yet support).
 * Sysfs parameters defined explicitly later.
 */
module_param_named(buffer_kbs, buffer_kbs, int, 0);
MODULE_PARM_DESC(buffer_kbs, "Default driver buffer size for fixed block mode (KB; 32)");
module_param_named(max_sg_segs, max_sg_segs, int, 0);
MODULE_PARM_DESC(max_sg_segs, "Maximum number of scatter/gather segments to use (256)");
module_param_named(try_direct_io, try_direct_io, int, 0);
MODULE_PARM_DESC(try_direct_io, "Try direct I/O between user buffer and tape drive (1)");

/* Extra parameters for testing */
module_param_named(try_rdio, try_rdio, int, 0);
MODULE_PARM_DESC(try_rdio, "Try direct read i/o when possible");
module_param_named(try_wdio, try_wdio, int, 0);
MODULE_PARM_DESC(try_wdio, "Try direct write i/o when possible");

#ifndef MODULE
static int write_threshold_kbs;  /* retained for compatibility */
static struct st_dev_parm {
	char *name;
	int *val;
} parms[] __initdata = {
	{
		"buffer_kbs", &buffer_kbs
	},
	{       /* Retained for compatibility with 2.4 */
		"write_threshold_kbs", &write_threshold_kbs
	},
	{
		"max_sg_segs", NULL
	},
	{
		"try_direct_io", &try_direct_io
	}
};
#endif

/* Restrict the number of modes so that names for all are assigned */
#if ST_NBR_MODES > 16
#error "Maximum number of modes is 16"
#endif
/* Bit reversed order to get same names for same minors with all
   mode counts */
static const char *st_formats[] = {
	"",  "r", "k", "s", "l", "t", "o", "u",
	"m", "v", "p", "x", "a", "y", "q", "z"}; 

/* The default definitions have been moved to st_options.h */

#define ST_FIXED_BUFFER_SIZE (ST_FIXED_BUFFER_BLOCKS * ST_KILOBYTE)

/* The buffer size should fit into the 24 bits for length in the
   6-byte SCSI read and write commands. */
#if ST_FIXED_BUFFER_SIZE >= (2 << 24 - 1)
#error "Buffer size should not exceed (2 << 24 - 1) bytes!"
#endif

static int debugging = DEBUG;

#define MAX_RETRIES 0
#define MAX_WRITE_RETRIES 0
#define MAX_READY_RETRIES 0
#define NO_TAPE  NOT_READY

#define ST_TIMEOUT (900 * HZ)
#define ST_LONG_TIMEOUT (14000 * HZ)

/* Remove mode bits and auto-rewind bit (7) */
#define TAPE_NR(x) ( ((iminor(x) & ~255) >> (ST_NBR_MODE_BITS + 1)) | \
    (iminor(x) & ~(-1 << ST_MODE_SHIFT)) )
#define TAPE_MODE(x) ((iminor(x) & ST_MODE_MASK) >> ST_MODE_SHIFT)

/* Construct the minor number from the device (d), mode (m), and non-rewind (n) data */
#define TAPE_MINOR(d, m, n) (((d & ~(255 >> (ST_NBR_MODE_BITS + 1))) << (ST_NBR_MODE_BITS + 1)) | \
  (d & (255 >> (ST_NBR_MODE_BITS + 1))) | (m << ST_MODE_SHIFT) | ((n != 0) << 7) )

/* Internal ioctl to set both density (uppermost 8 bits) and blocksize (lower
   24 bits) */
#define SET_DENS_AND_BLK 0x10001

static DEFINE_RWLOCK(st_dev_arr_lock);

static int st_fixed_buffer_size = ST_FIXED_BUFFER_SIZE;
static int st_max_sg_segs = ST_MAX_SG;

static struct scsi_tape **scsi_tapes = NULL;

static int modes_defined;

static int enlarge_buffer(struct st_buffer *, int, int);
static void clear_buffer(struct st_buffer *);
static void normalize_buffer(struct st_buffer *);
static int append_to_buffer(const char __user *, struct st_buffer *, int);
static int from_buffer(struct st_buffer *, char __user *, int);
static void move_buffer_data(struct st_buffer *, int);

static int sgl_map_user_pages(struct st_buffer *, const unsigned int,
			      unsigned long, size_t, int);
static int sgl_unmap_user_pages(struct st_buffer *, const unsigned int, int);

static int st_probe(struct device *);
static int st_remove(struct device *);

static int do_create_sysfs_files(void);
static void do_remove_sysfs_files(void);
static int do_create_class_files(struct scsi_tape *, int, int);

static struct scsi_driver st_template = {
	.owner			= THIS_MODULE,
	.gendrv = {
		.name		= "st",
		.probe		= st_probe,
		.remove		= st_remove,
	},
};

static int st_compression(struct scsi_tape *, int);

static int find_partition(struct scsi_tape *);
static int switch_partition(struct scsi_tape *);

static int st_int_ioctl(struct scsi_tape *, unsigned int, unsigned long);

static void scsi_tape_release(struct kref *);

#define to_scsi_tape(obj) container_of(obj, struct scsi_tape, kref)

static DEFINE_MUTEX(st_ref_mutex);


#include "osst_detect.h"
#ifndef SIGS_FROM_OSST
#define SIGS_FROM_OSST \
	{"OnStream", "SC-", "", "osst"}, \
	{"OnStream", "DI-", "", "osst"}, \
	{"OnStream", "DP-", "", "osst"}, \
	{"OnStream", "USB", "", "osst"}, \
	{"OnStream", "FW-", "", "osst"}
#endif

static struct scsi_tape *scsi_tape_get(int dev)
{
	struct scsi_tape *STp = NULL;

	mutex_lock(&st_ref_mutex);
	write_lock(&st_dev_arr_lock);

	if (dev < st_dev_max && scsi_tapes != NULL)
		STp = scsi_tapes[dev];
	if (!STp) goto out;

	kref_get(&STp->kref);

	if (!STp->device)
		goto out_put;

	if (scsi_device_get(STp->device))
		goto out_put;

	goto out;

out_put:
	kref_put(&STp->kref, scsi_tape_release);
	STp = NULL;
out:
	write_unlock(&st_dev_arr_lock);
	mutex_unlock(&st_ref_mutex);
	return STp;
}

static void scsi_tape_put(struct scsi_tape *STp)
{
	struct scsi_device *sdev = STp->device;

	mutex_lock(&st_ref_mutex);
	kref_put(&STp->kref, scsi_tape_release);
	scsi_device_put(sdev);
	mutex_unlock(&st_ref_mutex);
}

struct st_reject_data {
	char *vendor;
	char *model;
	char *rev;
	char *driver_hint; /* Name of the correct driver, NULL if unknown */
};

static struct st_reject_data reject_list[] = {
	/* {"XXX", "Yy-", "", NULL},  example */
	SIGS_FROM_OSST,
	{NULL, }};

/* If the device signature is on the list of incompatible drives, the
   function returns a pointer to the name of the correct driver (if known) */
static char * st_incompatible(struct scsi_device* SDp)
{
	struct st_reject_data *rp;

	for (rp=&(reject_list[0]); rp->vendor != NULL; rp++)
		if (!strncmp(rp->vendor, SDp->vendor, strlen(rp->vendor)) &&
		    !strncmp(rp->model, SDp->model, strlen(rp->model)) &&
		    !strncmp(rp->rev, SDp->rev, strlen(rp->rev))) {
			if (rp->driver_hint)
				return rp->driver_hint;
			else
				return "unknown";
		}
	return NULL;
}


static inline char *tape_name(struct scsi_tape *tape)
{
	return tape->disk->disk_name;
}


static void st_analyze_sense(struct st_request *SRpnt, struct st_cmdstatus *s)
{
	const u8 *ucp;
	const u8 *sense = SRpnt->sense;

	s->have_sense = scsi_normalize_sense(SRpnt->sense,
				SCSI_SENSE_BUFFERSIZE, &s->sense_hdr);
	s->flags = 0;

	if (s->have_sense) {
		s->deferred = 0;
		s->remainder_valid =
			scsi_get_sense_info_fld(sense, SCSI_SENSE_BUFFERSIZE, &s->uremainder64);
		switch (sense[0] & 0x7f) {
		case 0x71:
			s->deferred = 1;
		case 0x70:
			s->fixed_format = 1;
			s->flags = sense[2] & 0xe0;
			break;
		case 0x73:
			s->deferred = 1;
		case 0x72:
			s->fixed_format = 0;
			ucp = scsi_sense_desc_find(sense, SCSI_SENSE_BUFFERSIZE, 4);
			s->flags = ucp ? (ucp[3] & 0xe0) : 0;
			break;
		}
	}
}


/* Convert the result to success code */
static int st_chk_result(struct scsi_tape *STp, struct st_request * SRpnt)
{
	int result = SRpnt->result;
	u8 scode;
	DEB(const char *stp;)
	char *name = tape_name(STp);
	struct st_cmdstatus *cmdstatp;

	if (!result)
		return 0;

	cmdstatp = &STp->buffer->cmdstat;
	st_analyze_sense(SRpnt, cmdstatp);

	if (cmdstatp->have_sense)
		scode = STp->buffer->cmdstat.sense_hdr.sense_key;
	else
		scode = 0;

        DEB(
        if (debugging) {
                printk(ST_DEB_MSG "%s: Error: %x, cmd: %x %x %x %x %x %x\n",
		       name, result,
		       SRpnt->cmd[0], SRpnt->cmd[1], SRpnt->cmd[2],
		       SRpnt->cmd[3], SRpnt->cmd[4], SRpnt->cmd[5]);
		if (cmdstatp->have_sense)
			 __scsi_print_sense(name, SRpnt->sense, SCSI_SENSE_BUFFERSIZE);
	} ) /* end DEB */
	if (!debugging) { /* Abnormal conditions for tape */
		if (!cmdstatp->have_sense)
			printk(KERN_WARNING
			       "%s: Error %x (driver bt 0x%x, host bt 0x%x).\n",
			       name, result, driver_byte(result),
			       host_byte(result));
		else if (cmdstatp->have_sense &&
			 scode != NO_SENSE &&
			 scode != RECOVERED_ERROR &&
			 /* scode != UNIT_ATTENTION && */
			 scode != BLANK_CHECK &&
			 scode != VOLUME_OVERFLOW &&
			 SRpnt->cmd[0] != MODE_SENSE &&
			 SRpnt->cmd[0] != TEST_UNIT_READY) {

			__scsi_print_sense(name, SRpnt->sense, SCSI_SENSE_BUFFERSIZE);
		}
	}

	if (cmdstatp->fixed_format &&
	    STp->cln_mode >= EXTENDED_SENSE_START) {  /* Only fixed format sense */
		if (STp->cln_sense_value)
			STp->cleaning_req |= ((SRpnt->sense[STp->cln_mode] &
					       STp->cln_sense_mask) == STp->cln_sense_value);
		else
			STp->cleaning_req |= ((SRpnt->sense[STp->cln_mode] &
					       STp->cln_sense_mask) != 0);
	}
	if (cmdstatp->have_sense &&
	    cmdstatp->sense_hdr.asc == 0 && cmdstatp->sense_hdr.ascq == 0x17)
		STp->cleaning_req = 1; /* ASC and ASCQ => cleaning requested */

	STp->pos_unknown |= STp->device->was_reset;

	if (cmdstatp->have_sense &&
	    scode == RECOVERED_ERROR
#if ST_RECOVERED_WRITE_FATAL
	    && SRpnt->cmd[0] != WRITE_6
	    && SRpnt->cmd[0] != WRITE_FILEMARKS
#endif
	    ) {
		STp->recover_count++;
		STp->recover_reg++;

                DEB(
		if (debugging) {
			if (SRpnt->cmd[0] == READ_6)
				stp = "read";
			else if (SRpnt->cmd[0] == WRITE_6)
				stp = "write";
			else
				stp = "ioctl";
			printk(ST_DEB_MSG "%s: Recovered %s error (%d).\n", name, stp,
			       STp->recover_count);
		} ) /* end DEB */

		if (cmdstatp->flags == 0)
			return 0;
	}
	return (-EIO);
}

static struct st_request *st_allocate_request(struct scsi_tape *stp)
{
	struct st_request *streq;

	streq = kzalloc(sizeof(*streq), GFP_KERNEL);
	if (streq)
		streq->stp = stp;
	else {
		DEBC(printk(KERN_ERR "%s: Can't get SCSI request.\n",
			    tape_name(stp)););
		if (signal_pending(current))
			stp->buffer->syscall_result = -EINTR;
		else
			stp->buffer->syscall_result = -EBUSY;
	}

	return streq;
}

static void st_release_request(struct st_request *streq)
{
	kfree(streq);
}

static void st_scsi_execute_end(struct request *req, int uptodate)
{
	struct st_request *SRpnt = req->end_io_data;
	struct scsi_tape *STp = SRpnt->stp;

	STp->buffer->cmdstat.midlevel_result = SRpnt->result = req->errors;
	STp->buffer->cmdstat.residual = req->resid_len;

	if (SRpnt->waiting)
		complete(SRpnt->waiting);

	blk_rq_unmap_user(SRpnt->bio);
	__blk_put_request(req->q, req);
}

static int st_scsi_execute(struct st_request *SRpnt, const unsigned char *cmd,
			   int data_direction, void *buffer, unsigned bufflen,
			   int timeout, int retries)
{
	struct request *req;
	struct rq_map_data *mdata = &SRpnt->stp->buffer->map_data;
	int err = 0;
	int write = (data_direction == DMA_TO_DEVICE);

	req = blk_get_request(SRpnt->stp->device->request_queue, write,
			      GFP_KERNEL);
	if (!req)
		return DRIVER_ERROR << 24;

	req->cmd_type = REQ_TYPE_BLOCK_PC;
	req->cmd_flags |= REQ_QUIET;

	mdata->null_mapped = 1;

	if (bufflen) {
		err = blk_rq_map_user(req->q, req, mdata, NULL, bufflen,
				      GFP_KERNEL);
		if (err) {
			blk_put_request(req);
			return DRIVER_ERROR << 24;
		}
	}

	SRpnt->bio = req->bio;
	req->cmd_len = COMMAND_SIZE(cmd[0]);
	memset(req->cmd, 0, BLK_MAX_CDB);
	memcpy(req->cmd, cmd, req->cmd_len);
	req->sense = SRpnt->sense;
	req->sense_len = 0;
	req->timeout = timeout;
	req->retries = retries;
	req->end_io_data = SRpnt;

	blk_execute_rq_nowait(req->q, NULL, req, 1, st_scsi_execute_end);
	return 0;
}

/* Do the scsi command. Waits until command performed if do_wait is true.
   Otherwise write_behind_check() is used to check that the command
   has finished. */
static struct st_request *
st_do_scsi(struct st_request * SRpnt, struct scsi_tape * STp, unsigned char *cmd,
	   int bytes, int direction, int timeout, int retries, int do_wait)
{
	struct completion *waiting;
	struct rq_map_data *mdata = &STp->buffer->map_data;
	int ret;

	/* if async, make sure there's no command outstanding */
	if (!do_wait && ((STp->buffer)->last_SRpnt)) {
		printk(KERN_ERR "%s: Async command already active.\n",
		       tape_name(STp));
		if (signal_pending(current))
			(STp->buffer)->syscall_result = (-EINTR);
		else
			(STp->buffer)->syscall_result = (-EBUSY);
		return NULL;
	}

	if (!SRpnt) {
		SRpnt = st_allocate_request(STp);
		if (!SRpnt)
			return NULL;
	}

	/* If async IO, set last_SRpnt. This ptr tells write_behind_check
	   which IO is outstanding. It's nulled out when the IO completes. */
	if (!do_wait)
		(STp->buffer)->last_SRpnt = SRpnt;

	waiting = &STp->wait;
	init_completion(waiting);
	SRpnt->waiting = waiting;

	if (STp->buffer->do_dio) {
		mdata->page_order = 0;
		mdata->nr_entries = STp->buffer->sg_segs;
		mdata->pages = STp->buffer->mapped_pages;
	} else {
		mdata->page_order = STp->buffer->reserved_page_order;
		mdata->nr_entries =
			DIV_ROUND_UP(bytes, PAGE_SIZE << mdata->page_order);
		mdata->pages = STp->buffer->reserved_pages;
		mdata->offset = 0;
	}

	memcpy(SRpnt->cmd, cmd, sizeof(SRpnt->cmd));
	STp->buffer->cmdstat.have_sense = 0;
	STp->buffer->syscall_result = 0;

	ret = st_scsi_execute(SRpnt, cmd, direction, NULL, bytes, timeout,
			      retries);
	if (ret) {
		/* could not allocate the buffer or request was too large */
		(STp->buffer)->syscall_result = (-EBUSY);
		(STp->buffer)->last_SRpnt = NULL;
	} else if (do_wait) {
		wait_for_completion(waiting);
		SRpnt->waiting = NULL;
		(STp->buffer)->syscall_result = st_chk_result(STp, SRpnt);
	}

	return SRpnt;
}


/* Handle the write-behind checking (waits for completion). Returns -ENOSPC if
   write has been correct but EOM early warning reached, -EIO if write ended in
   error or zero if write successful. Asynchronous writes are used only in
   variable block mode. */
static int write_behind_check(struct scsi_tape * STp)
{
	int retval = 0;
	struct st_buffer *STbuffer;
	struct st_partstat *STps;
	struct st_cmdstatus *cmdstatp;
	struct st_request *SRpnt;

	STbuffer = STp->buffer;
	if (!STbuffer->writing)
		return 0;

        DEB(
	if (STp->write_pending)
		STp->nbr_waits++;
	else
		STp->nbr_finished++;
        ) /* end DEB */

	wait_for_completion(&(STp->wait));
	SRpnt = STbuffer->last_SRpnt;
	STbuffer->last_SRpnt = NULL;
	SRpnt->waiting = NULL;

	(STp->buffer)->syscall_result = st_chk_result(STp, SRpnt);
	st_release_request(SRpnt);

	STbuffer->buffer_bytes -= STbuffer->writing;
	STps = &(STp->ps[STp->partition]);
	if (STps->drv_block >= 0) {
		if (STp->block_size == 0)
			STps->drv_block++;
		else
			STps->drv_block += STbuffer->writing / STp->block_size;
	}

	cmdstatp = &STbuffer->cmdstat;
	if (STbuffer->syscall_result) {
		retval = -EIO;
		if (cmdstatp->have_sense && !cmdstatp->deferred &&
		    (cmdstatp->flags & SENSE_EOM) &&
		    (cmdstatp->sense_hdr.sense_key == NO_SENSE ||
		     cmdstatp->sense_hdr.sense_key == RECOVERED_ERROR)) {
			/* EOM at write-behind, has all data been written? */
			if (!cmdstatp->remainder_valid ||
			    cmdstatp->uremainder64 == 0)
				retval = -ENOSPC;
		}
		if (retval == -EIO)
			STps->drv_block = -1;
	}
	STbuffer->writing = 0;

	DEB(if (debugging && retval)
	    printk(ST_DEB_MSG "%s: Async write error %x, return value %d.\n",
		   tape_name(STp), STbuffer->cmdstat.midlevel_result, retval);) /* end DEB */

	return retval;
}


/* Step over EOF if it has been inadvertently crossed (ioctl not used because
   it messes up the block number). */
static int cross_eof(struct scsi_tape * STp, int forward)
{
	struct st_request *SRpnt;
	unsigned char cmd[MAX_COMMAND_SIZE];

	cmd[0] = SPACE;
	cmd[1] = 0x01;		/* Space FileMarks */
	if (forward) {
		cmd[2] = cmd[3] = 0;
		cmd[4] = 1;
	} else
		cmd[2] = cmd[3] = cmd[4] = 0xff;	/* -1 filemarks */
	cmd[5] = 0;

        DEBC(printk(ST_DEB_MSG "%s: Stepping over filemark %s.\n",
		   tape_name(STp), forward ? "forward" : "backward"));

	SRpnt = st_do_scsi(NULL, STp, cmd, 0, DMA_NONE,
			   STp->device->request_queue->rq_timeout,
			   MAX_RETRIES, 1);
	if (!SRpnt)
		return (STp->buffer)->syscall_result;

	st_release_request(SRpnt);
	SRpnt = NULL;

	if ((STp->buffer)->cmdstat.midlevel_result != 0)
		printk(KERN_ERR "%s: Stepping over filemark %s failed.\n",
		   tape_name(STp), forward ? "forward" : "backward");

	return (STp->buffer)->syscall_result;
}


/* Flush the write buffer (never need to write if variable blocksize). */
static int st_flush_write_buffer(struct scsi_tape * STp)
{
	int transfer, blks;
	int result;
	unsigned char cmd[MAX_COMMAND_SIZE];
	struct st_request *SRpnt;
	struct st_partstat *STps;

	result = write_behind_check(STp);
	if (result)
		return result;

	result = 0;
	if (STp->dirty == 1) {

		transfer = STp->buffer->buffer_bytes;
                DEBC(printk(ST_DEB_MSG "%s: Flushing %d bytes.\n",
                               tape_name(STp), transfer));

		memset(cmd, 0, MAX_COMMAND_SIZE);
		cmd[0] = WRITE_6;
		cmd[1] = 1;
		blks = transfer / STp->block_size;
		cmd[2] = blks >> 16;
		cmd[3] = blks >> 8;
		cmd[4] = blks;

		SRpnt = st_do_scsi(NULL, STp, cmd, transfer, DMA_TO_DEVICE,
				   STp->device->request_queue->rq_timeout,
				   MAX_WRITE_RETRIES, 1);
		if (!SRpnt)
			return (STp->buffer)->syscall_result;

		STps = &(STp->ps[STp->partition]);
		if ((STp->buffer)->syscall_result != 0) {
			struct st_cmdstatus *cmdstatp = &STp->buffer->cmdstat;

			if (cmdstatp->have_sense && !cmdstatp->deferred &&
			    (cmdstatp->flags & SENSE_EOM) &&
			    (cmdstatp->sense_hdr.sense_key == NO_SENSE ||
			     cmdstatp->sense_hdr.sense_key == RECOVERED_ERROR) &&
			    (!cmdstatp->remainder_valid ||
			     cmdstatp->uremainder64 == 0)) { /* All written at EOM early warning */
				STp->dirty = 0;
				(STp->buffer)->buffer_bytes = 0;
				if (STps->drv_block >= 0)
					STps->drv_block += blks;
				result = (-ENOSPC);
			} else {
				printk(KERN_ERR "%s: Error on flush.\n",
                                       tape_name(STp));
				STps->drv_block = (-1);
				result = (-EIO);
			}
		} else {
			if (STps->drv_block >= 0)
				STps->drv_block += blks;
			STp->dirty = 0;
			(STp->buffer)->buffer_bytes = 0;
		}
		st_release_request(SRpnt);
		SRpnt = NULL;
	}
	return result;
}


/* Flush the tape buffer. The tape will be positioned correctly unless
   seek_next is true. */
static int flush_buffer(struct scsi_tape *STp, int seek_next)
{
	int backspace, result;
	struct st_buffer *STbuffer;
	struct st_partstat *STps;

	STbuffer = STp->buffer;

	/*
	 * If there was a bus reset, block further access
	 * to this device.
	 */
	if (STp->pos_unknown)
		return (-EIO);

	if (STp->ready != ST_READY)
		return 0;
	STps = &(STp->ps[STp->partition]);
	if (STps->rw == ST_WRITING)	/* Writing */
		return st_flush_write_buffer(STp);

	if (STp->block_size == 0)
		return 0;

	backspace = ((STp->buffer)->buffer_bytes +
		     (STp->buffer)->read_pointer) / STp->block_size -
	    ((STp->buffer)->read_pointer + STp->block_size - 1) /
	    STp->block_size;
	(STp->buffer)->buffer_bytes = 0;
	(STp->buffer)->read_pointer = 0;
	result = 0;
	if (!seek_next) {
		if (STps->eof == ST_FM_HIT) {
			result = cross_eof(STp, 0);	/* Back over the EOF hit */
			if (!result)
				STps->eof = ST_NOEOF;
			else {
				if (STps->drv_file >= 0)
					STps->drv_file++;
				STps->drv_block = 0;
			}
		}
		if (!result && backspace > 0)
			result = st_int_ioctl(STp, MTBSR, backspace);
	} else if (STps->eof == ST_FM_HIT) {
		if (STps->drv_file >= 0)
			STps->drv_file++;
		STps->drv_block = 0;
		STps->eof = ST_NOEOF;
	}
	return result;

}

/* Set the mode parameters */
static int set_mode_densblk(struct scsi_tape * STp, struct st_modedef * STm)
{
	int set_it = 0;
	unsigned long arg;
	char *name = tape_name(STp);

	if (!STp->density_changed &&
	    STm->default_density >= 0 &&
	    STm->default_density != STp->density) {
		arg = STm->default_density;
		set_it = 1;
	} else
		arg = STp->density;
	arg <<= MT_ST_DENSITY_SHIFT;
	if (!STp->blksize_changed &&
	    STm->default_blksize >= 0 &&
	    STm->default_blksize != STp->block_size) {
		arg |= STm->default_blksize;
		set_it = 1;
	} else
		arg |= STp->block_size;
	if (set_it &&
	    st_int_ioctl(STp, SET_DENS_AND_BLK, arg)) {
		printk(KERN_WARNING
		       "%s: Can't set default block size to %d bytes and density %x.\n",
		       name, STm->default_blksize, STm->default_density);
		if (modes_defined)
			return (-EINVAL);
	}
	return 0;
}


/* Lock or unlock the drive door. Don't use when st_request allocated. */
static int do_door_lock(struct scsi_tape * STp, int do_lock)
{
	int retval, cmd;
	DEB(char *name = tape_name(STp);)


	cmd = do_lock ? SCSI_IOCTL_DOORLOCK : SCSI_IOCTL_DOORUNLOCK;
	DEBC(printk(ST_DEB_MSG "%s: %socking drive door.\n", name,
		    do_lock ? "L" : "Unl"));
	retval = scsi_ioctl(STp->device, cmd, NULL);
	if (!retval) {
		STp->door_locked = do_lock ? ST_LOCKED_EXPLICIT : ST_UNLOCKED;
	}
	else {
		STp->door_locked = ST_LOCK_FAILS;
	}
	return retval;
}


/* Set the internal state after reset */
static void reset_state(struct scsi_tape *STp)
{
	int i;
	struct st_partstat *STps;

	STp->pos_unknown = 0;
	for (i = 0; i < ST_NBR_PARTITIONS; i++) {
		STps = &(STp->ps[i]);
		STps->rw = ST_IDLE;
		STps->eof = ST_NOEOF;
		STps->at_sm = 0;
		STps->last_block_valid = 0;
		STps->drv_block = -1;
		STps->drv_file = -1;
	}
	if (STp->can_partitions) {
		STp->partition = find_partition(STp);
		if (STp->partition < 0)
			STp->partition = 0;
		STp->new_partition = STp->partition;
	}
}

/* Test if the drive is ready. Returns either one of the codes below or a negative system
   error code. */
#define CHKRES_READY       0
#define CHKRES_NEW_SESSION 1
#define CHKRES_NOT_READY   2
#define CHKRES_NO_TAPE     3

#define MAX_ATTENTIONS    10

static int test_ready(struct scsi_tape *STp, int do_wait)
{
	int attentions, waits, max_wait, scode;
	int retval = CHKRES_READY, new_session = 0;
	unsigned char cmd[MAX_COMMAND_SIZE];
	struct st_request *SRpnt = NULL;
	struct st_cmdstatus *cmdstatp = &STp->buffer->cmdstat;

	max_wait = do_wait ? ST_BLOCK_SECONDS : 0;

	for (attentions=waits=0; ; ) {
		memset((void *) &cmd[0], 0, MAX_COMMAND_SIZE);
		cmd[0] = TEST_UNIT_READY;
		SRpnt = st_do_scsi(SRpnt, STp, cmd, 0, DMA_NONE,
				   STp->long_timeout, MAX_READY_RETRIES, 1);

		if (!SRpnt) {
			retval = (STp->buffer)->syscall_result;
			break;
		}

		if (cmdstatp->have_sense) {

			scode = cmdstatp->sense_hdr.sense_key;

			if (scode == UNIT_ATTENTION) { /* New media? */
				new_session = 1;
				if (attentions < MAX_ATTENTIONS) {
					attentions++;
					continue;
				}
				else {
					retval = (-EIO);
					break;
				}
			}

			if (scode == NOT_READY) {
				if (waits < max_wait) {
					if (msleep_interruptible(1000)) {
						retval = (-EINTR);
						break;
					}
					waits++;
					continue;
				}
				else {
					if ((STp->device)->scsi_level >= SCSI_2 &&
					    cmdstatp->sense_hdr.asc == 0x3a)	/* Check ASC */
						retval = CHKRES_NO_TAPE;
					else
						retval = CHKRES_NOT_READY;
					break;
				}
			}
		}

		retval = (STp->buffer)->syscall_result;
		if (!retval)
			retval = new_session ? CHKRES_NEW_SESSION : CHKRES_READY;
		break;
	}

	if (SRpnt != NULL)
		st_release_request(SRpnt);
	return retval;
}


/* See if the drive is ready and gather information about the tape. Return values:
   < 0   negative error code from errno.h
   0     drive ready
   1     drive not ready (possibly no tape)
*/
static int check_tape(struct scsi_tape *STp, struct file *filp)
{
	int i, retval, new_session = 0, do_wait;
	unsigned char cmd[MAX_COMMAND_SIZE], saved_cleaning;
	unsigned short st_flags = filp->f_flags;
	struct st_request *SRpnt = NULL;
	struct st_modedef *STm;
	struct st_partstat *STps;
	char *name = tape_name(STp);
	struct inode *inode = filp->f_path.dentry->d_inode;
	int mode = TAPE_MODE(inode);

	STp->ready = ST_READY;

	if (mode != STp->current_mode) {
                DEBC(printk(ST_DEB_MSG "%s: Mode change from %d to %d.\n",
			       name, STp->current_mode, mode));
		new_session = 1;
		STp->current_mode = mode;
	}
	STm = &(STp->modes[STp->current_mode]);

	saved_cleaning = STp->cleaning_req;
	STp->cleaning_req = 0;

	do_wait = ((filp->f_flags & O_NONBLOCK) == 0);
	retval = test_ready(STp, do_wait);

	if (retval < 0)
	    goto err_out;

	if (retval == CHKRES_NEW_SESSION) {
		STp->pos_unknown = 0;
		STp->partition = STp->new_partition = 0;
		if (STp->can_partitions)
			STp->nbr_partitions = 1; /* This guess will be updated later
                                                    if necessary */
		for (i = 0; i < ST_NBR_PARTITIONS; i++) {
			STps = &(STp->ps[i]);
			STps->rw = ST_IDLE;
			STps->eof = ST_NOEOF;
			STps->at_sm = 0;
			STps->last_block_valid = 0;
			STps->drv_block = 0;
			STps->drv_file = 0;
		}
		new_session = 1;
	}
	else {
		STp->cleaning_req |= saved_cleaning;

		if (retval == CHKRES_NOT_READY || retval == CHKRES_NO_TAPE) {
			if (retval == CHKRES_NO_TAPE)
				STp->ready = ST_NO_TAPE;
			else
				STp->ready = ST_NOT_READY;

			STp->density = 0;	/* Clear the erroneous "residue" */
			STp->write_prot = 0;
			STp->block_size = 0;
			STp->ps[0].drv_file = STp->ps[0].drv_block = (-1);
			STp->partition = STp->new_partition = 0;
			STp->door_locked = ST_UNLOCKED;
			return CHKRES_NOT_READY;
		}
	}

	if (STp->omit_blklims)
		STp->min_block = STp->max_block = (-1);
	else {
		memset((void *) &cmd[0], 0, MAX_COMMAND_SIZE);
		cmd[0] = READ_BLOCK_LIMITS;

		SRpnt = st_do_scsi(SRpnt, STp, cmd, 6, DMA_FROM_DEVICE,
				   STp->device->request_queue->rq_timeout,
				   MAX_READY_RETRIES, 1);
		if (!SRpnt) {
			retval = (STp->buffer)->syscall_result;
			goto err_out;
		}

		if (!SRpnt->result && !STp->buffer->cmdstat.have_sense) {
			STp->max_block = ((STp->buffer)->b_data[1] << 16) |
			    ((STp->buffer)->b_data[2] << 8) | (STp->buffer)->b_data[3];
			STp->min_block = ((STp->buffer)->b_data[4] << 8) |
			    (STp->buffer)->b_data[5];
			if ( DEB( debugging || ) !STp->inited)
				printk(KERN_INFO
                                       "%s: Block limits %d - %d bytes.\n", name,
                                       STp->min_block, STp->max_block);
		} else {
			STp->min_block = STp->max_block = (-1);
                        DEBC(printk(ST_DEB_MSG "%s: Can't read block limits.\n",
                                       name));
		}
	}

	memset((void *) &cmd[0], 0, MAX_COMMAND_SIZE);
	cmd[0] = MODE_SENSE;
	cmd[4] = 12;

	SRpnt = st_do_scsi(SRpnt, STp, cmd, 12, DMA_FROM_DEVICE,
			   STp->device->request_queue->rq_timeout,
			   MAX_READY_RETRIES, 1);
	if (!SRpnt) {
		retval = (STp->buffer)->syscall_result;
		goto err_out;
	}

	if ((STp->buffer)->syscall_result != 0) {
                DEBC(printk(ST_DEB_MSG "%s: No Mode Sense.\n", name));
		STp->block_size = ST_DEFAULT_BLOCK;	/* Educated guess (?) */
		(STp->buffer)->syscall_result = 0;	/* Prevent error propagation */
		STp->drv_write_prot = 0;
	} else {
                DEBC(printk(ST_DEB_MSG
                            "%s: Mode sense. Length %d, medium %x, WBS %x, BLL %d\n",
                            name,
                            (STp->buffer)->b_data[0], (STp->buffer)->b_data[1],
                            (STp->buffer)->b_data[2], (STp->buffer)->b_data[3]));

		if ((STp->buffer)->b_data[3] >= 8) {
			STp->drv_buffer = ((STp->buffer)->b_data[2] >> 4) & 7;
			STp->density = (STp->buffer)->b_data[4];
			STp->block_size = (STp->buffer)->b_data[9] * 65536 +
			    (STp->buffer)->b_data[10] * 256 + (STp->buffer)->b_data[11];
                        DEBC(printk(ST_DEB_MSG
                                    "%s: Density %x, tape length: %x, drv buffer: %d\n",
                                    name, STp->density, (STp->buffer)->b_data[5] * 65536 +
                                    (STp->buffer)->b_data[6] * 256 + (STp->buffer)->b_data[7],
                                    STp->drv_buffer));
		}
		STp->drv_write_prot = ((STp->buffer)->b_data[2] & 0x80) != 0;
	}
	st_release_request(SRpnt);
	SRpnt = NULL;
        STp->inited = 1;

	if (STp->block_size > 0)
		(STp->buffer)->buffer_blocks =
                        (STp->buffer)->buffer_size / STp->block_size;
	else
		(STp->buffer)->buffer_blocks = 1;
	(STp->buffer)->buffer_bytes = (STp->buffer)->read_pointer = 0;

        DEBC(printk(ST_DEB_MSG
                       "%s: Block size: %d, buffer size: %d (%d blocks).\n", name,
		       STp->block_size, (STp->buffer)->buffer_size,
		       (STp->buffer)->buffer_blocks));

	if (STp->drv_write_prot) {
		STp->write_prot = 1;

                DEBC(printk(ST_DEB_MSG "%s: Write protected\n", name));

		if (do_wait &&
		    ((st_flags & O_ACCMODE) == O_WRONLY ||
		     (st_flags & O_ACCMODE) == O_RDWR)) {
			retval = (-EROFS);
			goto err_out;
		}
	}

	if (STp->can_partitions && STp->nbr_partitions < 1) {
		/* This code is reached when the device is opened for the first time
		   after the driver has been initialized with tape in the drive and the
		   partition support has been enabled. */
                DEBC(printk(ST_DEB_MSG
                            "%s: Updating partition number in status.\n", name));
		if ((STp->partition = find_partition(STp)) < 0) {
			retval = STp->partition;
			goto err_out;
		}
		STp->new_partition = STp->partition;
		STp->nbr_partitions = 1; /* This guess will be updated when necessary */
	}

	if (new_session) {	/* Change the drive parameters for the new mode */
		STp->density_changed = STp->blksize_changed = 0;
		STp->compression_changed = 0;
		if (!(STm->defaults_for_writes) &&
		    (retval = set_mode_densblk(STp, STm)) < 0)
		    goto err_out;

		if (STp->default_drvbuffer != 0xff) {
			if (st_int_ioctl(STp, MTSETDRVBUFFER, STp->default_drvbuffer))
				printk(KERN_WARNING
                                       "%s: Can't set default drive buffering to %d.\n",
				       name, STp->default_drvbuffer);
		}
	}

	return CHKRES_READY;

 err_out:
	return retval;
}


/* Open the device. Needs to take the BKL only because of incrementing the SCSI host
   module count. */
static int st_open(struct inode *inode, struct file *filp)
{
	int i, retval = (-EIO);
	struct scsi_tape *STp;
	struct st_partstat *STps;
	int dev = TAPE_NR(inode);
	char *name;

	mutex_lock(&st_mutex);
	/*
	 * We really want to do nonseekable_open(inode, filp); here, but some
	 * versions of tar incorrectly call lseek on tapes and bail out if that
	 * fails.  So we disallow pread() and pwrite(), but permit lseeks.
	 */
	filp->f_mode &= ~(FMODE_PREAD | FMODE_PWRITE);

	if (!(STp = scsi_tape_get(dev))) {
		mutex_unlock(&st_mutex);
		return -ENXIO;
	}

	write_lock(&st_dev_arr_lock);
	filp->private_data = STp;
	name = tape_name(STp);

	if (STp->in_use) {
		write_unlock(&st_dev_arr_lock);
		scsi_tape_put(STp);
		mutex_unlock(&st_mutex);
		DEB( printk(ST_DEB_MSG "%s: Device already in use.\n", name); )
		return (-EBUSY);
	}

	STp->in_use = 1;
	write_unlock(&st_dev_arr_lock);
	STp->rew_at_close = STp->autorew_dev = (iminor(inode) & 0x80) == 0;

	if (!scsi_block_when_processing_errors(STp->device)) {
		retval = (-ENXIO);
		goto err_out;
	}

	/* See that we have at least a one page buffer available */
	if (!enlarge_buffer(STp->buffer, PAGE_SIZE, STp->restr_dma)) {
		printk(KERN_WARNING "%s: Can't allocate one page tape buffer.\n",
		       name);
		retval = (-EOVERFLOW);
		goto err_out;
	}

	(STp->buffer)->cleared = 0;
	(STp->buffer)->writing = 0;
	(STp->buffer)->syscall_result = 0;

	STp->write_prot = ((filp->f_flags & O_ACCMODE) == O_RDONLY);

	STp->dirty = 0;
	for (i = 0; i < ST_NBR_PARTITIONS; i++) {
		STps = &(STp->ps[i]);
		STps->rw = ST_IDLE;
	}
	STp->try_dio_now = STp->try_dio;
	STp->recover_count = 0;
	DEB( STp->nbr_waits = STp->nbr_finished = 0;
	     STp->nbr_requests = STp->nbr_dio = STp->nbr_pages = 0; )

	retval = check_tape(STp, filp);
	if (retval < 0)
		goto err_out;
	if ((filp->f_flags & O_NONBLOCK) == 0 &&
	    retval != CHKRES_READY) {
		if (STp->ready == NO_TAPE)
			retval = (-ENOMEDIUM);
		else
			retval = (-EIO);
		goto err_out;
	}
	mutex_unlock(&st_mutex);
	return 0;

 err_out:
	normalize_buffer(STp->buffer);
	STp->in_use = 0;
	scsi_tape_put(STp);
	mutex_unlock(&st_mutex);
	return retval;

}


/* Flush the tape buffer before close */
static int st_flush(struct file *filp, fl_owner_t id)
{
	int result = 0, result2;
	unsigned char cmd[MAX_COMMAND_SIZE];
	struct st_request *SRpnt;
	struct scsi_tape *STp = filp->private_data;
	struct st_modedef *STm = &(STp->modes[STp->current_mode]);
	struct st_partstat *STps = &(STp->ps[STp->partition]);
	char *name = tape_name(STp);

	if (file_count(filp) > 1)
		return 0;

	if (STps->rw == ST_WRITING && !STp->pos_unknown) {
		result = st_flush_write_buffer(STp);
		if (result != 0 && result != (-ENOSPC))
			goto out;
	}

	if (STp->can_partitions &&
	    (result2 = switch_partition(STp)) < 0) {
                DEBC(printk(ST_DEB_MSG
                               "%s: switch_partition at close failed.\n", name));
		if (result == 0)
			result = result2;
		goto out;
	}

	DEBC( if (STp->nbr_requests)
		printk(KERN_DEBUG "%s: Number of r/w requests %d, dio used in %d, pages %d.\n",
		       name, STp->nbr_requests, STp->nbr_dio, STp->nbr_pages));

	if (STps->rw == ST_WRITING && !STp->pos_unknown) {
		struct st_cmdstatus *cmdstatp = &STp->buffer->cmdstat;

                DEBC(printk(ST_DEB_MSG "%s: Async write waits %d, finished %d.\n",
                            name, STp->nbr_waits, STp->nbr_finished);
		)

		memset(cmd, 0, MAX_COMMAND_SIZE);
		cmd[0] = WRITE_FILEMARKS;
		cmd[4] = 1 + STp->two_fm;

		SRpnt = st_do_scsi(NULL, STp, cmd, 0, DMA_NONE,
				   STp->device->request_queue->rq_timeout,
				   MAX_WRITE_RETRIES, 1);
		if (!SRpnt) {
			result = (STp->buffer)->syscall_result;
			goto out;
		}

		if (STp->buffer->syscall_result == 0 ||
		    (cmdstatp->have_sense && !cmdstatp->deferred &&
		     (cmdstatp->flags & SENSE_EOM) &&
		     (cmdstatp->sense_hdr.sense_key == NO_SENSE ||
		      cmdstatp->sense_hdr.sense_key == RECOVERED_ERROR) &&
		     (!cmdstatp->remainder_valid || cmdstatp->uremainder64 == 0))) {
			/* Write successful at EOM */
			st_release_request(SRpnt);
			SRpnt = NULL;
			if (STps->drv_file >= 0)
				STps->drv_file++;
			STps->drv_block = 0;
			if (STp->two_fm)
				cross_eof(STp, 0);
			STps->eof = ST_FM;
		}
		else { /* Write error */
			st_release_request(SRpnt);
			SRpnt = NULL;
			printk(KERN_ERR "%s: Error on write filemark.\n", name);
			if (result == 0)
				result = (-EIO);
		}

                DEBC(printk(ST_DEB_MSG "%s: Buffer flushed, %d EOF(s) written\n",
                            name, cmd[4]));
	} else if (!STp->rew_at_close) {
		STps = &(STp->ps[STp->partition]);
		if (!STm->sysv || STps->rw != ST_READING) {
			if (STp->can_bsr)
				result = flush_buffer(STp, 0);
			else if (STps->eof == ST_FM_HIT) {
				result = cross_eof(STp, 0);
				if (result) {
					if (STps->drv_file >= 0)
						STps->drv_file++;
					STps->drv_block = 0;
					STps->eof = ST_FM;
				} else
					STps->eof = ST_NOEOF;
			}
		} else if ((STps->eof == ST_NOEOF &&
			    !(result = cross_eof(STp, 1))) ||
			   STps->eof == ST_FM_HIT) {
			if (STps->drv_file >= 0)
				STps->drv_file++;
			STps->drv_block = 0;
			STps->eof = ST_FM;
		}
	}

      out:
	if (STp->rew_at_close) {
		result2 = st_int_ioctl(STp, MTREW, 1);
		if (result == 0)
			result = result2;
	}
	return result;
}


/* Close the device and release it. BKL is not needed: this is the only thread
   accessing this tape. */
static int st_release(struct inode *inode, struct file *filp)
{
	int result = 0;
	struct scsi_tape *STp = filp->private_data;

	if (STp->door_locked == ST_LOCKED_AUTO)
		do_door_lock(STp, 0);

	normalize_buffer(STp->buffer);
	write_lock(&st_dev_arr_lock);
	STp->in_use = 0;
	write_unlock(&st_dev_arr_lock);
	scsi_tape_put(STp);

	return result;
}

/* The checks common to both reading and writing */
static ssize_t rw_checks(struct scsi_tape *STp, struct file *filp, size_t count)
{
	ssize_t retval = 0;

	/*
	 * If we are in the middle of error recovery, don't let anyone
	 * else try and use this device.  Also, if error recovery fails, it
	 * may try and take the device offline, in which case all further
	 * access to the device is prohibited.
	 */
	if (!scsi_block_when_processing_errors(STp->device)) {
		retval = (-ENXIO);
		goto out;
	}

	if (STp->ready != ST_READY) {
		if (STp->ready == ST_NO_TAPE)
			retval = (-ENOMEDIUM);
		else
			retval = (-EIO);
		goto out;
	}

	if (! STp->modes[STp->current_mode].defined) {
		retval = (-ENXIO);
		goto out;
	}


	/*
	 * If there was a bus reset, block further access
	 * to this device.
	 */
	if (STp->pos_unknown) {
		retval = (-EIO);
		goto out;
	}

	if (count == 0)
		goto out;

        DEB(
	if (!STp->in_use) {
		printk(ST_DEB_MSG "%s: Incorrect device.\n", tape_name(STp));
		retval = (-EIO);
		goto out;
	} ) /* end DEB */

	if (STp->can_partitions &&
	    (retval = switch_partition(STp)) < 0)
		goto out;

	if (STp->block_size == 0 && STp->max_block > 0 &&
	    (count < STp->min_block || count > STp->max_block)) {
		retval = (-EINVAL);
		goto out;
	}

	if (STp->do_auto_lock && STp->door_locked == ST_UNLOCKED &&
	    !do_door_lock(STp, 1))
		STp->door_locked = ST_LOCKED_AUTO;

 out:
	return retval;
}


static int setup_buffering(struct scsi_tape *STp, const char __user *buf,
			   size_t count, int is_read)
{
	int i, bufsize, retval = 0;
	struct st_buffer *STbp = STp->buffer;

	if (is_read)
		i = STp->try_dio_now && try_rdio;
	else
		i = STp->try_dio_now && try_wdio;

	if (i && ((unsigned long)buf & queue_dma_alignment(
					STp->device->request_queue)) == 0) {
		i = sgl_map_user_pages(STbp, STbp->use_sg, (unsigned long)buf,
				       count, (is_read ? READ : WRITE));
		if (i > 0) {
			STbp->do_dio = i;
			STbp->buffer_bytes = 0;   /* can be used as transfer counter */
		}
		else
			STbp->do_dio = 0;  /* fall back to buffering with any error */
		STbp->sg_segs = STbp->do_dio;
		DEB(
		     if (STbp->do_dio) {
			STp->nbr_dio++;
			STp->nbr_pages += STbp->do_dio;
		     }
		)
	} else
		STbp->do_dio = 0;
	DEB( STp->nbr_requests++; )

	if (!STbp->do_dio) {
		if (STp->block_size)
			bufsize = STp->block_size > st_fixed_buffer_size ?
				STp->block_size : st_fixed_buffer_size;
		else {
			bufsize = count;
			/* Make sure that data from previous user is not leaked even if
			   HBA does not return correct residual */
			if (is_read && STp->sili && !STbp->cleared)
				clear_buffer(STbp);
		}

		if (bufsize > STbp->buffer_size &&
		    !enlarge_buffer(STbp, bufsize, STp->restr_dma)) {
			printk(KERN_WARNING "%s: Can't allocate %d byte tape buffer.\n",
			       tape_name(STp), bufsize);
			retval = (-EOVERFLOW);
			goto out;
		}
		if (STp->block_size)
			STbp->buffer_blocks = bufsize / STp->block_size;
	}

 out:
	return retval;
}


/* Can be called more than once after each setup_buffer() */
static void release_buffering(struct scsi_tape *STp, int is_read)
{
	struct st_buffer *STbp;

	STbp = STp->buffer;
	if (STbp->do_dio) {
		sgl_unmap_user_pages(STbp, STbp->do_dio, is_read);
		STbp->do_dio = 0;
		STbp->sg_segs = 0;
	}
}


/* Write command */
static ssize_t
st_write(struct file *filp, const char __user *buf, size_t count, loff_t * ppos)
{
	ssize_t total;
	ssize_t i, do_count, blks, transfer;
	ssize_t retval;
	int undone, retry_eot = 0, scode;
	int async_write;
	unsigned char cmd[MAX_COMMAND_SIZE];
	const char __user *b_point;
	struct st_request *SRpnt = NULL;
	struct scsi_tape *STp = filp->private_data;
	struct st_modedef *STm;
	struct st_partstat *STps;
	struct st_buffer *STbp;
	char *name = tape_name(STp);

	if (mutex_lock_interruptible(&STp->lock))
		return -ERESTARTSYS;

	retval = rw_checks(STp, filp, count);
	if (retval || count == 0)
		goto out;

	/* Write must be integral number of blocks */
	if (STp->block_size != 0 && (count % STp->block_size) != 0) {
		printk(KERN_WARNING "%s: Write not multiple of tape block size.\n",
		       name);
		retval = (-EINVAL);
		goto out;
	}

	STm = &(STp->modes[STp->current_mode]);
	STps = &(STp->ps[STp->partition]);

	if (STp->write_prot) {
		retval = (-EACCES);
		goto out;
	}


	if (STps->rw == ST_READING) {
		retval = flush_buffer(STp, 0);
		if (retval)
			goto out;
		STps->rw = ST_WRITING;
	} else if (STps->rw != ST_WRITING &&
		   STps->drv_file == 0 && STps->drv_block == 0) {
		if ((retval = set_mode_densblk(STp, STm)) < 0)
			goto out;
		if (STm->default_compression != ST_DONT_TOUCH &&
		    !(STp->compression_changed)) {
			if (st_compression(STp, (STm->default_compression == ST_YES))) {
				printk(KERN_WARNING "%s: Can't set default compression.\n",
				       name);
				if (modes_defined) {
					retval = (-EINVAL);
					goto out;
				}
			}
		}
	}

	STbp = STp->buffer;
	i = write_behind_check(STp);
	if (i) {
		if (i == -ENOSPC)
			STps->eof = ST_EOM_OK;
		else
			STps->eof = ST_EOM_ERROR;
	}

	if (STps->eof == ST_EOM_OK) {
		STps->eof = ST_EOD_1;  /* allow next write */
		retval = (-ENOSPC);
		goto out;
	}
	else if (STps->eof == ST_EOM_ERROR) {
		retval = (-EIO);
		goto out;
	}

	/* Check the buffer readability in cases where copy_user might catch
	   the problems after some tape movement. */
	if (STp->block_size != 0 &&
	    !STbp->do_dio &&
	    (copy_from_user(&i, buf, 1) != 0 ||
	     copy_from_user(&i, buf + count - 1, 1) != 0)) {
		retval = (-EFAULT);
		goto out;
	}

	retval = setup_buffering(STp, buf, count, 0);
	if (retval)
		goto out;

	total = count;

	memset(cmd, 0, MAX_COMMAND_SIZE);
	cmd[0] = WRITE_6;
	cmd[1] = (STp->block_size != 0);

	STps->rw = ST_WRITING;

	b_point = buf;
	while (count > 0 && !retry_eot) {

		if (STbp->do_dio) {
			do_count = count;
		}
		else {
			if (STp->block_size == 0)
				do_count = count;
			else {
				do_count = STbp->buffer_blocks * STp->block_size -
					STbp->buffer_bytes;
				if (do_count > count)
					do_count = count;
			}

			i = append_to_buffer(b_point, STbp, do_count);
			if (i) {
				retval = i;
				goto out;
			}
		}
		count -= do_count;
		b_point += do_count;

		async_write = STp->block_size == 0 && !STbp->do_dio &&
			STm->do_async_writes && STps->eof < ST_EOM_OK;

		if (STp->block_size != 0 && STm->do_buffer_writes &&
		    !(STp->try_dio_now && try_wdio) && STps->eof < ST_EOM_OK &&
		    STbp->buffer_bytes < STbp->buffer_size) {
			STp->dirty = 1;
			/* Don't write a buffer that is not full enough. */
			if (!async_write && count == 0)
				break;
		}

	retry_write:
		if (STp->block_size == 0)
			blks = transfer = do_count;
		else {
			if (!STbp->do_dio)
				blks = STbp->buffer_bytes;
			else
				blks = do_count;
			blks /= STp->block_size;
			transfer = blks * STp->block_size;
		}
		cmd[2] = blks >> 16;
		cmd[3] = blks >> 8;
		cmd[4] = blks;

		SRpnt = st_do_scsi(SRpnt, STp, cmd, transfer, DMA_TO_DEVICE,
				   STp->device->request_queue->rq_timeout,
				   MAX_WRITE_RETRIES, !async_write);
		if (!SRpnt) {
			retval = STbp->syscall_result;
			goto out;
		}
		if (async_write && !STbp->syscall_result) {
			STbp->writing = transfer;
			STp->dirty = !(STbp->writing ==
				       STbp->buffer_bytes);
			SRpnt = NULL;  /* Prevent releasing this request! */
			DEB( STp->write_pending = 1; )
			break;
		}

		if (STbp->syscall_result != 0) {
			struct st_cmdstatus *cmdstatp = &STp->buffer->cmdstat;

                        DEBC(printk(ST_DEB_MSG "%s: Error on write:\n", name));
			if (cmdstatp->have_sense && (cmdstatp->flags & SENSE_EOM)) {
				scode = cmdstatp->sense_hdr.sense_key;
				if (cmdstatp->remainder_valid)
					undone = (int)cmdstatp->uremainder64;
				else if (STp->block_size == 0 &&
					 scode == VOLUME_OVERFLOW)
					undone = transfer;
				else
					undone = 0;
				if (STp->block_size != 0)
					undone *= STp->block_size;
				if (undone <= do_count) {
					/* Only data from this write is not written */
					count += undone;
					b_point -= undone;
					do_count -= undone;
					if (STp->block_size)
						blks = (transfer - undone) / STp->block_size;
					STps->eof = ST_EOM_OK;
					/* Continue in fixed block mode if all written
					   in this request but still something left to write
					   (retval left to zero)
					*/
					if (STp->block_size == 0 ||
					    undone > 0 || count == 0)
						retval = (-ENOSPC); /* EOM within current request */
                                        DEBC(printk(ST_DEB_MSG
                                                       "%s: EOM with %d bytes unwritten.\n",
						       name, (int)count));
				} else {
					/* EOT within data buffered earlier (possible only
					   in fixed block mode without direct i/o) */
					if (!retry_eot && !cmdstatp->deferred &&
					    (scode == NO_SENSE || scode == RECOVERED_ERROR)) {
						move_buffer_data(STp->buffer, transfer - undone);
						retry_eot = 1;
						if (STps->drv_block >= 0) {
							STps->drv_block += (transfer - undone) /
								STp->block_size;
						}
						STps->eof = ST_EOM_OK;
						DEBC(printk(ST_DEB_MSG
							    "%s: Retry write of %d bytes at EOM.\n",
							    name, STp->buffer->buffer_bytes));
						goto retry_write;
					}
					else {
						/* Either error within data buffered by driver or
						   failed retry */
						count -= do_count;
						blks = do_count = 0;
						STps->eof = ST_EOM_ERROR;
						STps->drv_block = (-1); /* Too cautious? */
						retval = (-EIO);	/* EOM for old data */
						DEBC(printk(ST_DEB_MSG
							    "%s: EOM with lost data.\n",
							    name));
					}
				}
			} else {
				count += do_count;
				STps->drv_block = (-1);		/* Too cautious? */
				retval = STbp->syscall_result;
			}

		}

		if (STps->drv_block >= 0) {
			if (STp->block_size == 0)
				STps->drv_block += (do_count > 0);
			else
				STps->drv_block += blks;
		}

		STbp->buffer_bytes = 0;
		STp->dirty = 0;

		if (retval || retry_eot) {
			if (count < total)
				retval = total - count;
			goto out;
		}
	}

	if (STps->eof == ST_EOD_1)
		STps->eof = ST_EOM_OK;
	else if (STps->eof != ST_EOM_OK)
		STps->eof = ST_NOEOF;
	retval = total - count;

 out:
	if (SRpnt != NULL)
		st_release_request(SRpnt);
	release_buffering(STp, 0);
	mutex_unlock(&STp->lock);

	return retval;
}

/* Read data from the tape. Returns zero in the normal case, one if the
   eof status has changed, and the negative error code in case of a
   fatal error. Otherwise updates the buffer and the eof state.

   Does release user buffer mapping if it is set.
*/
static long read_tape(struct scsi_tape *STp, long count,
		      struct st_request ** aSRpnt)
{
	int transfer, blks, bytes;
	unsigned char cmd[MAX_COMMAND_SIZE];
	struct st_request *SRpnt;
	struct st_modedef *STm;
	struct st_partstat *STps;
	struct st_buffer *STbp;
	int retval = 0;
	char *name = tape_name(STp);

	if (count == 0)
		return 0;

	STm = &(STp->modes[STp->current_mode]);
	STps = &(STp->ps[STp->partition]);
	if (STps->eof == ST_FM_HIT)
		return 1;
	STbp = STp->buffer;

	if (STp->block_size == 0)
		blks = bytes = count;
	else {
		if (!(STp->try_dio_now && try_rdio) && STm->do_read_ahead) {
			blks = (STp->buffer)->buffer_blocks;
			bytes = blks * STp->block_size;
		} else {
			bytes = count;
			if (!STbp->do_dio && bytes > (STp->buffer)->buffer_size)
				bytes = (STp->buffer)->buffer_size;
			blks = bytes / STp->block_size;
			bytes = blks * STp->block_size;
		}
	}

	memset(cmd, 0, MAX_COMMAND_SIZE);
	cmd[0] = READ_6;
	cmd[1] = (STp->block_size != 0);
	if (!cmd[1] && STp->sili)
		cmd[1] |= 2;
	cmd[2] = blks >> 16;
	cmd[3] = blks >> 8;
	cmd[4] = blks;

	SRpnt = *aSRpnt;
	SRpnt = st_do_scsi(SRpnt, STp, cmd, bytes, DMA_FROM_DEVICE,
			   STp->device->request_queue->rq_timeout,
			   MAX_RETRIES, 1);
	release_buffering(STp, 1);
	*aSRpnt = SRpnt;
	if (!SRpnt)
		return STbp->syscall_result;

	STbp->read_pointer = 0;
	STps->at_sm = 0;

	/* Something to check */
	if (STbp->syscall_result) {
		struct st_cmdstatus *cmdstatp = &STp->buffer->cmdstat;

		retval = 1;
		DEBC(printk(ST_DEB_MSG "%s: Sense: %2x %2x %2x %2x %2x %2x %2x %2x\n",
                            name,
                            SRpnt->sense[0], SRpnt->sense[1],
                            SRpnt->sense[2], SRpnt->sense[3],
                            SRpnt->sense[4], SRpnt->sense[5],
                            SRpnt->sense[6], SRpnt->sense[7]));
		if (cmdstatp->have_sense) {

			if (cmdstatp->sense_hdr.sense_key == BLANK_CHECK)
				cmdstatp->flags &= 0xcf;	/* No need for EOM in this case */

			if (cmdstatp->flags != 0) { /* EOF, EOM, or ILI */
				/* Compute the residual count */
				if (cmdstatp->remainder_valid)
					transfer = (int)cmdstatp->uremainder64;
				else
					transfer = 0;
				if (STp->block_size == 0 &&
				    cmdstatp->sense_hdr.sense_key == MEDIUM_ERROR)
					transfer = bytes;

				if (cmdstatp->flags & SENSE_ILI) {	/* ILI */
					if (STp->block_size == 0) {
						if (transfer <= 0) {
							if (transfer < 0)
								printk(KERN_NOTICE
								       "%s: Failed to read %d byte block with %d byte transfer.\n",
								       name, bytes - transfer, bytes);
							if (STps->drv_block >= 0)
								STps->drv_block += 1;
							STbp->buffer_bytes = 0;
							return (-ENOMEM);
						}
						STbp->buffer_bytes = bytes - transfer;
					} else {
						st_release_request(SRpnt);
						SRpnt = *aSRpnt = NULL;
						if (transfer == blks) {	/* We did not get anything, error */
							printk(KERN_NOTICE "%s: Incorrect block size.\n", name);
							if (STps->drv_block >= 0)
								STps->drv_block += blks - transfer + 1;
							st_int_ioctl(STp, MTBSR, 1);
							return (-EIO);
						}
						/* We have some data, deliver it */
						STbp->buffer_bytes = (blks - transfer) *
						    STp->block_size;
                                                DEBC(printk(ST_DEB_MSG
                                                            "%s: ILI but enough data received %ld %d.\n",
                                                            name, count, STbp->buffer_bytes));
						if (STps->drv_block >= 0)
							STps->drv_block += 1;
						if (st_int_ioctl(STp, MTBSR, 1))
							return (-EIO);
					}
				} else if (cmdstatp->flags & SENSE_FMK) {	/* FM overrides EOM */
					if (STps->eof != ST_FM_HIT)
						STps->eof = ST_FM_HIT;
					else
						STps->eof = ST_EOD_2;
					if (STp->block_size == 0)
						STbp->buffer_bytes = 0;
					else
						STbp->buffer_bytes =
						    bytes - transfer * STp->block_size;
                                        DEBC(printk(ST_DEB_MSG
                                                    "%s: EOF detected (%d bytes read).\n",
                                                    name, STbp->buffer_bytes));
				} else if (cmdstatp->flags & SENSE_EOM) {
					if (STps->eof == ST_FM)
						STps->eof = ST_EOD_1;
					else
						STps->eof = ST_EOM_OK;
					if (STp->block_size == 0)
						STbp->buffer_bytes = bytes - transfer;
					else
						STbp->buffer_bytes =
						    bytes - transfer * STp->block_size;

                                        DEBC(printk(ST_DEB_MSG "%s: EOM detected (%d bytes read).\n",
                                                    name, STbp->buffer_bytes));
				}
			}
			/* end of EOF, EOM, ILI test */ 
			else {	/* nonzero sense key */
                                DEBC(printk(ST_DEB_MSG
                                            "%s: Tape error while reading.\n", name));
				STps->drv_block = (-1);
				if (STps->eof == ST_FM &&
				    cmdstatp->sense_hdr.sense_key == BLANK_CHECK) {
                                        DEBC(printk(ST_DEB_MSG
                                                    "%s: Zero returned for first BLANK CHECK after EOF.\n",
                                                    name));
					STps->eof = ST_EOD_2;	/* First BLANK_CHECK after FM */
				} else	/* Some other extended sense code */
					retval = (-EIO);
			}

			if (STbp->buffer_bytes < 0)  /* Caused by bogus sense data */
				STbp->buffer_bytes = 0;
		}
		/* End of extended sense test */ 
		else {		/* Non-extended sense */
			retval = STbp->syscall_result;
		}

	}
	/* End of error handling */ 
	else {			/* Read successful */
		STbp->buffer_bytes = bytes;
		if (STp->sili) /* In fixed block mode residual is always zero here */
			STbp->buffer_bytes -= STp->buffer->cmdstat.residual;
	}

	if (STps->drv_block >= 0) {
		if (STp->block_size == 0)
			STps->drv_block++;
		else
			STps->drv_block += STbp->buffer_bytes / STp->block_size;
	}
	return retval;
}


/* Read command */
static ssize_t
st_read(struct file *filp, char __user *buf, size_t count, loff_t * ppos)
{
	ssize_t total;
	ssize_t retval = 0;
	ssize_t i, transfer;
	int special, do_dio = 0;
	struct st_request *SRpnt = NULL;
	struct scsi_tape *STp = filp->private_data;
	struct st_modedef *STm;
	struct st_partstat *STps;
	struct st_buffer *STbp = STp->buffer;
	DEB( char *name = tape_name(STp); )

	if (mutex_lock_interruptible(&STp->lock))
		return -ERESTARTSYS;

	retval = rw_checks(STp, filp, count);
	if (retval || count == 0)
		goto out;

	STm = &(STp->modes[STp->current_mode]);
	if (STp->block_size != 0 && (count % STp->block_size) != 0) {
		if (!STm->do_read_ahead) {
			retval = (-EINVAL);	/* Read must be integral number of blocks */
			goto out;
		}
		STp->try_dio_now = 0;  /* Direct i/o can't handle split blocks */
	}

	STps = &(STp->ps[STp->partition]);
	if (STps->rw == ST_WRITING) {
		retval = flush_buffer(STp, 0);
		if (retval)
			goto out;
		STps->rw = ST_READING;
	}
        DEB(
	if (debugging && STps->eof != ST_NOEOF)
		printk(ST_DEB_MSG "%s: EOF/EOM flag up (%d). Bytes %d\n", name,
		       STps->eof, STbp->buffer_bytes);
        ) /* end DEB */

	retval = setup_buffering(STp, buf, count, 1);
	if (retval)
		goto out;
	do_dio = STbp->do_dio;

	if (STbp->buffer_bytes == 0 &&
	    STps->eof >= ST_EOD_1) {
		if (STps->eof < ST_EOD) {
			STps->eof += 1;
			retval = 0;
			goto out;
		}
		retval = (-EIO);	/* EOM or Blank Check */
		goto out;
	}

	if (do_dio) {
		/* Check the buffer writability before any tape movement. Don't alter
		   buffer data. */
		if (copy_from_user(&i, buf, 1) != 0 ||
		    copy_to_user(buf, &i, 1) != 0 ||
		    copy_from_user(&i, buf + count - 1, 1) != 0 ||
		    copy_to_user(buf + count - 1, &i, 1) != 0) {
			retval = (-EFAULT);
			goto out;
		}
	}

	STps->rw = ST_READING;


	/* Loop until enough data in buffer or a special condition found */
	for (total = 0, special = 0; total < count && !special;) {

		/* Get new data if the buffer is empty */
		if (STbp->buffer_bytes == 0) {
			special = read_tape(STp, count - total, &SRpnt);
			if (special < 0) {	/* No need to continue read */
				retval = special;
				goto out;
			}
		}

		/* Move the data from driver buffer to user buffer */
		if (STbp->buffer_bytes > 0) {
                        DEB(
			if (debugging && STps->eof != ST_NOEOF)
				printk(ST_DEB_MSG
                                       "%s: EOF up (%d). Left %d, needed %d.\n", name,
				       STps->eof, STbp->buffer_bytes,
                                       (int)(count - total));
                        ) /* end DEB */
			transfer = STbp->buffer_bytes < count - total ?
			    STbp->buffer_bytes : count - total;
			if (!do_dio) {
				i = from_buffer(STbp, buf, transfer);
				if (i) {
					retval = i;
					goto out;
				}
			}
			buf += transfer;
			total += transfer;
		}

		if (STp->block_size == 0)
			break;	/* Read only one variable length block */

	}			/* for (total = 0, special = 0;
                                   total < count && !special; ) */

	/* Change the eof state if no data from tape or buffer */
	if (total == 0) {
		if (STps->eof == ST_FM_HIT) {
			STps->eof = ST_FM;
			STps->drv_block = 0;
			if (STps->drv_file >= 0)
				STps->drv_file++;
		} else if (STps->eof == ST_EOD_1) {
			STps->eof = ST_EOD_2;
			STps->drv_block = 0;
			if (STps->drv_file >= 0)
				STps->drv_file++;
		} else if (STps->eof == ST_EOD_2)
			STps->eof = ST_EOD;
	} else if (STps->eof == ST_FM)
		STps->eof = ST_NOEOF;
	retval = total;

 out:
	if (SRpnt != NULL) {
		st_release_request(SRpnt);
		SRpnt = NULL;
	}
	if (do_dio) {
		release_buffering(STp, 1);
		STbp->buffer_bytes = 0;
	}
	mutex_unlock(&STp->lock);

	return retval;
}



DEB(
/* Set the driver options */
static void st_log_options(struct scsi_tape * STp, struct st_modedef * STm, char *name)
{
	if (debugging) {
		printk(KERN_INFO
		       "%s: Mode %d options: buffer writes: %d, async writes: %d, read ahead: %d\n",
		       name, STp->current_mode, STm->do_buffer_writes, STm->do_async_writes,
		       STm->do_read_ahead);
		printk(KERN_INFO
		       "%s:    can bsr: %d, two FMs: %d, fast mteom: %d, auto lock: %d,\n",
		       name, STp->can_bsr, STp->two_fm, STp->fast_mteom, STp->do_auto_lock);
		printk(KERN_INFO
		       "%s:    defs for wr: %d, no block limits: %d, partitions: %d, s2 log: %d\n",
		       name, STm->defaults_for_writes, STp->omit_blklims, STp->can_partitions,
		       STp->scsi2_logical);
		printk(KERN_INFO
		       "%s:    sysv: %d nowait: %d sili: %d\n", name, STm->sysv, STp->immediate,
			STp->sili);
		printk(KERN_INFO "%s:    debugging: %d\n",
		       name, debugging);
	}
}
	)


static int st_set_options(struct scsi_tape *STp, long options)
{
	int value;
	long code;
	struct st_modedef *STm;
	char *name = tape_name(STp);
	struct cdev *cd0, *cd1;

	STm = &(STp->modes[STp->current_mode]);
	if (!STm->defined) {
		cd0 = STm->cdevs[0]; cd1 = STm->cdevs[1];
		memcpy(STm, &(STp->modes[0]), sizeof(struct st_modedef));
		STm->cdevs[0] = cd0; STm->cdevs[1] = cd1;
		modes_defined = 1;
                DEBC(printk(ST_DEB_MSG
                            "%s: Initialized mode %d definition from mode 0\n",
                            name, STp->current_mode));
	}

	code = options & MT_ST_OPTIONS;
	if (code == MT_ST_BOOLEANS) {
		STm->do_buffer_writes = (options & MT_ST_BUFFER_WRITES) != 0;
		STm->do_async_writes = (options & MT_ST_ASYNC_WRITES) != 0;
		STm->defaults_for_writes = (options & MT_ST_DEF_WRITES) != 0;
		STm->do_read_ahead = (options & MT_ST_READ_AHEAD) != 0;
		STp->two_fm = (options & MT_ST_TWO_FM) != 0;
		STp->fast_mteom = (options & MT_ST_FAST_MTEOM) != 0;
		STp->do_auto_lock = (options & MT_ST_AUTO_LOCK) != 0;
		STp->can_bsr = (options & MT_ST_CAN_BSR) != 0;
		STp->omit_blklims = (options & MT_ST_NO_BLKLIMS) != 0;
		if ((STp->device)->scsi_level >= SCSI_2)
			STp->can_partitions = (options & MT_ST_CAN_PARTITIONS) != 0;
		STp->scsi2_logical = (options & MT_ST_SCSI2LOGICAL) != 0;
		STp->immediate = (options & MT_ST_NOWAIT) != 0;
		STm->sysv = (options & MT_ST_SYSV) != 0;
		STp->sili = (options & MT_ST_SILI) != 0;
		DEB( debugging = (options & MT_ST_DEBUGGING) != 0;
		     st_log_options(STp, STm, name); )
	} else if (code == MT_ST_SETBOOLEANS || code == MT_ST_CLEARBOOLEANS) {
		value = (code == MT_ST_SETBOOLEANS);
		if ((options & MT_ST_BUFFER_WRITES) != 0)
			STm->do_buffer_writes = value;
		if ((options & MT_ST_ASYNC_WRITES) != 0)
			STm->do_async_writes = value;
		if ((options & MT_ST_DEF_WRITES) != 0)
			STm->defaults_for_writes = value;
		if ((options & MT_ST_READ_AHEAD) != 0)
			STm->do_read_ahead = value;
		if ((options & MT_ST_TWO_FM) != 0)
			STp->two_fm = value;
		if ((options & MT_ST_FAST_MTEOM) != 0)
			STp->fast_mteom = value;
		if ((options & MT_ST_AUTO_LOCK) != 0)
			STp->do_auto_lock = value;
		if ((options & MT_ST_CAN_BSR) != 0)
			STp->can_bsr = value;
		if ((options & MT_ST_NO_BLKLIMS) != 0)
			STp->omit_blklims = value;
		if ((STp->device)->scsi_level >= SCSI_2 &&
		    (options & MT_ST_CAN_PARTITIONS) != 0)
			STp->can_partitions = value;
		if ((options & MT_ST_SCSI2LOGICAL) != 0)
			STp->scsi2_logical = value;
		if ((options & MT_ST_NOWAIT) != 0)
			STp->immediate = value;
		if ((options & MT_ST_SYSV) != 0)
			STm->sysv = value;
		if ((options & MT_ST_SILI) != 0)
			STp->sili = value;
                DEB(
		if ((options & MT_ST_DEBUGGING) != 0)
			debugging = value;
			st_log_options(STp, STm, name); )
	} else if (code == MT_ST_WRITE_THRESHOLD) {
		/* Retained for compatibility */
	} else if (code == MT_ST_DEF_BLKSIZE) {
		value = (options & ~MT_ST_OPTIONS);
		if (value == ~MT_ST_OPTIONS) {
			STm->default_blksize = (-1);
			DEBC( printk(KERN_INFO "%s: Default block size disabled.\n", name));
		} else {
			STm->default_blksize = value;
			DEBC( printk(KERN_INFO "%s: Default block size set to %d bytes.\n",
			       name, STm->default_blksize));
			if (STp->ready == ST_READY) {
				STp->blksize_changed = 0;
				set_mode_densblk(STp, STm);
			}
		}
	} else if (code == MT_ST_TIMEOUTS) {
		value = (options & ~MT_ST_OPTIONS);
		if ((value & MT_ST_SET_LONG_TIMEOUT) != 0) {
			STp->long_timeout = (value & ~MT_ST_SET_LONG_TIMEOUT) * HZ;
			DEBC( printk(KERN_INFO "%s: Long timeout set to %d seconds.\n", name,
			       (value & ~MT_ST_SET_LONG_TIMEOUT)));
		} else {
			blk_queue_rq_timeout(STp->device->request_queue,
					     value * HZ);
			DEBC( printk(KERN_INFO "%s: Normal timeout set to %d seconds.\n",
				name, value) );
		}
	} else if (code == MT_ST_SET_CLN) {
		value = (options & ~MT_ST_OPTIONS) & 0xff;
		if (value != 0 &&
			(value < EXTENDED_SENSE_START ||
				value >= SCSI_SENSE_BUFFERSIZE))
			return (-EINVAL);
		STp->cln_mode = value;
		STp->cln_sense_mask = (options >> 8) & 0xff;
		STp->cln_sense_value = (options >> 16) & 0xff;
		printk(KERN_INFO
		       "%s: Cleaning request mode %d, mask %02x, value %02x\n",
		       name, value, STp->cln_sense_mask, STp->cln_sense_value);
	} else if (code == MT_ST_DEF_OPTIONS) {
		code = (options & ~MT_ST_CLEAR_DEFAULT);
		value = (options & MT_ST_CLEAR_DEFAULT);
		if (code == MT_ST_DEF_DENSITY) {
			if (value == MT_ST_CLEAR_DEFAULT) {
				STm->default_density = (-1);
				DEBC( printk(KERN_INFO "%s: Density default disabled.\n",
                                       name));
			} else {
				STm->default_density = value & 0xff;
				DEBC( printk(KERN_INFO "%s: Density default set to %x\n",
				       name, STm->default_density));
				if (STp->ready == ST_READY) {
					STp->density_changed = 0;
					set_mode_densblk(STp, STm);
				}
			}
		} else if (code == MT_ST_DEF_DRVBUFFER) {
			if (value == MT_ST_CLEAR_DEFAULT) {
				STp->default_drvbuffer = 0xff;
				DEBC( printk(KERN_INFO
                                       "%s: Drive buffer default disabled.\n", name));
			} else {
				STp->default_drvbuffer = value & 7;
				DEBC( printk(KERN_INFO
                                       "%s: Drive buffer default set to %x\n",
				       name, STp->default_drvbuffer));
				if (STp->ready == ST_READY)
					st_int_ioctl(STp, MTSETDRVBUFFER, STp->default_drvbuffer);
			}
		} else if (code == MT_ST_DEF_COMPRESSION) {
			if (value == MT_ST_CLEAR_DEFAULT) {
				STm->default_compression = ST_DONT_TOUCH;
				DEBC( printk(KERN_INFO
                                       "%s: Compression default disabled.\n", name));
			} else {
				if ((value & 0xff00) != 0) {
					STp->c_algo = (value & 0xff00) >> 8;
					DEBC( printk(KERN_INFO "%s: Compression algorithm set to 0x%x.\n",
					       name, STp->c_algo));
				}
				if ((value & 0xff) != 0xff) {
					STm->default_compression = (value & 1 ? ST_YES : ST_NO);
					DEBC( printk(KERN_INFO "%s: Compression default set to %x\n",
					       name, (value & 1)));
					if (STp->ready == ST_READY) {
						STp->compression_changed = 0;
						st_compression(STp, (STm->default_compression == ST_YES));
					}
				}
			}
		}
	} else
		return (-EIO);

	return 0;
}

#define MODE_HEADER_LENGTH  4

/* Mode header and page byte offsets */
#define MH_OFF_DATA_LENGTH     0
#define MH_OFF_MEDIUM_TYPE     1
#define MH_OFF_DEV_SPECIFIC    2
#define MH_OFF_BDESCS_LENGTH   3
#define MP_OFF_PAGE_NBR        0
#define MP_OFF_PAGE_LENGTH     1

/* Mode header and page bit masks */
#define MH_BIT_WP              0x80
#define MP_MSK_PAGE_NBR        0x3f

/* Don't return block descriptors */
#define MODE_SENSE_OMIT_BDESCS 0x08

#define MODE_SELECT_PAGE_FORMAT 0x10

/* Read a mode page into the tape buffer. The block descriptors are included
   if incl_block_descs is true. The page control is ored to the page number
   parameter, if necessary. */
static int read_mode_page(struct scsi_tape *STp, int page, int omit_block_descs)
{
	unsigned char cmd[MAX_COMMAND_SIZE];
	struct st_request *SRpnt;

	memset(cmd, 0, MAX_COMMAND_SIZE);
	cmd[0] = MODE_SENSE;
	if (omit_block_descs)
		cmd[1] = MODE_SENSE_OMIT_BDESCS;
	cmd[2] = page;
	cmd[4] = 255;

	SRpnt = st_do_scsi(NULL, STp, cmd, cmd[4], DMA_FROM_DEVICE,
			   STp->device->request_queue->rq_timeout, 0, 1);
	if (SRpnt == NULL)
		return (STp->buffer)->syscall_result;

	st_release_request(SRpnt);

	return STp->buffer->syscall_result;
}


/* Send the mode page in the tape buffer to the drive. Assumes that the mode data
   in the buffer is correctly formatted. The long timeout is used if slow is non-zero. */
static int write_mode_page(struct scsi_tape *STp, int page, int slow)
{
	int pgo;
	unsigned char cmd[MAX_COMMAND_SIZE];
	struct st_request *SRpnt;
	int timeout;

	memset(cmd, 0, MAX_COMMAND_SIZE);
	cmd[0] = MODE_SELECT;
	cmd[1] = MODE_SELECT_PAGE_FORMAT;
	pgo = MODE_HEADER_LENGTH + (STp->buffer)->b_data[MH_OFF_BDESCS_LENGTH];
	cmd[4] = pgo + (STp->buffer)->b_data[pgo + MP_OFF_PAGE_LENGTH] + 2;

	/* Clear reserved fields */
	(STp->buffer)->b_data[MH_OFF_DATA_LENGTH] = 0;
	(STp->buffer)->b_data[MH_OFF_MEDIUM_TYPE] = 0;
	(STp->buffer)->b_data[MH_OFF_DEV_SPECIFIC] &= ~MH_BIT_WP;
	(STp->buffer)->b_data[pgo + MP_OFF_PAGE_NBR] &= MP_MSK_PAGE_NBR;

	timeout = slow ?
		STp->long_timeout : STp->device->request_queue->rq_timeout;
	SRpnt = st_do_scsi(NULL, STp, cmd, cmd[4], DMA_TO_DEVICE,
			   timeout, 0, 1);
	if (SRpnt == NULL)
		return (STp->buffer)->syscall_result;

	st_release_request(SRpnt);

	return STp->buffer->syscall_result;
}


#define COMPRESSION_PAGE        0x0f
#define COMPRESSION_PAGE_LENGTH 16

#define CP_OFF_DCE_DCC          2
#define CP_OFF_C_ALGO           7

#define DCE_MASK  0x80
#define DCC_MASK  0x40
#define RED_MASK  0x60


/* Control the compression with mode page 15. Algorithm not changed if zero.

   The block descriptors are read and written because Sony SDT-7000 does not
   work without this (suggestion from Michael Schaefer <Michael.Schaefer@dlr.de>).
   Including block descriptors should not cause any harm to other drives. */

static int st_compression(struct scsi_tape * STp, int state)
{
	int retval;
	int mpoffs;  /* Offset to mode page start */
	unsigned char *b_data = (STp->buffer)->b_data;
	DEB( char *name = tape_name(STp); )

	if (STp->ready != ST_READY)
		return (-EIO);

	/* Read the current page contents */
	retval = read_mode_page(STp, COMPRESSION_PAGE, 0);
	if (retval) {
                DEBC(printk(ST_DEB_MSG "%s: Compression mode page not supported.\n",
                            name));
		return (-EIO);
	}

	mpoffs = MODE_HEADER_LENGTH + b_data[MH_OFF_BDESCS_LENGTH];
        DEBC(printk(ST_DEB_MSG "%s: Compression state is %d.\n", name,
                    (b_data[mpoffs + CP_OFF_DCE_DCC] & DCE_MASK ? 1 : 0)));

	/* Check if compression can be changed */
	if ((b_data[mpoffs + CP_OFF_DCE_DCC] & DCC_MASK) == 0) {
                DEBC(printk(ST_DEB_MSG "%s: Compression not supported.\n", name));
		return (-EIO);
	}

	/* Do the change */
	if (state) {
		b_data[mpoffs + CP_OFF_DCE_DCC] |= DCE_MASK;
		if (STp->c_algo != 0)
			b_data[mpoffs + CP_OFF_C_ALGO] = STp->c_algo;
	}
	else {
		b_data[mpoffs + CP_OFF_DCE_DCC] &= ~DCE_MASK;
		if (STp->c_algo != 0)
			b_data[mpoffs + CP_OFF_C_ALGO] = 0; /* no compression */
	}

	retval = write_mode_page(STp, COMPRESSION_PAGE, 0);
	if (retval) {
                DEBC(printk(ST_DEB_MSG "%s: Compression change failed.\n", name));
		return (-EIO);
	}
        DEBC(printk(ST_DEB_MSG "%s: Compression state changed to %d.\n",
		       name, state));

	STp->compression_changed = 1;
	return 0;
}


/* Process the load and unload commands (does unload if the load code is zero) */
static int do_load_unload(struct scsi_tape *STp, struct file *filp, int load_code)
{
	int retval = (-EIO), timeout;
	DEB( char *name = tape_name(STp); )
	unsigned char cmd[MAX_COMMAND_SIZE];
	struct st_partstat *STps;
	struct st_request *SRpnt;

	if (STp->ready != ST_READY && !load_code) {
		if (STp->ready == ST_NO_TAPE)
			return (-ENOMEDIUM);
		else
			return (-EIO);
	}

	memset(cmd, 0, MAX_COMMAND_SIZE);
	cmd[0] = START_STOP;
	if (load_code)
		cmd[4] |= 1;
	/*
	 * If arg >= 1 && arg <= 6 Enhanced load/unload in HP C1553A
	 */
	if (load_code >= 1 + MT_ST_HPLOADER_OFFSET
	    && load_code <= 6 + MT_ST_HPLOADER_OFFSET) {
		DEBC(printk(ST_DEB_MSG "%s: Enhanced %sload slot %2d.\n",
			    name, (cmd[4]) ? "" : "un",
			    load_code - MT_ST_HPLOADER_OFFSET));
		cmd[3] = load_code - MT_ST_HPLOADER_OFFSET; /* MediaID field of C1553A */
	}
	if (STp->immediate) {
		cmd[1] = 1;	/* Don't wait for completion */
		timeout = STp->device->request_queue->rq_timeout;
	}
	else
		timeout = STp->long_timeout;

	DEBC(
		if (!load_code)
		printk(ST_DEB_MSG "%s: Unloading tape.\n", name);
		else
		printk(ST_DEB_MSG "%s: Loading tape.\n", name);
		);

	SRpnt = st_do_scsi(NULL, STp, cmd, 0, DMA_NONE,
			   timeout, MAX_RETRIES, 1);
	if (!SRpnt)
		return (STp->buffer)->syscall_result;

	retval = (STp->buffer)->syscall_result;
	st_release_request(SRpnt);

	if (!retval) {	/* SCSI command successful */

		if (!load_code) {
			STp->rew_at_close = 0;
			STp->ready = ST_NO_TAPE;
		}
		else {
			STp->rew_at_close = STp->autorew_dev;
			retval = check_tape(STp, filp);
			if (retval > 0)
				retval = 0;
		}
	}
	else {
		STps = &(STp->ps[STp->partition]);
		STps->drv_file = STps->drv_block = (-1);
	}

	return retval;
}

#if DEBUG
#define ST_DEB_FORWARD  0
#define ST_DEB_BACKWARD 1
static void deb_space_print(char *name, int direction, char *units, unsigned char *cmd)
{
	s32 sc;

	sc = cmd[2] & 0x80 ? 0xff000000 : 0;
	sc |= (cmd[2] << 16) | (cmd[3] << 8) | cmd[4];
	if (direction)
		sc = -sc;
	printk(ST_DEB_MSG "%s: Spacing tape %s over %d %s.\n", name,
	       direction ? "backward" : "forward", sc, units);
}
#endif


/* Internal ioctl function */
static int st_int_ioctl(struct scsi_tape *STp, unsigned int cmd_in, unsigned long arg)
{
	int timeout;
	long ltmp;
	int ioctl_result;
	int chg_eof = 1;
	unsigned char cmd[MAX_COMMAND_SIZE];
	struct st_request *SRpnt;
	struct st_partstat *STps;
	int fileno, blkno, at_sm, undone;
	int datalen = 0, direction = DMA_NONE;
	char *name = tape_name(STp);

	WARN_ON(STp->buffer->do_dio != 0);
	if (STp->ready != ST_READY) {
		if (STp->ready == ST_NO_TAPE)
			return (-ENOMEDIUM);
		else
			return (-EIO);
	}
	timeout = STp->long_timeout;
	STps = &(STp->ps[STp->partition]);
	fileno = STps->drv_file;
	blkno = STps->drv_block;
	at_sm = STps->at_sm;

	memset(cmd, 0, MAX_COMMAND_SIZE);
	switch (cmd_in) {
	case MTFSFM:
		chg_eof = 0;	/* Changed from the FSF after this */
	case MTFSF:
		cmd[0] = SPACE;
		cmd[1] = 0x01;	/* Space FileMarks */
		cmd[2] = (arg >> 16);
		cmd[3] = (arg >> 8);
		cmd[4] = arg;
                DEBC(deb_space_print(name, ST_DEB_FORWARD, "filemarks", cmd);)
		if (fileno >= 0)
			fileno += arg;
		blkno = 0;
		at_sm &= (arg == 0);
		break;
	case MTBSFM:
		chg_eof = 0;	/* Changed from the FSF after this */
	case MTBSF:
		cmd[0] = SPACE;
		cmd[1] = 0x01;	/* Space FileMarks */
		ltmp = (-arg);
		cmd[2] = (ltmp >> 16);
		cmd[3] = (ltmp >> 8);
		cmd[4] = ltmp;
                DEBC(deb_space_print(name, ST_DEB_BACKWARD, "filemarks", cmd);)
		if (fileno >= 0)
			fileno -= arg;
		blkno = (-1);	/* We can't know the block number */
		at_sm &= (arg == 0);
		break;
	case MTFSR:
		cmd[0] = SPACE;
		cmd[1] = 0x00;	/* Space Blocks */
		cmd[2] = (arg >> 16);
		cmd[3] = (arg >> 8);
		cmd[4] = arg;
                DEBC(deb_space_print(name, ST_DEB_FORWARD, "blocks", cmd);)
		if (blkno >= 0)
			blkno += arg;
		at_sm &= (arg == 0);
		break;
	case MTBSR:
		cmd[0] = SPACE;
		cmd[1] = 0x00;	/* Space Blocks */
		ltmp = (-arg);
		cmd[2] = (ltmp >> 16);
		cmd[3] = (ltmp >> 8);
		cmd[4] = ltmp;
                DEBC(deb_space_print(name, ST_DEB_BACKWARD, "blocks", cmd);)
		if (blkno >= 0)
			blkno -= arg;
		at_sm &= (arg == 0);
		break;
	case MTFSS:
		cmd[0] = SPACE;
		cmd[1] = 0x04;	/* Space Setmarks */
		cmd[2] = (arg >> 16);
		cmd[3] = (arg >> 8);
		cmd[4] = arg;
                DEBC(deb_space_print(name, ST_DEB_FORWARD, "setmarks", cmd);)
		if (arg != 0) {
			blkno = fileno = (-1);
			at_sm = 1;
		}
		break;
	case MTBSS:
		cmd[0] = SPACE;
		cmd[1] = 0x04;	/* Space Setmarks */
		ltmp = (-arg);
		cmd[2] = (ltmp >> 16);
		cmd[3] = (ltmp >> 8);
		cmd[4] = ltmp;
                DEBC(deb_space_print(name, ST_DEB_BACKWARD, "setmarks", cmd);)
		if (arg != 0) {
			blkno = fileno = (-1);
			at_sm = 1;
		}
		break;
	case MTWEOF:
	case MTWEOFI:
	case MTWSM:
		if (STp->write_prot)
			return (-EACCES);
		cmd[0] = WRITE_FILEMARKS;
		if (cmd_in == MTWSM)
			cmd[1] = 2;
		if (cmd_in == MTWEOFI)
			cmd[1] |= 1;
		cmd[2] = (arg >> 16);
		cmd[3] = (arg >> 8);
		cmd[4] = arg;
		timeout = STp->device->request_queue->rq_timeout;
                DEBC(
		     if (cmd_in != MTWSM)
                               printk(ST_DEB_MSG "%s: Writing %d filemarks.\n", name,
				 cmd[2] * 65536 + cmd[3] * 256 + cmd[4]);
                     else
				printk(ST_DEB_MSG "%s: Writing %d setmarks.\n", name,
				 cmd[2] * 65536 + cmd[3] * 256 + cmd[4]);
		)
		if (fileno >= 0)
			fileno += arg;
		blkno = 0;
		at_sm = (cmd_in == MTWSM);
		break;
	case MTREW:
		cmd[0] = REZERO_UNIT;
		if (STp->immediate) {
			cmd[1] = 1;	/* Don't wait for completion */
			timeout = STp->device->request_queue->rq_timeout;
		}
                DEBC(printk(ST_DEB_MSG "%s: Rewinding tape.\n", name));
		fileno = blkno = at_sm = 0;
		break;
	case MTNOP:
                DEBC(printk(ST_DEB_MSG "%s: No op on tape.\n", name));
		return 0;	/* Should do something ? */
		break;
	case MTRETEN:
		cmd[0] = START_STOP;
		if (STp->immediate) {
			cmd[1] = 1;	/* Don't wait for completion */
			timeout = STp->device->request_queue->rq_timeout;
		}
		cmd[4] = 3;
                DEBC(printk(ST_DEB_MSG "%s: Retensioning tape.\n", name));
		fileno = blkno = at_sm = 0;
		break;
	case MTEOM:
		if (!STp->fast_mteom) {
			/* space to the end of tape */
			ioctl_result = st_int_ioctl(STp, MTFSF, 0x7fffff);
			fileno = STps->drv_file;
			if (STps->eof >= ST_EOD_1)
				return 0;
			/* The next lines would hide the number of spaced FileMarks
			   That's why I inserted the previous lines. I had no luck
			   with detecting EOM with FSF, so we go now to EOM.
			   Joerg Weule */
		} else
			fileno = (-1);
		cmd[0] = SPACE;
		cmd[1] = 3;
                DEBC(printk(ST_DEB_MSG "%s: Spacing to end of recorded medium.\n",
                            name));
		blkno = -1;
		at_sm = 0;
		break;
	case MTERASE:
		if (STp->write_prot)
			return (-EACCES);
		cmd[0] = ERASE;
		cmd[1] = (arg ? 1 : 0);	/* Long erase with non-zero argument */
		if (STp->immediate) {
			cmd[1] |= 2;	/* Don't wait for completion */
			timeout = STp->device->request_queue->rq_timeout;
		}
		else
			timeout = STp->long_timeout * 8;

                DEBC(printk(ST_DEB_MSG "%s: Erasing tape.\n", name));
		fileno = blkno = at_sm = 0;
		break;
	case MTSETBLK:		/* Set block length */
	case MTSETDENSITY:	/* Set tape density */
	case MTSETDRVBUFFER:	/* Set drive buffering */
	case SET_DENS_AND_BLK:	/* Set density and block size */
		chg_eof = 0;
		if (STp->dirty || (STp->buffer)->buffer_bytes != 0)
			return (-EIO);	/* Not allowed if data in buffer */
		if ((cmd_in == MTSETBLK || cmd_in == SET_DENS_AND_BLK) &&
		    (arg & MT_ST_BLKSIZE_MASK) != 0 &&
		    STp->max_block > 0 &&
		    ((arg & MT_ST_BLKSIZE_MASK) < STp->min_block ||
		     (arg & MT_ST_BLKSIZE_MASK) > STp->max_block)) {
			printk(KERN_WARNING "%s: Illegal block size.\n", name);
			return (-EINVAL);
		}
		cmd[0] = MODE_SELECT;
		if ((STp->use_pf & USE_PF))
			cmd[1] = MODE_SELECT_PAGE_FORMAT;
		cmd[4] = datalen = 12;
		direction = DMA_TO_DEVICE;

		memset((STp->buffer)->b_data, 0, 12);
		if (cmd_in == MTSETDRVBUFFER)
			(STp->buffer)->b_data[2] = (arg & 7) << 4;
		else
			(STp->buffer)->b_data[2] =
			    STp->drv_buffer << 4;
		(STp->buffer)->b_data[3] = 8;	/* block descriptor length */
		if (cmd_in == MTSETDENSITY) {
			(STp->buffer)->b_data[4] = arg;
			STp->density_changed = 1;	/* At least we tried ;-) */
		} else if (cmd_in == SET_DENS_AND_BLK)
			(STp->buffer)->b_data[4] = arg >> 24;
		else
			(STp->buffer)->b_data[4] = STp->density;
		if (cmd_in == MTSETBLK || cmd_in == SET_DENS_AND_BLK) {
			ltmp = arg & MT_ST_BLKSIZE_MASK;
			if (cmd_in == MTSETBLK)
				STp->blksize_changed = 1; /* At least we tried ;-) */
		} else
			ltmp = STp->block_size;
		(STp->buffer)->b_data[9] = (ltmp >> 16);
		(STp->buffer)->b_data[10] = (ltmp >> 8);
		(STp->buffer)->b_data[11] = ltmp;
		timeout = STp->device->request_queue->rq_timeout;
                DEBC(
			if (cmd_in == MTSETBLK || cmd_in == SET_DENS_AND_BLK)
				printk(ST_DEB_MSG
                                       "%s: Setting block size to %d bytes.\n", name,
				       (STp->buffer)->b_data[9] * 65536 +
				       (STp->buffer)->b_data[10] * 256 +
				       (STp->buffer)->b_data[11]);
			if (cmd_in == MTSETDENSITY || cmd_in == SET_DENS_AND_BLK)
				printk(ST_DEB_MSG
                                       "%s: Setting density code to %x.\n", name,
				       (STp->buffer)->b_data[4]);
			if (cmd_in == MTSETDRVBUFFER)
				printk(ST_DEB_MSG
                                       "%s: Setting drive buffer code to %d.\n", name,
				    ((STp->buffer)->b_data[2] >> 4) & 7);
		)
		break;
	default:
		return (-ENOSYS);
	}

	SRpnt = st_do_scsi(NULL, STp, cmd, datalen, direction,
			   timeout, MAX_RETRIES, 1);
	if (!SRpnt)
		return (STp->buffer)->syscall_result;

	ioctl_result = (STp->buffer)->syscall_result;

	if (!ioctl_result) {	/* SCSI command successful */
		st_release_request(SRpnt);
		SRpnt = NULL;
		STps->drv_block = blkno;
		STps->drv_file = fileno;
		STps->at_sm = at_sm;

		if (cmd_in == MTBSFM)
			ioctl_result = st_int_ioctl(STp, MTFSF, 1);
		else if (cmd_in == MTFSFM)
			ioctl_result = st_int_ioctl(STp, MTBSF, 1);

		if (cmd_in == MTSETBLK || cmd_in == SET_DENS_AND_BLK) {
			STp->block_size = arg & MT_ST_BLKSIZE_MASK;
			if (STp->block_size != 0) {
				(STp->buffer)->buffer_blocks =
				    (STp->buffer)->buffer_size / STp->block_size;
			}
			(STp->buffer)->buffer_bytes = (STp->buffer)->read_pointer = 0;
			if (cmd_in == SET_DENS_AND_BLK)
				STp->density = arg >> MT_ST_DENSITY_SHIFT;
		} else if (cmd_in == MTSETDRVBUFFER)
			STp->drv_buffer = (arg & 7);
		else if (cmd_in == MTSETDENSITY)
			STp->density = arg;

		if (cmd_in == MTEOM)
			STps->eof = ST_EOD;
		else if (cmd_in == MTFSF)
			STps->eof = ST_FM;
		else if (chg_eof)
			STps->eof = ST_NOEOF;

		if (cmd_in == MTWEOF || cmd_in == MTWEOFI)
			STps->rw = ST_IDLE;  /* prevent automatic WEOF at close */
	} else { /* SCSI command was not completely successful. Don't return
                    from this block without releasing the SCSI command block! */
		struct st_cmdstatus *cmdstatp = &STp->buffer->cmdstat;

		if (cmdstatp->flags & SENSE_EOM) {
			if (cmd_in != MTBSF && cmd_in != MTBSFM &&
			    cmd_in != MTBSR && cmd_in != MTBSS)
				STps->eof = ST_EOM_OK;
			STps->drv_block = 0;
		}

		if (cmdstatp->remainder_valid)
			undone = (int)cmdstatp->uremainder64;
		else
			undone = 0;

		if ((cmd_in == MTWEOF || cmd_in == MTWEOFI) &&
		    cmdstatp->have_sense &&
		    (cmdstatp->flags & SENSE_EOM)) {
			if (cmdstatp->sense_hdr.sense_key == NO_SENSE ||
			    cmdstatp->sense_hdr.sense_key == RECOVERED_ERROR) {
				ioctl_result = 0;	/* EOF(s) written successfully at EOM */
				STps->eof = ST_NOEOF;
			} else {  /* Writing EOF(s) failed */
				if (fileno >= 0)
					fileno -= undone;
				if (undone < arg)
					STps->eof = ST_NOEOF;
			}
			STps->drv_file = fileno;
		} else if ((cmd_in == MTFSF) || (cmd_in == MTFSFM)) {
			if (fileno >= 0)
				STps->drv_file = fileno - undone;
			else
				STps->drv_file = fileno;
			STps->drv_block = -1;
			STps->eof = ST_NOEOF;
		} else if ((cmd_in == MTBSF) || (cmd_in == MTBSFM)) {
			if (arg > 0 && undone < 0)  /* Some drives get this wrong */
				undone = (-undone);
			if (STps->drv_file >= 0)
				STps->drv_file = fileno + undone;
			STps->drv_block = 0;
			STps->eof = ST_NOEOF;
		} else if (cmd_in == MTFSR) {
			if (cmdstatp->flags & SENSE_FMK) {	/* Hit filemark */
				if (STps->drv_file >= 0)
					STps->drv_file++;
				STps->drv_block = 0;
				STps->eof = ST_FM;
			} else {
				if (blkno >= undone)
					STps->drv_block = blkno - undone;
				else
					STps->drv_block = (-1);
				STps->eof = ST_NOEOF;
			}
		} else if (cmd_in == MTBSR) {
			if (cmdstatp->flags & SENSE_FMK) {	/* Hit filemark */
				STps->drv_file--;
				STps->drv_block = (-1);
			} else {
				if (arg > 0 && undone < 0)  /* Some drives get this wrong */
					undone = (-undone);
				if (STps->drv_block >= 0)
					STps->drv_block = blkno + undone;
			}
			STps->eof = ST_NOEOF;
		} else if (cmd_in == MTEOM) {
			STps->drv_file = (-1);
			STps->drv_block = (-1);
			STps->eof = ST_EOD;
		} else if (cmd_in == MTSETBLK ||
			   cmd_in == MTSETDENSITY ||
			   cmd_in == MTSETDRVBUFFER ||
			   cmd_in == SET_DENS_AND_BLK) {
			if (cmdstatp->sense_hdr.sense_key == ILLEGAL_REQUEST &&
			    !(STp->use_pf & PF_TESTED)) {
				/* Try the other possible state of Page Format if not
				   already tried */
				STp->use_pf = (STp->use_pf ^ USE_PF) | PF_TESTED;
				st_release_request(SRpnt);
				SRpnt = NULL;
				return st_int_ioctl(STp, cmd_in, arg);
			}
		} else if (chg_eof)
			STps->eof = ST_NOEOF;

		if (cmdstatp->sense_hdr.sense_key == BLANK_CHECK)
			STps->eof = ST_EOD;

		st_release_request(SRpnt);
		SRpnt = NULL;
	}

	return ioctl_result;
}


/* Get the tape position. If bt == 2, arg points into a kernel space mt_loc
   structure. */

static int get_location(struct scsi_tape *STp, unsigned int *block, int *partition,
			int logical)
{
	int result;
	unsigned char scmd[MAX_COMMAND_SIZE];
	struct st_request *SRpnt;
	DEB( char *name = tape_name(STp); )

	if (STp->ready != ST_READY)
		return (-EIO);

	memset(scmd, 0, MAX_COMMAND_SIZE);
	if ((STp->device)->scsi_level < SCSI_2) {
		scmd[0] = QFA_REQUEST_BLOCK;
		scmd[4] = 3;
	} else {
		scmd[0] = READ_POSITION;
		if (!logical && !STp->scsi2_logical)
			scmd[1] = 1;
	}
	SRpnt = st_do_scsi(NULL, STp, scmd, 20, DMA_FROM_DEVICE,
			   STp->device->request_queue->rq_timeout,
			   MAX_READY_RETRIES, 1);
	if (!SRpnt)
		return (STp->buffer)->syscall_result;

	if ((STp->buffer)->syscall_result != 0 ||
	    (STp->device->scsi_level >= SCSI_2 &&
	     ((STp->buffer)->b_data[0] & 4) != 0)) {
		*block = *partition = 0;
                DEBC(printk(ST_DEB_MSG "%s: Can't read tape position.\n", name));
		result = (-EIO);
	} else {
		result = 0;
		if ((STp->device)->scsi_level < SCSI_2) {
			*block = ((STp->buffer)->b_data[0] << 16)
			    + ((STp->buffer)->b_data[1] << 8)
			    + (STp->buffer)->b_data[2];
			*partition = 0;
		} else {
			*block = ((STp->buffer)->b_data[4] << 24)
			    + ((STp->buffer)->b_data[5] << 16)
			    + ((STp->buffer)->b_data[6] << 8)
			    + (STp->buffer)->b_data[7];
			*partition = (STp->buffer)->b_data[1];
			if (((STp->buffer)->b_data[0] & 0x80) &&
			    (STp->buffer)->b_data[1] == 0)	/* BOP of partition 0 */
				STp->ps[0].drv_block = STp->ps[0].drv_file = 0;
		}
                DEBC(printk(ST_DEB_MSG "%s: Got tape pos. blk %d part %d.\n", name,
                            *block, *partition));
	}
	st_release_request(SRpnt);
	SRpnt = NULL;

	return result;
}


/* Set the tape block and partition. Negative partition means that only the
   block should be set in vendor specific way. */
static int set_location(struct scsi_tape *STp, unsigned int block, int partition,
			int logical)
{
	struct st_partstat *STps;
	int result, p;
	unsigned int blk;
	int timeout;
	unsigned char scmd[MAX_COMMAND_SIZE];
	struct st_request *SRpnt;
	DEB( char *name = tape_name(STp); )

	if (STp->ready != ST_READY)
		return (-EIO);
	timeout = STp->long_timeout;
	STps = &(STp->ps[STp->partition]);

        DEBC(printk(ST_DEB_MSG "%s: Setting block to %d and partition to %d.\n",
                    name, block, partition));
	DEB(if (partition < 0)
		return (-EIO); )

	/* Update the location at the partition we are leaving */
	if ((!STp->can_partitions && partition != 0) ||
	    partition >= ST_NBR_PARTITIONS)
		return (-EINVAL);
	if (partition != STp->partition) {
		if (get_location(STp, &blk, &p, 1))
			STps->last_block_valid = 0;
		else {
			STps->last_block_valid = 1;
			STps->last_block_visited = blk;
                        DEBC(printk(ST_DEB_MSG
                                    "%s: Visited block %d for partition %d saved.\n",
                                    name, blk, STp->partition));
		}
	}

	memset(scmd, 0, MAX_COMMAND_SIZE);
	if ((STp->device)->scsi_level < SCSI_2) {
		scmd[0] = QFA_SEEK_BLOCK;
		scmd[2] = (block >> 16);
		scmd[3] = (block >> 8);
		scmd[4] = block;
		scmd[5] = 0;
	} else {
		scmd[0] = SEEK_10;
		scmd[3] = (block >> 24);
		scmd[4] = (block >> 16);
		scmd[5] = (block >> 8);
		scmd[6] = block;
		if (!logical && !STp->scsi2_logical)
			scmd[1] = 4;
		if (STp->partition != partition) {
			scmd[1] |= 2;
			scmd[8] = partition;
                        DEBC(printk(ST_DEB_MSG
                                    "%s: Trying to change partition from %d to %d\n",
                                    name, STp->partition, partition));
		}
	}
	if (STp->immediate) {
		scmd[1] |= 1;		/* Don't wait for completion */
		timeout = STp->device->request_queue->rq_timeout;
	}

	SRpnt = st_do_scsi(NULL, STp, scmd, 0, DMA_NONE,
			   timeout, MAX_READY_RETRIES, 1);
	if (!SRpnt)
		return (STp->buffer)->syscall_result;

	STps->drv_block = STps->drv_file = (-1);
	STps->eof = ST_NOEOF;
	if ((STp->buffer)->syscall_result != 0) {
		result = (-EIO);
		if (STp->can_partitions &&
		    (STp->device)->scsi_level >= SCSI_2 &&
		    (p = find_partition(STp)) >= 0)
			STp->partition = p;
	} else {
		if (STp->can_partitions) {
			STp->partition = partition;
			STps = &(STp->ps[partition]);
			if (!STps->last_block_valid ||
			    STps->last_block_visited != block) {
				STps->at_sm = 0;
				STps->rw = ST_IDLE;
			}
		} else
			STps->at_sm = 0;
		if (block == 0)
			STps->drv_block = STps->drv_file = 0;
		result = 0;
	}

	st_release_request(SRpnt);
	SRpnt = NULL;

	return result;
}


/* Find the current partition number for the drive status. Called from open and
   returns either partition number of negative error code. */
static int find_partition(struct scsi_tape *STp)
{
	int i, partition;
	unsigned int block;

	if ((i = get_location(STp, &block, &partition, 1)) < 0)
		return i;
	if (partition >= ST_NBR_PARTITIONS)
		return (-EIO);
	return partition;
}


/* Change the partition if necessary */
static int switch_partition(struct scsi_tape *STp)
{
	struct st_partstat *STps;

	if (STp->partition == STp->new_partition)
		return 0;
	STps = &(STp->ps[STp->new_partition]);
	if (!STps->last_block_valid)
		STps->last_block_visited = 0;
	return set_location(STp, STps->last_block_visited, STp->new_partition, 1);
}

/* Functions for reading and writing the medium partition mode page. */

#define PART_PAGE   0x11
#define PART_PAGE_FIXED_LENGTH 8

#define PP_OFF_MAX_ADD_PARTS   2
#define PP_OFF_NBR_ADD_PARTS   3
#define PP_OFF_FLAGS           4
#define PP_OFF_PART_UNITS      6
#define PP_OFF_RESERVED        7

#define PP_BIT_IDP             0x20
#define PP_MSK_PSUM_MB         0x10

/* Get the number of partitions on the tape. As a side effect reads the
   mode page into the tape buffer. */
static int nbr_partitions(struct scsi_tape *STp)
{
	int result;
	DEB( char *name = tape_name(STp); )

	if (STp->ready != ST_READY)
		return (-EIO);

	result = read_mode_page(STp, PART_PAGE, 1);

	if (result) {
                DEBC(printk(ST_DEB_MSG "%s: Can't read medium partition page.\n",
                            name));
		result = (-EIO);
	} else {
		result = (STp->buffer)->b_data[MODE_HEADER_LENGTH +
					      PP_OFF_NBR_ADD_PARTS] + 1;
                DEBC(printk(ST_DEB_MSG "%s: Number of partitions %d.\n", name, result));
	}

	return result;
}


/* Partition the tape into two partitions if size > 0 or one partition if
   size == 0.

   The block descriptors are read and written because Sony SDT-7000 does not
   work without this (suggestion from Michael Schaefer <Michael.Schaefer@dlr.de>).

   My HP C1533A drive returns only one partition size field. This is used to
   set the size of partition 1. There is no size field for the default partition.
   Michael Schaefer's Sony SDT-7000 returns two descriptors and the second is
   used to set the size of partition 1 (this is what the SCSI-3 standard specifies).
   The following algorithm is used to accommodate both drives: if the number of
   partition size fields is greater than the maximum number of additional partitions
   in the mode page, the second field is used. Otherwise the first field is used.

   For Seagate DDS drives the page length must be 8 when no partitions is defined
   and 10 when 1 partition is defined (information from Eric Lee Green). This is
   is acceptable also to some other old drives and enforced if the first partition
   size field is used for the first additional partition size.
 */
static int partition_tape(struct scsi_tape *STp, int size)
{
	char *name = tape_name(STp);
	int result;
	int pgo, psd_cnt, psdo;
	unsigned char *bp;

	result = read_mode_page(STp, PART_PAGE, 0);
	if (result) {
		DEBC(printk(ST_DEB_MSG "%s: Can't read partition mode page.\n", name));
		return result;
	}
	/* The mode page is in the buffer. Let's modify it and write it. */
	bp = (STp->buffer)->b_data;
	pgo = MODE_HEADER_LENGTH + bp[MH_OFF_BDESCS_LENGTH];
	DEBC(printk(ST_DEB_MSG "%s: Partition page length is %d bytes.\n",
		    name, bp[pgo + MP_OFF_PAGE_LENGTH] + 2));

	psd_cnt = (bp[pgo + MP_OFF_PAGE_LENGTH] + 2 - PART_PAGE_FIXED_LENGTH) / 2;
	psdo = pgo + PART_PAGE_FIXED_LENGTH;
	if (psd_cnt > bp[pgo + PP_OFF_MAX_ADD_PARTS]) {
		bp[psdo] = bp[psdo + 1] = 0xff;  /* Rest of the tape */
		psdo += 2;
	}
	memset(bp + psdo, 0, bp[pgo + PP_OFF_NBR_ADD_PARTS] * 2);

	DEBC(printk("%s: psd_cnt %d, max.parts %d, nbr_parts %d\n", name,
		    psd_cnt, bp[pgo + PP_OFF_MAX_ADD_PARTS],
		    bp[pgo + PP_OFF_NBR_ADD_PARTS]));

	if (size <= 0) {
		bp[pgo + PP_OFF_NBR_ADD_PARTS] = 0;
		if (psd_cnt <= bp[pgo + PP_OFF_MAX_ADD_PARTS])
		    bp[pgo + MP_OFF_PAGE_LENGTH] = 6;
                DEBC(printk(ST_DEB_MSG "%s: Formatting tape with one partition.\n",
                            name));
	} else {
		bp[psdo] = (size >> 8) & 0xff;
		bp[psdo + 1] = size & 0xff;
		bp[pgo + 3] = 1;
		if (bp[pgo + MP_OFF_PAGE_LENGTH] < 8)
		    bp[pgo + MP_OFF_PAGE_LENGTH] = 8;
                DEBC(printk(ST_DEB_MSG
                            "%s: Formatting tape with two partitions (1 = %d MB).\n",
                            name, size));
	}
	bp[pgo + PP_OFF_PART_UNITS] = 0;
	bp[pgo + PP_OFF_RESERVED] = 0;
	bp[pgo + PP_OFF_FLAGS] = PP_BIT_IDP | PP_MSK_PSUM_MB;

	result = write_mode_page(STp, PART_PAGE, 1);
	if (result) {
		printk(KERN_INFO "%s: Partitioning of tape failed.\n", name);
		result = (-EIO);
	}

	return result;
}



/* The ioctl command */
static long st_ioctl(struct file *file, unsigned int cmd_in, unsigned long arg)
{
	int i, cmd_nr, cmd_type, bt;
	int retval = 0;
	unsigned int blk;
	struct scsi_tape *STp = file->private_data;
	struct st_modedef *STm;
	struct st_partstat *STps;
	char *name = tape_name(STp);
	void __user *p = (void __user *)arg;

	if (mutex_lock_interruptible(&STp->lock))
		return -ERESTARTSYS;

        DEB(
	if (debugging && !STp->in_use) {
		printk(ST_DEB_MSG "%s: Incorrect device.\n", name);
		retval = (-EIO);
		goto out;
	} ) /* end DEB */

	STm = &(STp->modes[STp->current_mode]);
	STps = &(STp->ps[STp->partition]);

	/*
	 * If we are in the middle of error recovery, don't let anyone
	 * else try and use this device.  Also, if error recovery fails, it
	 * may try and take the device offline, in which case all further
	 * access to the device is prohibited.
	 */
	retval = scsi_nonblockable_ioctl(STp->device, cmd_in, p,
					file->f_flags & O_NDELAY);
	if (!scsi_block_when_processing_errors(STp->device) || retval != -ENODEV)
		goto out;
	retval = 0;

	cmd_type = _IOC_TYPE(cmd_in);
	cmd_nr = _IOC_NR(cmd_in);

	if (cmd_type == _IOC_TYPE(MTIOCTOP) && cmd_nr == _IOC_NR(MTIOCTOP)) {
		struct mtop mtc;

		if (_IOC_SIZE(cmd_in) != sizeof(mtc)) {
			retval = (-EINVAL);
			goto out;
		}

		i = copy_from_user(&mtc, p, sizeof(struct mtop));
		if (i) {
			retval = (-EFAULT);
			goto out;
		}

		if (mtc.mt_op == MTSETDRVBUFFER && !capable(CAP_SYS_ADMIN)) {
			printk(KERN_WARNING
                               "%s: MTSETDRVBUFFER only allowed for root.\n", name);
			retval = (-EPERM);
			goto out;
		}
		if (!STm->defined &&
		    (mtc.mt_op != MTSETDRVBUFFER &&
		     (mtc.mt_count & MT_ST_OPTIONS) == 0)) {
			retval = (-ENXIO);
			goto out;
		}

		if (!STp->pos_unknown) {

			if (STps->eof == ST_FM_HIT) {
				if (mtc.mt_op == MTFSF || mtc.mt_op == MTFSFM ||
                                    mtc.mt_op == MTEOM) {
					mtc.mt_count -= 1;
					if (STps->drv_file >= 0)
						STps->drv_file += 1;
				} else if (mtc.mt_op == MTBSF || mtc.mt_op == MTBSFM) {
					mtc.mt_count += 1;
					if (STps->drv_file >= 0)
						STps->drv_file += 1;
				}
			}

			if (mtc.mt_op == MTSEEK) {
				/* Old position must be restored if partition will be
                                   changed */
				i = !STp->can_partitions ||
				    (STp->new_partition != STp->partition);
			} else {
				i = mtc.mt_op == MTREW || mtc.mt_op == MTOFFL ||
				    mtc.mt_op == MTRETEN || mtc.mt_op == MTEOM ||
				    mtc.mt_op == MTLOCK || mtc.mt_op == MTLOAD ||
				    mtc.mt_op == MTFSF || mtc.mt_op == MTFSFM ||
				    mtc.mt_op == MTBSF || mtc.mt_op == MTBSFM ||
				    mtc.mt_op == MTCOMPRESSION;
			}
			i = flush_buffer(STp, i);
			if (i < 0) {
				retval = i;
				goto out;
			}
			if (STps->rw == ST_WRITING &&
			    (mtc.mt_op == MTREW || mtc.mt_op == MTOFFL ||
			     mtc.mt_op == MTSEEK ||
			     mtc.mt_op == MTBSF || mtc.mt_op == MTBSFM)) {
				i = st_int_ioctl(STp, MTWEOF, 1);
				if (i < 0) {
					retval = i;
					goto out;
				}
				if (mtc.mt_op == MTBSF || mtc.mt_op == MTBSFM)
					mtc.mt_count++;
				STps->rw = ST_IDLE;
			     }

		} else {
			/*
			 * If there was a bus reset, block further access
			 * to this device.  If the user wants to rewind the tape,
			 * then reset the flag and allow access again.
			 */
			if (mtc.mt_op != MTREW &&
			    mtc.mt_op != MTOFFL &&
			    mtc.mt_op != MTRETEN &&
			    mtc.mt_op != MTERASE &&
			    mtc.mt_op != MTSEEK &&
			    mtc.mt_op != MTEOM) {
				retval = (-EIO);
				goto out;
			}
			reset_state(STp);
			/* remove this when the midlevel properly clears was_reset */
			STp->device->was_reset = 0;
		}

		if (mtc.mt_op != MTNOP && mtc.mt_op != MTSETBLK &&
		    mtc.mt_op != MTSETDENSITY && mtc.mt_op != MTWSM &&
		    mtc.mt_op != MTSETDRVBUFFER && mtc.mt_op != MTSETPART)
			STps->rw = ST_IDLE;	/* Prevent automatic WEOF and fsf */

		if (mtc.mt_op == MTOFFL && STp->door_locked != ST_UNLOCKED)
			do_door_lock(STp, 0);	/* Ignore result! */

		if (mtc.mt_op == MTSETDRVBUFFER &&
		    (mtc.mt_count & MT_ST_OPTIONS) != 0) {
			retval = st_set_options(STp, mtc.mt_count);
			goto out;
		}

		if (mtc.mt_op == MTSETPART) {
			if (!STp->can_partitions ||
			    mtc.mt_count < 0 || mtc.mt_count >= ST_NBR_PARTITIONS) {
				retval = (-EINVAL);
				goto out;
			}
			if (mtc.mt_count >= STp->nbr_partitions &&
			    (STp->nbr_partitions = nbr_partitions(STp)) < 0) {
				retval = (-EIO);
				goto out;
			}
			if (mtc.mt_count >= STp->nbr_partitions) {
				retval = (-EINVAL);
				goto out;
			}
			STp->new_partition = mtc.mt_count;
			retval = 0;
			goto out;
		}

		if (mtc.mt_op == MTMKPART) {
			if (!STp->can_partitions) {
				retval = (-EINVAL);
				goto out;
			}
			if ((i = st_int_ioctl(STp, MTREW, 0)) < 0 ||
			    (i = partition_tape(STp, mtc.mt_count)) < 0) {
				retval = i;
				goto out;
			}
			for (i = 0; i < ST_NBR_PARTITIONS; i++) {
				STp->ps[i].rw = ST_IDLE;
				STp->ps[i].at_sm = 0;
				STp->ps[i].last_block_valid = 0;
			}
			STp->partition = STp->new_partition = 0;
			STp->nbr_partitions = 1;	/* Bad guess ?-) */
			STps->drv_block = STps->drv_file = 0;
			retval = 0;
			goto out;
		}

		if (mtc.mt_op == MTSEEK) {
			i = set_location(STp, mtc.mt_count, STp->new_partition, 0);
			if (!STp->can_partitions)
				STp->ps[0].rw = ST_IDLE;
			retval = i;
			goto out;
		}

		if (mtc.mt_op == MTUNLOAD || mtc.mt_op == MTOFFL) {
			retval = do_load_unload(STp, file, 0);
			goto out;
		}

		if (mtc.mt_op == MTLOAD) {
			retval = do_load_unload(STp, file, max(1, mtc.mt_count));
			goto out;
		}

		if (mtc.mt_op == MTLOCK || mtc.mt_op == MTUNLOCK) {
			retval = do_door_lock(STp, (mtc.mt_op == MTLOCK));
			goto out;
		}

		if (STp->can_partitions && STp->ready == ST_READY &&
		    (i = switch_partition(STp)) < 0) {
			retval = i;
			goto out;
		}

		if (mtc.mt_op == MTCOMPRESSION)
			retval = st_compression(STp, (mtc.mt_count & 1));
		else
			retval = st_int_ioctl(STp, mtc.mt_op, mtc.mt_count);
		goto out;
	}
	if (!STm->defined) {
		retval = (-ENXIO);
		goto out;
	}

	if ((i = flush_buffer(STp, 0)) < 0) {
		retval = i;
		goto out;
	}
	if (STp->can_partitions &&
	    (i = switch_partition(STp)) < 0) {
		retval = i;
		goto out;
	}

	if (cmd_type == _IOC_TYPE(MTIOCGET) && cmd_nr == _IOC_NR(MTIOCGET)) {
		struct mtget mt_status;

		if (_IOC_SIZE(cmd_in) != sizeof(struct mtget)) {
			 retval = (-EINVAL);
			 goto out;
		}

		mt_status.mt_type = STp->tape_type;
		mt_status.mt_dsreg =
		    ((STp->block_size << MT_ST_BLKSIZE_SHIFT) & MT_ST_BLKSIZE_MASK) |
		    ((STp->density << MT_ST_DENSITY_SHIFT) & MT_ST_DENSITY_MASK);
		mt_status.mt_blkno = STps->drv_block;
		mt_status.mt_fileno = STps->drv_file;
		if (STp->block_size != 0) {
			if (STps->rw == ST_WRITING)
				mt_status.mt_blkno +=
				    (STp->buffer)->buffer_bytes / STp->block_size;
			else if (STps->rw == ST_READING)
				mt_status.mt_blkno -=
                                        ((STp->buffer)->buffer_bytes +
                                         STp->block_size - 1) / STp->block_size;
		}

		mt_status.mt_gstat = 0;
		if (STp->drv_write_prot)
			mt_status.mt_gstat |= GMT_WR_PROT(0xffffffff);
		if (mt_status.mt_blkno == 0) {
			if (mt_status.mt_fileno == 0)
				mt_status.mt_gstat |= GMT_BOT(0xffffffff);
			else
				mt_status.mt_gstat |= GMT_EOF(0xffffffff);
		}
		mt_status.mt_erreg = (STp->recover_reg << MT_ST_SOFTERR_SHIFT);
		mt_status.mt_resid = STp->partition;
		if (STps->eof == ST_EOM_OK || STps->eof == ST_EOM_ERROR)
			mt_status.mt_gstat |= GMT_EOT(0xffffffff);
		else if (STps->eof >= ST_EOM_OK)
			mt_status.mt_gstat |= GMT_EOD(0xffffffff);
		if (STp->density == 1)
			mt_status.mt_gstat |= GMT_D_800(0xffffffff);
		else if (STp->density == 2)
			mt_status.mt_gstat |= GMT_D_1600(0xffffffff);
		else if (STp->density == 3)
			mt_status.mt_gstat |= GMT_D_6250(0xffffffff);
		if (STp->ready == ST_READY)
			mt_status.mt_gstat |= GMT_ONLINE(0xffffffff);
		if (STp->ready == ST_NO_TAPE)
			mt_status.mt_gstat |= GMT_DR_OPEN(0xffffffff);
		if (STps->at_sm)
			mt_status.mt_gstat |= GMT_SM(0xffffffff);
		if (STm->do_async_writes ||
                    (STm->do_buffer_writes && STp->block_size != 0) ||
		    STp->drv_buffer != 0)
			mt_status.mt_gstat |= GMT_IM_REP_EN(0xffffffff);
		if (STp->cleaning_req)
			mt_status.mt_gstat |= GMT_CLN(0xffffffff);

		i = copy_to_user(p, &mt_status, sizeof(struct mtget));
		if (i) {
			retval = (-EFAULT);
			goto out;
		}

		STp->recover_reg = 0;		/* Clear after read */
		retval = 0;
		goto out;
	}			/* End of MTIOCGET */
	if (cmd_type == _IOC_TYPE(MTIOCPOS) && cmd_nr == _IOC_NR(MTIOCPOS)) {
		struct mtpos mt_pos;
		if (_IOC_SIZE(cmd_in) != sizeof(struct mtpos)) {
			 retval = (-EINVAL);
			 goto out;
		}
		if ((i = get_location(STp, &blk, &bt, 0)) < 0) {
			retval = i;
			goto out;
		}
		mt_pos.mt_blkno = blk;
		i = copy_to_user(p, &mt_pos, sizeof(struct mtpos));
		if (i)
			retval = (-EFAULT);
		goto out;
	}
	mutex_unlock(&STp->lock);
	switch (cmd_in) {
		case SCSI_IOCTL_GET_IDLUN:
		case SCSI_IOCTL_GET_BUS_NUMBER:
			break;
		default:
			if ((cmd_in == SG_IO ||
			     cmd_in == SCSI_IOCTL_SEND_COMMAND ||
			     cmd_in == CDROM_SEND_PACKET) &&
			    !capable(CAP_SYS_RAWIO))
				i = -EPERM;
			else
				i = scsi_cmd_ioctl(STp->disk->queue, STp->disk,
						   file->f_mode, cmd_in, p);
			if (i != -ENOTTY)
				return i;
			break;
	}
	retval = scsi_ioctl(STp->device, cmd_in, p);
	if (!retval && cmd_in == SCSI_IOCTL_STOP_UNIT) { /* unload */
		STp->rew_at_close = 0;
		STp->ready = ST_NO_TAPE;
	}
	return retval;

 out:
	mutex_unlock(&STp->lock);
	return retval;
}

#ifdef CONFIG_COMPAT
static long st_compat_ioctl(struct file *file, unsigned int cmd, unsigned long arg)
{
	struct scsi_tape *STp = file->private_data;
	struct scsi_device *sdev = STp->device;
	int ret = -ENOIOCTLCMD;
	if (sdev->host->hostt->compat_ioctl) { 

		ret = sdev->host->hostt->compat_ioctl(sdev, cmd, (void __user *)arg);

	}
	return ret;
}
#endif



/* Try to allocate a new tape buffer. Calling function must not hold
   dev_arr_lock. */
static struct st_buffer *new_tape_buffer(int need_dma, int max_sg)
{
	struct st_buffer *tb;

	tb = kzalloc(sizeof(struct st_buffer), GFP_ATOMIC);
	if (!tb) {
		printk(KERN_NOTICE "st: Can't allocate new tape buffer.\n");
		return NULL;
	}
	tb->frp_segs = 0;
	tb->use_sg = max_sg;
	tb->dma = need_dma;
	tb->buffer_size = 0;

	tb->reserved_pages = kzalloc(max_sg * sizeof(struct page *),
				     GFP_ATOMIC);
	if (!tb->reserved_pages) {
		kfree(tb);
		return NULL;
	}

	return tb;
}


/* Try to allocate enough space in the tape buffer */
#define ST_MAX_ORDER 6

static int enlarge_buffer(struct st_buffer * STbuffer, int new_size, int need_dma)
{
	int segs, nbr, max_segs, b_size, order, got;
	gfp_t priority;

	if (new_size <= STbuffer->buffer_size)
		return 1;

	if (STbuffer->buffer_size <= PAGE_SIZE)
		normalize_buffer(STbuffer);  /* Avoid extra segment */

	max_segs = STbuffer->use_sg;
	nbr = max_segs - STbuffer->frp_segs;
	if (nbr <= 0)
		return 0;

	priority = GFP_KERNEL | __GFP_NOWARN;
	if (need_dma)
		priority |= GFP_DMA;

	if (STbuffer->cleared)
		priority |= __GFP_ZERO;

	if (STbuffer->frp_segs) {
		order = STbuffer->reserved_page_order;
		b_size = PAGE_SIZE << order;
	} else {
		for (b_size = PAGE_SIZE, order = 0;
		     order < ST_MAX_ORDER &&
			     max_segs * (PAGE_SIZE << order) < new_size;
		     order++, b_size *= 2)
			;  /* empty */
		STbuffer->reserved_page_order = order;
	}
	if (max_segs * (PAGE_SIZE << order) < new_size) {
		if (order == ST_MAX_ORDER)
			return 0;
		normalize_buffer(STbuffer);
		return enlarge_buffer(STbuffer, new_size, need_dma);
	}

	for (segs = STbuffer->frp_segs, got = STbuffer->buffer_size;
	     segs < max_segs && got < new_size;) {
		struct page *page;

		page = alloc_pages(priority, order);
		if (!page) {
			DEB(STbuffer->buffer_size = got);
			normalize_buffer(STbuffer);
			return 0;
		}

		STbuffer->frp_segs += 1;
		got += b_size;
		STbuffer->buffer_size = got;
		STbuffer->reserved_pages[segs] = page;
		segs++;
	}
	STbuffer->b_data = page_address(STbuffer->reserved_pages[0]);

	return 1;
}


/* Make sure that no data from previous user is in the internal buffer */
static void clear_buffer(struct st_buffer * st_bp)
{
	int i;

	for (i=0; i < st_bp->frp_segs; i++)
		memset(page_address(st_bp->reserved_pages[i]), 0,
		       PAGE_SIZE << st_bp->reserved_page_order);
	st_bp->cleared = 1;
}


/* Release the extra buffer */
static void normalize_buffer(struct st_buffer * STbuffer)
{
	int i, order = STbuffer->reserved_page_order;

	for (i = 0; i < STbuffer->frp_segs; i++) {
		__free_pages(STbuffer->reserved_pages[i], order);
		STbuffer->buffer_size -= (PAGE_SIZE << order);
	}
	STbuffer->frp_segs = 0;
	STbuffer->sg_segs = 0;
	STbuffer->reserved_page_order = 0;
	STbuffer->map_data.offset = 0;
}


/* Move data from the user buffer to the tape buffer. Returns zero (success) or
   negative error code. */
static int append_to_buffer(const char __user *ubp, struct st_buffer * st_bp, int do_count)
{
	int i, cnt, res, offset;
	int length = PAGE_SIZE << st_bp->reserved_page_order;

	for (i = 0, offset = st_bp->buffer_bytes;
	     i < st_bp->frp_segs && offset >= length; i++)
		offset -= length;
	if (i == st_bp->frp_segs) {	/* Should never happen */
		printk(KERN_WARNING "st: append_to_buffer offset overflow.\n");
		return (-EIO);
	}
	for (; i < st_bp->frp_segs && do_count > 0; i++) {
		struct page *page = st_bp->reserved_pages[i];
		cnt = length - offset < do_count ? length - offset : do_count;
		res = copy_from_user(page_address(page) + offset, ubp, cnt);
		if (res)
			return (-EFAULT);
		do_count -= cnt;
		st_bp->buffer_bytes += cnt;
		ubp += cnt;
		offset = 0;
	}
	if (do_count) /* Should never happen */
		return (-EIO);

	return 0;
}


/* Move data from the tape buffer to the user buffer. Returns zero (success) or
   negative error code. */
static int from_buffer(struct st_buffer * st_bp, char __user *ubp, int do_count)
{
	int i, cnt, res, offset;
	int length = PAGE_SIZE << st_bp->reserved_page_order;

	for (i = 0, offset = st_bp->read_pointer;
	     i < st_bp->frp_segs && offset >= length; i++)
		offset -= length;
	if (i == st_bp->frp_segs) {	/* Should never happen */
		printk(KERN_WARNING "st: from_buffer offset overflow.\n");
		return (-EIO);
	}
	for (; i < st_bp->frp_segs && do_count > 0; i++) {
		struct page *page = st_bp->reserved_pages[i];
		cnt = length - offset < do_count ? length - offset : do_count;
		res = copy_to_user(ubp, page_address(page) + offset, cnt);
		if (res)
			return (-EFAULT);
		do_count -= cnt;
		st_bp->buffer_bytes -= cnt;
		st_bp->read_pointer += cnt;
		ubp += cnt;
		offset = 0;
	}
	if (do_count) /* Should never happen */
		return (-EIO);

	return 0;
}


/* Move data towards start of buffer */
static void move_buffer_data(struct st_buffer * st_bp, int offset)
{
	int src_seg, dst_seg, src_offset = 0, dst_offset;
	int count, total;
	int length = PAGE_SIZE << st_bp->reserved_page_order;

	if (offset == 0)
		return;

	total=st_bp->buffer_bytes - offset;
	for (src_seg=0; src_seg < st_bp->frp_segs; src_seg++) {
		src_offset = offset;
		if (src_offset < length)
			break;
		offset -= length;
	}

	st_bp->buffer_bytes = st_bp->read_pointer = total;
	for (dst_seg=dst_offset=0; total > 0; ) {
		struct page *dpage = st_bp->reserved_pages[dst_seg];
		struct page *spage = st_bp->reserved_pages[src_seg];

		count = min(length - dst_offset, length - src_offset);
		memmove(page_address(dpage) + dst_offset,
			page_address(spage) + src_offset, count);
		src_offset += count;
		if (src_offset >= length) {
			src_seg++;
			src_offset = 0;
		}
		dst_offset += count;
		if (dst_offset >= length) {
			dst_seg++;
			dst_offset = 0;
		}
		total -= count;
	}
}

/* Validate the options from command line or module parameters */
static void validate_options(void)
{
	if (buffer_kbs > 0)
		st_fixed_buffer_size = buffer_kbs * ST_KILOBYTE;
	if (max_sg_segs >= ST_FIRST_SG)
		st_max_sg_segs = max_sg_segs;
}

#ifndef MODULE
/* Set the boot options. Syntax is defined in Documenation/scsi/st.txt.
 */
static int __init st_setup(char *str)
{
	int i, len, ints[5];
	char *stp;

	stp = get_options(str, ARRAY_SIZE(ints), ints);

	if (ints[0] > 0) {
		for (i = 0; i < ints[0] && i < ARRAY_SIZE(parms); i++)
			if (parms[i].val)
				*parms[i].val = ints[i + 1];
	} else {
		while (stp != NULL) {
			for (i = 0; i < ARRAY_SIZE(parms); i++) {
				len = strlen(parms[i].name);
				if (!strncmp(stp, parms[i].name, len) &&
				    (*(stp + len) == ':' || *(stp + len) == '=')) {
					if (parms[i].val)
						*parms[i].val =
							simple_strtoul(stp + len + 1, NULL, 0);
					else
						printk(KERN_WARNING "st: Obsolete parameter %s\n",
						       parms[i].name);
					break;
				}
			}
			if (i >= ARRAY_SIZE(parms))
				 printk(KERN_WARNING "st: invalid parameter in '%s'\n",
					stp);
			stp = strchr(stp, ',');
			if (stp)
				stp++;
		}
	}

	validate_options();

	return 1;
}

__setup("st=", st_setup);

#endif

static const struct file_operations st_fops =
{
	.owner =	THIS_MODULE,
	.read =		st_read,
	.write =	st_write,
	.unlocked_ioctl = st_ioctl,
#ifdef CONFIG_COMPAT
	.compat_ioctl = st_compat_ioctl,
#endif
	.open =		st_open,
	.flush =	st_flush,
	.release =	st_release,
	.llseek =	noop_llseek,
};

static int st_probe(struct device *dev)
{
	struct scsi_device *SDp = to_scsi_device(dev);
	struct gendisk *disk = NULL;
	struct cdev *cdev = NULL;
	struct scsi_tape *tpnt = NULL;
	struct st_modedef *STm;
	struct st_partstat *STps;
	struct st_buffer *buffer;
	int i, j, mode, dev_num, error;
	char *stp;

	if (SDp->type != TYPE_TAPE)
		return -ENODEV;
	if ((stp = st_incompatible(SDp))) {
		sdev_printk(KERN_INFO, SDp, "Found incompatible tape\n");
		printk(KERN_INFO "st: The suggested driver is %s.\n", stp);
		return -ENODEV;
	}

	i = queue_max_segments(SDp->request_queue);
	if (st_max_sg_segs < i)
		i = st_max_sg_segs;
	buffer = new_tape_buffer((SDp->host)->unchecked_isa_dma, i);
	if (buffer == NULL) {
		printk(KERN_ERR
		       "st: Can't allocate new tape buffer. Device not attached.\n");
		goto out;
	}

	disk = alloc_disk(1);
	if (!disk) {
		printk(KERN_ERR "st: out of memory. Device not attached.\n");
		goto out_buffer_free;
	}

	write_lock(&st_dev_arr_lock);
	if (st_nr_dev >= st_dev_max) {
		struct scsi_tape **tmp_da;
		int tmp_dev_max;

		tmp_dev_max = max(st_nr_dev * 2, 8);
		if (tmp_dev_max > ST_MAX_TAPES)
			tmp_dev_max = ST_MAX_TAPES;
		if (tmp_dev_max <= st_nr_dev) {
			write_unlock(&st_dev_arr_lock);
			printk(KERN_ERR "st: Too many tape devices (max. %d).\n",
			       ST_MAX_TAPES);
			goto out_put_disk;
		}

		tmp_da = kzalloc(tmp_dev_max * sizeof(struct scsi_tape *), GFP_ATOMIC);
		if (tmp_da == NULL) {
			write_unlock(&st_dev_arr_lock);
			printk(KERN_ERR "st: Can't extend device array.\n");
			goto out_put_disk;
		}

		if (scsi_tapes != NULL) {
			memcpy(tmp_da, scsi_tapes,
			       st_dev_max * sizeof(struct scsi_tape *));
			kfree(scsi_tapes);
		}
		scsi_tapes = tmp_da;

		st_dev_max = tmp_dev_max;
	}

	for (i = 0; i < st_dev_max; i++)
		if (scsi_tapes[i] == NULL)
			break;
	if (i >= st_dev_max)
		panic("scsi_devices corrupt (st)");

	tpnt = kzalloc(sizeof(struct scsi_tape), GFP_ATOMIC);
	if (tpnt == NULL) {
		write_unlock(&st_dev_arr_lock);
		printk(KERN_ERR "st: Can't allocate device descriptor.\n");
		goto out_put_disk;
	}
	kref_init(&tpnt->kref);
	tpnt->disk = disk;
	sprintf(disk->disk_name, "st%d", i);
	disk->private_data = &tpnt->driver;
	disk->queue = SDp->request_queue;
	tpnt->driver = &st_template;
	scsi_tapes[i] = tpnt;
	dev_num = i;

	tpnt->device = SDp;
	if (SDp->scsi_level <= 2)
		tpnt->tape_type = MT_ISSCSI1;
	else
		tpnt->tape_type = MT_ISSCSI2;

	tpnt->buffer = buffer;
	tpnt->buffer->last_SRpnt = NULL;

	tpnt->inited = 0;
	tpnt->dirty = 0;
	tpnt->in_use = 0;
	tpnt->drv_buffer = 1;	/* Try buffering if no mode sense */
	tpnt->restr_dma = (SDp->host)->unchecked_isa_dma;
	tpnt->use_pf = (SDp->scsi_level >= SCSI_2);
	tpnt->density = 0;
	tpnt->do_auto_lock = ST_AUTO_LOCK;
	tpnt->can_bsr = (SDp->scsi_level > 2 ? 1 : ST_IN_FILE_POS); /* BSR mandatory in SCSI3 */
	tpnt->can_partitions = 0;
	tpnt->two_fm = ST_TWO_FM;
	tpnt->fast_mteom = ST_FAST_MTEOM;
	tpnt->scsi2_logical = ST_SCSI2LOGICAL;
	tpnt->sili = ST_SILI;
	tpnt->immediate = ST_NOWAIT;
	tpnt->default_drvbuffer = 0xff;		/* No forced buffering */
	tpnt->partition = 0;
	tpnt->new_partition = 0;
	tpnt->nbr_partitions = 0;
	blk_queue_rq_timeout(tpnt->device->request_queue, ST_TIMEOUT);
	tpnt->long_timeout = ST_LONG_TIMEOUT;
	tpnt->try_dio = try_direct_io && !SDp->host->unchecked_isa_dma;

	for (i = 0; i < ST_NBR_MODES; i++) {
		STm = &(tpnt->modes[i]);
		STm->defined = 0;
		STm->sysv = ST_SYSV;
		STm->defaults_for_writes = 0;
		STm->do_async_writes = ST_ASYNC_WRITES;
		STm->do_buffer_writes = ST_BUFFER_WRITES;
		STm->do_read_ahead = ST_READ_AHEAD;
		STm->default_compression = ST_DONT_TOUCH;
		STm->default_blksize = (-1);	/* No forced size */
		STm->default_density = (-1);	/* No forced density */
	}

	for (i = 0; i < ST_NBR_PARTITIONS; i++) {
		STps = &(tpnt->ps[i]);
		STps->rw = ST_IDLE;
		STps->eof = ST_NOEOF;
		STps->at_sm = 0;
		STps->last_block_valid = 0;
		STps->drv_block = (-1);
		STps->drv_file = (-1);
	}

	tpnt->current_mode = 0;
	tpnt->modes[0].defined = 1;

	tpnt->density_changed = tpnt->compression_changed =
	    tpnt->blksize_changed = 0;
	mutex_init(&tpnt->lock);

	st_nr_dev++;
	write_unlock(&st_dev_arr_lock);

	for (mode = 0; mode < ST_NBR_MODES; ++mode) {
		STm = &(tpnt->modes[mode]);
		for (j=0; j < 2; j++) {
			cdev = cdev_alloc();
			if (!cdev) {
				printk(KERN_ERR
				       "st%d: out of memory. Device not attached.\n",
				       dev_num);
				goto out_free_tape;
			}
			cdev->owner = THIS_MODULE;
			cdev->ops = &st_fops;

			error = cdev_add(cdev,
					 MKDEV(SCSI_TAPE_MAJOR, TAPE_MINOR(dev_num, mode, j)),
					 1);
			if (error) {
				printk(KERN_ERR "st%d: Can't add %s-rewind mode %d\n",
				       dev_num, j ? "non" : "auto", mode);
				printk(KERN_ERR "st%d: Device not attached.\n", dev_num);
				goto out_free_tape;
			}
			STm->cdevs[j] = cdev;

		}
		error = do_create_class_files(tpnt, dev_num, mode);
		if (error)
			goto out_free_tape;
	}

	sdev_printk(KERN_NOTICE, SDp,
		    "Attached scsi tape %s\n", tape_name(tpnt));
	sdev_printk(KERN_INFO, SDp, "%s: try direct i/o: %s (alignment %d B)\n",
		    tape_name(tpnt), tpnt->try_dio ? "yes" : "no",
		    queue_dma_alignment(SDp->request_queue) + 1);

	return 0;

out_free_tape:
	for (mode=0; mode < ST_NBR_MODES; mode++) {
		STm = &(tpnt->modes[mode]);
		sysfs_remove_link(&tpnt->device->sdev_gendev.kobj,
				  "tape");
		for (j=0; j < 2; j++) {
			if (STm->cdevs[j]) {
				if (cdev == STm->cdevs[j])
					cdev = NULL;
					device_destroy(st_sysfs_class,
						       MKDEV(SCSI_TAPE_MAJOR,
							     TAPE_MINOR(i, mode, j)));
				cdev_del(STm->cdevs[j]);
			}
		}
	}
	if (cdev)
		cdev_del(cdev);
	write_lock(&st_dev_arr_lock);
	scsi_tapes[dev_num] = NULL;
	st_nr_dev--;
	write_unlock(&st_dev_arr_lock);
out_put_disk:
	put_disk(disk);
	kfree(tpnt);
out_buffer_free:
	kfree(buffer);
out:
	return -ENODEV;
};


static int st_remove(struct device *dev)
{
	struct scsi_device *SDp = to_scsi_device(dev);
	struct scsi_tape *tpnt;
	int i, j, mode;

	write_lock(&st_dev_arr_lock);
	for (i = 0; i < st_dev_max; i++) {
		tpnt = scsi_tapes[i];
		if (tpnt != NULL && tpnt->device == SDp) {
			scsi_tapes[i] = NULL;
			st_nr_dev--;
			write_unlock(&st_dev_arr_lock);
			sysfs_remove_link(&tpnt->device->sdev_gendev.kobj,
					  "tape");
			for (mode = 0; mode < ST_NBR_MODES; ++mode) {
				for (j=0; j < 2; j++) {
					device_destroy(st_sysfs_class,
						       MKDEV(SCSI_TAPE_MAJOR,
							     TAPE_MINOR(i, mode, j)));
					cdev_del(tpnt->modes[mode].cdevs[j]);
					tpnt->modes[mode].cdevs[j] = NULL;
				}
			}

			mutex_lock(&st_ref_mutex);
			kref_put(&tpnt->kref, scsi_tape_release);
			mutex_unlock(&st_ref_mutex);
			return 0;
		}
	}

	write_unlock(&st_dev_arr_lock);
	return 0;
}

/**
 *      scsi_tape_release - Called to free the Scsi_Tape structure
 *      @kref: pointer to embedded kref
 *
 *      st_ref_mutex must be held entering this routine.  Because it is
 *      called on last put, you should always use the scsi_tape_get()
 *      scsi_tape_put() helpers which manipulate the semaphore directly
 *      and never do a direct kref_put().
 **/
static void scsi_tape_release(struct kref *kref)
{
	struct scsi_tape *tpnt = to_scsi_tape(kref);
	struct gendisk *disk = tpnt->disk;

	tpnt->device = NULL;

	if (tpnt->buffer) {
		normalize_buffer(tpnt->buffer);
		kfree(tpnt->buffer->reserved_pages);
		kfree(tpnt->buffer);
	}

	disk->private_data = NULL;
	put_disk(disk);
	kfree(tpnt);
	return;
}

static int __init init_st(void)
{
	int err;

	validate_options();

	printk(KERN_INFO "st: Version %s, fixed bufsize %d, s/g segs %d\n",
		verstr, st_fixed_buffer_size, st_max_sg_segs);

	st_sysfs_class = class_create(THIS_MODULE, "scsi_tape");
	if (IS_ERR(st_sysfs_class)) {
		printk(KERN_ERR "Unable create sysfs class for SCSI tapes\n");
		return PTR_ERR(st_sysfs_class);
	}

	err = register_chrdev_region(MKDEV(SCSI_TAPE_MAJOR, 0),
				     ST_MAX_TAPE_ENTRIES, "st");
	if (err) {
		printk(KERN_ERR "Unable to get major %d for SCSI tapes\n",
		       SCSI_TAPE_MAJOR);
		goto err_class;
	}

	err = scsi_register_driver(&st_template.gendrv);
	if (err)
		goto err_chrdev;

	err = do_create_sysfs_files();
	if (err)
		goto err_scsidrv;

	return 0;

err_scsidrv:
	scsi_unregister_driver(&st_template.gendrv);
err_chrdev:
	unregister_chrdev_region(MKDEV(SCSI_TAPE_MAJOR, 0),
				 ST_MAX_TAPE_ENTRIES);
err_class:
	class_destroy(st_sysfs_class);
	return err;
}

static void __exit exit_st(void)
{
	do_remove_sysfs_files();
	scsi_unregister_driver(&st_template.gendrv);
	unregister_chrdev_region(MKDEV(SCSI_TAPE_MAJOR, 0),
				 ST_MAX_TAPE_ENTRIES);
	class_destroy(st_sysfs_class);
	kfree(scsi_tapes);
	printk(KERN_INFO "st: Unloaded.\n");
}

module_init(init_st);
module_exit(exit_st);


/* The sysfs driver interface. Read-only at the moment */
static ssize_t st_try_direct_io_show(struct device_driver *ddp, char *buf)
{
	return snprintf(buf, PAGE_SIZE, "%d\n", try_direct_io);
}
static DRIVER_ATTR(try_direct_io, S_IRUGO, st_try_direct_io_show, NULL);

static ssize_t st_fixed_buffer_size_show(struct device_driver *ddp, char *buf)
{
	return snprintf(buf, PAGE_SIZE, "%d\n", st_fixed_buffer_size);
}
static DRIVER_ATTR(fixed_buffer_size, S_IRUGO, st_fixed_buffer_size_show, NULL);

static ssize_t st_max_sg_segs_show(struct device_driver *ddp, char *buf)
{
	return snprintf(buf, PAGE_SIZE, "%d\n", st_max_sg_segs);
}
static DRIVER_ATTR(max_sg_segs, S_IRUGO, st_max_sg_segs_show, NULL);

static ssize_t st_version_show(struct device_driver *ddd, char *buf)
{
	return snprintf(buf, PAGE_SIZE, "[%s]\n", verstr);
}
static DRIVER_ATTR(version, S_IRUGO, st_version_show, NULL);

static int do_create_sysfs_files(void)
{
	struct device_driver *sysfs = &st_template.gendrv;
	int err;

	err = driver_create_file(sysfs, &driver_attr_try_direct_io);
	if (err)
		return err;
	err = driver_create_file(sysfs, &driver_attr_fixed_buffer_size);
	if (err)
		goto err_try_direct_io;
	err = driver_create_file(sysfs, &driver_attr_max_sg_segs);
	if (err)
		goto err_attr_fixed_buf;
	err = driver_create_file(sysfs, &driver_attr_version);
	if (err)
		goto err_attr_max_sg;

	return 0;

err_attr_max_sg:
	driver_remove_file(sysfs, &driver_attr_max_sg_segs);
err_attr_fixed_buf:
	driver_remove_file(sysfs, &driver_attr_fixed_buffer_size);
err_try_direct_io:
	driver_remove_file(sysfs, &driver_attr_try_direct_io);
	return err;
}

static void do_remove_sysfs_files(void)
{
	struct device_driver *sysfs = &st_template.gendrv;

	driver_remove_file(sysfs, &driver_attr_version);
	driver_remove_file(sysfs, &driver_attr_max_sg_segs);
	driver_remove_file(sysfs, &driver_attr_fixed_buffer_size);
	driver_remove_file(sysfs, &driver_attr_try_direct_io);
}


/* The sysfs simple class interface */
static ssize_t
st_defined_show(struct device *dev, struct device_attribute *attr, char *buf)
{
	struct st_modedef *STm = dev_get_drvdata(dev);
	ssize_t l = 0;

	l = snprintf(buf, PAGE_SIZE, "%d\n", STm->defined);
	return l;
}

DEVICE_ATTR(defined, S_IRUGO, st_defined_show, NULL);

static ssize_t
st_defblk_show(struct device *dev, struct device_attribute *attr, char *buf)
{
	struct st_modedef *STm = dev_get_drvdata(dev);
	ssize_t l = 0;

	l = snprintf(buf, PAGE_SIZE, "%d\n", STm->default_blksize);
	return l;
}

DEVICE_ATTR(default_blksize, S_IRUGO, st_defblk_show, NULL);

static ssize_t
st_defdensity_show(struct device *dev, struct device_attribute *attr, char *buf)
{
	struct st_modedef *STm = dev_get_drvdata(dev);
	ssize_t l = 0;
	char *fmt;

	fmt = STm->default_density >= 0 ? "0x%02x\n" : "%d\n";
	l = snprintf(buf, PAGE_SIZE, fmt, STm->default_density);
	return l;
}

DEVICE_ATTR(default_density, S_IRUGO, st_defdensity_show, NULL);

static ssize_t
st_defcompression_show(struct device *dev, struct device_attribute *attr,
		       char *buf)
{
	struct st_modedef *STm = dev_get_drvdata(dev);
	ssize_t l = 0;

	l = snprintf(buf, PAGE_SIZE, "%d\n", STm->default_compression - 1);
	return l;
}

DEVICE_ATTR(default_compression, S_IRUGO, st_defcompression_show, NULL);

static ssize_t
st_options_show(struct device *dev, struct device_attribute *attr, char *buf)
{
	struct st_modedef *STm = dev_get_drvdata(dev);
	struct scsi_tape *STp;
	int i, j, options;
	ssize_t l = 0;

	for (i=0; i < st_dev_max; i++) {
		for (j=0; j < ST_NBR_MODES; j++)
			if (&scsi_tapes[i]->modes[j] == STm)
				break;
		if (j < ST_NBR_MODES)
			break;
	}
	if (i == st_dev_max)
		return 0;  /* should never happen */

	STp = scsi_tapes[i];

	options = STm->do_buffer_writes ? MT_ST_BUFFER_WRITES : 0;
	options |= STm->do_async_writes ? MT_ST_ASYNC_WRITES : 0;
	options |= STm->do_read_ahead ? MT_ST_READ_AHEAD : 0;
	DEB( options |= debugging ? MT_ST_DEBUGGING : 0 );
	options |= STp->two_fm ? MT_ST_TWO_FM : 0;
	options |= STp->fast_mteom ? MT_ST_FAST_MTEOM : 0;
	options |= STm->defaults_for_writes ? MT_ST_DEF_WRITES : 0;
	options |= STp->can_bsr ? MT_ST_CAN_BSR : 0;
	options |= STp->omit_blklims ? MT_ST_NO_BLKLIMS : 0;
	options |= STp->can_partitions ? MT_ST_CAN_PARTITIONS : 0;
	options |= STp->scsi2_logical ? MT_ST_SCSI2LOGICAL : 0;
	options |= STm->sysv ? MT_ST_SYSV : 0;
	options |= STp->immediate ? MT_ST_NOWAIT : 0;
	options |= STp->sili ? MT_ST_SILI : 0;

	l = snprintf(buf, PAGE_SIZE, "0x%08x\n", options);
	return l;
}

DEVICE_ATTR(options, S_IRUGO, st_options_show, NULL);

static int do_create_class_files(struct scsi_tape *STp, int dev_num, int mode)
{
	int i, rew, error;
	char name[10];
	struct device *st_class_member;

	for (rew=0; rew < 2; rew++) {
		/* Make sure that the minor numbers corresponding to the four
		   first modes always get the same names */
		i = mode << (4 - ST_NBR_MODE_BITS);
		snprintf(name, 10, "%s%s%s", rew ? "n" : "",
			 STp->disk->disk_name, st_formats[i]);
		st_class_member =
			device_create(st_sysfs_class, &STp->device->sdev_gendev,
				      MKDEV(SCSI_TAPE_MAJOR,
					    TAPE_MINOR(dev_num, mode, rew)),
				      &STp->modes[mode], "%s", name);
		if (IS_ERR(st_class_member)) {
			printk(KERN_WARNING "st%d: device_create failed\n",
			       dev_num);
			error = PTR_ERR(st_class_member);
			goto out;
		}

		error = device_create_file(st_class_member,
					   &dev_attr_defined);
		if (error) goto out;
		error = device_create_file(st_class_member,
					   &dev_attr_default_blksize);
		if (error) goto out;
		error = device_create_file(st_class_member,
					   &dev_attr_default_density);
		if (error) goto out;
		error = device_create_file(st_class_member,
					   &dev_attr_default_compression);
		if (error) goto out;
		error = device_create_file(st_class_member,
					   &dev_attr_options);
		if (error) goto out;

		if (mode == 0 && rew == 0) {
			error = sysfs_create_link(&STp->device->sdev_gendev.kobj,
						  &st_class_member->kobj,
						  "tape");
			if (error) {
				printk(KERN_ERR
				       "st%d: Can't create sysfs link from SCSI device.\n",
				       dev_num);
				goto out;
			}
		}
	}

	return 0;

out:
	return error;
}

/* The following functions may be useful for a larger audience. */
static int sgl_map_user_pages(struct st_buffer *STbp,
			      const unsigned int max_pages, unsigned long uaddr,
			      size_t count, int rw)
{
	unsigned long end = (uaddr + count + PAGE_SIZE - 1) >> PAGE_SHIFT;
	unsigned long start = uaddr >> PAGE_SHIFT;
	const int nr_pages = end - start;
	int res, i, j;
	struct page **pages;
	struct rq_map_data *mdata = &STbp->map_data;

	/* User attempted Overflow! */
	if ((uaddr + count) < uaddr)
		return -EINVAL;

	/* Too big */
        if (nr_pages > max_pages)
		return -ENOMEM;

	/* Hmm? */
	if (count == 0)
		return 0;

	if ((pages = kmalloc(max_pages * sizeof(*pages), GFP_KERNEL)) == NULL)
		return -ENOMEM;

        /* Try to fault in all of the necessary pages */
	down_read(&current->mm->mmap_sem);
        /* rw==READ means read from drive, write into memory area */
	res = get_user_pages(
		current,
		current->mm,
		uaddr,
		nr_pages,
		rw == READ,
		0, /* don't force */
		pages,
		NULL);
	up_read(&current->mm->mmap_sem);

	/* Errors and no page mapped should return here */
	if (res < nr_pages)
		goto out_unmap;

        for (i=0; i < nr_pages; i++) {
                /* FIXME: flush superflous for rw==READ,
                 * probably wrong function for rw==WRITE
                 */
		flush_dcache_page(pages[i]);
        }

	mdata->offset = uaddr & ~PAGE_MASK;
	STbp->mapped_pages = pages;

	return nr_pages;
 out_unmap:
	if (res > 0) {
		for (j=0; j < res; j++)
			page_cache_release(pages[j]);
		res = 0;
	}
	kfree(pages);
	return res;
}


/* And unmap them... */
static int sgl_unmap_user_pages(struct st_buffer *STbp,
				const unsigned int nr_pages, int dirtied)
{
	int i;

	for (i=0; i < nr_pages; i++) {
		struct page *page = STbp->mapped_pages[i];

		if (dirtied)
			SetPageDirty(page);
		/* FIXME: cache flush missing for rw==READ
		 * FIXME: call the correct reference counting function
		 */
		page_cache_release(page);
	}
	kfree(STbp->mapped_pages);
	STbp->mapped_pages = NULL;

	return 0;
}<|MERGE_RESOLUTION|>--- conflicted
+++ resolved
@@ -17,11 +17,7 @@
    Last modified: 18-JAN-1998 Richard Gooch <rgooch@atnf.csiro.au> Devfs support
  */
 
-<<<<<<< HEAD
-static const char *verstr = "20100829";
-=======
 static const char *verstr = "20101219";
->>>>>>> 3cbea436
 
 #include <linux/module.h>
 
