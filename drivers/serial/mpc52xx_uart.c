--- conflicted
+++ resolved
@@ -500,10 +500,7 @@
 	psc_fifoc = of_iomap(np, 0);
 	if (!psc_fifoc) {
 		pr_err("%s: Can't map FIFOC\n", __func__);
-<<<<<<< HEAD
-=======
 		of_node_put(np);
->>>>>>> 062c1825
 		return -ENODEV;
 	}
 
