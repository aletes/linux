--- conflicted
+++ resolved
@@ -105,20 +105,11 @@
 	struct bat_priv *bat_priv = netdev_priv(if_incoming->soft_iface);
 	struct forw_packet *forw_packet_aggr;
 	unsigned long flags;
-<<<<<<< HEAD
-	/* FIXME: each batman_if will be attached to a softif */
-	struct bat_priv *bat_priv = netdev_priv(soft_device);
-
-	/* own packet should always be scheduled */
-	if (!own_packet) {
-		if (!atomic_dec_not_zero(&batman_queue_left)) {
-=======
 	unsigned char *skb_buff;
 
 	/* own packet should always be scheduled */
 	if (!own_packet) {
 		if (!atomic_dec_not_zero(&bat_priv->batman_queue_left)) {
->>>>>>> 45f53cc9
 			bat_dbg(DBG_BATMAN, bat_priv,
 				"batman packet queue full\n");
 			return;
@@ -266,13 +257,7 @@
 
 	batman_packet = (struct batman_packet *)packet_buff;
 
-<<<<<<< HEAD
-	while (aggregated_packet(buff_pos, packet_len,
-				 batman_packet->num_hna)) {
-
-=======
 	do {
->>>>>>> 45f53cc9
 		/* network to host order for our 32bit seqno, and the
 		   orig_interval. */
 		batman_packet->seqno = ntohl(batman_packet->seqno);
