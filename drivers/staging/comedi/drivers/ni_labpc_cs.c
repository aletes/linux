/*
    comedi/drivers/ni_labpc_cs.c
    Driver for National Instruments daqcard-1200 boards
    Copyright (C) 2001, 2002, 2003 Frank Mori Hess <fmhess@users.sourceforge.net>

    PCMCIA crap is adapted from dummy_cs.c 1.31 2001/08/24 12:13:13
    from the pcmcia package.
    The initial developer of the pcmcia dummy_cs.c code is David A. Hinds
    <dahinds@users.sourceforge.net>.  Portions created by David A. Hinds
    are Copyright (C) 1999 David A. Hinds.

    This program is free software; you can redistribute it and/or modify
    it under the terms of the GNU General Public License as published by
    the Free Software Foundation; either version 2 of the License, or
    (at your option) any later version.

    This program is distributed in the hope that it will be useful,
    but WITHOUT ANY WARRANTY; without even the implied warranty of
    MERCHANTABILITY or FITNESS FOR A PARTICULAR PURPOSE.  See the
    GNU General Public License for more details.

    You should have received a copy of the GNU General Public License
    along with this program; if not, write to the Free Software
    Foundation, Inc., 675 Mass Ave, Cambridge, MA 02139, USA.

************************************************************************
*/
/*
Driver: ni_labpc_cs
Description: National Instruments Lab-PC (& compatibles)
Author: Frank Mori Hess <fmhess@users.sourceforge.net>
Devices: [National Instruments] DAQCard-1200 (daqcard-1200)
Status: works

Thanks go to Fredrik Lingvall for much testing and perseverance in
helping to debug daqcard-1200 support.

The 1200 series boards have onboard calibration dacs for correcting
analog input/output offsets and gains.  The proper settings for these
caldacs are stored on the board's eeprom.  To read the caldac values
from the eeprom and store them into a file that can be then be used by
comedilib, use the comedi_calibrate program.

Configuration options:
  none

The daqcard-1200 has quirky chanlist requirements
when scanning multiple channels.  Multiple channel scan
sequence must start at highest channel, then decrement down to
channel 0.  Chanlists consisting of all one channel
are also legal, and allow you to pace conversions in bursts.

*/

/*

NI manuals:
340988a (daqcard-1200)

*/

#undef LABPC_DEBUG  /* debugging messages */

#include "../comedidev.h"

#include <linux/delay.h>
#include <linux/slab.h>

#include "8253.h"
#include "8255.h"
#include "comedi_fc.h"
#include "ni_labpc.h"

<<<<<<< HEAD
#include <pcmcia/cs.h>
=======
>>>>>>> 45f53cc9
#include <pcmcia/cistpl.h>
#include <pcmcia/cisreg.h>
#include <pcmcia/ds.h>

static struct pcmcia_device *pcmcia_cur_dev;

static int labpc_attach(struct comedi_device *dev, struct comedi_devconfig *it);

static const struct labpc_board_struct labpc_cs_boards[] = {
	{
	 .name = "daqcard-1200",
	 .device_id = 0x103,	/* 0x10b is manufacturer id,
				   0x103 is device id */
	 .ai_speed = 10000,
	 .bustype = pcmcia_bustype,
	 .register_layout = labpc_1200_layout,
	 .has_ao = 1,
	 .ai_range_table = &range_labpc_1200_ai,
	 .ai_range_code = labpc_1200_ai_gain_bits,
	 .ai_range_is_unipolar = labpc_1200_is_unipolar,
	 .ai_scan_up = 0,
	 .memory_mapped_io = 0,
	 },
	/* duplicate entry, to support using alternate name */
	{
	 .name = "ni_labpc_cs",
	 .device_id = 0x103,
	 .ai_speed = 10000,
	 .bustype = pcmcia_bustype,
	 .register_layout = labpc_1200_layout,
	 .has_ao = 1,
	 .ai_range_table = &range_labpc_1200_ai,
	 .ai_range_code = labpc_1200_ai_gain_bits,
	 .ai_range_is_unipolar = labpc_1200_is_unipolar,
	 .ai_scan_up = 0,
	 .memory_mapped_io = 0,
	 },
};

/*
 * Useful for shorthand access to the particular board structure
 */
#define thisboard ((const struct labpc_board_struct *)dev->board_ptr)

static struct comedi_driver driver_labpc_cs = {
	.driver_name = "ni_labpc_cs",
	.module = THIS_MODULE,
	.attach = &labpc_attach,
	.detach = &labpc_common_detach,
	.num_names = ARRAY_SIZE(labpc_cs_boards),
	.board_name = &labpc_cs_boards[0].name,
	.offset = sizeof(struct labpc_board_struct),
};

static int labpc_attach(struct comedi_device *dev, struct comedi_devconfig *it)
{
	unsigned long iobase = 0;
	unsigned int irq = 0;
	struct pcmcia_device *link;

	/* allocate and initialize dev->private */
	if (alloc_private(dev, sizeof(struct labpc_private)) < 0)
		return -ENOMEM;

	/*  get base address, irq etc. based on bustype */
	switch (thisboard->bustype) {
	case pcmcia_bustype:
		link = pcmcia_cur_dev;	/* XXX hack */
		if (!link)
			return -EIO;
		iobase = link->resource[0]->start;
		irq = link->irq;
		break;
	default:
		printk("bug! couldn't determine board type\n");
		return -EINVAL;
		break;
	}
	return labpc_common_attach(dev, iobase, irq, 0);
}

static void labpc_config(struct pcmcia_device *link);
static void labpc_release(struct pcmcia_device *link);
static int labpc_cs_suspend(struct pcmcia_device *p_dev);
static int labpc_cs_resume(struct pcmcia_device *p_dev);

static int labpc_cs_attach(struct pcmcia_device *);
static void labpc_cs_detach(struct pcmcia_device *);

<<<<<<< HEAD
/*
   You'll also need to prototype all the functions that will actually
   be used to talk to your device.  See 'memory_cs' for a good example
   of a fully self-sufficient driver; the other drivers rely more or
   less on other parts of the kernel.
*/

=======
>>>>>>> 45f53cc9
struct local_info_t {
	struct pcmcia_device *link;
	int stop;
	struct bus_operations *bus;
};

static int labpc_cs_attach(struct pcmcia_device *link)
{
	struct local_info_t *local;

	dev_dbg(&link->dev, "labpc_cs_attach()\n");

	/* Allocate space for private device-specific data */
	local = kzalloc(sizeof(struct local_info_t), GFP_KERNEL);
	if (!local)
		return -ENOMEM;
	local->link = link;
	link->priv = local;

	pcmcia_cur_dev = link;

	labpc_config(link);

	return 0;
}				/* labpc_cs_attach */

static void labpc_cs_detach(struct pcmcia_device *link)
{
	dev_dbg(&link->dev, "labpc_cs_detach\n");

	/*
	   If the device is currently configured and active, we won't
	   actually delete it yet.  Instead, it is marked so that when
	   the release() function is called, that will trigger a proper
	   detach().
	 */
	((struct local_info_t *)link->priv)->stop = 1;
	labpc_release(link);

	/* This points to the parent local_info_t struct (may be null) */
	kfree(link->priv);

}				/* labpc_cs_detach */

static int labpc_pcmcia_config_loop(struct pcmcia_device *p_dev,
				void *priv_data)
{
<<<<<<< HEAD
	if (cfg->index == 0)
		return -ENODEV;

	/* Does this card need audio output? */
	if (cfg->flags & CISTPL_CFTABLE_AUDIO) {
		p_dev->conf.Attributes |= CONF_ENABLE_SPKR;
		p_dev->conf.Status = CCSR_AUDIO_ENA;
	}

	/* Do we need to allocate an interrupt? */
	p_dev->conf.Attributes |= CONF_ENABLE_IRQ | CONF_ENABLE_PULSE_IRQ;

	/* IO window settings */
	p_dev->resource[0]->end = p_dev->resource[1]->end = 0;
	if ((cfg->io.nwin > 0) || (dflt->io.nwin > 0)) {
		cistpl_io_t *io = (cfg->io.nwin) ? &cfg->io : &dflt->io;
		p_dev->io_lines = io->flags & CISTPL_IO_LINES_MASK;
		p_dev->resource[0]->flags &= ~IO_DATA_PATH_WIDTH;
		p_dev->resource[0]->flags |=
			pcmcia_io_cfg_data_width(io->flags);
		p_dev->resource[0]->start = io->win[0].base;
		p_dev->resource[0]->end = io->win[0].len;
		if (io->nwin > 1) {
			p_dev->resource[1]->flags = p_dev->resource[0]->flags;
			p_dev->resource[1]->start = io->win[1].base;
			p_dev->resource[1]->end = io->win[1].len;
		}
		/* This reserves IO space but doesn't actually enable it */
		if (pcmcia_request_io(p_dev) != 0)
			return -ENODEV;
	}

	/* If we got this far, we're cool! */
	return 0;
=======
	if (p_dev->config_index == 0)
		return -EINVAL;

	return pcmcia_request_io(p_dev);
>>>>>>> 45f53cc9
}


static void labpc_config(struct pcmcia_device *link)
{
	int ret;

	dev_dbg(&link->dev, "labpc_config\n");

<<<<<<< HEAD
=======
	link->config_flags |= CONF_ENABLE_IRQ | CONF_ENABLE_PULSE_IRQ |
		CONF_AUTO_AUDIO | CONF_AUTO_SET_IO;

>>>>>>> 45f53cc9
	ret = pcmcia_loop_config(link, labpc_pcmcia_config_loop, NULL);
	if (ret) {
		dev_warn(&link->dev, "no configuration found\n");
		goto failed;
	}

	if (!link->irq)
		goto failed;

	ret = pcmcia_enable_device(link);
	if (ret)
		goto failed;

<<<<<<< HEAD
	/* Finally, report what we've done */
	dev_info(&link->dev, "index 0x%02x", link->conf.ConfigIndex);
	if (link->conf.Attributes & CONF_ENABLE_IRQ)
		printk(", irq %d", link->irq);
	if (link->resource[0])
		printk(" & %pR", link->resource[0]);
	if (link->resource[1])
		printk(" & %pR", link->resource[1]);
	printk("\n");

=======
>>>>>>> 45f53cc9
	return;

failed:
	labpc_release(link);

}				/* labpc_config */

static void labpc_release(struct pcmcia_device *link)
{
	dev_dbg(&link->dev, "labpc_release\n");

	pcmcia_disable_device(link);
}				/* labpc_release */

static int labpc_cs_suspend(struct pcmcia_device *link)
{
	struct local_info_t *local = link->priv;

	/* Mark the device as stopped, to block IO until later */
	local->stop = 1;
	return 0;
}				/* labpc_cs_suspend */

static int labpc_cs_resume(struct pcmcia_device *link)
{
	struct local_info_t *local = link->priv;

	local->stop = 0;
	return 0;
}				/* labpc_cs_resume */

static struct pcmcia_device_id labpc_cs_ids[] = {
	/* N.B. These IDs should match those in labpc_cs_boards (ni_labpc.c) */
	PCMCIA_DEVICE_MANF_CARD(0x010b, 0x0103),	/* daqcard-1200 */
	PCMCIA_DEVICE_NULL
};

MODULE_DEVICE_TABLE(pcmcia, labpc_cs_ids);
MODULE_AUTHOR("Frank Mori Hess <fmhess@users.sourceforge.net>");
MODULE_DESCRIPTION("Comedi driver for National Instruments Lab-PC");
MODULE_LICENSE("GPL");

struct pcmcia_driver labpc_cs_driver = {
	.probe = labpc_cs_attach,
	.remove = labpc_cs_detach,
	.suspend = labpc_cs_suspend,
	.resume = labpc_cs_resume,
	.id_table = labpc_cs_ids,
	.owner = THIS_MODULE,
<<<<<<< HEAD
	.drv = {
		.name = "daqcard-1200",
		},
=======
	.name = "daqcard-1200",
>>>>>>> 45f53cc9
};

static int __init init_labpc_cs(void)
{
	pcmcia_register_driver(&labpc_cs_driver);
	return 0;
}

static void __exit exit_labpc_cs(void)
{
	pcmcia_unregister_driver(&labpc_cs_driver);
}

int __init labpc_init_module(void)
{
	int ret;

	ret = init_labpc_cs();
	if (ret < 0)
		return ret;

	return comedi_driver_register(&driver_labpc_cs);
}

void __exit labpc_exit_module(void)
{
	exit_labpc_cs();
	comedi_driver_unregister(&driver_labpc_cs);
}

module_init(labpc_init_module);
module_exit(labpc_exit_module);<|MERGE_RESOLUTION|>--- conflicted
+++ resolved
@@ -71,10 +71,6 @@
 #include "comedi_fc.h"
 #include "ni_labpc.h"
 
-<<<<<<< HEAD
-#include <pcmcia/cs.h>
-=======
->>>>>>> 45f53cc9
 #include <pcmcia/cistpl.h>
 #include <pcmcia/cisreg.h>
 #include <pcmcia/ds.h>
@@ -164,16 +160,6 @@
 static int labpc_cs_attach(struct pcmcia_device *);
 static void labpc_cs_detach(struct pcmcia_device *);
 
-<<<<<<< HEAD
-/*
-   You'll also need to prototype all the functions that will actually
-   be used to talk to your device.  See 'memory_cs' for a good example
-   of a fully self-sufficient driver; the other drivers rely more or
-   less on other parts of the kernel.
-*/
-
-=======
->>>>>>> 45f53cc9
 struct local_info_t {
 	struct pcmcia_device *link;
 	int stop;
@@ -221,47 +207,10 @@
 static int labpc_pcmcia_config_loop(struct pcmcia_device *p_dev,
 				void *priv_data)
 {
-<<<<<<< HEAD
-	if (cfg->index == 0)
-		return -ENODEV;
-
-	/* Does this card need audio output? */
-	if (cfg->flags & CISTPL_CFTABLE_AUDIO) {
-		p_dev->conf.Attributes |= CONF_ENABLE_SPKR;
-		p_dev->conf.Status = CCSR_AUDIO_ENA;
-	}
-
-	/* Do we need to allocate an interrupt? */
-	p_dev->conf.Attributes |= CONF_ENABLE_IRQ | CONF_ENABLE_PULSE_IRQ;
-
-	/* IO window settings */
-	p_dev->resource[0]->end = p_dev->resource[1]->end = 0;
-	if ((cfg->io.nwin > 0) || (dflt->io.nwin > 0)) {
-		cistpl_io_t *io = (cfg->io.nwin) ? &cfg->io : &dflt->io;
-		p_dev->io_lines = io->flags & CISTPL_IO_LINES_MASK;
-		p_dev->resource[0]->flags &= ~IO_DATA_PATH_WIDTH;
-		p_dev->resource[0]->flags |=
-			pcmcia_io_cfg_data_width(io->flags);
-		p_dev->resource[0]->start = io->win[0].base;
-		p_dev->resource[0]->end = io->win[0].len;
-		if (io->nwin > 1) {
-			p_dev->resource[1]->flags = p_dev->resource[0]->flags;
-			p_dev->resource[1]->start = io->win[1].base;
-			p_dev->resource[1]->end = io->win[1].len;
-		}
-		/* This reserves IO space but doesn't actually enable it */
-		if (pcmcia_request_io(p_dev) != 0)
-			return -ENODEV;
-	}
-
-	/* If we got this far, we're cool! */
-	return 0;
-=======
 	if (p_dev->config_index == 0)
 		return -EINVAL;
 
 	return pcmcia_request_io(p_dev);
->>>>>>> 45f53cc9
 }
 
 
@@ -271,12 +220,9 @@
 
 	dev_dbg(&link->dev, "labpc_config\n");
 
-<<<<<<< HEAD
-=======
 	link->config_flags |= CONF_ENABLE_IRQ | CONF_ENABLE_PULSE_IRQ |
 		CONF_AUTO_AUDIO | CONF_AUTO_SET_IO;
 
->>>>>>> 45f53cc9
 	ret = pcmcia_loop_config(link, labpc_pcmcia_config_loop, NULL);
 	if (ret) {
 		dev_warn(&link->dev, "no configuration found\n");
@@ -290,19 +236,6 @@
 	if (ret)
 		goto failed;
 
-<<<<<<< HEAD
-	/* Finally, report what we've done */
-	dev_info(&link->dev, "index 0x%02x", link->conf.ConfigIndex);
-	if (link->conf.Attributes & CONF_ENABLE_IRQ)
-		printk(", irq %d", link->irq);
-	if (link->resource[0])
-		printk(" & %pR", link->resource[0]);
-	if (link->resource[1])
-		printk(" & %pR", link->resource[1]);
-	printk("\n");
-
-=======
->>>>>>> 45f53cc9
 	return;
 
 failed:
@@ -352,13 +285,7 @@
 	.resume = labpc_cs_resume,
 	.id_table = labpc_cs_ids,
 	.owner = THIS_MODULE,
-<<<<<<< HEAD
-	.drv = {
-		.name = "daqcard-1200",
-		},
-=======
 	.name = "daqcard-1200",
->>>>>>> 45f53cc9
 };
 
 static int __init init_labpc_cs(void)
