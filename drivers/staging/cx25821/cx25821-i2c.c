/*
 *  Driver for the Conexant CX25821 PCIe bridge
 *
 *  Copyright (C) 2009 Conexant Systems Inc.
 *  Authors  <shu.lin@conexant.com>, <hiep.huynh@conexant.com>
 *	Based on Steven Toth <stoth@linuxtv.org> cx23885 driver
 *
 *  This program is free software; you can redistribute it and/or modify
 *  it under the terms of the GNU General Public License as published by
 *  the Free Software Foundation; either version 2 of the License, or
 *  (at your option) any later version.
 *
 *  This program is distributed in the hope that it will be useful,
 *  but WITHOUT ANY WARRANTY; without even the implied warranty of
 *  MERCHANTABILITY or FITNESS FOR A PARTICULAR PURPOSE.  See the
 *
 *  GNU General Public License for more details.
 *
 *  You should have received a copy of the GNU General Public License
 *  along with this program; if not, write to the Free Software
 *  Foundation, Inc., 675 Mass Ave, Cambridge, MA 02139, USA.
 */

#include "cx25821.h"
#include <linux/i2c.h>

static unsigned int i2c_debug;
module_param(i2c_debug, int, 0644);
MODULE_PARM_DESC(i2c_debug, "enable debug messages [i2c]");

static unsigned int i2c_scan;
module_param(i2c_scan, int, 0444);
MODULE_PARM_DESC(i2c_scan, "scan i2c bus at insmod time");

#define dprintk(level, fmt, arg...)\
	do { if (i2c_debug >= level)\
		printk(KERN_DEBUG "%s/0: " fmt, dev->name, ## arg);\
	} while (0)

#define I2C_WAIT_DELAY 32
#define I2C_WAIT_RETRY 64

#define I2C_EXTEND  (1 << 3)
#define I2C_NOSTOP  (1 << 4)

static inline int i2c_slave_did_ack(struct i2c_adapter *i2c_adap)
{
	struct cx25821_i2c *bus = i2c_adap->algo_data;
	struct cx25821_dev *dev = bus->dev;
	return cx_read(bus->reg_stat) & 0x01;
}

static inline int i2c_is_busy(struct i2c_adapter *i2c_adap)
{
	struct cx25821_i2c *bus = i2c_adap->algo_data;
	struct cx25821_dev *dev = bus->dev;
	return cx_read(bus->reg_stat) & 0x02 ? 1 : 0;
}

static int i2c_wait_done(struct i2c_adapter *i2c_adap)
{
	int count;

	for (count = 0; count < I2C_WAIT_RETRY; count++) {
		if (!i2c_is_busy(i2c_adap))
			break;
		udelay(I2C_WAIT_DELAY);
	}

	if (I2C_WAIT_RETRY == count)
		return 0;

	return 1;
}

static int i2c_sendbytes(struct i2c_adapter *i2c_adap,
			 const struct i2c_msg *msg, int joined_rlen)
{
	struct cx25821_i2c *bus = i2c_adap->algo_data;
	struct cx25821_dev *dev = bus->dev;
	u32 wdata, addr, ctrl;
	int retval, cnt;

	if (joined_rlen)
		dprintk(1, "%s(msg->wlen=%d, nextmsg->rlen=%d)\n", __func__,
			msg->len, joined_rlen);
	else
		dprintk(1, "%s(msg->len=%d)\n", __func__, msg->len);

	/* Deal with i2c probe functions with zero payload */
	if (msg->len == 0) {
		cx_write(bus->reg_addr, msg->addr << 25);
		cx_write(bus->reg_ctrl, bus->i2c_period | (1 << 2));

		if (!i2c_wait_done(i2c_adap))
			return -EIO;

		if (!i2c_slave_did_ack(i2c_adap))
			return -EIO;

		dprintk(1, "%s() returns 0\n", __func__);
		return 0;
	}

	/* dev, reg + first byte */
	addr = (msg->addr << 25) | msg->buf[0];
	wdata = msg->buf[0];

	ctrl = bus->i2c_period | (1 << 12) | (1 << 2);

	if (msg->len > 1)
		ctrl |= I2C_NOSTOP | I2C_EXTEND;
	else if (joined_rlen)
		ctrl |= I2C_NOSTOP;

	cx_write(bus->reg_addr, addr);
	cx_write(bus->reg_wdata, wdata);
	cx_write(bus->reg_ctrl, ctrl);

	retval = i2c_wait_done(i2c_adap);
	if (retval < 0)
		goto err;

	if (retval == 0)
		goto eio;

	if (i2c_debug) {
		if (!(ctrl & I2C_NOSTOP))
			printk(" >\n");
	}

	for (cnt = 1; cnt < msg->len; cnt++) {
		/* following bytes */
		wdata = msg->buf[cnt];
		ctrl = bus->i2c_period | (1 << 12) | (1 << 2);

		if (cnt < msg->len - 1)
			ctrl |= I2C_NOSTOP | I2C_EXTEND;
		else if (joined_rlen)
			ctrl |= I2C_NOSTOP;

		cx_write(bus->reg_addr, addr);
		cx_write(bus->reg_wdata, wdata);
		cx_write(bus->reg_ctrl, ctrl);

		retval = i2c_wait_done(i2c_adap);
		if (retval < 0)
			goto err;

		if (retval == 0)
			goto eio;

		if (i2c_debug) {
			dprintk(1, " %02x", msg->buf[cnt]);
			if (!(ctrl & I2C_NOSTOP))
				dprintk(1, " >\n");
		}
	}

	return msg->len;

eio:
	retval = -EIO;
err:
	if (i2c_debug)
		printk(KERN_ERR " ERR: %d\n", retval);
	return retval;
}

static int i2c_readbytes(struct i2c_adapter *i2c_adap,
			 const struct i2c_msg *msg, int joined)
{
	struct cx25821_i2c *bus = i2c_adap->algo_data;
	struct cx25821_dev *dev = bus->dev;
	u32 ctrl, cnt;
	int retval;

	if (i2c_debug && !joined)
		dprintk(1, "6-%s(msg->len=%d)\n", __func__, msg->len);

	/* Deal with i2c probe functions with zero payload */
	if (msg->len == 0) {
		cx_write(bus->reg_addr, msg->addr << 25);
		cx_write(bus->reg_ctrl, bus->i2c_period | (1 << 2) | 1);
		if (!i2c_wait_done(i2c_adap))
			return -EIO;
		if (!i2c_slave_did_ack(i2c_adap))
			return -EIO;

		dprintk(1, "%s() returns 0\n", __func__);
		return 0;
	}

	if (i2c_debug) {
		if (joined)
			dprintk(1, " R");
		else
			dprintk(1, " <R %02x", (msg->addr << 1) + 1);
	}

	for (cnt = 0; cnt < msg->len; cnt++) {

		ctrl = bus->i2c_period | (1 << 12) | (1 << 2) | 1;

		if (cnt < msg->len - 1)
			ctrl |= I2C_NOSTOP | I2C_EXTEND;

		cx_write(bus->reg_addr, msg->addr << 25);
		cx_write(bus->reg_ctrl, ctrl);

		retval = i2c_wait_done(i2c_adap);
		if (retval < 0)
			goto err;
		if (retval == 0)
			goto eio;
		msg->buf[cnt] = cx_read(bus->reg_rdata) & 0xff;

		if (i2c_debug) {
			dprintk(1, " %02x", msg->buf[cnt]);
			if (!(ctrl & I2C_NOSTOP))
				dprintk(1, " >\n");
		}
	}

	return msg->len;
eio:
	retval = -EIO;
err:
	if (i2c_debug)
		printk(KERN_ERR " ERR: %d\n", retval);
	return retval;
}

static int i2c_xfer(struct i2c_adapter *i2c_adap, struct i2c_msg *msgs, int num)
{
	struct cx25821_i2c *bus = i2c_adap->algo_data;
	struct cx25821_dev *dev = bus->dev;
	int i, retval = 0;

	dprintk(1, "%s(num = %d)\n", __func__, num);

	for (i = 0; i < num; i++) {
		dprintk(1, "%s(num = %d) addr = 0x%02x  len = 0x%x\n",
			__func__, num, msgs[i].addr, msgs[i].len);

		if (msgs[i].flags & I2C_M_RD) {
			/* read */
			retval = i2c_readbytes(i2c_adap, &msgs[i], 0);
		} else if (i + 1 < num && (msgs[i + 1].flags & I2C_M_RD) &&
			   msgs[i].addr == msgs[i + 1].addr) {
			/* write then read from same address */
			retval =
			    i2c_sendbytes(i2c_adap, &msgs[i], msgs[i + 1].len);

			if (retval < 0)
				goto err;
			i++;
			retval = i2c_readbytes(i2c_adap, &msgs[i], 1);
		} else {
			/* write */
			retval = i2c_sendbytes(i2c_adap, &msgs[i], 0);
		}

		if (retval < 0)
			goto err;
	}
	return num;

err:
	return retval;
}


static u32 cx25821_functionality(struct i2c_adapter *adap)
{
	return I2C_FUNC_SMBUS_EMUL |
	    I2C_FUNC_I2C |
	    I2C_FUNC_SMBUS_WORD_DATA |
	    I2C_FUNC_SMBUS_READ_WORD_DATA | I2C_FUNC_SMBUS_WRITE_WORD_DATA;
}

static struct i2c_algorithm cx25821_i2c_algo_template = {
	.master_xfer = i2c_xfer,
	.functionality = cx25821_functionality,
#ifdef NEED_ALGO_CONTROL
<<<<<<< HEAD
       .algo_control = dummy_algo_control,
=======
	.algo_control = dummy_algo_control,
>>>>>>> 45f53cc9
#endif
};

static struct i2c_adapter cx25821_i2c_adap_template = {
	.name = "cx25821",
	.owner = THIS_MODULE,
	.algo = &cx25821_i2c_algo_template,
};

static struct i2c_client cx25821_i2c_client_template = {
	.name = "cx25821 internal",
};

/* init + register i2c algo-bit adapter */
int cx25821_i2c_register(struct cx25821_i2c *bus)
{
	struct cx25821_dev *dev = bus->dev;

	dprintk(1, "%s(bus = %d)\n", __func__, bus->nr);

	memcpy(&bus->i2c_adap, &cx25821_i2c_adap_template,
	       sizeof(bus->i2c_adap));
	memcpy(&bus->i2c_algo, &cx25821_i2c_algo_template,
	       sizeof(bus->i2c_algo));
	memcpy(&bus->i2c_client, &cx25821_i2c_client_template,
	       sizeof(bus->i2c_client));

	bus->i2c_adap.dev.parent = &dev->pci->dev;

	strlcpy(bus->i2c_adap.name, bus->dev->name, sizeof(bus->i2c_adap.name));

	bus->i2c_algo.data = bus;
	bus->i2c_adap.algo_data = bus;
	i2c_set_adapdata(&bus->i2c_adap, &dev->v4l2_dev);
	i2c_add_adapter(&bus->i2c_adap);

	bus->i2c_client.adapter = &bus->i2c_adap;

	/* set up the I2c */
	bus->i2c_client.addr = (0x88 >> 1);

	return bus->i2c_rc;
}

int cx25821_i2c_unregister(struct cx25821_i2c *bus)
{
	i2c_del_adapter(&bus->i2c_adap);
	return 0;
}

void cx25821_av_clk(struct cx25821_dev *dev, int enable)
{
	/* write 0 to bus 2 addr 0x144 via i2x_xfer() */
	char buffer[3];
	struct i2c_msg msg;
	dprintk(1, "%s(enabled = %d)\n", __func__, enable);

	/* Register 0x144 */
	buffer[0] = 0x01;
	buffer[1] = 0x44;
	if (enable == 1)
		buffer[2] = 0x05;
	else
		buffer[2] = 0x00;

	msg.addr = 0x44;
	msg.flags = I2C_M_TEN;
	msg.len = 3;
	msg.buf = buffer;

	i2c_xfer(&dev->i2c_bus[0].i2c_adap, &msg, 1);
}

int cx25821_i2c_read(struct cx25821_i2c *bus, u16 reg_addr, int *value)
{
	struct i2c_client *client = &bus->i2c_client;
	int retval = 0;
	int v = 0;
	u8 addr[2] = { 0, 0 };
	u8 buf[4] = { 0, 0, 0, 0 };

	struct i2c_msg msgs[2] = {
		{
		 .addr = client->addr,
		 .flags = 0,
		 .len = 2,
		 .buf = addr,
		 }, {
		     .addr = client->addr,
		     .flags = I2C_M_RD,
		     .len = 4,
		     .buf = buf,
		     }
	};

	addr[0] = (reg_addr >> 8);
	addr[1] = (reg_addr & 0xff);
	msgs[0].addr = 0x44;
	msgs[1].addr = 0x44;

	retval = i2c_xfer(client->adapter, msgs, 2);

	v = (buf[3] << 24) | (buf[2] << 16) | (buf[1] << 8) | buf[0];
	*value = v;

	return v;
}

int cx25821_i2c_write(struct cx25821_i2c *bus, u16 reg_addr, int value)
{
	struct i2c_client *client = &bus->i2c_client;
	int retval = 0;
	u8 buf[6] = { 0, 0, 0, 0, 0, 0 };

	struct i2c_msg msgs[1] = {
		{
		 .addr = client->addr,
		 .flags = 0,
		 .len = 6,
		 .buf = buf,
		 }
	};

	buf[0] = reg_addr >> 8;
	buf[1] = reg_addr & 0xff;
	buf[5] = (value >> 24) & 0xff;
	buf[4] = (value >> 16) & 0xff;
	buf[3] = (value >> 8) & 0xff;
	buf[2] = value & 0xff;
	client->flags = 0;
	msgs[0].addr = 0x44;

	retval = i2c_xfer(client->adapter, msgs, 1);

	return retval;
}<|MERGE_RESOLUTION|>--- conflicted
+++ resolved
@@ -283,11 +283,7 @@
 	.master_xfer = i2c_xfer,
 	.functionality = cx25821_functionality,
 #ifdef NEED_ALGO_CONTROL
-<<<<<<< HEAD
-       .algo_control = dummy_algo_control,
-=======
 	.algo_control = dummy_algo_control,
->>>>>>> 45f53cc9
 #endif
 };
 
