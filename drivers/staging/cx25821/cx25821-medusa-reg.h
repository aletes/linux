--- conflicted
+++ resolved
@@ -448,14 +448,8 @@
 
 /*****************************************************************************/
 /* CHROMA_CTRL register fields */
-<<<<<<< HEAD
-#define VDEC_A_USAT_CTRL         		0x1018
-#define VDEC_A_VSAT_CTRL         		0x1019
-#define VDEC_A_HUE_CTRL          		0x101A
-=======
 #define VDEC_A_USAT_CTRL			0x1018
 #define VDEC_A_VSAT_CTRL			0x1019
 #define VDEC_A_HUE_CTRL				0x101A
->>>>>>> 45f53cc9
 
 #endif