/*
 *  Driver for the Conexant CX25821 PCIe bridge
 *
 *  Copyright (C) 2009 Conexant Systems Inc.
 *  Authors  <shu.lin@conexant.com>, <hiep.huynh@conexant.com>
 *  Based on Steven Toth <stoth@linuxtv.org> cx23885 driver
 *
 *  This program is free software; you can redistribute it and/or modify
 *  it under the terms of the GNU General Public License as published by
 *  the Free Software Foundation; either version 2 of the License, or
 *  (at your option) any later version.
 *
 *  This program is distributed in the hope that it will be useful,
 *  but WITHOUT ANY WARRANTY; without even the implied warranty of
 *  MERCHANTABILITY or FITNESS FOR A PARTICULAR PURPOSE.  See the
 *
 *  GNU General Public License for more details.
 *
 *  You should have received a copy of the GNU General Public License
 *  along with this program; if not, write to the Free Software
 *  Foundation, Inc., 675 Mass Ave, Cambridge, MA 02139, USA.
 */

#ifndef CX25821_H_
#define CX25821_H_

#include <linux/pci.h>
#include <linux/i2c.h>
#include <linux/i2c-algo-bit.h>
#include <linux/interrupt.h>
#include <linux/delay.h>
#include <linux/sched.h>
#include <linux/kdev_t.h>
#include <linux/smp_lock.h>

#include <media/v4l2-common.h>
#include <media/v4l2-device.h>
#include <media/tuner.h>
#include <media/tveeprom.h>
#include <media/videobuf-dma-sg.h>
#include <media/videobuf-dvb.h>

#include "btcx-risc.h"
#include "cx25821-reg.h"
#include "cx25821-medusa-reg.h"
#include "cx25821-sram.h"
#include "cx25821-audio.h"
#include "media/cx2341x.h"

#include <linux/version.h>
#include <linux/mutex.h>

#define CX25821_VERSION_CODE KERNEL_VERSION(0, 0, 106)

#define UNSET (-1U)
#define NO_SYNC_LINE (-1U)

#define CX25821_MAXBOARDS 2

#define TRUE    1
#define FALSE   0
#define LINE_SIZE_D1    1440

/* Number of decoders and encoders */
#define MAX_DECODERS            8
#define MAX_ENCODERS            2
#define QUAD_DECODERS           4
#define MAX_CAMERAS             16

/* Max number of inputs by card */
#define MAX_CX25821_INPUT 8
#define INPUT(nr) (&cx25821_boards[dev->board].input[nr])
#define RESOURCE_VIDEO0       1
#define RESOURCE_VIDEO1       2
#define RESOURCE_VIDEO2       4
#define RESOURCE_VIDEO3       8
#define RESOURCE_VIDEO4       16
#define RESOURCE_VIDEO5       32
#define RESOURCE_VIDEO6       64
#define RESOURCE_VIDEO7       128
#define RESOURCE_VIDEO8       256
#define RESOURCE_VIDEO9       512
#define RESOURCE_VIDEO10      1024
#define RESOURCE_VIDEO11      2048
#define RESOURCE_VIDEO_IOCTL  4096

#define BUFFER_TIMEOUT     (HZ)	/* 0.5 seconds */

#define UNKNOWN_BOARD       0
#define CX25821_BOARD        1

/* Currently supported by the driver */
#define CX25821_NORMS (\
	V4L2_STD_NTSC_M |  V4L2_STD_NTSC_M_JP | V4L2_STD_NTSC_M_KR | \
	V4L2_STD_PAL_BG |  V4L2_STD_PAL_DK    |  V4L2_STD_PAL_I    | \
	V4L2_STD_PAL_M  |  V4L2_STD_PAL_N     |  V4L2_STD_PAL_H    | \
	V4L2_STD_PAL_Nc)

#define CX25821_BOARD_CONEXANT_ATHENA10 1
#define MAX_VID_CHANNEL_NUM     12
#define VID_CHANNEL_NUM 8

struct cx25821_fmt {
	char *name;
	u32 fourcc;		/* v4l2 format id */
	int depth;
	int flags;
	u32 cxformat;
};

struct cx25821_ctrl {
	struct v4l2_queryctrl v;
	u32 off;
	u32 reg;
	u32 mask;
	u32 shift;
};

struct cx25821_tvnorm {
	char *name;
	v4l2_std_id id;
	u32 cxiformat;
	u32 cxoformat;
};

struct cx25821_fh {
	struct cx25821_dev *dev;
	enum v4l2_buf_type type;
	int radio;
	u32 resources;

	enum v4l2_priority prio;

	/* video overlay */
	struct v4l2_window win;
	struct v4l2_clip *clips;
	unsigned int nclips;

	/* video capture */
	struct cx25821_fmt *fmt;
	unsigned int width, height;
<<<<<<< HEAD
    int channel_id;
=======
	int channel_id;
>>>>>>> 45f53cc9

	/* vbi capture */
	struct videobuf_queue vidq;
	struct videobuf_queue vbiq;

	/* H264 Encoder specifics ONLY */
	struct videobuf_queue mpegq;
	atomic_t v4l_reading;
};

enum cx25821_itype {
	CX25821_VMUX_COMPOSITE = 1,
	CX25821_VMUX_SVIDEO,
	CX25821_VMUX_DEBUG,
	CX25821_RADIO,
};

enum cx25821_src_sel_type {
	CX25821_SRC_SEL_EXT_656_VIDEO = 0,
	CX25821_SRC_SEL_PARALLEL_MPEG_VIDEO
};

/* buffer for one video frame */
struct cx25821_buffer {
	/* common v4l buffer stuff -- must be first */
	struct videobuf_buffer vb;

	/* cx25821 specific */
	unsigned int bpl;
	struct btcx_riscmem risc;
	struct cx25821_fmt *fmt;
	u32 count;
};

struct cx25821_input {
	enum cx25821_itype type;
	unsigned int vmux;
	u32 gpio0, gpio1, gpio2, gpio3;
};

typedef enum {
	CX25821_UNDEFINED = 0,
	CX25821_RAW,
	CX25821_264
} port_t;

struct cx25821_board {
	char *name;
	port_t porta, portb, portc;
	unsigned int tuner_type;
	unsigned int radio_type;
	unsigned char tuner_addr;
	unsigned char radio_addr;

	u32 clk_freq;
	struct cx25821_input input[2];
};

struct cx25821_subid {
	u16 subvendor;
	u16 subdevice;
	u32 card;
};

struct cx25821_i2c {
	struct cx25821_dev *dev;

	int nr;

	/* i2c i/o */
	struct i2c_adapter i2c_adap;
	struct i2c_algo_bit_data i2c_algo;
	struct i2c_client i2c_client;
	u32 i2c_rc;

	/* cx25821 registers used for raw addess */
	u32 i2c_period;
	u32 reg_ctrl;
	u32 reg_stat;
	u32 reg_addr;
	u32 reg_rdata;
	u32 reg_wdata;
};

struct cx25821_dmaqueue {
	struct list_head active;
	struct list_head queued;
	struct timer_list timeout;
	struct btcx_riscmem stopper;
	u32 count;
};

struct cx25821_data {
	struct cx25821_dev *dev;
	struct sram_channel *channel;
};

struct cx25821_channel {
<<<<<<< HEAD
       struct v4l2_prio_state prio;

       int ctl_bright;
       int ctl_contrast;
       int ctl_hue;
       int ctl_saturation;

       struct cx25821_data timeout_data;

       struct video_device *video_dev;
       struct cx25821_dmaqueue vidq;

       struct sram_channel *sram_channels;

       struct mutex lock;
       int resources;

       int pixel_formats;
       int use_cif_resolution;
       int cif_width;
=======
	struct v4l2_prio_state prio;

	int ctl_bright;
	int ctl_contrast;
	int ctl_hue;
	int ctl_saturation;
	struct cx25821_data timeout_data;

	struct video_device *video_dev;
	struct cx25821_dmaqueue vidq;

	struct sram_channel *sram_channels;

	struct mutex lock;
	int resources;

	int pixel_formats;
	int use_cif_resolution;
	int cif_width;
>>>>>>> 45f53cc9
};

struct cx25821_dev {
	struct list_head devlist;
	atomic_t refcount;
	struct v4l2_device v4l2_dev;

	/* pci stuff */
	struct pci_dev *pci;
	unsigned char pci_rev, pci_lat;
	int pci_bus, pci_slot;
	u32 base_io_addr;
	u32 __iomem *lmmio;
	u8 __iomem *bmmio;
	int pci_irqmask;
	int hwrevision;

	u32 clk_freq;

	/* I2C adapters: Master 1 & 2 (External) & Master 3 (Internal only) */
	struct cx25821_i2c i2c_bus[3];

	int nr;
	struct mutex lock;

<<<<<<< HEAD
    struct cx25821_channel channels[MAX_VID_CHANNEL_NUM];
=======
	struct cx25821_channel channels[MAX_VID_CHANNEL_NUM];
>>>>>>> 45f53cc9

	/* board details */
	unsigned int board;
	char name[32];

	/* Analog video */
	u32 resources;
	unsigned int input;
	u32 tvaudio;
	v4l2_std_id tvnorm;
	unsigned int tuner_type;
	unsigned char tuner_addr;
	unsigned int radio_type;
	unsigned char radio_addr;
	unsigned int has_radio;
	unsigned int videc_type;
	unsigned char videc_addr;
	unsigned short _max_num_decoders;

	/* Analog Audio Upstream */
	int _audio_is_running;
	int _audiopixel_format;
	int _is_first_audio_frame;
	int _audiofile_status;
	int _audio_lines_count;
	int _audioframe_count;
	int _audio_upstream_channel_select;
<<<<<<< HEAD
       int _last_index_irq;    /* The last interrupt index processed. */
=======
	int _last_index_irq;    /* The last interrupt index processed. */
>>>>>>> 45f53cc9

	__le32 *_risc_audio_jmp_addr;
	__le32 *_risc_virt_start_addr;
	__le32 *_risc_virt_addr;
	dma_addr_t _risc_phys_addr;
	dma_addr_t _risc_phys_start_addr;

	unsigned int _audiorisc_size;
	unsigned int _audiodata_buf_size;
	__le32 *_audiodata_buf_virt_addr;
	dma_addr_t _audiodata_buf_phys_addr;
	char *_audiofilename;

	/* V4l */
	u32 freq;
	struct video_device *vbi_dev;
	struct video_device *radio_dev;
	struct video_device *ioctl_dev;

	spinlock_t slock;

	/* Video Upstream */
	int _line_size;
	int _prog_cnt;
	int _pixel_format;
	int _is_first_frame;
	int _is_running;
	int _file_status;
	int _lines_count;
	int _frame_count;
	int _channel_upstream_select;
	unsigned int _risc_size;

	__le32 *_dma_virt_start_addr;
	__le32 *_dma_virt_addr;
	dma_addr_t _dma_phys_addr;
	dma_addr_t _dma_phys_start_addr;

	unsigned int _data_buf_size;
	__le32 *_data_buf_virt_addr;
	dma_addr_t _data_buf_phys_addr;
	char *_filename;
	char *_defaultname;

	int _line_size_ch2;
	int _prog_cnt_ch2;
	int _pixel_format_ch2;
	int _is_first_frame_ch2;
	int _is_running_ch2;
	int _file_status_ch2;
	int _lines_count_ch2;
	int _frame_count_ch2;
	int _channel2_upstream_select;
	unsigned int _risc_size_ch2;

	__le32 *_dma_virt_start_addr_ch2;
	__le32 *_dma_virt_addr_ch2;
	dma_addr_t _dma_phys_addr_ch2;
	dma_addr_t _dma_phys_start_addr_ch2;

	unsigned int _data_buf_size_ch2;
	__le32 *_data_buf_virt_addr_ch2;
	dma_addr_t _data_buf_phys_addr_ch2;
	char *_filename_ch2;
	char *_defaultname_ch2;

	/* MPEG Encoder ONLY settings */
	u32 cx23417_mailbox;
	struct cx2341x_mpeg_params mpeg_params;
	struct video_device *v4l_device;
	atomic_t v4l_reader_count;
	struct cx25821_tvnorm encodernorm;

	u32 upstream_riscbuf_size;
	u32 upstream_databuf_size;
	u32 upstream_riscbuf_size_ch2;
	u32 upstream_databuf_size_ch2;
	u32 audio_upstream_riscbuf_size;
	u32 audio_upstream_databuf_size;
	int _isNTSC;
	int _frame_index;
	int _audioframe_index;
	struct workqueue_struct *_irq_queues;
	struct work_struct _irq_work_entry;
	struct workqueue_struct *_irq_queues_ch2;
	struct work_struct _irq_work_entry_ch2;
	struct workqueue_struct *_irq_audio_queues;
	struct work_struct _audio_work_entry;
	char *input_filename;
	char *input_filename_ch2;
	int _frame_index_ch2;
	int _isNTSC_ch2;
	char *vid_stdname_ch2;
	int pixel_format_ch2;
	int channel_select_ch2;
	int command_ch2;
	char *input_audiofilename;
	char *vid_stdname;
	int pixel_format;
	int channel_select;
	int command;
	int channel_opened;
};

struct upstream_user_struct {
	char *input_filename;
	char *vid_stdname;
	int pixel_format;
	int channel_select;
	int command;
};

struct downstream_user_struct {
	char *vid_stdname;
	int pixel_format;
	int cif_resolution_enable;
	int cif_width;
	int decoder_select;
	int command;
	int reg_address;
	int reg_data;
};

extern struct upstream_user_struct *up_data;

static inline struct cx25821_dev *get_cx25821(struct v4l2_device *v4l2_dev)
{
	return container_of(v4l2_dev, struct cx25821_dev, v4l2_dev);
}

#define cx25821_call_all(dev, o, f, args...) \
	v4l2_device_call_all(&dev->v4l2_dev, 0, o, f, ##args)

extern struct list_head cx25821_devlist;
extern struct cx25821_board cx25821_boards[];
extern struct cx25821_subid cx25821_subids[];

#define SRAM_CH00  0		/* Video A */
#define SRAM_CH01  1		/* Video B */
#define SRAM_CH02  2		/* Video C */
#define SRAM_CH03  3		/* Video D */
#define SRAM_CH04  4		/* Video E */
#define SRAM_CH05  5		/* Video F */
#define SRAM_CH06  6		/* Video G */
#define SRAM_CH07  7		/* Video H */

#define SRAM_CH08  8		/* Audio A */
#define SRAM_CH09  9		/* Video Upstream I */
#define SRAM_CH10  10		/* Video Upstream J */
#define SRAM_CH11  11		/* Audio Upstream AUD_CHANNEL_B */

#define VID_UPSTREAM_SRAM_CHANNEL_I     SRAM_CH09
#define VID_UPSTREAM_SRAM_CHANNEL_J     SRAM_CH10
#define AUDIO_UPSTREAM_SRAM_CHANNEL_B   SRAM_CH11
#define VIDEO_IOCTL_CH  11

struct sram_channel {
	char *name;
	u32 i;
	u32 cmds_start;
	u32 ctrl_start;
	u32 cdt;
	u32 fifo_start;
	u32 fifo_size;
	u32 ptr1_reg;
	u32 ptr2_reg;
	u32 cnt1_reg;
	u32 cnt2_reg;
	u32 int_msk;
	u32 int_stat;
	u32 int_mstat;
	u32 dma_ctl;
	u32 gpcnt_ctl;
	u32 gpcnt;
	u32 aud_length;
	u32 aud_cfg;
	u32 fld_aud_fifo_en;
	u32 fld_aud_risc_en;

<<<<<<< HEAD
       /* For Upstream Video */
=======
	/* For Upstream Video */
>>>>>>> 45f53cc9
	u32 vid_fmt_ctl;
	u32 vid_active_ctl1;
	u32 vid_active_ctl2;
	u32 vid_cdt_size;

	u32 vip_ctl;
	u32 pix_frmt;
	u32 jumponly;
	u32 irq_bit;
};
extern struct sram_channel cx25821_sram_channels[];

#define STATUS_SUCCESS         0
#define STATUS_UNSUCCESSFUL    -1

#define cx_read(reg)             readl(dev->lmmio + ((reg)>>2))
#define cx_write(reg, value)     writel((value), dev->lmmio + ((reg)>>2))

#define cx_andor(reg, mask, value) \
	writel((readl(dev->lmmio+((reg)>>2)) & ~(mask)) |\
	((value) & (mask)), dev->lmmio+((reg)>>2))

#define cx_set(reg, bit)          cx_andor((reg), (bit), (bit))
#define cx_clear(reg, bit)        cx_andor((reg), (bit), 0)

#define Set_GPIO_Bit(Bit)                       (1 << Bit)
#define Clear_GPIO_Bit(Bit)                     (~(1 << Bit))

#define CX25821_ERR(fmt, args...)      printk(KERN_ERR  "cx25821(%d): " fmt, dev->board, ## args)
#define CX25821_WARN(fmt, args...)     printk(KERN_WARNING "cx25821(%d): " fmt, dev->board , ## args)
#define CX25821_INFO(fmt, args...)     printk(KERN_INFO "cx25821(%d): " fmt, dev->board , ## args)

extern int cx25821_i2c_register(struct cx25821_i2c *bus);
extern void cx25821_card_setup(struct cx25821_dev *dev);
extern int cx25821_ir_init(struct cx25821_dev *dev);
extern int cx25821_i2c_read(struct cx25821_i2c *bus, u16 reg_addr, int *value);
extern int cx25821_i2c_write(struct cx25821_i2c *bus, u16 reg_addr, int value);
extern int cx25821_i2c_unregister(struct cx25821_i2c *bus);
extern void cx25821_gpio_init(struct cx25821_dev *dev);
extern void cx25821_set_gpiopin_direction(struct cx25821_dev *dev,
					  int pin_number, int pin_logic_value);

extern int medusa_video_init(struct cx25821_dev *dev);
extern int medusa_set_videostandard(struct cx25821_dev *dev);
extern void medusa_set_resolution(struct cx25821_dev *dev, int width,
				  int decoder_select);
extern int medusa_set_brightness(struct cx25821_dev *dev, int brightness,
				 int decoder);
extern int medusa_set_contrast(struct cx25821_dev *dev, int contrast,
			       int decoder);
extern int medusa_set_hue(struct cx25821_dev *dev, int hue, int decoder);
extern int medusa_set_saturation(struct cx25821_dev *dev, int saturation,
				 int decoder);

extern int cx25821_sram_channel_setup(struct cx25821_dev *dev,
				      struct sram_channel *ch, unsigned int bpl,
				      u32 risc);

extern int cx25821_risc_buffer(struct pci_dev *pci, struct btcx_riscmem *risc,
			       struct scatterlist *sglist,
			       unsigned int top_offset,
			       unsigned int bottom_offset,
			       unsigned int bpl,
			       unsigned int padding, unsigned int lines);
extern int cx25821_risc_databuffer_audio(struct pci_dev *pci,
					 struct btcx_riscmem *risc,
					 struct scatterlist *sglist,
					 unsigned int bpl,
					 unsigned int lines, unsigned int lpi);
extern void cx25821_free_buffer(struct videobuf_queue *q,
				struct cx25821_buffer *buf);
extern int cx25821_risc_stopper(struct pci_dev *pci, struct btcx_riscmem *risc,
				u32 reg, u32 mask, u32 value);
extern void cx25821_sram_channel_dump(struct cx25821_dev *dev,
				      struct sram_channel *ch);
extern void cx25821_sram_channel_dump_audio(struct cx25821_dev *dev,
					    struct sram_channel *ch);

extern struct cx25821_dev *cx25821_dev_get(struct pci_dev *pci);
extern void cx25821_print_irqbits(char *name, char *tag, char **strings,
				  int len, u32 bits, u32 mask);
extern void cx25821_dev_unregister(struct cx25821_dev *dev);
extern int cx25821_sram_channel_setup_audio(struct cx25821_dev *dev,
					    struct sram_channel *ch,
					    unsigned int bpl, u32 risc);

extern int cx25821_vidupstream_init_ch1(struct cx25821_dev *dev,
					int channel_select, int pixel_format);
extern int cx25821_vidupstream_init_ch2(struct cx25821_dev *dev,
					int channel_select, int pixel_format);
extern int cx25821_audio_upstream_init(struct cx25821_dev *dev,
				       int channel_select);
extern void cx25821_free_mem_upstream_ch1(struct cx25821_dev *dev);
extern void cx25821_free_mem_upstream_ch2(struct cx25821_dev *dev);
extern void cx25821_free_mem_upstream_audio(struct cx25821_dev *dev);
extern void cx25821_start_upstream_video_ch1(struct cx25821_dev *dev,
					     struct upstream_user_struct
					     *up_data);
extern void cx25821_start_upstream_video_ch2(struct cx25821_dev *dev,
					     struct upstream_user_struct
					     *up_data);
extern void cx25821_start_upstream_audio(struct cx25821_dev *dev,
					 struct upstream_user_struct *up_data);
extern void cx25821_stop_upstream_video_ch1(struct cx25821_dev *dev);
extern void cx25821_stop_upstream_video_ch2(struct cx25821_dev *dev);
extern void cx25821_stop_upstream_audio(struct cx25821_dev *dev);
extern int cx25821_sram_channel_setup_upstream(struct cx25821_dev *dev,
					       struct sram_channel *ch,
					       unsigned int bpl, u32 risc);
extern void cx25821_set_pixel_format(struct cx25821_dev *dev, int channel,
				     u32 format);
extern void cx25821_videoioctl_unregister(struct cx25821_dev *dev);
extern struct video_device *cx25821_vdev_init(struct cx25821_dev *dev,
					      struct pci_dev *pci,
					      struct video_device *template,
					      char *type);
#endif<|MERGE_RESOLUTION|>--- conflicted
+++ resolved
@@ -139,11 +139,7 @@
 	/* video capture */
 	struct cx25821_fmt *fmt;
 	unsigned int width, height;
-<<<<<<< HEAD
-    int channel_id;
-=======
 	int channel_id;
->>>>>>> 45f53cc9
 
 	/* vbi capture */
 	struct videobuf_queue vidq;
@@ -242,28 +238,6 @@
 };
 
 struct cx25821_channel {
-<<<<<<< HEAD
-       struct v4l2_prio_state prio;
-
-       int ctl_bright;
-       int ctl_contrast;
-       int ctl_hue;
-       int ctl_saturation;
-
-       struct cx25821_data timeout_data;
-
-       struct video_device *video_dev;
-       struct cx25821_dmaqueue vidq;
-
-       struct sram_channel *sram_channels;
-
-       struct mutex lock;
-       int resources;
-
-       int pixel_formats;
-       int use_cif_resolution;
-       int cif_width;
-=======
 	struct v4l2_prio_state prio;
 
 	int ctl_bright;
@@ -283,7 +257,6 @@
 	int pixel_formats;
 	int use_cif_resolution;
 	int cif_width;
->>>>>>> 45f53cc9
 };
 
 struct cx25821_dev {
@@ -309,11 +282,7 @@
 	int nr;
 	struct mutex lock;
 
-<<<<<<< HEAD
-    struct cx25821_channel channels[MAX_VID_CHANNEL_NUM];
-=======
 	struct cx25821_channel channels[MAX_VID_CHANNEL_NUM];
->>>>>>> 45f53cc9
 
 	/* board details */
 	unsigned int board;
@@ -341,11 +310,7 @@
 	int _audio_lines_count;
 	int _audioframe_count;
 	int _audio_upstream_channel_select;
-<<<<<<< HEAD
-       int _last_index_irq;    /* The last interrupt index processed. */
-=======
 	int _last_index_irq;    /* The last interrupt index processed. */
->>>>>>> 45f53cc9
 
 	__le32 *_risc_audio_jmp_addr;
 	__le32 *_risc_virt_start_addr;
@@ -525,11 +490,7 @@
 	u32 fld_aud_fifo_en;
 	u32 fld_aud_risc_en;
 
-<<<<<<< HEAD
-       /* For Upstream Video */
-=======
 	/* For Upstream Video */
->>>>>>> 45f53cc9
 	u32 vid_fmt_ctl;
 	u32 vid_active_ctl1;
 	u32 vid_active_ctl2;
