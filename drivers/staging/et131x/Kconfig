--- conflicted
+++ resolved
@@ -1,11 +1,7 @@
 config ET131X
 	tristate "Agere ET-1310 Gigabit Ethernet support"
-<<<<<<< HEAD
-	depends on PCI
-=======
 	depends on PCI && NET && NETDEVICES
 	select PHYLIB
->>>>>>> dcd6c922
 	default n
 	---help---
 	  This driver supports Agere ET-1310 ethernet adapters.
