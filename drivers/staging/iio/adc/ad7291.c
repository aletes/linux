--- conflicted
+++ resolved
@@ -20,17 +20,6 @@
 #include "../iio.h"
 #include "../sysfs.h"
 #include "../events.h"
-
-/*
- * Simplified handling
- *
- * If no events enabled - single polled channel read
- * If event enabled direct reads disable unless channel
- * is in the read mask.
- *
- * The noise-delayed bit as per datasheet suggestion is always enabled.
- *
- */
 
 /*
  * Simplified handling
@@ -512,11 +501,7 @@
 		default:
 			return -EINVAL;
 		}
-<<<<<<< HEAD
-	case (1 << IIO_CHAN_INFO_AVERAGE_RAW_SEPARATE):
-=======
 	case IIO_CHAN_INFO_AVERAGE_RAW:
->>>>>>> dcd6c922
 		ret = i2c_smbus_read_word_data(chip->client,
 					       AD7291_T_AVERAGE);
 			if (ret < 0)
@@ -525,20 +510,6 @@
 				AD7291_VALUE_MASK) << 4) >> 4;
 			*val = signval;
 			return IIO_VAL_INT;
-<<<<<<< HEAD
-	case (1 << IIO_CHAN_INFO_SCALE_SHARED):
-		scale_uv = (chip->int_vref_mv * 1000) >> AD7291_BITS;
-		*val =  scale_uv / 1000;
-		*val2 = (scale_uv % 1000) * 1000;
-		return IIO_VAL_INT_PLUS_MICRO;
-	case (1 << IIO_CHAN_INFO_SCALE_SEPARATE):
-		/*
-		* One LSB of the ADC corresponds to 0.25 deg C.
-		* The temperature reading is in 12-bit twos complement format
-		*/
-		*val = 250;
-		return IIO_VAL_INT;
-=======
 	case IIO_CHAN_INFO_SCALE:
 		switch (chan->type) {
 		case IIO_VOLTAGE:
@@ -557,7 +528,6 @@
 		default:
 			return -EINVAL;
 		}
->>>>>>> dcd6c922
 	default:
 		return -EINVAL;
 	}
@@ -566,11 +536,7 @@
 #define AD7291_VOLTAGE_CHAN(_chan)					\
 {									\
 	.type = IIO_VOLTAGE,						\
-<<<<<<< HEAD
-	.info_mask = (1 << IIO_CHAN_INFO_SCALE_SHARED),			\
-=======
 	.info_mask = IIO_CHAN_INFO_SCALE_SHARED_BIT,			\
->>>>>>> dcd6c922
 	.indexed = 1,							\
 	.channel = _chan,						\
 	.event_mask = IIO_EV_BIT(IIO_EV_TYPE_THRESH, IIO_EV_DIR_RISING)|\
@@ -588,13 +554,8 @@
 	AD7291_VOLTAGE_CHAN(7),
 	{
 		.type = IIO_TEMP,
-<<<<<<< HEAD
-		.info_mask = (1 << IIO_CHAN_INFO_AVERAGE_RAW_SEPARATE) |
-				(1 << IIO_CHAN_INFO_SCALE_SEPARATE),
-=======
 		.info_mask = IIO_CHAN_INFO_AVERAGE_RAW_SEPARATE_BIT |
 				IIO_CHAN_INFO_SCALE_SEPARATE_BIT,
->>>>>>> dcd6c922
 		.indexed = 1,
 		.channel = 0,
 		.event_mask =
@@ -750,11 +711,4 @@
 
 MODULE_AUTHOR("Sonic Zhang <sonic.zhang@analog.com>");
 MODULE_DESCRIPTION("Analog Devices AD7291 ADC driver");
-<<<<<<< HEAD
-MODULE_LICENSE("GPL v2");
-
-module_init(ad7291_init);
-module_exit(ad7291_exit);
-=======
-MODULE_LICENSE("GPL v2");
->>>>>>> dcd6c922
+MODULE_LICENSE("GPL v2");