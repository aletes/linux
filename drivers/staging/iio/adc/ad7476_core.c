/*
 * AD7466/7/8 AD7476/5/7/8 (A) SPI ADC driver
 *
 * Copyright 2010 Analog Devices Inc.
 *
 * Licensed under the GPL-2 or later.
 */

#include <linux/device.h>
#include <linux/kernel.h>
#include <linux/slab.h>
#include <linux/sysfs.h>
#include <linux/spi/spi.h>
#include <linux/regulator/consumer.h>
#include <linux/err.h>
#include <linux/module.h>

#include "../iio.h"
#include "../sysfs.h"
<<<<<<< HEAD
#include "../buffer_generic.h"
=======
#include "../buffer.h"
>>>>>>> dcd6c922

#include "ad7476.h"

static int ad7476_scan_direct(struct ad7476_state *st)
{
	int ret;

	ret = spi_sync(st->spi, &st->msg);
	if (ret)
		return ret;

	return (st->data[0] << 8) | st->data[1];
}

static int ad7476_read_raw(struct iio_dev *indio_dev,
			   struct iio_chan_spec const *chan,
			   int *val,
			   int *val2,
			   long m)
{
	int ret;
	struct ad7476_state *st = iio_priv(indio_dev);
	unsigned int scale_uv;

	switch (m) {
	case 0:
		mutex_lock(&indio_dev->mlock);
		if (iio_buffer_enabled(indio_dev))
<<<<<<< HEAD
			ret = ad7476_scan_from_ring(indio_dev);
=======
			ret = -EBUSY;
>>>>>>> dcd6c922
		else
			ret = ad7476_scan_direct(st);
		mutex_unlock(&indio_dev->mlock);

		if (ret < 0)
			return ret;
		*val = (ret >> st->chip_info->channel[0].scan_type.shift) &
			RES_MASK(st->chip_info->channel[0].scan_type.realbits);
		return IIO_VAL_INT;
	case IIO_CHAN_INFO_SCALE:
		scale_uv = (st->int_vref_mv * 1000)
			>> st->chip_info->channel[0].scan_type.realbits;
		*val =  scale_uv/1000;
		*val2 = (scale_uv%1000)*1000;
		return IIO_VAL_INT_PLUS_MICRO;
	}
	return -EINVAL;
}

static const struct ad7476_chip_info ad7476_chip_info_tbl[] = {
	[ID_AD7466] = {
		.channel[0] = IIO_CHAN(IIO_VOLTAGE, 0, 1, 0, NULL, 0, 0,
<<<<<<< HEAD
				       (1 << IIO_CHAN_INFO_SCALE_SHARED),
=======
				       IIO_CHAN_INFO_SCALE_SHARED_BIT,
>>>>>>> dcd6c922
				       0, 0, IIO_ST('u', 12, 16, 0), 0),
		.channel[1] = IIO_CHAN_SOFT_TIMESTAMP(1),
	},
	[ID_AD7467] = {
		.channel[0] = IIO_CHAN(IIO_VOLTAGE, 0, 1, 0, NULL, 0, 0,
<<<<<<< HEAD
				       (1 << IIO_CHAN_INFO_SCALE_SHARED),
=======
				       IIO_CHAN_INFO_SCALE_SHARED_BIT,
>>>>>>> dcd6c922
				       0, 0, IIO_ST('u', 10, 16, 2), 0),
		.channel[1] = IIO_CHAN_SOFT_TIMESTAMP(1),
	},
	[ID_AD7468] = {
		.channel[0] = IIO_CHAN(IIO_VOLTAGE, 0, 1 , 0, NULL, 0, 0,
<<<<<<< HEAD
				       (1 << IIO_CHAN_INFO_SCALE_SHARED),
=======
				       IIO_CHAN_INFO_SCALE_SHARED_BIT,
>>>>>>> dcd6c922
				       0, 0, IIO_ST('u', 8, 16, 4), 0),
		.channel[1] = IIO_CHAN_SOFT_TIMESTAMP(1),
	},
	[ID_AD7475] = {
		.channel[0] = IIO_CHAN(IIO_VOLTAGE, 0, 1, 0, NULL, 0, 0,
<<<<<<< HEAD
				       (1 << IIO_CHAN_INFO_SCALE_SHARED),
=======
				       IIO_CHAN_INFO_SCALE_SHARED_BIT,
>>>>>>> dcd6c922
				       0, 0, IIO_ST('u', 12, 16, 0), 0),
		.channel[1] = IIO_CHAN_SOFT_TIMESTAMP(1),
	},
	[ID_AD7476] = {
		.channel[0] = IIO_CHAN(IIO_VOLTAGE, 0, 1, 0, NULL, 0, 0,
<<<<<<< HEAD
				       (1 << IIO_CHAN_INFO_SCALE_SHARED),
=======
				       IIO_CHAN_INFO_SCALE_SHARED_BIT,
>>>>>>> dcd6c922
				       0, 0, IIO_ST('u', 12, 16, 0), 0),
		.channel[1] = IIO_CHAN_SOFT_TIMESTAMP(1),
	},
	[ID_AD7477] = {
		.channel[0] = IIO_CHAN(IIO_VOLTAGE, 0, 1, 0, NULL, 0, 0,
<<<<<<< HEAD
				       (1 << IIO_CHAN_INFO_SCALE_SHARED),
=======
				       IIO_CHAN_INFO_SCALE_SHARED_BIT,
>>>>>>> dcd6c922
				       0, 0, IIO_ST('u', 10, 16, 2), 0),
		.channel[1] = IIO_CHAN_SOFT_TIMESTAMP(1),
	},
	[ID_AD7478] = {
		.channel[0] = IIO_CHAN(IIO_VOLTAGE, 0, 1, 0, NULL, 0, 0,
<<<<<<< HEAD
				       (1 << IIO_CHAN_INFO_SCALE_SHARED),
=======
				       IIO_CHAN_INFO_SCALE_SHARED_BIT,
>>>>>>> dcd6c922
				       0, 0, IIO_ST('u', 8, 16, 4), 0),
		.channel[1] = IIO_CHAN_SOFT_TIMESTAMP(1),
	},
	[ID_AD7495] = {
		.channel[0] = IIO_CHAN(IIO_VOLTAGE, 0, 1, 0, NULL, 0, 0,
<<<<<<< HEAD
				       (1 << IIO_CHAN_INFO_SCALE_SHARED),
=======
				       IIO_CHAN_INFO_SCALE_SHARED_BIT,
>>>>>>> dcd6c922
				       0, 0, IIO_ST('u', 12, 16, 0), 0),
		.channel[1] = IIO_CHAN_SOFT_TIMESTAMP(1),
		.int_vref_mv = 2500,
	},
};

static const struct iio_info ad7476_info = {
	.driver_module = THIS_MODULE,
	.read_raw = &ad7476_read_raw,
};

static int __devinit ad7476_probe(struct spi_device *spi)
{
	struct ad7476_platform_data *pdata = spi->dev.platform_data;
	struct ad7476_state *st;
	struct iio_dev *indio_dev;
	int ret, voltage_uv = 0;

	indio_dev = iio_allocate_device(sizeof(*st));
	if (indio_dev == NULL) {
		ret = -ENOMEM;
		goto error_ret;
	}
	st = iio_priv(indio_dev);
	st->reg = regulator_get(&spi->dev, "vcc");
	if (!IS_ERR(st->reg)) {
		ret = regulator_enable(st->reg);
		if (ret)
			goto error_put_reg;

		voltage_uv = regulator_get_voltage(st->reg);
	}
	st->chip_info =
		&ad7476_chip_info_tbl[spi_get_device_id(spi)->driver_data];

	if (st->chip_info->int_vref_mv)
		st->int_vref_mv = st->chip_info->int_vref_mv;
	else if (pdata && pdata->vref_mv)
		st->int_vref_mv = pdata->vref_mv;
	else if (voltage_uv)
		st->int_vref_mv = voltage_uv / 1000;
	else
		dev_warn(&spi->dev, "reference voltage unspecified\n");

	spi_set_drvdata(spi, indio_dev);

	st->spi = spi;

	/* Establish that the iio_dev is a child of the spi device */
	indio_dev->dev.parent = &spi->dev;
	indio_dev->name = spi_get_device_id(spi)->name;
	indio_dev->modes = INDIO_DIRECT_MODE;
	indio_dev->channels = st->chip_info->channel;
	indio_dev->num_channels = 2;
	indio_dev->info = &ad7476_info;
	/* Setup default message */

	st->xfer.rx_buf = &st->data;
	st->xfer.len = st->chip_info->channel[0].scan_type.storagebits / 8;

	spi_message_init(&st->msg);
	spi_message_add_tail(&st->xfer, &st->msg);

	ret = ad7476_register_ring_funcs_and_init(indio_dev);
	if (ret)
		goto error_disable_reg;

	ret = iio_buffer_register(indio_dev,
				  st->chip_info->channel,
				  ARRAY_SIZE(st->chip_info->channel));
	if (ret)
		goto error_cleanup_ring;

	ret = iio_device_register(indio_dev);
	if (ret)
		goto error_ring_unregister;
	return 0;

error_ring_unregister:
	iio_buffer_unregister(indio_dev);
error_cleanup_ring:
	ad7476_ring_cleanup(indio_dev);
error_disable_reg:
	if (!IS_ERR(st->reg))
		regulator_disable(st->reg);
error_put_reg:
	if (!IS_ERR(st->reg))
		regulator_put(st->reg);
	iio_free_device(indio_dev);

error_ret:
	return ret;
}

static int ad7476_remove(struct spi_device *spi)
{
	struct iio_dev *indio_dev = spi_get_drvdata(spi);
	struct ad7476_state *st = iio_priv(indio_dev);

	iio_device_unregister(indio_dev);
	iio_buffer_unregister(indio_dev);
	ad7476_ring_cleanup(indio_dev);
	if (!IS_ERR(st->reg)) {
		regulator_disable(st->reg);
		regulator_put(st->reg);
	}
	iio_free_device(indio_dev);

	return 0;
}

static const struct spi_device_id ad7476_id[] = {
	{"ad7466", ID_AD7466},
	{"ad7467", ID_AD7467},
	{"ad7468", ID_AD7468},
	{"ad7475", ID_AD7475},
	{"ad7476", ID_AD7476},
	{"ad7476a", ID_AD7476},
	{"ad7477", ID_AD7477},
	{"ad7477a", ID_AD7477},
	{"ad7478", ID_AD7478},
	{"ad7478a", ID_AD7478},
	{"ad7495", ID_AD7495},
	{}
};
MODULE_DEVICE_TABLE(spi, ad7476_id);

static struct spi_driver ad7476_driver = {
	.driver = {
		.name	= "ad7476",
		.owner	= THIS_MODULE,
	},
	.probe		= ad7476_probe,
	.remove		= __devexit_p(ad7476_remove),
	.id_table	= ad7476_id,
};
module_spi_driver(ad7476_driver);

MODULE_AUTHOR("Michael Hennerich <hennerich@blackfin.uclinux.org>");
MODULE_DESCRIPTION("Analog Devices AD7475/6/7/8(A) AD7466/7/8 ADC");
MODULE_LICENSE("GPL v2");<|MERGE_RESOLUTION|>--- conflicted
+++ resolved
@@ -17,11 +17,7 @@
 
 #include "../iio.h"
 #include "../sysfs.h"
-<<<<<<< HEAD
-#include "../buffer_generic.h"
-=======
 #include "../buffer.h"
->>>>>>> dcd6c922
 
 #include "ad7476.h"
 
@@ -50,11 +46,7 @@
 	case 0:
 		mutex_lock(&indio_dev->mlock);
 		if (iio_buffer_enabled(indio_dev))
-<<<<<<< HEAD
-			ret = ad7476_scan_from_ring(indio_dev);
-=======
 			ret = -EBUSY;
->>>>>>> dcd6c922
 		else
 			ret = ad7476_scan_direct(st);
 		mutex_unlock(&indio_dev->mlock);
@@ -77,81 +69,49 @@
 static const struct ad7476_chip_info ad7476_chip_info_tbl[] = {
 	[ID_AD7466] = {
 		.channel[0] = IIO_CHAN(IIO_VOLTAGE, 0, 1, 0, NULL, 0, 0,
-<<<<<<< HEAD
-				       (1 << IIO_CHAN_INFO_SCALE_SHARED),
-=======
-				       IIO_CHAN_INFO_SCALE_SHARED_BIT,
->>>>>>> dcd6c922
+				       IIO_CHAN_INFO_SCALE_SHARED_BIT,
 				       0, 0, IIO_ST('u', 12, 16, 0), 0),
 		.channel[1] = IIO_CHAN_SOFT_TIMESTAMP(1),
 	},
 	[ID_AD7467] = {
 		.channel[0] = IIO_CHAN(IIO_VOLTAGE, 0, 1, 0, NULL, 0, 0,
-<<<<<<< HEAD
-				       (1 << IIO_CHAN_INFO_SCALE_SHARED),
-=======
-				       IIO_CHAN_INFO_SCALE_SHARED_BIT,
->>>>>>> dcd6c922
+				       IIO_CHAN_INFO_SCALE_SHARED_BIT,
 				       0, 0, IIO_ST('u', 10, 16, 2), 0),
 		.channel[1] = IIO_CHAN_SOFT_TIMESTAMP(1),
 	},
 	[ID_AD7468] = {
 		.channel[0] = IIO_CHAN(IIO_VOLTAGE, 0, 1 , 0, NULL, 0, 0,
-<<<<<<< HEAD
-				       (1 << IIO_CHAN_INFO_SCALE_SHARED),
-=======
-				       IIO_CHAN_INFO_SCALE_SHARED_BIT,
->>>>>>> dcd6c922
+				       IIO_CHAN_INFO_SCALE_SHARED_BIT,
 				       0, 0, IIO_ST('u', 8, 16, 4), 0),
 		.channel[1] = IIO_CHAN_SOFT_TIMESTAMP(1),
 	},
 	[ID_AD7475] = {
 		.channel[0] = IIO_CHAN(IIO_VOLTAGE, 0, 1, 0, NULL, 0, 0,
-<<<<<<< HEAD
-				       (1 << IIO_CHAN_INFO_SCALE_SHARED),
-=======
-				       IIO_CHAN_INFO_SCALE_SHARED_BIT,
->>>>>>> dcd6c922
+				       IIO_CHAN_INFO_SCALE_SHARED_BIT,
 				       0, 0, IIO_ST('u', 12, 16, 0), 0),
 		.channel[1] = IIO_CHAN_SOFT_TIMESTAMP(1),
 	},
 	[ID_AD7476] = {
 		.channel[0] = IIO_CHAN(IIO_VOLTAGE, 0, 1, 0, NULL, 0, 0,
-<<<<<<< HEAD
-				       (1 << IIO_CHAN_INFO_SCALE_SHARED),
-=======
-				       IIO_CHAN_INFO_SCALE_SHARED_BIT,
->>>>>>> dcd6c922
+				       IIO_CHAN_INFO_SCALE_SHARED_BIT,
 				       0, 0, IIO_ST('u', 12, 16, 0), 0),
 		.channel[1] = IIO_CHAN_SOFT_TIMESTAMP(1),
 	},
 	[ID_AD7477] = {
 		.channel[0] = IIO_CHAN(IIO_VOLTAGE, 0, 1, 0, NULL, 0, 0,
-<<<<<<< HEAD
-				       (1 << IIO_CHAN_INFO_SCALE_SHARED),
-=======
-				       IIO_CHAN_INFO_SCALE_SHARED_BIT,
->>>>>>> dcd6c922
+				       IIO_CHAN_INFO_SCALE_SHARED_BIT,
 				       0, 0, IIO_ST('u', 10, 16, 2), 0),
 		.channel[1] = IIO_CHAN_SOFT_TIMESTAMP(1),
 	},
 	[ID_AD7478] = {
 		.channel[0] = IIO_CHAN(IIO_VOLTAGE, 0, 1, 0, NULL, 0, 0,
-<<<<<<< HEAD
-				       (1 << IIO_CHAN_INFO_SCALE_SHARED),
-=======
-				       IIO_CHAN_INFO_SCALE_SHARED_BIT,
->>>>>>> dcd6c922
+				       IIO_CHAN_INFO_SCALE_SHARED_BIT,
 				       0, 0, IIO_ST('u', 8, 16, 4), 0),
 		.channel[1] = IIO_CHAN_SOFT_TIMESTAMP(1),
 	},
 	[ID_AD7495] = {
 		.channel[0] = IIO_CHAN(IIO_VOLTAGE, 0, 1, 0, NULL, 0, 0,
-<<<<<<< HEAD
-				       (1 << IIO_CHAN_INFO_SCALE_SHARED),
-=======
-				       IIO_CHAN_INFO_SCALE_SHARED_BIT,
->>>>>>> dcd6c922
+				       IIO_CHAN_INFO_SCALE_SHARED_BIT,
 				       0, 0, IIO_ST('u', 12, 16, 0), 0),
 		.channel[1] = IIO_CHAN_SOFT_TIMESTAMP(1),
 		.int_vref_mv = 2500,
