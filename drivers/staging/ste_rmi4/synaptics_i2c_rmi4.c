--- conflicted
+++ resolved
@@ -997,11 +997,7 @@
 	if (retval) {
 		dev_err(&client->dev, "%s:Unable to get attn irq %d\n",
 				__func__, platformdata->irq_number);
-<<<<<<< HEAD
-		goto err_unset_clientdata;
-=======
 		goto err_query_dev;
->>>>>>> 0ce790e7
 	}
 
 	retval = input_register_device(rmi4_data->input_dev);
@@ -1014,11 +1010,6 @@
 
 err_free_irq:
 	free_irq(platformdata->irq_number, rmi4_data);
-<<<<<<< HEAD
-err_unset_clientdata:
-	i2c_set_clientdata(client, NULL);
-=======
->>>>>>> 0ce790e7
 err_query_dev:
 	if (platformdata->regulator_en) {
 		regulator_disable(rmi4_data->regulator);
