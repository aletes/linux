--- conflicted
+++ resolved
@@ -703,11 +703,7 @@
 
 	se_task->task_scsi_status = GOOD;
 	transport_complete_task(se_task, 1);
-<<<<<<< HEAD
-	return PYX_TRANSPORT_SENT_TO_TRANSPORT;
-=======
-	return 0;
->>>>>>> dcd6c922
+	return 0;
 }
 
 /*	se_release_device_for_hba():
@@ -956,17 +952,12 @@
 		return -EINVAL;
 	}
 
-<<<<<<< HEAD
-	pr_err("dpo_emulated not supported\n");
-	return -EINVAL;
-=======
 	if (flag) {
 		pr_err("dpo_emulated not supported\n");
 		return -EINVAL;
 	}
 
 	return 0;
->>>>>>> dcd6c922
 }
 
 int se_dev_set_emulate_fua_write(struct se_device *dev, int flag)
@@ -976,11 +967,7 @@
 		return -EINVAL;
 	}
 
-<<<<<<< HEAD
-	if (dev->transport->fua_write_emulated == 0) {
-=======
 	if (flag && dev->transport->fua_write_emulated == 0) {
->>>>>>> dcd6c922
 		pr_err("fua_write_emulated not supported\n");
 		return -EINVAL;
 	}
@@ -997,17 +984,12 @@
 		return -EINVAL;
 	}
 
-<<<<<<< HEAD
-	pr_err("ua read emulated not supported\n");
-	return -EINVAL;
-=======
 	if (flag) {
 		pr_err("ua read emulated not supported\n");
 		return -EINVAL;
 	}
 
 	return 0;
->>>>>>> dcd6c922
 }
 
 int se_dev_set_emulate_write_cache(struct se_device *dev, int flag)
@@ -1016,11 +998,7 @@
 		pr_err("Illegal value %d\n", flag);
 		return -EINVAL;
 	}
-<<<<<<< HEAD
-	if (dev->transport->write_cache_emulated == 0) {
-=======
 	if (flag && dev->transport->write_cache_emulated == 0) {
->>>>>>> dcd6c922
 		pr_err("write_cache_emulated not supported\n");
 		return -EINVAL;
 	}
