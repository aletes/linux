--- conflicted
+++ resolved
@@ -402,8 +402,6 @@
 	struct config_group *group,
 	struct config_item *item)
 {
-<<<<<<< HEAD
-=======
 	struct se_lun_acl *lacl = container_of(to_config_group(item),
 			struct se_lun_acl, se_lun_group);
 	struct config_item *df_item;
@@ -426,7 +424,6 @@
 	}
 	kfree(lacl_cg->default_groups);
 
->>>>>>> 0ce790e7
 	config_item_put(item);
 }
 
@@ -1162,8 +1159,6 @@
 	struct config_group *group,
 	struct config_item *item)
 {
-<<<<<<< HEAD
-=======
 	struct se_wwn *wwn = container_of(to_config_group(item),
 				struct se_wwn, wwn_group);
 	struct config_item *df_item;
@@ -1176,7 +1171,6 @@
 		config_item_put(df_item);
 	}
 
->>>>>>> 0ce790e7
 	config_item_put(item);
 }
 
