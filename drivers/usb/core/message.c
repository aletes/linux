--- conflicted
+++ resolved
@@ -1787,8 +1787,6 @@
 	 * this call fails, the device state is unchanged.
 	 */
 	mutex_lock(hcd->bandwidth_mutex);
-<<<<<<< HEAD
-=======
 	/* Disable LPM, and re-enable it once the new configuration is
 	 * installed, so that the xHCI driver can recalculate the U1/U2
 	 * timeouts.
@@ -1798,7 +1796,6 @@
 		mutex_unlock(hcd->bandwidth_mutex);
 		return -ENOMEM;
 	}
->>>>>>> cfaf0251
 	ret = usb_hcd_alloc_bandwidth(dev, cp, NULL, NULL);
 	if (ret < 0) {
 		usb_enable_lpm(dev);
