/*
 * USB device quirk handling logic and table
 *
 * Copyright (c) 2007 Oliver Neukum
 * Copyright (c) 2007 Greg Kroah-Hartman <gregkh@suse.de>
 *
 * This program is free software; you can redistribute it and/or modify it
 * under the terms of the GNU General Public License as published by the Free
 * Software Foundation, version 2.
 *
 *
 */

#include <linux/usb.h>
#include <linux/usb/quirks.h>
#include "usb.h"

/* List of quirky USB devices.  Please keep this list ordered by:
 * 	1) Vendor ID
 * 	2) Product ID
 * 	3) Class ID
 *
 * as we want specific devices to be overridden first, and only after that, any
 * class specific quirks.
 *
 * Right now the logic aborts if it finds a valid device in the table, we might
 * want to change that in the future if it turns out that a whole class of
 * devices is broken...
 */
static const struct usb_device_id usb_quirk_list[] = {
	/* CBM - Flash disk */
	{ USB_DEVICE(0x0204, 0x6025), .driver_info = USB_QUIRK_RESET_RESUME },

	/* HP 5300/5370C scanner */
	{ USB_DEVICE(0x03f0, 0x0701), .driver_info =
			USB_QUIRK_STRING_FETCH_255 },

	/* Creative SB Audigy 2 NX */
	{ USB_DEVICE(0x041e, 0x3020), .driver_info = USB_QUIRK_RESET_RESUME },

	/* Logitech Webcam C200 */
	{ USB_DEVICE(0x046d, 0x0802), .driver_info = USB_QUIRK_RESET_RESUME },

	/* Logitech Webcam C250 */
	{ USB_DEVICE(0x046d, 0x0804), .driver_info = USB_QUIRK_RESET_RESUME },

	/* Logitech Webcam C300 */
	{ USB_DEVICE(0x046d, 0x0805), .driver_info = USB_QUIRK_RESET_RESUME },

	/* Logitech Webcam B/C500 */
	{ USB_DEVICE(0x046d, 0x0807), .driver_info = USB_QUIRK_RESET_RESUME },

<<<<<<< HEAD
	/* Logitech Webcam Pro 9000 */
	{ USB_DEVICE(0x046d, 0x0809), .driver_info = USB_QUIRK_RESET_RESUME },

	/* Logitech Webcam C310 */
	{ USB_DEVICE(0x046d, 0x081b), .driver_info = USB_QUIRK_RESET_RESUME },

	/* Logitech Webcam C270 */
	{ USB_DEVICE(0x046d, 0x0825), .driver_info = USB_QUIRK_RESET_RESUME },

=======
	/* Logitech Webcam C600 */
	{ USB_DEVICE(0x046d, 0x0808), .driver_info = USB_QUIRK_RESET_RESUME },

	/* Logitech Webcam Pro 9000 */
	{ USB_DEVICE(0x046d, 0x0809), .driver_info = USB_QUIRK_RESET_RESUME },

	/* Logitech Webcam C905 */
	{ USB_DEVICE(0x046d, 0x080a), .driver_info = USB_QUIRK_RESET_RESUME },

	/* Logitech Webcam C210 */
	{ USB_DEVICE(0x046d, 0x0819), .driver_info = USB_QUIRK_RESET_RESUME },

	/* Logitech Webcam C260 */
	{ USB_DEVICE(0x046d, 0x081a), .driver_info = USB_QUIRK_RESET_RESUME },

	/* Logitech Webcam C310 */
	{ USB_DEVICE(0x046d, 0x081b), .driver_info = USB_QUIRK_RESET_RESUME },

	/* Logitech Webcam C910 */
	{ USB_DEVICE(0x046d, 0x0821), .driver_info = USB_QUIRK_RESET_RESUME },

	/* Logitech Webcam C160 */
	{ USB_DEVICE(0x046d, 0x0824), .driver_info = USB_QUIRK_RESET_RESUME },

	/* Logitech Webcam C270 */
	{ USB_DEVICE(0x046d, 0x0825), .driver_info = USB_QUIRK_RESET_RESUME },

	/* Logitech Quickcam Pro 9000 */
	{ USB_DEVICE(0x046d, 0x0990), .driver_info = USB_QUIRK_RESET_RESUME },

	/* Logitech Quickcam E3500 */
	{ USB_DEVICE(0x046d, 0x09a4), .driver_info = USB_QUIRK_RESET_RESUME },

	/* Logitech Quickcam Vision Pro */
	{ USB_DEVICE(0x046d, 0x09a6), .driver_info = USB_QUIRK_RESET_RESUME },

>>>>>>> dcd6c922
	/* Logitech Harmony 700-series */
	{ USB_DEVICE(0x046d, 0xc122), .driver_info = USB_QUIRK_DELAY_INIT },

	/* Philips PSC805 audio device */
	{ USB_DEVICE(0x0471, 0x0155), .driver_info = USB_QUIRK_RESET_RESUME },

	/* Artisman Watchdog Dongle */
	{ USB_DEVICE(0x04b4, 0x0526), .driver_info =
			USB_QUIRK_CONFIG_INTF_STRINGS },

	/* Samsung Android phone modem - ID conflict with SPH-I500 */
	{ USB_DEVICE(0x04e8, 0x6601), .driver_info =
			USB_QUIRK_CONFIG_INTF_STRINGS },

	/* Roland SC-8820 */
	{ USB_DEVICE(0x0582, 0x0007), .driver_info = USB_QUIRK_RESET_RESUME },

	/* Edirol SD-20 */
	{ USB_DEVICE(0x0582, 0x0027), .driver_info = USB_QUIRK_RESET_RESUME },

	/* appletouch */
	{ USB_DEVICE(0x05ac, 0x021a), .driver_info = USB_QUIRK_RESET_RESUME },

	/* Avision AV600U */
	{ USB_DEVICE(0x0638, 0x0a13), .driver_info =
	  USB_QUIRK_STRING_FETCH_255 },

	/* Saitek Cyborg Gold Joystick */
	{ USB_DEVICE(0x06a3, 0x0006), .driver_info =
			USB_QUIRK_CONFIG_INTF_STRINGS },

<<<<<<< HEAD
	/* Guillemot Webcam Hercules Dualpix Exchange*/
	{ USB_DEVICE(0x06f8, 0x0804), .driver_info = USB_QUIRK_RESET_RESUME },

=======
	/* Guillemot Webcam Hercules Dualpix Exchange (2nd ID) */
	{ USB_DEVICE(0x06f8, 0x0804), .driver_info = USB_QUIRK_RESET_RESUME },

	/* Guillemot Webcam Hercules Dualpix Exchange*/
	{ USB_DEVICE(0x06f8, 0x3005), .driver_info = USB_QUIRK_RESET_RESUME },

>>>>>>> dcd6c922
	/* M-Systems Flash Disk Pioneers */
	{ USB_DEVICE(0x08ec, 0x1000), .driver_info = USB_QUIRK_RESET_RESUME },

	/* Keytouch QWERTY Panel keyboard */
	{ USB_DEVICE(0x0926, 0x3333), .driver_info =
			USB_QUIRK_CONFIG_INTF_STRINGS },

	/* X-Rite/Gretag-Macbeth Eye-One Pro display colorimeter */
	{ USB_DEVICE(0x0971, 0x2000), .driver_info = USB_QUIRK_NO_SET_INTF },

	/* Broadcom BCM92035DGROM BT dongle */
	{ USB_DEVICE(0x0a5c, 0x2021), .driver_info = USB_QUIRK_RESET_RESUME },

	/* Action Semiconductor flash disk */
	{ USB_DEVICE(0x10d6, 0x2200), .driver_info =
			USB_QUIRK_STRING_FETCH_255 },

	/* SKYMEDI USB_DRIVE */
	{ USB_DEVICE(0x1516, 0x8628), .driver_info = USB_QUIRK_RESET_RESUME },

	/* BUILDWIN Photo Frame */
	{ USB_DEVICE(0x1908, 0x1315), .driver_info =
			USB_QUIRK_HONOR_BNUMINTERFACES },

	/* INTEL VALUE SSD */
	{ USB_DEVICE(0x8086, 0xf1a5), .driver_info = USB_QUIRK_RESET_RESUME },

	{ }  /* terminating entry must be last */
};

static const struct usb_device_id *find_id(struct usb_device *udev)
{
	const struct usb_device_id *id = usb_quirk_list;

	for (; id->idVendor || id->bDeviceClass || id->bInterfaceClass ||
			id->driver_info; id++) {
		if (usb_match_device(udev, id))
			return id;
	}
	return NULL;
}

/*
 * Detect any quirks the device has, and do any housekeeping for it if needed.
 */
void usb_detect_quirks(struct usb_device *udev)
{
	const struct usb_device_id *id = usb_quirk_list;

	id = find_id(udev);
	if (id)
		udev->quirks = (u32)(id->driver_info);
	if (udev->quirks)
		dev_dbg(&udev->dev, "USB quirks for this device: %x\n",
				udev->quirks);

	/* For the present, all devices default to USB-PERSIST enabled */
#if 0		/* was: #ifdef CONFIG_PM */
	/* Hubs are automatically enabled for USB-PERSIST */
	if (udev->descriptor.bDeviceClass == USB_CLASS_HUB)
		udev->persist_enabled = 1;

#else
	/* In the absence of PM, we can safely enable USB-PERSIST
	 * for all devices.  It will affect things like hub resets
	 * and EMF-related port disables.
	 */
	if (!(udev->quirks & USB_QUIRK_RESET_MORPHS))
		udev->persist_enabled = 1;
#endif	/* CONFIG_PM */
}<|MERGE_RESOLUTION|>--- conflicted
+++ resolved
@@ -50,17 +50,6 @@
 	/* Logitech Webcam B/C500 */
 	{ USB_DEVICE(0x046d, 0x0807), .driver_info = USB_QUIRK_RESET_RESUME },
 
-<<<<<<< HEAD
-	/* Logitech Webcam Pro 9000 */
-	{ USB_DEVICE(0x046d, 0x0809), .driver_info = USB_QUIRK_RESET_RESUME },
-
-	/* Logitech Webcam C310 */
-	{ USB_DEVICE(0x046d, 0x081b), .driver_info = USB_QUIRK_RESET_RESUME },
-
-	/* Logitech Webcam C270 */
-	{ USB_DEVICE(0x046d, 0x0825), .driver_info = USB_QUIRK_RESET_RESUME },
-
-=======
 	/* Logitech Webcam C600 */
 	{ USB_DEVICE(0x046d, 0x0808), .driver_info = USB_QUIRK_RESET_RESUME },
 
@@ -97,7 +86,6 @@
 	/* Logitech Quickcam Vision Pro */
 	{ USB_DEVICE(0x046d, 0x09a6), .driver_info = USB_QUIRK_RESET_RESUME },
 
->>>>>>> dcd6c922
 	/* Logitech Harmony 700-series */
 	{ USB_DEVICE(0x046d, 0xc122), .driver_info = USB_QUIRK_DELAY_INIT },
 
@@ -129,18 +117,12 @@
 	{ USB_DEVICE(0x06a3, 0x0006), .driver_info =
 			USB_QUIRK_CONFIG_INTF_STRINGS },
 
-<<<<<<< HEAD
-	/* Guillemot Webcam Hercules Dualpix Exchange*/
-	{ USB_DEVICE(0x06f8, 0x0804), .driver_info = USB_QUIRK_RESET_RESUME },
-
-=======
 	/* Guillemot Webcam Hercules Dualpix Exchange (2nd ID) */
 	{ USB_DEVICE(0x06f8, 0x0804), .driver_info = USB_QUIRK_RESET_RESUME },
 
 	/* Guillemot Webcam Hercules Dualpix Exchange*/
 	{ USB_DEVICE(0x06f8, 0x3005), .driver_info = USB_QUIRK_RESET_RESUME },
 
->>>>>>> dcd6c922
 	/* M-Systems Flash Disk Pioneers */
 	{ USB_DEVICE(0x08ec, 0x1000), .driver_info = USB_QUIRK_RESET_RESUME },
 
