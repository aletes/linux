/*
 * amd5536.c -- AMD 5536 UDC high/full speed USB device controller
 *
 * Copyright (C) 2005-2007 AMD (http://www.amd.com)
 * Author: Thomas Dahlmann
 *
 * This program is free software; you can redistribute it and/or modify
 * it under the terms of the GNU General Public License as published by
 * the Free Software Foundation; either version 2 of the License, or
 * (at your option) any later version.
 */

/*
 * The AMD5536 UDC is part of the x86 southbridge AMD Geode CS5536.
 * It is a USB Highspeed DMA capable USB device controller. Beside ep0 it
 * provides 4 IN and 4 OUT endpoints (bulk or interrupt type).
 *
 * Make sure that UDC is assigned to port 4 by BIOS settings (port can also
 * be used as host port) and UOC bits PAD_EN and APU are set (should be done
 * by BIOS init).
 *
 * UDC DMA requires 32-bit aligned buffers so DMA with gadget ether does not
 * work without updating NET_IP_ALIGN. Or PIO mode (module param "use_dma=0")
 * can be used with gadget ether.
 */

/* debug control */
/* #define UDC_VERBOSE */

/* Driver strings */
#define UDC_MOD_DESCRIPTION		"AMD 5536 UDC - USB Device Controller"
#define UDC_DRIVER_VERSION_STRING	"01.00.0206 - $Revision: #3 $"

/* system */
#include <linux/module.h>
#include <linux/pci.h>
#include <linux/kernel.h>
#include <linux/delay.h>
#include <linux/ioport.h>
#include <linux/sched.h>
#include <linux/slab.h>
#include <linux/errno.h>
#include <linux/init.h>
#include <linux/timer.h>
#include <linux/list.h>
#include <linux/interrupt.h>
#include <linux/ioctl.h>
#include <linux/fs.h>
#include <linux/dmapool.h>
#include <linux/moduleparam.h>
#include <linux/device.h>
#include <linux/io.h>
#include <linux/irq.h>
#include <linux/prefetch.h>

#include <asm/byteorder.h>
#include <asm/system.h>
#include <asm/unaligned.h>

/* gadget stack */
#include <linux/usb/ch9.h>
#include <linux/usb/gadget.h>

/* udc specific */
#include "amd5536udc.h"


static void udc_tasklet_disconnect(unsigned long);
static void empty_req_queue(struct udc_ep *);
static int udc_probe(struct udc *dev);
static void udc_basic_init(struct udc *dev);
static void udc_setup_endpoints(struct udc *dev);
static void udc_soft_reset(struct udc *dev);
static struct udc_request *udc_alloc_bna_dummy(struct udc_ep *ep);
static void udc_free_request(struct usb_ep *usbep, struct usb_request *usbreq);
static int udc_free_dma_chain(struct udc *dev, struct udc_request *req);
static int udc_create_dma_chain(struct udc_ep *ep, struct udc_request *req,
				unsigned long buf_len, gfp_t gfp_flags);
static int udc_remote_wakeup(struct udc *dev);
static int udc_pci_probe(struct pci_dev *pdev, const struct pci_device_id *id);
static void udc_pci_remove(struct pci_dev *pdev);

/* description */
static const char mod_desc[] = UDC_MOD_DESCRIPTION;
static const char name[] = "amd5536udc";

/* structure to hold endpoint function pointers */
static const struct usb_ep_ops udc_ep_ops;

/* received setup data */
static union udc_setup_data setup_data;

/* pointer to device object */
static struct udc *udc;

/* irq spin lock for soft reset */
static DEFINE_SPINLOCK(udc_irq_spinlock);
/* stall spin lock */
static DEFINE_SPINLOCK(udc_stall_spinlock);

/*
* slave mode: pending bytes in rx fifo after nyet,
* used if EPIN irq came but no req was available
*/
static unsigned int udc_rxfifo_pending;

/* count soft resets after suspend to avoid loop */
static int soft_reset_occured;
static int soft_reset_after_usbreset_occured;

/* timer */
static struct timer_list udc_timer;
static int stop_timer;

/* set_rde -- Is used to control enabling of RX DMA. Problem is
 * that UDC has only one bit (RDE) to enable/disable RX DMA for
 * all OUT endpoints. So we have to handle race conditions like
 * when OUT data reaches the fifo but no request was queued yet.
 * This cannot be solved by letting the RX DMA disabled until a
 * request gets queued because there may be other OUT packets
 * in the FIFO (important for not blocking control traffic).
 * The value of set_rde controls the correspondig timer.
 *
 * set_rde -1 == not used, means it is alloed to be set to 0 or 1
 * set_rde  0 == do not touch RDE, do no start the RDE timer
 * set_rde  1 == timer function will look whether FIFO has data
 * set_rde  2 == set by timer function to enable RX DMA on next call
 */
static int set_rde = -1;

static DECLARE_COMPLETION(on_exit);
static struct timer_list udc_pollstall_timer;
static int stop_pollstall_timer;
static DECLARE_COMPLETION(on_pollstall_exit);

/* tasklet for usb disconnect */
static DECLARE_TASKLET(disconnect_tasklet, udc_tasklet_disconnect,
		(unsigned long) &udc);


/* endpoint names used for print */
static const char ep0_string[] = "ep0in";
static const char *ep_string[] = {
	ep0_string,
	"ep1in-int", "ep2in-bulk", "ep3in-bulk", "ep4in-bulk", "ep5in-bulk",
	"ep6in-bulk", "ep7in-bulk", "ep8in-bulk", "ep9in-bulk", "ep10in-bulk",
	"ep11in-bulk", "ep12in-bulk", "ep13in-bulk", "ep14in-bulk",
	"ep15in-bulk", "ep0out", "ep1out-bulk", "ep2out-bulk", "ep3out-bulk",
	"ep4out-bulk", "ep5out-bulk", "ep6out-bulk", "ep7out-bulk",
	"ep8out-bulk", "ep9out-bulk", "ep10out-bulk", "ep11out-bulk",
	"ep12out-bulk", "ep13out-bulk", "ep14out-bulk", "ep15out-bulk"
};

/* DMA usage flag */
static bool use_dma = 1;
/* packet per buffer dma */
static bool use_dma_ppb = 1;
/* with per descr. update */
static bool use_dma_ppb_du;
/* buffer fill mode */
static int use_dma_bufferfill_mode;
/* full speed only mode */
static bool use_fullspeed;
/* tx buffer size for high speed */
static unsigned long hs_tx_buf = UDC_EPIN_BUFF_SIZE;

/* module parameters */
module_param(use_dma, bool, S_IRUGO);
MODULE_PARM_DESC(use_dma, "true for DMA");
module_param(use_dma_ppb, bool, S_IRUGO);
MODULE_PARM_DESC(use_dma_ppb, "true for DMA in packet per buffer mode");
module_param(use_dma_ppb_du, bool, S_IRUGO);
MODULE_PARM_DESC(use_dma_ppb_du,
	"true for DMA in packet per buffer mode with descriptor update");
module_param(use_fullspeed, bool, S_IRUGO);
MODULE_PARM_DESC(use_fullspeed, "true for fullspeed only");

/*---------------------------------------------------------------------------*/
/* Prints UDC device registers and endpoint irq registers */
static void print_regs(struct udc *dev)
{
	DBG(dev, "------- Device registers -------\n");
	DBG(dev, "dev config     = %08x\n", readl(&dev->regs->cfg));
	DBG(dev, "dev control    = %08x\n", readl(&dev->regs->ctl));
	DBG(dev, "dev status     = %08x\n", readl(&dev->regs->sts));
	DBG(dev, "\n");
	DBG(dev, "dev int's      = %08x\n", readl(&dev->regs->irqsts));
	DBG(dev, "dev intmask    = %08x\n", readl(&dev->regs->irqmsk));
	DBG(dev, "\n");
	DBG(dev, "dev ep int's   = %08x\n", readl(&dev->regs->ep_irqsts));
	DBG(dev, "dev ep intmask = %08x\n", readl(&dev->regs->ep_irqmsk));
	DBG(dev, "\n");
	DBG(dev, "USE DMA        = %d\n", use_dma);
	if (use_dma && use_dma_ppb && !use_dma_ppb_du) {
		DBG(dev, "DMA mode       = PPBNDU (packet per buffer "
			"WITHOUT desc. update)\n");
		dev_info(&dev->pdev->dev, "DMA mode (%s)\n", "PPBNDU");
	} else if (use_dma && use_dma_ppb && use_dma_ppb_du) {
		DBG(dev, "DMA mode       = PPBDU (packet per buffer "
			"WITH desc. update)\n");
		dev_info(&dev->pdev->dev, "DMA mode (%s)\n", "PPBDU");
	}
	if (use_dma && use_dma_bufferfill_mode) {
		DBG(dev, "DMA mode       = BF (buffer fill mode)\n");
		dev_info(&dev->pdev->dev, "DMA mode (%s)\n", "BF");
	}
	if (!use_dma) {
		dev_info(&dev->pdev->dev, "FIFO mode\n");
	}
	DBG(dev, "-------------------------------------------------------\n");
}

/* Masks unused interrupts */
static int udc_mask_unused_interrupts(struct udc *dev)
{
	u32 tmp;

	/* mask all dev interrupts */
	tmp =	AMD_BIT(UDC_DEVINT_SVC) |
		AMD_BIT(UDC_DEVINT_ENUM) |
		AMD_BIT(UDC_DEVINT_US) |
		AMD_BIT(UDC_DEVINT_UR) |
		AMD_BIT(UDC_DEVINT_ES) |
		AMD_BIT(UDC_DEVINT_SI) |
		AMD_BIT(UDC_DEVINT_SOF)|
		AMD_BIT(UDC_DEVINT_SC);
	writel(tmp, &dev->regs->irqmsk);

	/* mask all ep interrupts */
	writel(UDC_EPINT_MSK_DISABLE_ALL, &dev->regs->ep_irqmsk);

	return 0;
}

/* Enables endpoint 0 interrupts */
static int udc_enable_ep0_interrupts(struct udc *dev)
{
	u32 tmp;

	DBG(dev, "udc_enable_ep0_interrupts()\n");

	/* read irq mask */
	tmp = readl(&dev->regs->ep_irqmsk);
	/* enable ep0 irq's */
	tmp &= AMD_UNMASK_BIT(UDC_EPINT_IN_EP0)
		& AMD_UNMASK_BIT(UDC_EPINT_OUT_EP0);
	writel(tmp, &dev->regs->ep_irqmsk);

	return 0;
}

/* Enables device interrupts for SET_INTF and SET_CONFIG */
static int udc_enable_dev_setup_interrupts(struct udc *dev)
{
	u32 tmp;

	DBG(dev, "enable device interrupts for setup data\n");

	/* read irq mask */
	tmp = readl(&dev->regs->irqmsk);

	/* enable SET_INTERFACE, SET_CONFIG and other needed irq's */
	tmp &= AMD_UNMASK_BIT(UDC_DEVINT_SI)
		& AMD_UNMASK_BIT(UDC_DEVINT_SC)
		& AMD_UNMASK_BIT(UDC_DEVINT_UR)
		& AMD_UNMASK_BIT(UDC_DEVINT_SVC)
		& AMD_UNMASK_BIT(UDC_DEVINT_ENUM);
	writel(tmp, &dev->regs->irqmsk);

	return 0;
}

/* Calculates fifo start of endpoint based on preceding endpoints */
static int udc_set_txfifo_addr(struct udc_ep *ep)
{
	struct udc	*dev;
	u32 tmp;
	int i;

	if (!ep || !(ep->in))
		return -EINVAL;

	dev = ep->dev;
	ep->txfifo = dev->txfifo;

	/* traverse ep's */
	for (i = 0; i < ep->num; i++) {
		if (dev->ep[i].regs) {
			/* read fifo size */
			tmp = readl(&dev->ep[i].regs->bufin_framenum);
			tmp = AMD_GETBITS(tmp, UDC_EPIN_BUFF_SIZE);
			ep->txfifo += tmp;
		}
	}
	return 0;
}

/* CNAK pending field: bit0 = ep0in, bit16 = ep0out */
static u32 cnak_pending;

static void UDC_QUEUE_CNAK(struct udc_ep *ep, unsigned num)
{
	if (readl(&ep->regs->ctl) & AMD_BIT(UDC_EPCTL_NAK)) {
		DBG(ep->dev, "NAK could not be cleared for ep%d\n", num);
		cnak_pending |= 1 << (num);
		ep->naking = 1;
	} else
		cnak_pending = cnak_pending & (~(1 << (num)));
}


/* Enables endpoint, is called by gadget driver */
static int
udc_ep_enable(struct usb_ep *usbep, const struct usb_endpoint_descriptor *desc)
{
	struct udc_ep		*ep;
	struct udc		*dev;
	u32			tmp;
	unsigned long		iflags;
	u8 udc_csr_epix;
	unsigned		maxpacket;

	if (!usbep
			|| usbep->name == ep0_string
			|| !desc
			|| desc->bDescriptorType != USB_DT_ENDPOINT)
		return -EINVAL;

	ep = container_of(usbep, struct udc_ep, ep);
	dev = ep->dev;

	DBG(dev, "udc_ep_enable() ep %d\n", ep->num);

	if (!dev->driver || dev->gadget.speed == USB_SPEED_UNKNOWN)
		return -ESHUTDOWN;

	spin_lock_irqsave(&dev->lock, iflags);
	ep->desc = desc;

	ep->halted = 0;

	/* set traffic type */
	tmp = readl(&dev->ep[ep->num].regs->ctl);
	tmp = AMD_ADDBITS(tmp, desc->bmAttributes, UDC_EPCTL_ET);
	writel(tmp, &dev->ep[ep->num].regs->ctl);

	/* set max packet size */
	maxpacket = usb_endpoint_maxp(desc);
	tmp = readl(&dev->ep[ep->num].regs->bufout_maxpkt);
	tmp = AMD_ADDBITS(tmp, maxpacket, UDC_EP_MAX_PKT_SIZE);
	ep->ep.maxpacket = maxpacket;
	writel(tmp, &dev->ep[ep->num].regs->bufout_maxpkt);

	/* IN ep */
	if (ep->in) {

		/* ep ix in UDC CSR register space */
		udc_csr_epix = ep->num;

		/* set buffer size (tx fifo entries) */
		tmp = readl(&dev->ep[ep->num].regs->bufin_framenum);
		/* double buffering: fifo size = 2 x max packet size */
		tmp = AMD_ADDBITS(
				tmp,
				maxpacket * UDC_EPIN_BUFF_SIZE_MULT
					  / UDC_DWORD_BYTES,
				UDC_EPIN_BUFF_SIZE);
		writel(tmp, &dev->ep[ep->num].regs->bufin_framenum);

		/* calc. tx fifo base addr */
		udc_set_txfifo_addr(ep);

		/* flush fifo */
		tmp = readl(&ep->regs->ctl);
		tmp |= AMD_BIT(UDC_EPCTL_F);
		writel(tmp, &ep->regs->ctl);

	/* OUT ep */
	} else {
		/* ep ix in UDC CSR register space */
		udc_csr_epix = ep->num - UDC_CSR_EP_OUT_IX_OFS;

		/* set max packet size UDC CSR	*/
		tmp = readl(&dev->csr->ne[ep->num - UDC_CSR_EP_OUT_IX_OFS]);
		tmp = AMD_ADDBITS(tmp, maxpacket,
					UDC_CSR_NE_MAX_PKT);
		writel(tmp, &dev->csr->ne[ep->num - UDC_CSR_EP_OUT_IX_OFS]);

		if (use_dma && !ep->in) {
			/* alloc and init BNA dummy request */
			ep->bna_dummy_req = udc_alloc_bna_dummy(ep);
			ep->bna_occurred = 0;
		}

		if (ep->num != UDC_EP0OUT_IX)
			dev->data_ep_enabled = 1;
	}

	/* set ep values */
	tmp = readl(&dev->csr->ne[udc_csr_epix]);
	/* max packet */
	tmp = AMD_ADDBITS(tmp, maxpacket, UDC_CSR_NE_MAX_PKT);
	/* ep number */
	tmp = AMD_ADDBITS(tmp, desc->bEndpointAddress, UDC_CSR_NE_NUM);
	/* ep direction */
	tmp = AMD_ADDBITS(tmp, ep->in, UDC_CSR_NE_DIR);
	/* ep type */
	tmp = AMD_ADDBITS(tmp, desc->bmAttributes, UDC_CSR_NE_TYPE);
	/* ep config */
	tmp = AMD_ADDBITS(tmp, ep->dev->cur_config, UDC_CSR_NE_CFG);
	/* ep interface */
	tmp = AMD_ADDBITS(tmp, ep->dev->cur_intf, UDC_CSR_NE_INTF);
	/* ep alt */
	tmp = AMD_ADDBITS(tmp, ep->dev->cur_alt, UDC_CSR_NE_ALT);
	/* write reg */
	writel(tmp, &dev->csr->ne[udc_csr_epix]);

	/* enable ep irq */
	tmp = readl(&dev->regs->ep_irqmsk);
	tmp &= AMD_UNMASK_BIT(ep->num);
	writel(tmp, &dev->regs->ep_irqmsk);

	/*
	 * clear NAK by writing CNAK
	 * avoid BNA for OUT DMA, don't clear NAK until DMA desc. written
	 */
	if (!use_dma || ep->in) {
		tmp = readl(&ep->regs->ctl);
		tmp |= AMD_BIT(UDC_EPCTL_CNAK);
		writel(tmp, &ep->regs->ctl);
		ep->naking = 0;
		UDC_QUEUE_CNAK(ep, ep->num);
	}
	tmp = desc->bEndpointAddress;
	DBG(dev, "%s enabled\n", usbep->name);

	spin_unlock_irqrestore(&dev->lock, iflags);
	return 0;
}

/* Resets endpoint */
static void ep_init(struct udc_regs __iomem *regs, struct udc_ep *ep)
{
	u32		tmp;

	VDBG(ep->dev, "ep-%d reset\n", ep->num);
	ep->desc = NULL;
	ep->ep.ops = &udc_ep_ops;
	INIT_LIST_HEAD(&ep->queue);

	ep->ep.maxpacket = (u16) ~0;
	/* set NAK */
	tmp = readl(&ep->regs->ctl);
	tmp |= AMD_BIT(UDC_EPCTL_SNAK);
	writel(tmp, &ep->regs->ctl);
	ep->naking = 1;

	/* disable interrupt */
	tmp = readl(&regs->ep_irqmsk);
	tmp |= AMD_BIT(ep->num);
	writel(tmp, &regs->ep_irqmsk);

	if (ep->in) {
		/* unset P and IN bit of potential former DMA */
		tmp = readl(&ep->regs->ctl);
		tmp &= AMD_UNMASK_BIT(UDC_EPCTL_P);
		writel(tmp, &ep->regs->ctl);

		tmp = readl(&ep->regs->sts);
		tmp |= AMD_BIT(UDC_EPSTS_IN);
		writel(tmp, &ep->regs->sts);

		/* flush the fifo */
		tmp = readl(&ep->regs->ctl);
		tmp |= AMD_BIT(UDC_EPCTL_F);
		writel(tmp, &ep->regs->ctl);

	}
	/* reset desc pointer */
	writel(0, &ep->regs->desptr);
}

/* Disables endpoint, is called by gadget driver */
static int udc_ep_disable(struct usb_ep *usbep)
{
	struct udc_ep	*ep = NULL;
	unsigned long	iflags;

	if (!usbep)
		return -EINVAL;

	ep = container_of(usbep, struct udc_ep, ep);
	if (usbep->name == ep0_string || !ep->desc)
		return -EINVAL;

	DBG(ep->dev, "Disable ep-%d\n", ep->num);

	spin_lock_irqsave(&ep->dev->lock, iflags);
	udc_free_request(&ep->ep, &ep->bna_dummy_req->req);
	empty_req_queue(ep);
	ep_init(ep->dev->regs, ep);
	spin_unlock_irqrestore(&ep->dev->lock, iflags);

	return 0;
}

/* Allocates request packet, called by gadget driver */
static struct usb_request *
udc_alloc_request(struct usb_ep *usbep, gfp_t gfp)
{
	struct udc_request	*req;
	struct udc_data_dma	*dma_desc;
	struct udc_ep	*ep;

	if (!usbep)
		return NULL;

	ep = container_of(usbep, struct udc_ep, ep);

	VDBG(ep->dev, "udc_alloc_req(): ep%d\n", ep->num);
	req = kzalloc(sizeof(struct udc_request), gfp);
	if (!req)
		return NULL;

	req->req.dma = DMA_DONT_USE;
	INIT_LIST_HEAD(&req->queue);

	if (ep->dma) {
		/* ep0 in requests are allocated from data pool here */
		dma_desc = pci_pool_alloc(ep->dev->data_requests, gfp,
						&req->td_phys);
		if (!dma_desc) {
			kfree(req);
			return NULL;
		}

		VDBG(ep->dev, "udc_alloc_req: req = %p dma_desc = %p, "
				"td_phys = %lx\n",
				req, dma_desc,
				(unsigned long)req->td_phys);
		/* prevent from using desc. - set HOST BUSY */
		dma_desc->status = AMD_ADDBITS(dma_desc->status,
						UDC_DMA_STP_STS_BS_HOST_BUSY,
						UDC_DMA_STP_STS_BS);
		dma_desc->bufptr = cpu_to_le32(DMA_DONT_USE);
		req->td_data = dma_desc;
		req->td_data_last = NULL;
		req->chain_len = 1;
	}

	return &req->req;
}

/* Frees request packet, called by gadget driver */
static void
udc_free_request(struct usb_ep *usbep, struct usb_request *usbreq)
{
	struct udc_ep	*ep;
	struct udc_request	*req;

	if (!usbep || !usbreq)
		return;

	ep = container_of(usbep, struct udc_ep, ep);
	req = container_of(usbreq, struct udc_request, req);
	VDBG(ep->dev, "free_req req=%p\n", req);
	BUG_ON(!list_empty(&req->queue));
	if (req->td_data) {
		VDBG(ep->dev, "req->td_data=%p\n", req->td_data);

		/* free dma chain if created */
		if (req->chain_len > 1) {
			udc_free_dma_chain(ep->dev, req);
		}

		pci_pool_free(ep->dev->data_requests, req->td_data,
							req->td_phys);
	}
	kfree(req);
}

/* Init BNA dummy descriptor for HOST BUSY and pointing to itself */
static void udc_init_bna_dummy(struct udc_request *req)
{
	if (req) {
		/* set last bit */
		req->td_data->status |= AMD_BIT(UDC_DMA_IN_STS_L);
		/* set next pointer to itself */
		req->td_data->next = req->td_phys;
		/* set HOST BUSY */
		req->td_data->status
			= AMD_ADDBITS(req->td_data->status,
					UDC_DMA_STP_STS_BS_DMA_DONE,
					UDC_DMA_STP_STS_BS);
#ifdef UDC_VERBOSE
		pr_debug("bna desc = %p, sts = %08x\n",
			req->td_data, req->td_data->status);
#endif
	}
}

/* Allocate BNA dummy descriptor */
static struct udc_request *udc_alloc_bna_dummy(struct udc_ep *ep)
{
	struct udc_request *req = NULL;
	struct usb_request *_req = NULL;

	/* alloc the dummy request */
	_req = udc_alloc_request(&ep->ep, GFP_ATOMIC);
	if (_req) {
		req = container_of(_req, struct udc_request, req);
		ep->bna_dummy_req = req;
		udc_init_bna_dummy(req);
	}
	return req;
}

/* Write data to TX fifo for IN packets */
static void
udc_txfifo_write(struct udc_ep *ep, struct usb_request *req)
{
	u8			*req_buf;
	u32			*buf;
	int			i, j;
	unsigned		bytes = 0;
	unsigned		remaining = 0;

	if (!req || !ep)
		return;

	req_buf = req->buf + req->actual;
	prefetch(req_buf);
	remaining = req->length - req->actual;

	buf = (u32 *) req_buf;

	bytes = ep->ep.maxpacket;
	if (bytes > remaining)
		bytes = remaining;

	/* dwords first */
	for (i = 0; i < bytes / UDC_DWORD_BYTES; i++) {
		writel(*(buf + i), ep->txfifo);
	}

	/* remaining bytes must be written by byte access */
	for (j = 0; j < bytes % UDC_DWORD_BYTES; j++) {
		writeb((u8)(*(buf + i) >> (j << UDC_BITS_PER_BYTE_SHIFT)),
							ep->txfifo);
	}

	/* dummy write confirm */
	writel(0, &ep->regs->confirm);
}

/* Read dwords from RX fifo for OUT transfers */
static int udc_rxfifo_read_dwords(struct udc *dev, u32 *buf, int dwords)
{
	int i;

	VDBG(dev, "udc_read_dwords(): %d dwords\n", dwords);

	for (i = 0; i < dwords; i++) {
		*(buf + i) = readl(dev->rxfifo);
	}
	return 0;
}

/* Read bytes from RX fifo for OUT transfers */
static int udc_rxfifo_read_bytes(struct udc *dev, u8 *buf, int bytes)
{
	int i, j;
	u32 tmp;

	VDBG(dev, "udc_read_bytes(): %d bytes\n", bytes);

	/* dwords first */
	for (i = 0; i < bytes / UDC_DWORD_BYTES; i++) {
		*((u32 *)(buf + (i<<2))) = readl(dev->rxfifo);
	}

	/* remaining bytes must be read by byte access */
	if (bytes % UDC_DWORD_BYTES) {
		tmp = readl(dev->rxfifo);
		for (j = 0; j < bytes % UDC_DWORD_BYTES; j++) {
			*(buf + (i<<2) + j) = (u8)(tmp & UDC_BYTE_MASK);
			tmp = tmp >> UDC_BITS_PER_BYTE;
		}
	}

	return 0;
}

/* Read data from RX fifo for OUT transfers */
static int
udc_rxfifo_read(struct udc_ep *ep, struct udc_request *req)
{
	u8 *buf;
	unsigned buf_space;
	unsigned bytes = 0;
	unsigned finished = 0;

	/* received number bytes */
	bytes = readl(&ep->regs->sts);
	bytes = AMD_GETBITS(bytes, UDC_EPSTS_RX_PKT_SIZE);

	buf_space = req->req.length - req->req.actual;
	buf = req->req.buf + req->req.actual;
	if (bytes > buf_space) {
		if ((buf_space % ep->ep.maxpacket) != 0) {
			DBG(ep->dev,
				"%s: rx %d bytes, rx-buf space = %d bytesn\n",
				ep->ep.name, bytes, buf_space);
			req->req.status = -EOVERFLOW;
		}
		bytes = buf_space;
	}
	req->req.actual += bytes;

	/* last packet ? */
	if (((bytes % ep->ep.maxpacket) != 0) || (!bytes)
		|| ((req->req.actual == req->req.length) && !req->req.zero))
		finished = 1;

	/* read rx fifo bytes */
	VDBG(ep->dev, "ep %s: rxfifo read %d bytes\n", ep->ep.name, bytes);
	udc_rxfifo_read_bytes(ep->dev, buf, bytes);

	return finished;
}

/* create/re-init a DMA descriptor or a DMA descriptor chain */
static int prep_dma(struct udc_ep *ep, struct udc_request *req, gfp_t gfp)
{
	int	retval = 0;
	u32	tmp;

	VDBG(ep->dev, "prep_dma\n");
	VDBG(ep->dev, "prep_dma ep%d req->td_data=%p\n",
			ep->num, req->td_data);

	/* set buffer pointer */
	req->td_data->bufptr = req->req.dma;

	/* set last bit */
	req->td_data->status |= AMD_BIT(UDC_DMA_IN_STS_L);

	/* build/re-init dma chain if maxpkt scatter mode, not for EP0 */
	if (use_dma_ppb) {

		retval = udc_create_dma_chain(ep, req, ep->ep.maxpacket, gfp);
		if (retval != 0) {
			if (retval == -ENOMEM)
				DBG(ep->dev, "Out of DMA memory\n");
			return retval;
		}
		if (ep->in) {
			if (req->req.length == ep->ep.maxpacket) {
				/* write tx bytes */
				req->td_data->status =
					AMD_ADDBITS(req->td_data->status,
						ep->ep.maxpacket,
						UDC_DMA_IN_STS_TXBYTES);

			}
		}

	}

	if (ep->in) {
		VDBG(ep->dev, "IN: use_dma_ppb=%d req->req.len=%d "
				"maxpacket=%d ep%d\n",
				use_dma_ppb, req->req.length,
				ep->ep.maxpacket, ep->num);
		/*
		 * if bytes < max packet then tx bytes must
		 * be written in packet per buffer mode
		 */
		if (!use_dma_ppb || req->req.length < ep->ep.maxpacket
				|| ep->num == UDC_EP0OUT_IX
				|| ep->num == UDC_EP0IN_IX) {
			/* write tx bytes */
			req->td_data->status =
				AMD_ADDBITS(req->td_data->status,
						req->req.length,
						UDC_DMA_IN_STS_TXBYTES);
			/* reset frame num */
			req->td_data->status =
				AMD_ADDBITS(req->td_data->status,
						0,
						UDC_DMA_IN_STS_FRAMENUM);
		}
		/* set HOST BUSY */
		req->td_data->status =
			AMD_ADDBITS(req->td_data->status,
				UDC_DMA_STP_STS_BS_HOST_BUSY,
				UDC_DMA_STP_STS_BS);
	} else {
		VDBG(ep->dev, "OUT set host ready\n");
		/* set HOST READY */
		req->td_data->status =
			AMD_ADDBITS(req->td_data->status,
				UDC_DMA_STP_STS_BS_HOST_READY,
				UDC_DMA_STP_STS_BS);


			/* clear NAK by writing CNAK */
			if (ep->naking) {
				tmp = readl(&ep->regs->ctl);
				tmp |= AMD_BIT(UDC_EPCTL_CNAK);
				writel(tmp, &ep->regs->ctl);
				ep->naking = 0;
				UDC_QUEUE_CNAK(ep, ep->num);
			}

	}

	return retval;
}

/* Completes request packet ... caller MUST hold lock */
static void
complete_req(struct udc_ep *ep, struct udc_request *req, int sts)
__releases(ep->dev->lock)
__acquires(ep->dev->lock)
{
	struct udc		*dev;
	unsigned		halted;

	VDBG(ep->dev, "complete_req(): ep%d\n", ep->num);

	dev = ep->dev;
	/* unmap DMA */
	if (req->dma_mapping) {
		if (ep->in)
			pci_unmap_single(dev->pdev,
					req->req.dma,
					req->req.length,
					PCI_DMA_TODEVICE);
		else
			pci_unmap_single(dev->pdev,
					req->req.dma,
					req->req.length,
					PCI_DMA_FROMDEVICE);
		req->dma_mapping = 0;
		req->req.dma = DMA_DONT_USE;
	}

	halted = ep->halted;
	ep->halted = 1;

	/* set new status if pending */
	if (req->req.status == -EINPROGRESS)
		req->req.status = sts;

	/* remove from ep queue */
	list_del_init(&req->queue);

	VDBG(ep->dev, "req %p => complete %d bytes at %s with sts %d\n",
		&req->req, req->req.length, ep->ep.name, sts);

	spin_unlock(&dev->lock);
	req->req.complete(&ep->ep, &req->req);
	spin_lock(&dev->lock);
	ep->halted = halted;
}

/* frees pci pool descriptors of a DMA chain */
static int udc_free_dma_chain(struct udc *dev, struct udc_request *req)
{

	int ret_val = 0;
	struct udc_data_dma	*td;
	struct udc_data_dma	*td_last = NULL;
	unsigned int i;

	DBG(dev, "free chain req = %p\n", req);

	/* do not free first desc., will be done by free for request */
	td_last = req->td_data;
	td = phys_to_virt(td_last->next);

	for (i = 1; i < req->chain_len; i++) {

		pci_pool_free(dev->data_requests, td,
				(dma_addr_t) td_last->next);
		td_last = td;
		td = phys_to_virt(td_last->next);
	}

	return ret_val;
}

/* Iterates to the end of a DMA chain and returns last descriptor */
static struct udc_data_dma *udc_get_last_dma_desc(struct udc_request *req)
{
	struct udc_data_dma	*td;

	td = req->td_data;
	while (td && !(td->status & AMD_BIT(UDC_DMA_IN_STS_L))) {
		td = phys_to_virt(td->next);
	}

	return td;

}

/* Iterates to the end of a DMA chain and counts bytes received */
static u32 udc_get_ppbdu_rxbytes(struct udc_request *req)
{
	struct udc_data_dma	*td;
	u32 count;

	td = req->td_data;
	/* received number bytes */
	count = AMD_GETBITS(td->status, UDC_DMA_OUT_STS_RXBYTES);

	while (td && !(td->status & AMD_BIT(UDC_DMA_IN_STS_L))) {
		td = phys_to_virt(td->next);
		/* received number bytes */
		if (td) {
			count += AMD_GETBITS(td->status,
				UDC_DMA_OUT_STS_RXBYTES);
		}
	}

	return count;

}

/* Creates or re-inits a DMA chain */
static int udc_create_dma_chain(
	struct udc_ep *ep,
	struct udc_request *req,
	unsigned long buf_len, gfp_t gfp_flags
)
{
	unsigned long bytes = req->req.length;
	unsigned int i;
	dma_addr_t dma_addr;
	struct udc_data_dma	*td = NULL;
	struct udc_data_dma	*last = NULL;
	unsigned long txbytes;
	unsigned create_new_chain = 0;
	unsigned len;

	VDBG(ep->dev, "udc_create_dma_chain: bytes=%ld buf_len=%ld\n",
			bytes, buf_len);
	dma_addr = DMA_DONT_USE;

	/* unset L bit in first desc for OUT */
	if (!ep->in) {
		req->td_data->status &= AMD_CLEAR_BIT(UDC_DMA_IN_STS_L);
	}

	/* alloc only new desc's if not already available */
	len = req->req.length / ep->ep.maxpacket;
	if (req->req.length % ep->ep.maxpacket) {
		len++;
	}

	if (len > req->chain_len) {
		/* shorter chain already allocated before */
		if (req->chain_len > 1) {
			udc_free_dma_chain(ep->dev, req);
		}
		req->chain_len = len;
		create_new_chain = 1;
	}

	td = req->td_data;
	/* gen. required number of descriptors and buffers */
	for (i = buf_len; i < bytes; i += buf_len) {
		/* create or determine next desc. */
		if (create_new_chain) {

			td = pci_pool_alloc(ep->dev->data_requests,
					gfp_flags, &dma_addr);
			if (!td)
				return -ENOMEM;

			td->status = 0;
		} else if (i == buf_len) {
			/* first td */
			td = (struct udc_data_dma *) phys_to_virt(
						req->td_data->next);
			td->status = 0;
		} else {
			td = (struct udc_data_dma *) phys_to_virt(last->next);
			td->status = 0;
		}


		if (td)
			td->bufptr = req->req.dma + i; /* assign buffer */
		else
			break;

		/* short packet ? */
		if ((bytes - i) >= buf_len) {
			txbytes = buf_len;
		} else {
			/* short packet */
			txbytes = bytes - i;
		}

		/* link td and assign tx bytes */
		if (i == buf_len) {
			if (create_new_chain) {
				req->td_data->next = dma_addr;
			} else {
				/* req->td_data->next = virt_to_phys(td); */
			}
			/* write tx bytes */
			if (ep->in) {
				/* first desc */
				req->td_data->status =
					AMD_ADDBITS(req->td_data->status,
							ep->ep.maxpacket,
							UDC_DMA_IN_STS_TXBYTES);
				/* second desc */
				td->status = AMD_ADDBITS(td->status,
							txbytes,
							UDC_DMA_IN_STS_TXBYTES);
			}
		} else {
			if (create_new_chain) {
				last->next = dma_addr;
			} else {
				/* last->next = virt_to_phys(td); */
			}
			if (ep->in) {
				/* write tx bytes */
				td->status = AMD_ADDBITS(td->status,
							txbytes,
							UDC_DMA_IN_STS_TXBYTES);
			}
		}
		last = td;
	}
	/* set last bit */
	if (td) {
		td->status |= AMD_BIT(UDC_DMA_IN_STS_L);
		/* last desc. points to itself */
		req->td_data_last = td;
	}

	return 0;
}

/* Enabling RX DMA */
static void udc_set_rde(struct udc *dev)
{
	u32 tmp;

	VDBG(dev, "udc_set_rde()\n");
	/* stop RDE timer */
	if (timer_pending(&udc_timer)) {
		set_rde = 0;
		mod_timer(&udc_timer, jiffies - 1);
	}
	/* set RDE */
	tmp = readl(&dev->regs->ctl);
	tmp |= AMD_BIT(UDC_DEVCTL_RDE);
	writel(tmp, &dev->regs->ctl);
}

/* Queues a request packet, called by gadget driver */
static int
udc_queue(struct usb_ep *usbep, struct usb_request *usbreq, gfp_t gfp)
{
	int			retval = 0;
	u8			open_rxfifo = 0;
	unsigned long		iflags;
	struct udc_ep		*ep;
	struct udc_request	*req;
	struct udc		*dev;
	u32			tmp;

	/* check the inputs */
	req = container_of(usbreq, struct udc_request, req);

	if (!usbep || !usbreq || !usbreq->complete || !usbreq->buf
			|| !list_empty(&req->queue))
		return -EINVAL;

	ep = container_of(usbep, struct udc_ep, ep);
	if (!ep->desc && (ep->num != 0 && ep->num != UDC_EP0OUT_IX))
		return -EINVAL;

	VDBG(ep->dev, "udc_queue(): ep%d-in=%d\n", ep->num, ep->in);
	dev = ep->dev;

	if (!dev->driver || dev->gadget.speed == USB_SPEED_UNKNOWN)
		return -ESHUTDOWN;

	/* map dma (usually done before) */
	if (ep->dma && usbreq->length != 0
			&& (usbreq->dma == DMA_DONT_USE || usbreq->dma == 0)) {
		VDBG(dev, "DMA map req %p\n", req);
		if (ep->in)
			usbreq->dma = pci_map_single(dev->pdev,
						usbreq->buf,
						usbreq->length,
						PCI_DMA_TODEVICE);
		else
			usbreq->dma = pci_map_single(dev->pdev,
						usbreq->buf,
						usbreq->length,
						PCI_DMA_FROMDEVICE);
		req->dma_mapping = 1;
	}

	VDBG(dev, "%s queue req %p, len %d req->td_data=%p buf %p\n",
			usbep->name, usbreq, usbreq->length,
			req->td_data, usbreq->buf);

	spin_lock_irqsave(&dev->lock, iflags);
	usbreq->actual = 0;
	usbreq->status = -EINPROGRESS;
	req->dma_done = 0;

	/* on empty queue just do first transfer */
	if (list_empty(&ep->queue)) {
		/* zlp */
		if (usbreq->length == 0) {
			/* IN zlp's are handled by hardware */
			complete_req(ep, req, 0);
			VDBG(dev, "%s: zlp\n", ep->ep.name);
			/*
			 * if set_config or set_intf is waiting for ack by zlp
			 * then set CSR_DONE
			 */
			if (dev->set_cfg_not_acked) {
				tmp = readl(&dev->regs->ctl);
				tmp |= AMD_BIT(UDC_DEVCTL_CSR_DONE);
				writel(tmp, &dev->regs->ctl);
				dev->set_cfg_not_acked = 0;
			}
			/* setup command is ACK'ed now by zlp */
			if (dev->waiting_zlp_ack_ep0in) {
				/* clear NAK by writing CNAK in EP0_IN */
				tmp = readl(&dev->ep[UDC_EP0IN_IX].regs->ctl);
				tmp |= AMD_BIT(UDC_EPCTL_CNAK);
				writel(tmp, &dev->ep[UDC_EP0IN_IX].regs->ctl);
				dev->ep[UDC_EP0IN_IX].naking = 0;
				UDC_QUEUE_CNAK(&dev->ep[UDC_EP0IN_IX],
							UDC_EP0IN_IX);
				dev->waiting_zlp_ack_ep0in = 0;
			}
			goto finished;
		}
		if (ep->dma) {
			retval = prep_dma(ep, req, gfp);
			if (retval != 0)
				goto finished;
			/* write desc pointer to enable DMA */
			if (ep->in) {
				/* set HOST READY */
				req->td_data->status =
					AMD_ADDBITS(req->td_data->status,
						UDC_DMA_IN_STS_BS_HOST_READY,
						UDC_DMA_IN_STS_BS);
			}

			/* disabled rx dma while descriptor update */
			if (!ep->in) {
				/* stop RDE timer */
				if (timer_pending(&udc_timer)) {
					set_rde = 0;
					mod_timer(&udc_timer, jiffies - 1);
				}
				/* clear RDE */
				tmp = readl(&dev->regs->ctl);
				tmp &= AMD_UNMASK_BIT(UDC_DEVCTL_RDE);
				writel(tmp, &dev->regs->ctl);
				open_rxfifo = 1;

				/*
				 * if BNA occurred then let BNA dummy desc.
				 * point to current desc.
				 */
				if (ep->bna_occurred) {
					VDBG(dev, "copy to BNA dummy desc.\n");
					memcpy(ep->bna_dummy_req->td_data,
						req->td_data,
						sizeof(struct udc_data_dma));
				}
			}
			/* write desc pointer */
			writel(req->td_phys, &ep->regs->desptr);

			/* clear NAK by writing CNAK */
			if (ep->naking) {
				tmp = readl(&ep->regs->ctl);
				tmp |= AMD_BIT(UDC_EPCTL_CNAK);
				writel(tmp, &ep->regs->ctl);
				ep->naking = 0;
				UDC_QUEUE_CNAK(ep, ep->num);
			}

			if (ep->in) {
				/* enable ep irq */
				tmp = readl(&dev->regs->ep_irqmsk);
				tmp &= AMD_UNMASK_BIT(ep->num);
				writel(tmp, &dev->regs->ep_irqmsk);
			}
		} else if (ep->in) {
				/* enable ep irq */
				tmp = readl(&dev->regs->ep_irqmsk);
				tmp &= AMD_UNMASK_BIT(ep->num);
				writel(tmp, &dev->regs->ep_irqmsk);
			}

	} else if (ep->dma) {

		/*
		 * prep_dma not used for OUT ep's, this is not possible
		 * for PPB modes, because of chain creation reasons
		 */
		if (ep->in) {
			retval = prep_dma(ep, req, gfp);
			if (retval != 0)
				goto finished;
		}
	}
	VDBG(dev, "list_add\n");
	/* add request to ep queue */
	if (req) {

		list_add_tail(&req->queue, &ep->queue);

		/* open rxfifo if out data queued */
		if (open_rxfifo) {
			/* enable DMA */
			req->dma_going = 1;
			udc_set_rde(dev);
			if (ep->num != UDC_EP0OUT_IX)
				dev->data_ep_queued = 1;
		}
		/* stop OUT naking */
		if (!ep->in) {
			if (!use_dma && udc_rxfifo_pending) {
				DBG(dev, "udc_queue(): pending bytes in "
					"rxfifo after nyet\n");
				/*
				 * read pending bytes afer nyet:
				 * referring to isr
				 */
				if (udc_rxfifo_read(ep, req)) {
					/* finish */
					complete_req(ep, req, 0);
				}
				udc_rxfifo_pending = 0;

			}
		}
	}

finished:
	spin_unlock_irqrestore(&dev->lock, iflags);
	return retval;
}

/* Empty request queue of an endpoint; caller holds spinlock */
static void empty_req_queue(struct udc_ep *ep)
{
	struct udc_request	*req;

	ep->halted = 1;
	while (!list_empty(&ep->queue)) {
		req = list_entry(ep->queue.next,
			struct udc_request,
			queue);
		complete_req(ep, req, -ESHUTDOWN);
	}
}

/* Dequeues a request packet, called by gadget driver */
static int udc_dequeue(struct usb_ep *usbep, struct usb_request *usbreq)
{
	struct udc_ep		*ep;
	struct udc_request	*req;
	unsigned		halted;
	unsigned long		iflags;

	ep = container_of(usbep, struct udc_ep, ep);
	if (!usbep || !usbreq || (!ep->desc && (ep->num != 0
				&& ep->num != UDC_EP0OUT_IX)))
		return -EINVAL;

	req = container_of(usbreq, struct udc_request, req);

	spin_lock_irqsave(&ep->dev->lock, iflags);
	halted = ep->halted;
	ep->halted = 1;
	/* request in processing or next one */
	if (ep->queue.next == &req->queue) {
		if (ep->dma && req->dma_going) {
			if (ep->in)
				ep->cancel_transfer = 1;
			else {
				u32 tmp;
				u32 dma_sts;
				/* stop potential receive DMA */
				tmp = readl(&udc->regs->ctl);
				writel(tmp & AMD_UNMASK_BIT(UDC_DEVCTL_RDE),
							&udc->regs->ctl);
				/*
				 * Cancel transfer later in ISR
				 * if descriptor was touched.
				 */
				dma_sts = AMD_GETBITS(req->td_data->status,
							UDC_DMA_OUT_STS_BS);
				if (dma_sts != UDC_DMA_OUT_STS_BS_HOST_READY)
					ep->cancel_transfer = 1;
				else {
					udc_init_bna_dummy(ep->req);
					writel(ep->bna_dummy_req->td_phys,
						&ep->regs->desptr);
				}
				writel(tmp, &udc->regs->ctl);
			}
		}
	}
	complete_req(ep, req, -ECONNRESET);
	ep->halted = halted;

	spin_unlock_irqrestore(&ep->dev->lock, iflags);
	return 0;
}

/* Halt or clear halt of endpoint */
static int
udc_set_halt(struct usb_ep *usbep, int halt)
{
	struct udc_ep	*ep;
	u32 tmp;
	unsigned long iflags;
	int retval = 0;

	if (!usbep)
		return -EINVAL;

	pr_debug("set_halt %s: halt=%d\n", usbep->name, halt);

	ep = container_of(usbep, struct udc_ep, ep);
	if (!ep->desc && (ep->num != 0 && ep->num != UDC_EP0OUT_IX))
		return -EINVAL;
	if (!ep->dev->driver || ep->dev->gadget.speed == USB_SPEED_UNKNOWN)
		return -ESHUTDOWN;

	spin_lock_irqsave(&udc_stall_spinlock, iflags);
	/* halt or clear halt */
	if (halt) {
		if (ep->num == 0)
			ep->dev->stall_ep0in = 1;
		else {
			/*
			 * set STALL
			 * rxfifo empty not taken into acount
			 */
			tmp = readl(&ep->regs->ctl);
			tmp |= AMD_BIT(UDC_EPCTL_S);
			writel(tmp, &ep->regs->ctl);
			ep->halted = 1;

			/* setup poll timer */
			if (!timer_pending(&udc_pollstall_timer)) {
				udc_pollstall_timer.expires = jiffies +
					HZ * UDC_POLLSTALL_TIMER_USECONDS
					/ (1000 * 1000);
				if (!stop_pollstall_timer) {
					DBG(ep->dev, "start polltimer\n");
					add_timer(&udc_pollstall_timer);
				}
			}
		}
	} else {
		/* ep is halted by set_halt() before */
		if (ep->halted) {
			tmp = readl(&ep->regs->ctl);
			/* clear stall bit */
			tmp = tmp & AMD_CLEAR_BIT(UDC_EPCTL_S);
			/* clear NAK by writing CNAK */
			tmp |= AMD_BIT(UDC_EPCTL_CNAK);
			writel(tmp, &ep->regs->ctl);
			ep->halted = 0;
			UDC_QUEUE_CNAK(ep, ep->num);
		}
	}
	spin_unlock_irqrestore(&udc_stall_spinlock, iflags);
	return retval;
}

/* gadget interface */
static const struct usb_ep_ops udc_ep_ops = {
	.enable		= udc_ep_enable,
	.disable	= udc_ep_disable,

	.alloc_request	= udc_alloc_request,
	.free_request	= udc_free_request,

	.queue		= udc_queue,
	.dequeue	= udc_dequeue,

	.set_halt	= udc_set_halt,
	/* fifo ops not implemented */
};

/*-------------------------------------------------------------------------*/

/* Get frame counter (not implemented) */
static int udc_get_frame(struct usb_gadget *gadget)
{
	return -EOPNOTSUPP;
}

/* Remote wakeup gadget interface */
static int udc_wakeup(struct usb_gadget *gadget)
{
	struct udc		*dev;

	if (!gadget)
		return -EINVAL;
	dev = container_of(gadget, struct udc, gadget);
	udc_remote_wakeup(dev);

	return 0;
}

static int amd5536_start(struct usb_gadget_driver *driver,
		int (*bind)(struct usb_gadget *));
static int amd5536_stop(struct usb_gadget_driver *driver);
/* gadget operations */
static const struct usb_gadget_ops udc_ops = {
	.wakeup		= udc_wakeup,
	.get_frame	= udc_get_frame,
	.start		= amd5536_start,
	.stop		= amd5536_stop,
};

/* Setups endpoint parameters, adds endpoints to linked list */
static void make_ep_lists(struct udc *dev)
{
	/* make gadget ep lists */
	INIT_LIST_HEAD(&dev->gadget.ep_list);
	list_add_tail(&dev->ep[UDC_EPIN_STATUS_IX].ep.ep_list,
						&dev->gadget.ep_list);
	list_add_tail(&dev->ep[UDC_EPIN_IX].ep.ep_list,
						&dev->gadget.ep_list);
	list_add_tail(&dev->ep[UDC_EPOUT_IX].ep.ep_list,
						&dev->gadget.ep_list);

	/* fifo config */
	dev->ep[UDC_EPIN_STATUS_IX].fifo_depth = UDC_EPIN_SMALLINT_BUFF_SIZE;
	if (dev->gadget.speed == USB_SPEED_FULL)
		dev->ep[UDC_EPIN_IX].fifo_depth = UDC_FS_EPIN_BUFF_SIZE;
	else if (dev->gadget.speed == USB_SPEED_HIGH)
		dev->ep[UDC_EPIN_IX].fifo_depth = hs_tx_buf;
	dev->ep[UDC_EPOUT_IX].fifo_depth = UDC_RXFIFO_SIZE;
}

/* init registers at driver load time */
static int startup_registers(struct udc *dev)
{
	u32 tmp;

	/* init controller by soft reset */
	udc_soft_reset(dev);

	/* mask not needed interrupts */
	udc_mask_unused_interrupts(dev);

	/* put into initial config */
	udc_basic_init(dev);
	/* link up all endpoints */
	udc_setup_endpoints(dev);

	/* program speed */
	tmp = readl(&dev->regs->cfg);
	if (use_fullspeed) {
		tmp = AMD_ADDBITS(tmp, UDC_DEVCFG_SPD_FS, UDC_DEVCFG_SPD);
	} else {
		tmp = AMD_ADDBITS(tmp, UDC_DEVCFG_SPD_HS, UDC_DEVCFG_SPD);
	}
	writel(tmp, &dev->regs->cfg);

	return 0;
}

/* Inits UDC context */
static void udc_basic_init(struct udc *dev)
{
	u32	tmp;

	DBG(dev, "udc_basic_init()\n");

	dev->gadget.speed = USB_SPEED_UNKNOWN;

	/* stop RDE timer */
	if (timer_pending(&udc_timer)) {
		set_rde = 0;
		mod_timer(&udc_timer, jiffies - 1);
	}
	/* stop poll stall timer */
	if (timer_pending(&udc_pollstall_timer)) {
		mod_timer(&udc_pollstall_timer, jiffies - 1);
	}
	/* disable DMA */
	tmp = readl(&dev->regs->ctl);
	tmp &= AMD_UNMASK_BIT(UDC_DEVCTL_RDE);
	tmp &= AMD_UNMASK_BIT(UDC_DEVCTL_TDE);
	writel(tmp, &dev->regs->ctl);

	/* enable dynamic CSR programming */
	tmp = readl(&dev->regs->cfg);
	tmp |= AMD_BIT(UDC_DEVCFG_CSR_PRG);
	/* set self powered */
	tmp |= AMD_BIT(UDC_DEVCFG_SP);
	/* set remote wakeupable */
	tmp |= AMD_BIT(UDC_DEVCFG_RWKP);
	writel(tmp, &dev->regs->cfg);

	make_ep_lists(dev);

	dev->data_ep_enabled = 0;
	dev->data_ep_queued = 0;
}

/* Sets initial endpoint parameters */
static void udc_setup_endpoints(struct udc *dev)
{
	struct udc_ep	*ep;
	u32	tmp;
	u32	reg;

	DBG(dev, "udc_setup_endpoints()\n");

	/* read enum speed */
	tmp = readl(&dev->regs->sts);
	tmp = AMD_GETBITS(tmp, UDC_DEVSTS_ENUM_SPEED);
	if (tmp == UDC_DEVSTS_ENUM_SPEED_HIGH) {
		dev->gadget.speed = USB_SPEED_HIGH;
	} else if (tmp == UDC_DEVSTS_ENUM_SPEED_FULL) {
		dev->gadget.speed = USB_SPEED_FULL;
	}

	/* set basic ep parameters */
	for (tmp = 0; tmp < UDC_EP_NUM; tmp++) {
		ep = &dev->ep[tmp];
		ep->dev = dev;
		ep->ep.name = ep_string[tmp];
		ep->num = tmp;
		/* txfifo size is calculated at enable time */
		ep->txfifo = dev->txfifo;

		/* fifo size */
		if (tmp < UDC_EPIN_NUM) {
			ep->fifo_depth = UDC_TXFIFO_SIZE;
			ep->in = 1;
		} else {
			ep->fifo_depth = UDC_RXFIFO_SIZE;
			ep->in = 0;

		}
		ep->regs = &dev->ep_regs[tmp];
		/*
		 * ep will be reset only if ep was not enabled before to avoid
		 * disabling ep interrupts when ENUM interrupt occurs but ep is
		 * not enabled by gadget driver
		 */
		if (!ep->desc) {
			ep_init(dev->regs, ep);
		}

		if (use_dma) {
			/*
			 * ep->dma is not really used, just to indicate that
			 * DMA is active: remove this
			 * dma regs = dev control regs
			 */
			ep->dma = &dev->regs->ctl;

			/* nak OUT endpoints until enable - not for ep0 */
			if (tmp != UDC_EP0IN_IX && tmp != UDC_EP0OUT_IX
						&& tmp > UDC_EPIN_NUM) {
				/* set NAK */
				reg = readl(&dev->ep[tmp].regs->ctl);
				reg |= AMD_BIT(UDC_EPCTL_SNAK);
				writel(reg, &dev->ep[tmp].regs->ctl);
				dev->ep[tmp].naking = 1;

			}
		}
	}
	/* EP0 max packet */
	if (dev->gadget.speed == USB_SPEED_FULL) {
		dev->ep[UDC_EP0IN_IX].ep.maxpacket = UDC_FS_EP0IN_MAX_PKT_SIZE;
		dev->ep[UDC_EP0OUT_IX].ep.maxpacket =
						UDC_FS_EP0OUT_MAX_PKT_SIZE;
	} else if (dev->gadget.speed == USB_SPEED_HIGH) {
		dev->ep[UDC_EP0IN_IX].ep.maxpacket = UDC_EP0IN_MAX_PKT_SIZE;
		dev->ep[UDC_EP0OUT_IX].ep.maxpacket = UDC_EP0OUT_MAX_PKT_SIZE;
	}

	/*
	 * with suspend bug workaround, ep0 params for gadget driver
	 * are set at gadget driver bind() call
	 */
	dev->gadget.ep0 = &dev->ep[UDC_EP0IN_IX].ep;
	dev->ep[UDC_EP0IN_IX].halted = 0;
	INIT_LIST_HEAD(&dev->gadget.ep0->ep_list);

	/* init cfg/alt/int */
	dev->cur_config = 0;
	dev->cur_intf = 0;
	dev->cur_alt = 0;
}

/* Bringup after Connect event, initial bringup to be ready for ep0 events */
static void usb_connect(struct udc *dev)
{

	dev_info(&dev->pdev->dev, "USB Connect\n");

	dev->connected = 1;

	/* put into initial config */
	udc_basic_init(dev);

	/* enable device setup interrupts */
	udc_enable_dev_setup_interrupts(dev);
}

/*
 * Calls gadget with disconnect event and resets the UDC and makes
 * initial bringup to be ready for ep0 events
 */
static void usb_disconnect(struct udc *dev)
{

	dev_info(&dev->pdev->dev, "USB Disconnect\n");

	dev->connected = 0;

	/* mask interrupts */
	udc_mask_unused_interrupts(dev);

	/* REVISIT there doesn't seem to be a point to having this
	 * talk to a tasklet ... do it directly, we already hold
	 * the spinlock needed to process the disconnect.
	 */

	tasklet_schedule(&disconnect_tasklet);
}

/* Tasklet for disconnect to be outside of interrupt context */
static void udc_tasklet_disconnect(unsigned long par)
{
	struct udc *dev = (struct udc *)(*((struct udc **) par));
	u32 tmp;

	DBG(dev, "Tasklet disconnect\n");
	spin_lock_irq(&dev->lock);

	if (dev->driver) {
		spin_unlock(&dev->lock);
		dev->driver->disconnect(&dev->gadget);
		spin_lock(&dev->lock);

		/* empty queues */
		for (tmp = 0; tmp < UDC_EP_NUM; tmp++) {
			empty_req_queue(&dev->ep[tmp]);
		}

	}

	/* disable ep0 */
	ep_init(dev->regs,
			&dev->ep[UDC_EP0IN_IX]);


	if (!soft_reset_occured) {
		/* init controller by soft reset */
		udc_soft_reset(dev);
		soft_reset_occured++;
	}

	/* re-enable dev interrupts */
	udc_enable_dev_setup_interrupts(dev);
	/* back to full speed ? */
	if (use_fullspeed) {
		tmp = readl(&dev->regs->cfg);
		tmp = AMD_ADDBITS(tmp, UDC_DEVCFG_SPD_FS, UDC_DEVCFG_SPD);
		writel(tmp, &dev->regs->cfg);
	}

	spin_unlock_irq(&dev->lock);
}

/* Reset the UDC core */
static void udc_soft_reset(struct udc *dev)
{
	unsigned long	flags;

	DBG(dev, "Soft reset\n");
	/*
	 * reset possible waiting interrupts, because int.
	 * status is lost after soft reset,
	 * ep int. status reset
	 */
	writel(UDC_EPINT_MSK_DISABLE_ALL, &dev->regs->ep_irqsts);
	/* device int. status reset */
	writel(UDC_DEV_MSK_DISABLE, &dev->regs->irqsts);

	spin_lock_irqsave(&udc_irq_spinlock, flags);
	writel(AMD_BIT(UDC_DEVCFG_SOFTRESET), &dev->regs->cfg);
	readl(&dev->regs->cfg);
	spin_unlock_irqrestore(&udc_irq_spinlock, flags);

}

/* RDE timer callback to set RDE bit */
static void udc_timer_function(unsigned long v)
{
	u32 tmp;

	spin_lock_irq(&udc_irq_spinlock);

	if (set_rde > 0) {
		/*
		 * open the fifo if fifo was filled on last timer call
		 * conditionally
		 */
		if (set_rde > 1) {
			/* set RDE to receive setup data */
			tmp = readl(&udc->regs->ctl);
			tmp |= AMD_BIT(UDC_DEVCTL_RDE);
			writel(tmp, &udc->regs->ctl);
			set_rde = -1;
		} else if (readl(&udc->regs->sts)
				& AMD_BIT(UDC_DEVSTS_RXFIFO_EMPTY)) {
			/*
			 * if fifo empty setup polling, do not just
			 * open the fifo
			 */
			udc_timer.expires = jiffies + HZ/UDC_RDE_TIMER_DIV;
			if (!stop_timer) {
				add_timer(&udc_timer);
			}
		} else {
			/*
			 * fifo contains data now, setup timer for opening
			 * the fifo when timer expires to be able to receive
			 * setup packets, when data packets gets queued by
			 * gadget layer then timer will forced to expire with
			 * set_rde=0 (RDE is set in udc_queue())
			 */
			set_rde++;
			/* debug: lhadmot_timer_start = 221070 */
			udc_timer.expires = jiffies + HZ*UDC_RDE_TIMER_SECONDS;
			if (!stop_timer) {
				add_timer(&udc_timer);
			}
		}

	} else
		set_rde = -1; /* RDE was set by udc_queue() */
	spin_unlock_irq(&udc_irq_spinlock);
	if (stop_timer)
		complete(&on_exit);

}

/* Handle halt state, used in stall poll timer */
static void udc_handle_halt_state(struct udc_ep *ep)
{
	u32 tmp;
	/* set stall as long not halted */
	if (ep->halted == 1) {
		tmp = readl(&ep->regs->ctl);
		/* STALL cleared ? */
		if (!(tmp & AMD_BIT(UDC_EPCTL_S))) {
			/*
			 * FIXME: MSC spec requires that stall remains
			 * even on receivng of CLEAR_FEATURE HALT. So
			 * we would set STALL again here to be compliant.
			 * But with current mass storage drivers this does
			 * not work (would produce endless host retries).
			 * So we clear halt on CLEAR_FEATURE.
			 *
			DBG(ep->dev, "ep %d: set STALL again\n", ep->num);
			tmp |= AMD_BIT(UDC_EPCTL_S);
			writel(tmp, &ep->regs->ctl);*/

			/* clear NAK by writing CNAK */
			tmp |= AMD_BIT(UDC_EPCTL_CNAK);
			writel(tmp, &ep->regs->ctl);
			ep->halted = 0;
			UDC_QUEUE_CNAK(ep, ep->num);
		}
	}
}

/* Stall timer callback to poll S bit and set it again after */
static void udc_pollstall_timer_function(unsigned long v)
{
	struct udc_ep *ep;
	int halted = 0;

	spin_lock_irq(&udc_stall_spinlock);
	/*
	 * only one IN and OUT endpoints are handled
	 * IN poll stall
	 */
	ep = &udc->ep[UDC_EPIN_IX];
	udc_handle_halt_state(ep);
	if (ep->halted)
		halted = 1;
	/* OUT poll stall */
	ep = &udc->ep[UDC_EPOUT_IX];
	udc_handle_halt_state(ep);
	if (ep->halted)
		halted = 1;

	/* setup timer again when still halted */
	if (!stop_pollstall_timer && halted) {
		udc_pollstall_timer.expires = jiffies +
					HZ * UDC_POLLSTALL_TIMER_USECONDS
					/ (1000 * 1000);
		add_timer(&udc_pollstall_timer);
	}
	spin_unlock_irq(&udc_stall_spinlock);

	if (stop_pollstall_timer)
		complete(&on_pollstall_exit);
}

/* Inits endpoint 0 so that SETUP packets are processed */
static void activate_control_endpoints(struct udc *dev)
{
	u32 tmp;

	DBG(dev, "activate_control_endpoints\n");

	/* flush fifo */
	tmp = readl(&dev->ep[UDC_EP0IN_IX].regs->ctl);
	tmp |= AMD_BIT(UDC_EPCTL_F);
	writel(tmp, &dev->ep[UDC_EP0IN_IX].regs->ctl);

	/* set ep0 directions */
	dev->ep[UDC_EP0IN_IX].in = 1;
	dev->ep[UDC_EP0OUT_IX].in = 0;

	/* set buffer size (tx fifo entries) of EP0_IN */
	tmp = readl(&dev->ep[UDC_EP0IN_IX].regs->bufin_framenum);
	if (dev->gadget.speed == USB_SPEED_FULL)
		tmp = AMD_ADDBITS(tmp, UDC_FS_EPIN0_BUFF_SIZE,
					UDC_EPIN_BUFF_SIZE);
	else if (dev->gadget.speed == USB_SPEED_HIGH)
		tmp = AMD_ADDBITS(tmp, UDC_EPIN0_BUFF_SIZE,
					UDC_EPIN_BUFF_SIZE);
	writel(tmp, &dev->ep[UDC_EP0IN_IX].regs->bufin_framenum);

	/* set max packet size of EP0_IN */
	tmp = readl(&dev->ep[UDC_EP0IN_IX].regs->bufout_maxpkt);
	if (dev->gadget.speed == USB_SPEED_FULL)
		tmp = AMD_ADDBITS(tmp, UDC_FS_EP0IN_MAX_PKT_SIZE,
					UDC_EP_MAX_PKT_SIZE);
	else if (dev->gadget.speed == USB_SPEED_HIGH)
		tmp = AMD_ADDBITS(tmp, UDC_EP0IN_MAX_PKT_SIZE,
				UDC_EP_MAX_PKT_SIZE);
	writel(tmp, &dev->ep[UDC_EP0IN_IX].regs->bufout_maxpkt);

	/* set max packet size of EP0_OUT */
	tmp = readl(&dev->ep[UDC_EP0OUT_IX].regs->bufout_maxpkt);
	if (dev->gadget.speed == USB_SPEED_FULL)
		tmp = AMD_ADDBITS(tmp, UDC_FS_EP0OUT_MAX_PKT_SIZE,
					UDC_EP_MAX_PKT_SIZE);
	else if (dev->gadget.speed == USB_SPEED_HIGH)
		tmp = AMD_ADDBITS(tmp, UDC_EP0OUT_MAX_PKT_SIZE,
					UDC_EP_MAX_PKT_SIZE);
	writel(tmp, &dev->ep[UDC_EP0OUT_IX].regs->bufout_maxpkt);

	/* set max packet size of EP0 in UDC CSR */
	tmp = readl(&dev->csr->ne[0]);
	if (dev->gadget.speed == USB_SPEED_FULL)
		tmp = AMD_ADDBITS(tmp, UDC_FS_EP0OUT_MAX_PKT_SIZE,
					UDC_CSR_NE_MAX_PKT);
	else if (dev->gadget.speed == USB_SPEED_HIGH)
		tmp = AMD_ADDBITS(tmp, UDC_EP0OUT_MAX_PKT_SIZE,
					UDC_CSR_NE_MAX_PKT);
	writel(tmp, &dev->csr->ne[0]);

	if (use_dma) {
		dev->ep[UDC_EP0OUT_IX].td->status |=
			AMD_BIT(UDC_DMA_OUT_STS_L);
		/* write dma desc address */
		writel(dev->ep[UDC_EP0OUT_IX].td_stp_dma,
			&dev->ep[UDC_EP0OUT_IX].regs->subptr);
		writel(dev->ep[UDC_EP0OUT_IX].td_phys,
			&dev->ep[UDC_EP0OUT_IX].regs->desptr);
		/* stop RDE timer */
		if (timer_pending(&udc_timer)) {
			set_rde = 0;
			mod_timer(&udc_timer, jiffies - 1);
		}
		/* stop pollstall timer */
		if (timer_pending(&udc_pollstall_timer)) {
			mod_timer(&udc_pollstall_timer, jiffies - 1);
		}
		/* enable DMA */
		tmp = readl(&dev->regs->ctl);
		tmp |= AMD_BIT(UDC_DEVCTL_MODE)
				| AMD_BIT(UDC_DEVCTL_RDE)
				| AMD_BIT(UDC_DEVCTL_TDE);
		if (use_dma_bufferfill_mode) {
			tmp |= AMD_BIT(UDC_DEVCTL_BF);
		} else if (use_dma_ppb_du) {
			tmp |= AMD_BIT(UDC_DEVCTL_DU);
		}
		writel(tmp, &dev->regs->ctl);
	}

	/* clear NAK by writing CNAK for EP0IN */
	tmp = readl(&dev->ep[UDC_EP0IN_IX].regs->ctl);
	tmp |= AMD_BIT(UDC_EPCTL_CNAK);
	writel(tmp, &dev->ep[UDC_EP0IN_IX].regs->ctl);
	dev->ep[UDC_EP0IN_IX].naking = 0;
	UDC_QUEUE_CNAK(&dev->ep[UDC_EP0IN_IX], UDC_EP0IN_IX);

	/* clear NAK by writing CNAK for EP0OUT */
	tmp = readl(&dev->ep[UDC_EP0OUT_IX].regs->ctl);
	tmp |= AMD_BIT(UDC_EPCTL_CNAK);
	writel(tmp, &dev->ep[UDC_EP0OUT_IX].regs->ctl);
	dev->ep[UDC_EP0OUT_IX].naking = 0;
	UDC_QUEUE_CNAK(&dev->ep[UDC_EP0OUT_IX], UDC_EP0OUT_IX);
}

/* Make endpoint 0 ready for control traffic */
static int setup_ep0(struct udc *dev)
{
	activate_control_endpoints(dev);
	/* enable ep0 interrupts */
	udc_enable_ep0_interrupts(dev);
	/* enable device setup interrupts */
	udc_enable_dev_setup_interrupts(dev);

	return 0;
}

/* Called by gadget driver to register itself */
static int amd5536_start(struct usb_gadget_driver *driver,
		int (*bind)(struct usb_gadget *))
{
	struct udc		*dev = udc;
	int			retval;
	u32 tmp;

	if (!driver || !bind || !driver->setup
<<<<<<< HEAD
			|| driver->speed < USB_SPEED_HIGH)
=======
			|| driver->max_speed < USB_SPEED_HIGH)
>>>>>>> dcd6c922
		return -EINVAL;
	if (!dev)
		return -ENODEV;
	if (dev->driver)
		return -EBUSY;

	driver->driver.bus = NULL;
	dev->driver = driver;
	dev->gadget.dev.driver = &driver->driver;

	retval = bind(&dev->gadget);

	/* Some gadget drivers use both ep0 directions.
	 * NOTE: to gadget driver, ep0 is just one endpoint...
	 */
	dev->ep[UDC_EP0OUT_IX].ep.driver_data =
		dev->ep[UDC_EP0IN_IX].ep.driver_data;

	if (retval) {
		DBG(dev, "binding to %s returning %d\n",
				driver->driver.name, retval);
		dev->driver = NULL;
		dev->gadget.dev.driver = NULL;
		return retval;
	}

	/* get ready for ep0 traffic */
	setup_ep0(dev);

	/* clear SD */
	tmp = readl(&dev->regs->ctl);
	tmp = tmp & AMD_CLEAR_BIT(UDC_DEVCTL_SD);
	writel(tmp, &dev->regs->ctl);

	usb_connect(dev);

	return 0;
}

/* shutdown requests and disconnect from gadget */
static void
shutdown(struct udc *dev, struct usb_gadget_driver *driver)
__releases(dev->lock)
__acquires(dev->lock)
{
	int tmp;

	if (dev->gadget.speed != USB_SPEED_UNKNOWN) {
		spin_unlock(&dev->lock);
		driver->disconnect(&dev->gadget);
		spin_lock(&dev->lock);
	}

	/* empty queues and init hardware */
	udc_basic_init(dev);
	for (tmp = 0; tmp < UDC_EP_NUM; tmp++)
		empty_req_queue(&dev->ep[tmp]);

	udc_setup_endpoints(dev);
}

/* Called by gadget driver to unregister itself */
static int amd5536_stop(struct usb_gadget_driver *driver)
{
	struct udc	*dev = udc;
	unsigned long	flags;
	u32 tmp;

	if (!dev)
		return -ENODEV;
	if (!driver || driver != dev->driver || !driver->unbind)
		return -EINVAL;

	spin_lock_irqsave(&dev->lock, flags);
	udc_mask_unused_interrupts(dev);
	shutdown(dev, driver);
	spin_unlock_irqrestore(&dev->lock, flags);

	driver->unbind(&dev->gadget);
	dev->gadget.dev.driver = NULL;
	dev->driver = NULL;

	/* set SD */
	tmp = readl(&dev->regs->ctl);
	tmp |= AMD_BIT(UDC_DEVCTL_SD);
	writel(tmp, &dev->regs->ctl);


	DBG(dev, "%s: unregistered\n", driver->driver.name);

	return 0;
}

/* Clear pending NAK bits */
static void udc_process_cnak_queue(struct udc *dev)
{
	u32 tmp;
	u32 reg;

	/* check epin's */
	DBG(dev, "CNAK pending queue processing\n");
	for (tmp = 0; tmp < UDC_EPIN_NUM_USED; tmp++) {
		if (cnak_pending & (1 << tmp)) {
			DBG(dev, "CNAK pending for ep%d\n", tmp);
			/* clear NAK by writing CNAK */
			reg = readl(&dev->ep[tmp].regs->ctl);
			reg |= AMD_BIT(UDC_EPCTL_CNAK);
			writel(reg, &dev->ep[tmp].regs->ctl);
			dev->ep[tmp].naking = 0;
			UDC_QUEUE_CNAK(&dev->ep[tmp], dev->ep[tmp].num);
		}
	}
	/* ...	and ep0out */
	if (cnak_pending & (1 << UDC_EP0OUT_IX)) {
		DBG(dev, "CNAK pending for ep%d\n", UDC_EP0OUT_IX);
		/* clear NAK by writing CNAK */
		reg = readl(&dev->ep[UDC_EP0OUT_IX].regs->ctl);
		reg |= AMD_BIT(UDC_EPCTL_CNAK);
		writel(reg, &dev->ep[UDC_EP0OUT_IX].regs->ctl);
		dev->ep[UDC_EP0OUT_IX].naking = 0;
		UDC_QUEUE_CNAK(&dev->ep[UDC_EP0OUT_IX],
				dev->ep[UDC_EP0OUT_IX].num);
	}
}

/* Enabling RX DMA after setup packet */
static void udc_ep0_set_rde(struct udc *dev)
{
	if (use_dma) {
		/*
		 * only enable RXDMA when no data endpoint enabled
		 * or data is queued
		 */
		if (!dev->data_ep_enabled || dev->data_ep_queued) {
			udc_set_rde(dev);
		} else {
			/*
			 * setup timer for enabling RDE (to not enable
			 * RXFIFO DMA for data endpoints to early)
			 */
			if (set_rde != 0 && !timer_pending(&udc_timer)) {
				udc_timer.expires =
					jiffies + HZ/UDC_RDE_TIMER_DIV;
				set_rde = 1;
				if (!stop_timer) {
					add_timer(&udc_timer);
				}
			}
		}
	}
}


/* Interrupt handler for data OUT traffic */
static irqreturn_t udc_data_out_isr(struct udc *dev, int ep_ix)
{
	irqreturn_t		ret_val = IRQ_NONE;
	u32			tmp;
	struct udc_ep		*ep;
	struct udc_request	*req;
	unsigned int		count;
	struct udc_data_dma	*td = NULL;
	unsigned		dma_done;

	VDBG(dev, "ep%d irq\n", ep_ix);
	ep = &dev->ep[ep_ix];

	tmp = readl(&ep->regs->sts);
	if (use_dma) {
		/* BNA event ? */
		if (tmp & AMD_BIT(UDC_EPSTS_BNA)) {
			DBG(dev, "BNA ep%dout occurred - DESPTR = %x \n",
					ep->num, readl(&ep->regs->desptr));
			/* clear BNA */
			writel(tmp | AMD_BIT(UDC_EPSTS_BNA), &ep->regs->sts);
			if (!ep->cancel_transfer)
				ep->bna_occurred = 1;
			else
				ep->cancel_transfer = 0;
			ret_val = IRQ_HANDLED;
			goto finished;
		}
	}
	/* HE event ? */
	if (tmp & AMD_BIT(UDC_EPSTS_HE)) {
		dev_err(&dev->pdev->dev, "HE ep%dout occurred\n", ep->num);

		/* clear HE */
		writel(tmp | AMD_BIT(UDC_EPSTS_HE), &ep->regs->sts);
		ret_val = IRQ_HANDLED;
		goto finished;
	}

	if (!list_empty(&ep->queue)) {

		/* next request */
		req = list_entry(ep->queue.next,
			struct udc_request, queue);
	} else {
		req = NULL;
		udc_rxfifo_pending = 1;
	}
	VDBG(dev, "req = %p\n", req);
	/* fifo mode */
	if (!use_dma) {

		/* read fifo */
		if (req && udc_rxfifo_read(ep, req)) {
			ret_val = IRQ_HANDLED;

			/* finish */
			complete_req(ep, req, 0);
			/* next request */
			if (!list_empty(&ep->queue) && !ep->halted) {
				req = list_entry(ep->queue.next,
					struct udc_request, queue);
			} else
				req = NULL;
		}

	/* DMA */
	} else if (!ep->cancel_transfer && req != NULL) {
		ret_val = IRQ_HANDLED;

		/* check for DMA done */
		if (!use_dma_ppb) {
			dma_done = AMD_GETBITS(req->td_data->status,
						UDC_DMA_OUT_STS_BS);
		/* packet per buffer mode - rx bytes */
		} else {
			/*
			 * if BNA occurred then recover desc. from
			 * BNA dummy desc.
			 */
			if (ep->bna_occurred) {
				VDBG(dev, "Recover desc. from BNA dummy\n");
				memcpy(req->td_data, ep->bna_dummy_req->td_data,
						sizeof(struct udc_data_dma));
				ep->bna_occurred = 0;
				udc_init_bna_dummy(ep->req);
			}
			td = udc_get_last_dma_desc(req);
			dma_done = AMD_GETBITS(td->status, UDC_DMA_OUT_STS_BS);
		}
		if (dma_done == UDC_DMA_OUT_STS_BS_DMA_DONE) {
			/* buffer fill mode - rx bytes */
			if (!use_dma_ppb) {
				/* received number bytes */
				count = AMD_GETBITS(req->td_data->status,
						UDC_DMA_OUT_STS_RXBYTES);
				VDBG(dev, "rx bytes=%u\n", count);
			/* packet per buffer mode - rx bytes */
			} else {
				VDBG(dev, "req->td_data=%p\n", req->td_data);
				VDBG(dev, "last desc = %p\n", td);
				/* received number bytes */
				if (use_dma_ppb_du) {
					/* every desc. counts bytes */
					count = udc_get_ppbdu_rxbytes(req);
				} else {
					/* last desc. counts bytes */
					count = AMD_GETBITS(td->status,
						UDC_DMA_OUT_STS_RXBYTES);
					if (!count && req->req.length
						== UDC_DMA_MAXPACKET) {
						/*
						 * on 64k packets the RXBYTES
						 * field is zero
						 */
						count = UDC_DMA_MAXPACKET;
					}
				}
				VDBG(dev, "last desc rx bytes=%u\n", count);
			}

			tmp = req->req.length - req->req.actual;
			if (count > tmp) {
				if ((tmp % ep->ep.maxpacket) != 0) {
					DBG(dev, "%s: rx %db, space=%db\n",
						ep->ep.name, count, tmp);
					req->req.status = -EOVERFLOW;
				}
				count = tmp;
			}
			req->req.actual += count;
			req->dma_going = 0;
			/* complete request */
			complete_req(ep, req, 0);

			/* next request */
			if (!list_empty(&ep->queue) && !ep->halted) {
				req = list_entry(ep->queue.next,
					struct udc_request,
					queue);
				/*
				 * DMA may be already started by udc_queue()
				 * called by gadget drivers completion
				 * routine. This happens when queue
				 * holds one request only.
				 */
				if (req->dma_going == 0) {
					/* next dma */
					if (prep_dma(ep, req, GFP_ATOMIC) != 0)
						goto finished;
					/* write desc pointer */
					writel(req->td_phys,
						&ep->regs->desptr);
					req->dma_going = 1;
					/* enable DMA */
					udc_set_rde(dev);
				}
			} else {
				/*
				 * implant BNA dummy descriptor to allow
				 * RXFIFO opening by RDE
				 */
				if (ep->bna_dummy_req) {
					/* write desc pointer */
					writel(ep->bna_dummy_req->td_phys,
						&ep->regs->desptr);
					ep->bna_occurred = 0;
				}

				/*
				 * schedule timer for setting RDE if queue
				 * remains empty to allow ep0 packets pass
				 * through
				 */
				if (set_rde != 0
						&& !timer_pending(&udc_timer)) {
					udc_timer.expires =
						jiffies
						+ HZ*UDC_RDE_TIMER_SECONDS;
					set_rde = 1;
					if (!stop_timer) {
						add_timer(&udc_timer);
					}
				}
				if (ep->num != UDC_EP0OUT_IX)
					dev->data_ep_queued = 0;
			}

		} else {
			/*
			* RX DMA must be reenabled for each desc in PPBDU mode
			* and must be enabled for PPBNDU mode in case of BNA
			*/
			udc_set_rde(dev);
		}

	} else if (ep->cancel_transfer) {
		ret_val = IRQ_HANDLED;
		ep->cancel_transfer = 0;
	}

	/* check pending CNAKS */
	if (cnak_pending) {
		/* CNAk processing when rxfifo empty only */
		if (readl(&dev->regs->sts) & AMD_BIT(UDC_DEVSTS_RXFIFO_EMPTY)) {
			udc_process_cnak_queue(dev);
		}
	}

	/* clear OUT bits in ep status */
	writel(UDC_EPSTS_OUT_CLEAR, &ep->regs->sts);
finished:
	return ret_val;
}

/* Interrupt handler for data IN traffic */
static irqreturn_t udc_data_in_isr(struct udc *dev, int ep_ix)
{
	irqreturn_t ret_val = IRQ_NONE;
	u32 tmp;
	u32 epsts;
	struct udc_ep *ep;
	struct udc_request *req;
	struct udc_data_dma *td;
	unsigned dma_done;
	unsigned len;

	ep = &dev->ep[ep_ix];

	epsts = readl(&ep->regs->sts);
	if (use_dma) {
		/* BNA ? */
		if (epsts & AMD_BIT(UDC_EPSTS_BNA)) {
			dev_err(&dev->pdev->dev,
				"BNA ep%din occurred - DESPTR = %08lx \n",
				ep->num,
				(unsigned long) readl(&ep->regs->desptr));

			/* clear BNA */
			writel(epsts, &ep->regs->sts);
			ret_val = IRQ_HANDLED;
			goto finished;
		}
	}
	/* HE event ? */
	if (epsts & AMD_BIT(UDC_EPSTS_HE)) {
		dev_err(&dev->pdev->dev,
			"HE ep%dn occurred - DESPTR = %08lx \n",
			ep->num, (unsigned long) readl(&ep->regs->desptr));

		/* clear HE */
		writel(epsts | AMD_BIT(UDC_EPSTS_HE), &ep->regs->sts);
		ret_val = IRQ_HANDLED;
		goto finished;
	}

	/* DMA completion */
	if (epsts & AMD_BIT(UDC_EPSTS_TDC)) {
		VDBG(dev, "TDC set- completion\n");
		ret_val = IRQ_HANDLED;
		if (!ep->cancel_transfer && !list_empty(&ep->queue)) {
			req = list_entry(ep->queue.next,
					struct udc_request, queue);
			/*
			 * length bytes transferred
			 * check dma done of last desc. in PPBDU mode
			 */
			if (use_dma_ppb_du) {
				td = udc_get_last_dma_desc(req);
				if (td) {
					dma_done =
						AMD_GETBITS(td->status,
						UDC_DMA_IN_STS_BS);
					/* don't care DMA done */
					req->req.actual = req->req.length;
				}
			} else {
				/* assume all bytes transferred */
				req->req.actual = req->req.length;
			}

			if (req->req.actual == req->req.length) {
				/* complete req */
				complete_req(ep, req, 0);
				req->dma_going = 0;
				/* further request available ? */
				if (list_empty(&ep->queue)) {
					/* disable interrupt */
					tmp = readl(&dev->regs->ep_irqmsk);
					tmp |= AMD_BIT(ep->num);
					writel(tmp, &dev->regs->ep_irqmsk);
				}
			}
		}
		ep->cancel_transfer = 0;

	}
	/*
	 * status reg has IN bit set and TDC not set (if TDC was handled,
	 * IN must not be handled (UDC defect) ?
	 */
	if ((epsts & AMD_BIT(UDC_EPSTS_IN))
			&& !(epsts & AMD_BIT(UDC_EPSTS_TDC))) {
		ret_val = IRQ_HANDLED;
		if (!list_empty(&ep->queue)) {
			/* next request */
			req = list_entry(ep->queue.next,
					struct udc_request, queue);
			/* FIFO mode */
			if (!use_dma) {
				/* write fifo */
				udc_txfifo_write(ep, &req->req);
				len = req->req.length - req->req.actual;
						if (len > ep->ep.maxpacket)
							len = ep->ep.maxpacket;
						req->req.actual += len;
				if (req->req.actual == req->req.length
					|| (len != ep->ep.maxpacket)) {
					/* complete req */
					complete_req(ep, req, 0);
				}
			/* DMA */
			} else if (req && !req->dma_going) {
				VDBG(dev, "IN DMA : req=%p req->td_data=%p\n",
					req, req->td_data);
				if (req->td_data) {

					req->dma_going = 1;

					/*
					 * unset L bit of first desc.
					 * for chain
					 */
					if (use_dma_ppb && req->req.length >
							ep->ep.maxpacket) {
						req->td_data->status &=
							AMD_CLEAR_BIT(
							UDC_DMA_IN_STS_L);
					}

					/* write desc pointer */
					writel(req->td_phys, &ep->regs->desptr);

					/* set HOST READY */
					req->td_data->status =
						AMD_ADDBITS(
						req->td_data->status,
						UDC_DMA_IN_STS_BS_HOST_READY,
						UDC_DMA_IN_STS_BS);

					/* set poll demand bit */
					tmp = readl(&ep->regs->ctl);
					tmp |= AMD_BIT(UDC_EPCTL_P);
					writel(tmp, &ep->regs->ctl);
				}
			}

		} else if (!use_dma && ep->in) {
			/* disable interrupt */
			tmp = readl(
				&dev->regs->ep_irqmsk);
			tmp |= AMD_BIT(ep->num);
			writel(tmp,
				&dev->regs->ep_irqmsk);
		}
	}
	/* clear status bits */
	writel(epsts, &ep->regs->sts);

finished:
	return ret_val;

}

/* Interrupt handler for Control OUT traffic */
static irqreturn_t udc_control_out_isr(struct udc *dev)
__releases(dev->lock)
__acquires(dev->lock)
{
	irqreturn_t ret_val = IRQ_NONE;
	u32 tmp;
	int setup_supported;
	u32 count;
	int set = 0;
	struct udc_ep	*ep;
	struct udc_ep	*ep_tmp;

	ep = &dev->ep[UDC_EP0OUT_IX];

	/* clear irq */
	writel(AMD_BIT(UDC_EPINT_OUT_EP0), &dev->regs->ep_irqsts);

	tmp = readl(&dev->ep[UDC_EP0OUT_IX].regs->sts);
	/* check BNA and clear if set */
	if (tmp & AMD_BIT(UDC_EPSTS_BNA)) {
		VDBG(dev, "ep0: BNA set\n");
		writel(AMD_BIT(UDC_EPSTS_BNA),
			&dev->ep[UDC_EP0OUT_IX].regs->sts);
		ep->bna_occurred = 1;
		ret_val = IRQ_HANDLED;
		goto finished;
	}

	/* type of data: SETUP or DATA 0 bytes */
	tmp = AMD_GETBITS(tmp, UDC_EPSTS_OUT);
	VDBG(dev, "data_typ = %x\n", tmp);

	/* setup data */
	if (tmp == UDC_EPSTS_OUT_SETUP) {
		ret_val = IRQ_HANDLED;

		ep->dev->stall_ep0in = 0;
		dev->waiting_zlp_ack_ep0in = 0;

		/* set NAK for EP0_IN */
		tmp = readl(&dev->ep[UDC_EP0IN_IX].regs->ctl);
		tmp |= AMD_BIT(UDC_EPCTL_SNAK);
		writel(tmp, &dev->ep[UDC_EP0IN_IX].regs->ctl);
		dev->ep[UDC_EP0IN_IX].naking = 1;
		/* get setup data */
		if (use_dma) {

			/* clear OUT bits in ep status */
			writel(UDC_EPSTS_OUT_CLEAR,
				&dev->ep[UDC_EP0OUT_IX].regs->sts);

			setup_data.data[0] =
				dev->ep[UDC_EP0OUT_IX].td_stp->data12;
			setup_data.data[1] =
				dev->ep[UDC_EP0OUT_IX].td_stp->data34;
			/* set HOST READY */
			dev->ep[UDC_EP0OUT_IX].td_stp->status =
					UDC_DMA_STP_STS_BS_HOST_READY;
		} else {
			/* read fifo */
			udc_rxfifo_read_dwords(dev, setup_data.data, 2);
		}

		/* determine direction of control data */
		if ((setup_data.request.bRequestType & USB_DIR_IN) != 0) {
			dev->gadget.ep0 = &dev->ep[UDC_EP0IN_IX].ep;
			/* enable RDE */
			udc_ep0_set_rde(dev);
			set = 0;
		} else {
			dev->gadget.ep0 = &dev->ep[UDC_EP0OUT_IX].ep;
			/*
			 * implant BNA dummy descriptor to allow RXFIFO opening
			 * by RDE
			 */
			if (ep->bna_dummy_req) {
				/* write desc pointer */
				writel(ep->bna_dummy_req->td_phys,
					&dev->ep[UDC_EP0OUT_IX].regs->desptr);
				ep->bna_occurred = 0;
			}

			set = 1;
			dev->ep[UDC_EP0OUT_IX].naking = 1;
			/*
			 * setup timer for enabling RDE (to not enable
			 * RXFIFO DMA for data to early)
			 */
			set_rde = 1;
			if (!timer_pending(&udc_timer)) {
				udc_timer.expires = jiffies +
							HZ/UDC_RDE_TIMER_DIV;
				if (!stop_timer) {
					add_timer(&udc_timer);
				}
			}
		}

		/*
		 * mass storage reset must be processed here because
		 * next packet may be a CLEAR_FEATURE HALT which would not
		 * clear the stall bit when no STALL handshake was received
		 * before (autostall can cause this)
		 */
		if (setup_data.data[0] == UDC_MSCRES_DWORD0
				&& setup_data.data[1] == UDC_MSCRES_DWORD1) {
			DBG(dev, "MSC Reset\n");
			/*
			 * clear stall bits
			 * only one IN and OUT endpoints are handled
			 */
			ep_tmp = &udc->ep[UDC_EPIN_IX];
			udc_set_halt(&ep_tmp->ep, 0);
			ep_tmp = &udc->ep[UDC_EPOUT_IX];
			udc_set_halt(&ep_tmp->ep, 0);
		}

		/* call gadget with setup data received */
		spin_unlock(&dev->lock);
		setup_supported = dev->driver->setup(&dev->gadget,
						&setup_data.request);
		spin_lock(&dev->lock);

		tmp = readl(&dev->ep[UDC_EP0IN_IX].regs->ctl);
		/* ep0 in returns data (not zlp) on IN phase */
		if (setup_supported >= 0 && setup_supported <
				UDC_EP0IN_MAXPACKET) {
			/* clear NAK by writing CNAK in EP0_IN */
			tmp |= AMD_BIT(UDC_EPCTL_CNAK);
			writel(tmp, &dev->ep[UDC_EP0IN_IX].regs->ctl);
			dev->ep[UDC_EP0IN_IX].naking = 0;
			UDC_QUEUE_CNAK(&dev->ep[UDC_EP0IN_IX], UDC_EP0IN_IX);

		/* if unsupported request then stall */
		} else if (setup_supported < 0) {
			tmp |= AMD_BIT(UDC_EPCTL_S);
			writel(tmp, &dev->ep[UDC_EP0IN_IX].regs->ctl);
		} else
			dev->waiting_zlp_ack_ep0in = 1;


		/* clear NAK by writing CNAK in EP0_OUT */
		if (!set) {
			tmp = readl(&dev->ep[UDC_EP0OUT_IX].regs->ctl);
			tmp |= AMD_BIT(UDC_EPCTL_CNAK);
			writel(tmp, &dev->ep[UDC_EP0OUT_IX].regs->ctl);
			dev->ep[UDC_EP0OUT_IX].naking = 0;
			UDC_QUEUE_CNAK(&dev->ep[UDC_EP0OUT_IX], UDC_EP0OUT_IX);
		}

		if (!use_dma) {
			/* clear OUT bits in ep status */
			writel(UDC_EPSTS_OUT_CLEAR,
				&dev->ep[UDC_EP0OUT_IX].regs->sts);
		}

	/* data packet 0 bytes */
	} else if (tmp == UDC_EPSTS_OUT_DATA) {
		/* clear OUT bits in ep status */
		writel(UDC_EPSTS_OUT_CLEAR, &dev->ep[UDC_EP0OUT_IX].regs->sts);

		/* get setup data: only 0 packet */
		if (use_dma) {
			/* no req if 0 packet, just reactivate */
			if (list_empty(&dev->ep[UDC_EP0OUT_IX].queue)) {
				VDBG(dev, "ZLP\n");

				/* set HOST READY */
				dev->ep[UDC_EP0OUT_IX].td->status =
					AMD_ADDBITS(
					dev->ep[UDC_EP0OUT_IX].td->status,
					UDC_DMA_OUT_STS_BS_HOST_READY,
					UDC_DMA_OUT_STS_BS);
				/* enable RDE */
				udc_ep0_set_rde(dev);
				ret_val = IRQ_HANDLED;

			} else {
				/* control write */
				ret_val |= udc_data_out_isr(dev, UDC_EP0OUT_IX);
				/* re-program desc. pointer for possible ZLPs */
				writel(dev->ep[UDC_EP0OUT_IX].td_phys,
					&dev->ep[UDC_EP0OUT_IX].regs->desptr);
				/* enable RDE */
				udc_ep0_set_rde(dev);
			}
		} else {

			/* received number bytes */
			count = readl(&dev->ep[UDC_EP0OUT_IX].regs->sts);
			count = AMD_GETBITS(count, UDC_EPSTS_RX_PKT_SIZE);
			/* out data for fifo mode not working */
			count = 0;

			/* 0 packet or real data ? */
			if (count != 0) {
				ret_val |= udc_data_out_isr(dev, UDC_EP0OUT_IX);
			} else {
				/* dummy read confirm */
				readl(&dev->ep[UDC_EP0OUT_IX].regs->confirm);
				ret_val = IRQ_HANDLED;
			}
		}
	}

	/* check pending CNAKS */
	if (cnak_pending) {
		/* CNAk processing when rxfifo empty only */
		if (readl(&dev->regs->sts) & AMD_BIT(UDC_DEVSTS_RXFIFO_EMPTY)) {
			udc_process_cnak_queue(dev);
		}
	}

finished:
	return ret_val;
}

/* Interrupt handler for Control IN traffic */
static irqreturn_t udc_control_in_isr(struct udc *dev)
{
	irqreturn_t ret_val = IRQ_NONE;
	u32 tmp;
	struct udc_ep *ep;
	struct udc_request *req;
	unsigned len;

	ep = &dev->ep[UDC_EP0IN_IX];

	/* clear irq */
	writel(AMD_BIT(UDC_EPINT_IN_EP0), &dev->regs->ep_irqsts);

	tmp = readl(&dev->ep[UDC_EP0IN_IX].regs->sts);
	/* DMA completion */
	if (tmp & AMD_BIT(UDC_EPSTS_TDC)) {
		VDBG(dev, "isr: TDC clear \n");
		ret_val = IRQ_HANDLED;

		/* clear TDC bit */
		writel(AMD_BIT(UDC_EPSTS_TDC),
				&dev->ep[UDC_EP0IN_IX].regs->sts);

	/* status reg has IN bit set ? */
	} else if (tmp & AMD_BIT(UDC_EPSTS_IN)) {
		ret_val = IRQ_HANDLED;

		if (ep->dma) {
			/* clear IN bit */
			writel(AMD_BIT(UDC_EPSTS_IN),
				&dev->ep[UDC_EP0IN_IX].regs->sts);
		}
		if (dev->stall_ep0in) {
			DBG(dev, "stall ep0in\n");
			/* halt ep0in */
			tmp = readl(&ep->regs->ctl);
			tmp |= AMD_BIT(UDC_EPCTL_S);
			writel(tmp, &ep->regs->ctl);
		} else {
			if (!list_empty(&ep->queue)) {
				/* next request */
				req = list_entry(ep->queue.next,
						struct udc_request, queue);

				if (ep->dma) {
					/* write desc pointer */
					writel(req->td_phys, &ep->regs->desptr);
					/* set HOST READY */
					req->td_data->status =
						AMD_ADDBITS(
						req->td_data->status,
						UDC_DMA_STP_STS_BS_HOST_READY,
						UDC_DMA_STP_STS_BS);

					/* set poll demand bit */
					tmp =
					readl(&dev->ep[UDC_EP0IN_IX].regs->ctl);
					tmp |= AMD_BIT(UDC_EPCTL_P);
					writel(tmp,
					&dev->ep[UDC_EP0IN_IX].regs->ctl);

					/* all bytes will be transferred */
					req->req.actual = req->req.length;

					/* complete req */
					complete_req(ep, req, 0);

				} else {
					/* write fifo */
					udc_txfifo_write(ep, &req->req);

					/* lengh bytes transferred */
					len = req->req.length - req->req.actual;
					if (len > ep->ep.maxpacket)
						len = ep->ep.maxpacket;

					req->req.actual += len;
					if (req->req.actual == req->req.length
						|| (len != ep->ep.maxpacket)) {
						/* complete req */
						complete_req(ep, req, 0);
					}
				}

			}
		}
		ep->halted = 0;
		dev->stall_ep0in = 0;
		if (!ep->dma) {
			/* clear IN bit */
			writel(AMD_BIT(UDC_EPSTS_IN),
				&dev->ep[UDC_EP0IN_IX].regs->sts);
		}
	}

	return ret_val;
}


/* Interrupt handler for global device events */
static irqreturn_t udc_dev_isr(struct udc *dev, u32 dev_irq)
__releases(dev->lock)
__acquires(dev->lock)
{
	irqreturn_t ret_val = IRQ_NONE;
	u32 tmp;
	u32 cfg;
	struct udc_ep *ep;
	u16 i;
	u8 udc_csr_epix;

	/* SET_CONFIG irq ? */
	if (dev_irq & AMD_BIT(UDC_DEVINT_SC)) {
		ret_val = IRQ_HANDLED;

		/* read config value */
		tmp = readl(&dev->regs->sts);
		cfg = AMD_GETBITS(tmp, UDC_DEVSTS_CFG);
		DBG(dev, "SET_CONFIG interrupt: config=%d\n", cfg);
		dev->cur_config = cfg;
		dev->set_cfg_not_acked = 1;

		/* make usb request for gadget driver */
		memset(&setup_data, 0 , sizeof(union udc_setup_data));
		setup_data.request.bRequest = USB_REQ_SET_CONFIGURATION;
		setup_data.request.wValue = cpu_to_le16(dev->cur_config);

		/* programm the NE registers */
		for (i = 0; i < UDC_EP_NUM; i++) {
			ep = &dev->ep[i];
			if (ep->in) {

				/* ep ix in UDC CSR register space */
				udc_csr_epix = ep->num;


			/* OUT ep */
			} else {
				/* ep ix in UDC CSR register space */
				udc_csr_epix = ep->num - UDC_CSR_EP_OUT_IX_OFS;
			}

			tmp = readl(&dev->csr->ne[udc_csr_epix]);
			/* ep cfg */
			tmp = AMD_ADDBITS(tmp, ep->dev->cur_config,
						UDC_CSR_NE_CFG);
			/* write reg */
			writel(tmp, &dev->csr->ne[udc_csr_epix]);

			/* clear stall bits */
			ep->halted = 0;
			tmp = readl(&ep->regs->ctl);
			tmp = tmp & AMD_CLEAR_BIT(UDC_EPCTL_S);
			writel(tmp, &ep->regs->ctl);
		}
		/* call gadget zero with setup data received */
		spin_unlock(&dev->lock);
		tmp = dev->driver->setup(&dev->gadget, &setup_data.request);
		spin_lock(&dev->lock);

	} /* SET_INTERFACE ? */
	if (dev_irq & AMD_BIT(UDC_DEVINT_SI)) {
		ret_val = IRQ_HANDLED;

		dev->set_cfg_not_acked = 1;
		/* read interface and alt setting values */
		tmp = readl(&dev->regs->sts);
		dev->cur_alt = AMD_GETBITS(tmp, UDC_DEVSTS_ALT);
		dev->cur_intf = AMD_GETBITS(tmp, UDC_DEVSTS_INTF);

		/* make usb request for gadget driver */
		memset(&setup_data, 0 , sizeof(union udc_setup_data));
		setup_data.request.bRequest = USB_REQ_SET_INTERFACE;
		setup_data.request.bRequestType = USB_RECIP_INTERFACE;
		setup_data.request.wValue = cpu_to_le16(dev->cur_alt);
		setup_data.request.wIndex = cpu_to_le16(dev->cur_intf);

		DBG(dev, "SET_INTERFACE interrupt: alt=%d intf=%d\n",
				dev->cur_alt, dev->cur_intf);

		/* programm the NE registers */
		for (i = 0; i < UDC_EP_NUM; i++) {
			ep = &dev->ep[i];
			if (ep->in) {

				/* ep ix in UDC CSR register space */
				udc_csr_epix = ep->num;


			/* OUT ep */
			} else {
				/* ep ix in UDC CSR register space */
				udc_csr_epix = ep->num - UDC_CSR_EP_OUT_IX_OFS;
			}

			/* UDC CSR reg */
			/* set ep values */
			tmp = readl(&dev->csr->ne[udc_csr_epix]);
			/* ep interface */
			tmp = AMD_ADDBITS(tmp, ep->dev->cur_intf,
						UDC_CSR_NE_INTF);
			/* tmp = AMD_ADDBITS(tmp, 2, UDC_CSR_NE_INTF); */
			/* ep alt */
			tmp = AMD_ADDBITS(tmp, ep->dev->cur_alt,
						UDC_CSR_NE_ALT);
			/* write reg */
			writel(tmp, &dev->csr->ne[udc_csr_epix]);

			/* clear stall bits */
			ep->halted = 0;
			tmp = readl(&ep->regs->ctl);
			tmp = tmp & AMD_CLEAR_BIT(UDC_EPCTL_S);
			writel(tmp, &ep->regs->ctl);
		}

		/* call gadget zero with setup data received */
		spin_unlock(&dev->lock);
		tmp = dev->driver->setup(&dev->gadget, &setup_data.request);
		spin_lock(&dev->lock);

	} /* USB reset */
	if (dev_irq & AMD_BIT(UDC_DEVINT_UR)) {
		DBG(dev, "USB Reset interrupt\n");
		ret_val = IRQ_HANDLED;

		/* allow soft reset when suspend occurs */
		soft_reset_occured = 0;

		dev->waiting_zlp_ack_ep0in = 0;
		dev->set_cfg_not_acked = 0;

		/* mask not needed interrupts */
		udc_mask_unused_interrupts(dev);

		/* call gadget to resume and reset configs etc. */
		spin_unlock(&dev->lock);
		if (dev->sys_suspended && dev->driver->resume) {
			dev->driver->resume(&dev->gadget);
			dev->sys_suspended = 0;
		}
		dev->driver->disconnect(&dev->gadget);
		spin_lock(&dev->lock);

		/* disable ep0 to empty req queue */
		empty_req_queue(&dev->ep[UDC_EP0IN_IX]);
		ep_init(dev->regs, &dev->ep[UDC_EP0IN_IX]);

		/* soft reset when rxfifo not empty */
		tmp = readl(&dev->regs->sts);
		if (!(tmp & AMD_BIT(UDC_DEVSTS_RXFIFO_EMPTY))
				&& !soft_reset_after_usbreset_occured) {
			udc_soft_reset(dev);
			soft_reset_after_usbreset_occured++;
		}

		/*
		 * DMA reset to kill potential old DMA hw hang,
		 * POLL bit is already reset by ep_init() through
		 * disconnect()
		 */
		DBG(dev, "DMA machine reset\n");
		tmp = readl(&dev->regs->cfg);
		writel(tmp | AMD_BIT(UDC_DEVCFG_DMARST), &dev->regs->cfg);
		writel(tmp, &dev->regs->cfg);

		/* put into initial config */
		udc_basic_init(dev);

		/* enable device setup interrupts */
		udc_enable_dev_setup_interrupts(dev);

		/* enable suspend interrupt */
		tmp = readl(&dev->regs->irqmsk);
		tmp &= AMD_UNMASK_BIT(UDC_DEVINT_US);
		writel(tmp, &dev->regs->irqmsk);

	} /* USB suspend */
	if (dev_irq & AMD_BIT(UDC_DEVINT_US)) {
		DBG(dev, "USB Suspend interrupt\n");
		ret_val = IRQ_HANDLED;
		if (dev->driver->suspend) {
			spin_unlock(&dev->lock);
			dev->sys_suspended = 1;
			dev->driver->suspend(&dev->gadget);
			spin_lock(&dev->lock);
		}
	} /* new speed ? */
	if (dev_irq & AMD_BIT(UDC_DEVINT_ENUM)) {
		DBG(dev, "ENUM interrupt\n");
		ret_val = IRQ_HANDLED;
		soft_reset_after_usbreset_occured = 0;

		/* disable ep0 to empty req queue */
		empty_req_queue(&dev->ep[UDC_EP0IN_IX]);
		ep_init(dev->regs, &dev->ep[UDC_EP0IN_IX]);

		/* link up all endpoints */
		udc_setup_endpoints(dev);
		dev_info(&dev->pdev->dev, "Connect: %s\n",
			 usb_speed_string(dev->gadget.speed));

		/* init ep 0 */
		activate_control_endpoints(dev);

		/* enable ep0 interrupts */
		udc_enable_ep0_interrupts(dev);
	}
	/* session valid change interrupt */
	if (dev_irq & AMD_BIT(UDC_DEVINT_SVC)) {
		DBG(dev, "USB SVC interrupt\n");
		ret_val = IRQ_HANDLED;

		/* check that session is not valid to detect disconnect */
		tmp = readl(&dev->regs->sts);
		if (!(tmp & AMD_BIT(UDC_DEVSTS_SESSVLD))) {
			/* disable suspend interrupt */
			tmp = readl(&dev->regs->irqmsk);
			tmp |= AMD_BIT(UDC_DEVINT_US);
			writel(tmp, &dev->regs->irqmsk);
			DBG(dev, "USB Disconnect (session valid low)\n");
			/* cleanup on disconnect */
			usb_disconnect(udc);
		}

	}

	return ret_val;
}

/* Interrupt Service Routine, see Linux Kernel Doc for parameters */
static irqreturn_t udc_irq(int irq, void *pdev)
{
	struct udc *dev = pdev;
	u32 reg;
	u16 i;
	u32 ep_irq;
	irqreturn_t ret_val = IRQ_NONE;

	spin_lock(&dev->lock);

	/* check for ep irq */
	reg = readl(&dev->regs->ep_irqsts);
	if (reg) {
		if (reg & AMD_BIT(UDC_EPINT_OUT_EP0))
			ret_val |= udc_control_out_isr(dev);
		if (reg & AMD_BIT(UDC_EPINT_IN_EP0))
			ret_val |= udc_control_in_isr(dev);

		/*
		 * data endpoint
		 * iterate ep's
		 */
		for (i = 1; i < UDC_EP_NUM; i++) {
			ep_irq = 1 << i;
			if (!(reg & ep_irq) || i == UDC_EPINT_OUT_EP0)
				continue;

			/* clear irq status */
			writel(ep_irq, &dev->regs->ep_irqsts);

			/* irq for out ep ? */
			if (i > UDC_EPIN_NUM)
				ret_val |= udc_data_out_isr(dev, i);
			else
				ret_val |= udc_data_in_isr(dev, i);
		}

	}


	/* check for dev irq */
	reg = readl(&dev->regs->irqsts);
	if (reg) {
		/* clear irq */
		writel(reg, &dev->regs->irqsts);
		ret_val |= udc_dev_isr(dev, reg);
	}


	spin_unlock(&dev->lock);
	return ret_val;
}

/* Tears down device */
static void gadget_release(struct device *pdev)
{
	struct amd5536udc *dev = dev_get_drvdata(pdev);
	kfree(dev);
}

/* Cleanup on device remove */
static void udc_remove(struct udc *dev)
{
	/* remove timer */
	stop_timer++;
	if (timer_pending(&udc_timer))
		wait_for_completion(&on_exit);
	if (udc_timer.data)
		del_timer_sync(&udc_timer);
	/* remove pollstall timer */
	stop_pollstall_timer++;
	if (timer_pending(&udc_pollstall_timer))
		wait_for_completion(&on_pollstall_exit);
	if (udc_pollstall_timer.data)
		del_timer_sync(&udc_pollstall_timer);
	udc = NULL;
}

/* Reset all pci context */
static void udc_pci_remove(struct pci_dev *pdev)
{
	struct udc		*dev;

	dev = pci_get_drvdata(pdev);

	usb_del_gadget_udc(&udc->gadget);
	/* gadget driver must not be registered */
	BUG_ON(dev->driver != NULL);

	/* dma pool cleanup */
	if (dev->data_requests)
		pci_pool_destroy(dev->data_requests);

	if (dev->stp_requests) {
		/* cleanup DMA desc's for ep0in */
		pci_pool_free(dev->stp_requests,
			dev->ep[UDC_EP0OUT_IX].td_stp,
			dev->ep[UDC_EP0OUT_IX].td_stp_dma);
		pci_pool_free(dev->stp_requests,
			dev->ep[UDC_EP0OUT_IX].td,
			dev->ep[UDC_EP0OUT_IX].td_phys);

		pci_pool_destroy(dev->stp_requests);
	}

	/* reset controller */
	writel(AMD_BIT(UDC_DEVCFG_SOFTRESET), &dev->regs->cfg);
	if (dev->irq_registered)
		free_irq(pdev->irq, dev);
	if (dev->regs)
		iounmap(dev->regs);
	if (dev->mem_region)
		release_mem_region(pci_resource_start(pdev, 0),
				pci_resource_len(pdev, 0));
	if (dev->active)
		pci_disable_device(pdev);

	device_unregister(&dev->gadget.dev);
	pci_set_drvdata(pdev, NULL);

	udc_remove(dev);
}

/* create dma pools on init */
static int init_dma_pools(struct udc *dev)
{
	struct udc_stp_dma	*td_stp;
	struct udc_data_dma	*td_data;
	int retval;

	/* consistent DMA mode setting ? */
	if (use_dma_ppb) {
		use_dma_bufferfill_mode = 0;
	} else {
		use_dma_ppb_du = 0;
		use_dma_bufferfill_mode = 1;
	}

	/* DMA setup */
	dev->data_requests = dma_pool_create("data_requests", NULL,
		sizeof(struct udc_data_dma), 0, 0);
	if (!dev->data_requests) {
		DBG(dev, "can't get request data pool\n");
		retval = -ENOMEM;
		goto finished;
	}

	/* EP0 in dma regs = dev control regs */
	dev->ep[UDC_EP0IN_IX].dma = &dev->regs->ctl;

	/* dma desc for setup data */
	dev->stp_requests = dma_pool_create("setup requests", NULL,
		sizeof(struct udc_stp_dma), 0, 0);
	if (!dev->stp_requests) {
		DBG(dev, "can't get stp request pool\n");
		retval = -ENOMEM;
		goto finished;
	}
	/* setup */
	td_stp = dma_pool_alloc(dev->stp_requests, GFP_KERNEL,
				&dev->ep[UDC_EP0OUT_IX].td_stp_dma);
	if (td_stp == NULL) {
		retval = -ENOMEM;
		goto finished;
	}
	dev->ep[UDC_EP0OUT_IX].td_stp = td_stp;

	/* data: 0 packets !? */
	td_data = dma_pool_alloc(dev->stp_requests, GFP_KERNEL,
				&dev->ep[UDC_EP0OUT_IX].td_phys);
	if (td_data == NULL) {
		retval = -ENOMEM;
		goto finished;
	}
	dev->ep[UDC_EP0OUT_IX].td = td_data;
	return 0;

finished:
	return retval;
}

/* Called by pci bus driver to init pci context */
static int udc_pci_probe(
	struct pci_dev *pdev,
	const struct pci_device_id *id
)
{
	struct udc		*dev;
	unsigned long		resource;
	unsigned long		len;
	int			retval = 0;

	/* one udc only */
	if (udc) {
		dev_dbg(&pdev->dev, "already probed\n");
		return -EBUSY;
	}

	/* init */
	dev = kzalloc(sizeof(struct udc), GFP_KERNEL);
	if (!dev) {
		retval = -ENOMEM;
		goto finished;
	}

	/* pci setup */
	if (pci_enable_device(pdev) < 0) {
		kfree(dev);
		dev = NULL;
		retval = -ENODEV;
		goto finished;
	}
	dev->active = 1;

	/* PCI resource allocation */
	resource = pci_resource_start(pdev, 0);
	len = pci_resource_len(pdev, 0);

	if (!request_mem_region(resource, len, name)) {
		dev_dbg(&pdev->dev, "pci device used already\n");
		kfree(dev);
		dev = NULL;
		retval = -EBUSY;
		goto finished;
	}
	dev->mem_region = 1;

	dev->virt_addr = ioremap_nocache(resource, len);
	if (dev->virt_addr == NULL) {
		dev_dbg(&pdev->dev, "start address cannot be mapped\n");
		kfree(dev);
		dev = NULL;
		retval = -EFAULT;
		goto finished;
	}

	if (!pdev->irq) {
		dev_err(&dev->pdev->dev, "irq not set\n");
		kfree(dev);
		dev = NULL;
		retval = -ENODEV;
		goto finished;
	}

	spin_lock_init(&dev->lock);
	/* udc csr registers base */
	dev->csr = dev->virt_addr + UDC_CSR_ADDR;
	/* dev registers base */
	dev->regs = dev->virt_addr + UDC_DEVCFG_ADDR;
	/* ep registers base */
	dev->ep_regs = dev->virt_addr + UDC_EPREGS_ADDR;
	/* fifo's base */
	dev->rxfifo = (u32 __iomem *)(dev->virt_addr + UDC_RXFIFO_ADDR);
	dev->txfifo = (u32 __iomem *)(dev->virt_addr + UDC_TXFIFO_ADDR);

	if (request_irq(pdev->irq, udc_irq, IRQF_SHARED, name, dev) != 0) {
		dev_dbg(&dev->pdev->dev, "request_irq(%d) fail\n", pdev->irq);
		kfree(dev);
		dev = NULL;
		retval = -EBUSY;
		goto finished;
	}
	dev->irq_registered = 1;

	pci_set_drvdata(pdev, dev);

	/* chip revision for Hs AMD5536 */
	dev->chiprev = pdev->revision;

	pci_set_master(pdev);
	pci_try_set_mwi(pdev);

	/* init dma pools */
	if (use_dma) {
		retval = init_dma_pools(dev);
		if (retval != 0)
			goto finished;
	}

	dev->phys_addr = resource;
	dev->irq = pdev->irq;
	dev->pdev = pdev;
	dev->gadget.dev.parent = &pdev->dev;
	dev->gadget.dev.dma_mask = pdev->dev.dma_mask;

	/* general probing */
	if (udc_probe(dev) == 0)
		return 0;

finished:
	if (dev)
		udc_pci_remove(pdev);
	return retval;
}

/* general probe */
static int udc_probe(struct udc *dev)
{
	char		tmp[128];
	u32		reg;
	int		retval;

	/* mark timer as not initialized */
	udc_timer.data = 0;
	udc_pollstall_timer.data = 0;

	/* device struct setup */
	dev->gadget.ops = &udc_ops;

	dev_set_name(&dev->gadget.dev, "gadget");
	dev->gadget.dev.release = gadget_release;
	dev->gadget.name = name;
	dev->gadget.max_speed = USB_SPEED_HIGH;

	/* init registers, interrupts, ... */
	startup_registers(dev);

	dev_info(&dev->pdev->dev, "%s\n", mod_desc);

	snprintf(tmp, sizeof tmp, "%d", dev->irq);
	dev_info(&dev->pdev->dev,
		"irq %s, pci mem %08lx, chip rev %02x(Geode5536 %s)\n",
		tmp, dev->phys_addr, dev->chiprev,
		(dev->chiprev == UDC_HSA0_REV) ? "A0" : "B1");
	strcpy(tmp, UDC_DRIVER_VERSION_STRING);
	if (dev->chiprev == UDC_HSA0_REV) {
		dev_err(&dev->pdev->dev, "chip revision is A0; too old\n");
		retval = -ENODEV;
		goto finished;
	}
	dev_info(&dev->pdev->dev,
		"driver version: %s(for Geode5536 B1)\n", tmp);
	udc = dev;

	retval = usb_add_gadget_udc(&udc->pdev->dev, &dev->gadget);
	if (retval)
		goto finished;

	retval = device_register(&dev->gadget.dev);
	if (retval) {
		usb_del_gadget_udc(&dev->gadget);
		put_device(&dev->gadget.dev);
		goto finished;
	}

	/* timer init */
	init_timer(&udc_timer);
	udc_timer.function = udc_timer_function;
	udc_timer.data = 1;
	/* timer pollstall init */
	init_timer(&udc_pollstall_timer);
	udc_pollstall_timer.function = udc_pollstall_timer_function;
	udc_pollstall_timer.data = 1;

	/* set SD */
	reg = readl(&dev->regs->ctl);
	reg |= AMD_BIT(UDC_DEVCTL_SD);
	writel(reg, &dev->regs->ctl);

	/* print dev register info */
	print_regs(dev);

	return 0;

finished:
	return retval;
}

/* Initiates a remote wakeup */
static int udc_remote_wakeup(struct udc *dev)
{
	unsigned long flags;
	u32 tmp;

	DBG(dev, "UDC initiates remote wakeup\n");

	spin_lock_irqsave(&dev->lock, flags);

	tmp = readl(&dev->regs->ctl);
	tmp |= AMD_BIT(UDC_DEVCTL_RES);
	writel(tmp, &dev->regs->ctl);
	tmp &= AMD_CLEAR_BIT(UDC_DEVCTL_RES);
	writel(tmp, &dev->regs->ctl);

	spin_unlock_irqrestore(&dev->lock, flags);
	return 0;
}

/* PCI device parameters */
static const struct pci_device_id pci_id[] = {
	{
		PCI_DEVICE(PCI_VENDOR_ID_AMD, 0x2096),
		.class =	(PCI_CLASS_SERIAL_USB << 8) | 0xfe,
		.class_mask =	0xffffffff,
	},
	{},
};
MODULE_DEVICE_TABLE(pci, pci_id);

/* PCI functions */
static struct pci_driver udc_pci_driver = {
	.name =		(char *) name,
	.id_table =	pci_id,
	.probe =	udc_pci_probe,
	.remove =	udc_pci_remove,
};

/* Inits driver */
static int __init init(void)
{
	return pci_register_driver(&udc_pci_driver);
}
module_init(init);

/* Cleans driver */
static void __exit cleanup(void)
{
	pci_unregister_driver(&udc_pci_driver);
}
module_exit(cleanup);

MODULE_DESCRIPTION(UDC_MOD_DESCRIPTION);
MODULE_AUTHOR("Thomas Dahlmann");
MODULE_LICENSE("GPL");
<|MERGE_RESOLUTION|>--- conflicted
+++ resolved
@@ -1959,11 +1959,7 @@
 	u32 tmp;
 
 	if (!driver || !bind || !driver->setup
-<<<<<<< HEAD
-			|| driver->speed < USB_SPEED_HIGH)
-=======
 			|| driver->max_speed < USB_SPEED_HIGH)
->>>>>>> dcd6c922
 		return -EINVAL;
 	if (!dev)
 		return -ENODEV;
