/*
 * Copyright 2005-2009 MontaVista Software, Inc.
 * Copyright 2008      Freescale Semiconductor, Inc.
 *
 * This program is free software; you can redistribute it and/or modify it
 * under the terms of the GNU General Public License as published by the
 * Free Software Foundation; either version 2 of the License, or (at your
 * option) any later version.
 *
 * This program is distributed in the hope that it will be useful, but
 * WITHOUT ANY WARRANTY; without even the implied warranty of MERCHANTABILITY
 * or FITNESS FOR A PARTICULAR PURPOSE.  See the GNU General Public License
 * for more details.
 *
 * You should have received a copy of the GNU General Public License
 * along with this program; if not, write to the Free Software Foundation,
 * Inc., 675 Mass Ave, Cambridge, MA 02139, USA.
 *
 * Ported to 834x by Randy Vinson <rvinson@mvista.com> using code provided
 * by Hunter Wu.
 * Power Management support by Dave Liu <daveliu@freescale.com>,
 * Jerry Huang <Chang-Ming.Huang@freescale.com> and
 * Anton Vorontsov <avorontsov@ru.mvista.com>.
 */

#include <linux/kernel.h>
#include <linux/types.h>
#include <linux/delay.h>
#include <linux/pm.h>
#include <linux/platform_device.h>
#include <linux/fsl_devices.h>

#include "ehci-fsl.h"

/* configure so an HC device and id are always provided */
/* always called with process context; sleeping is OK */

/**
 * usb_hcd_fsl_probe - initialize FSL-based HCDs
 * @drvier: Driver to be used for this HCD
 * @pdev: USB Host Controller being probed
 * Context: !in_interrupt()
 *
 * Allocates basic resources for this USB host controller.
 *
 */
static int usb_hcd_fsl_probe(const struct hc_driver *driver,
			     struct platform_device *pdev)
{
	struct fsl_usb2_platform_data *pdata;
	struct usb_hcd *hcd;
	struct resource *res;
	int irq;
	int retval;

	pr_debug("initializing FSL-SOC USB Controller\n");

	/* Need platform data for setup */
	pdata = (struct fsl_usb2_platform_data *)pdev->dev.platform_data;
	if (!pdata) {
		dev_err(&pdev->dev,
			"No platform data for %s.\n", dev_name(&pdev->dev));
		return -ENODEV;
	}

	/*
	 * This is a host mode driver, verify that we're supposed to be
	 * in host mode.
	 */
	if (!((pdata->operating_mode == FSL_USB2_DR_HOST) ||
	      (pdata->operating_mode == FSL_USB2_MPH_HOST) ||
	      (pdata->operating_mode == FSL_USB2_DR_OTG))) {
		dev_err(&pdev->dev,
			"Non Host Mode configured for %s. Wrong driver linked.\n",
			dev_name(&pdev->dev));
		return -ENODEV;
	}

	res = platform_get_resource(pdev, IORESOURCE_IRQ, 0);
	if (!res) {
		dev_err(&pdev->dev,
			"Found HC with no IRQ. Check %s setup!\n",
			dev_name(&pdev->dev));
		return -ENODEV;
	}
	irq = res->start;

	hcd = usb_create_hcd(driver, &pdev->dev, dev_name(&pdev->dev));
	if (!hcd) {
		retval = -ENOMEM;
		goto err1;
	}

	res = platform_get_resource(pdev, IORESOURCE_MEM, 0);
	if (!res) {
		dev_err(&pdev->dev,
			"Found HC with no register addr. Check %s setup!\n",
			dev_name(&pdev->dev));
		retval = -ENODEV;
		goto err2;
	}
	hcd->rsrc_start = res->start;
	hcd->rsrc_len = resource_size(res);
	if (!request_mem_region(hcd->rsrc_start, hcd->rsrc_len,
				driver->description)) {
		dev_dbg(&pdev->dev, "controller already in use\n");
		retval = -EBUSY;
		goto err2;
	}
	hcd->regs = ioremap(hcd->rsrc_start, hcd->rsrc_len);

	if (hcd->regs == NULL) {
		dev_dbg(&pdev->dev, "error mapping memory\n");
		retval = -EFAULT;
		goto err3;
	}

	pdata->regs = hcd->regs;

	if (pdata->power_budget)
		hcd->power_budget = pdata->power_budget;

	/*
	 * do platform specific init: check the clock, grab/config pins, etc.
	 */
	if (pdata->init && pdata->init(pdev)) {
		retval = -ENODEV;
		goto err4;
	}

	/* Enable USB controller, 83xx or 8536 */
	if (pdata->have_sysif_regs)
		setbits32(hcd->regs + FSL_SOC_USB_CTRL, 0x4);

	/* Don't need to set host mode here. It will be done by tdi_reset() */

	retval = usb_add_hcd(hcd, irq, IRQF_SHARED);
	if (retval != 0)
		goto err4;

#ifdef CONFIG_USB_OTG
	if (pdata->operating_mode == FSL_USB2_DR_OTG) {
		struct ehci_hcd *ehci = hcd_to_ehci(hcd);

		ehci->transceiver = usb_get_transceiver();
		dev_dbg(&pdev->dev, "hcd=0x%p  ehci=0x%p, transceiver=0x%p\n",
			hcd, ehci, ehci->transceiver);

		if (ehci->transceiver) {
			retval = otg_set_host(ehci->transceiver->otg,
					      &ehci_to_hcd(ehci)->self);
			if (retval) {
				if (ehci->transceiver)
					put_device(ehci->transceiver->dev);
				goto err4;
			}
		} else {
			dev_err(&pdev->dev, "can't find transceiver\n");
			retval = -ENODEV;
			goto err4;
		}
	}
#endif
	return retval;

      err4:
	iounmap(hcd->regs);
      err3:
	release_mem_region(hcd->rsrc_start, hcd->rsrc_len);
      err2:
	usb_put_hcd(hcd);
      err1:
	dev_err(&pdev->dev, "init %s fail, %d\n", dev_name(&pdev->dev), retval);
	if (pdata->exit)
		pdata->exit(pdev);
	return retval;
}

/* may be called without controller electrically present */
/* may be called with controller, bus, and devices active */

/**
 * usb_hcd_fsl_remove - shutdown processing for FSL-based HCDs
 * @dev: USB Host Controller being removed
 * Context: !in_interrupt()
 *
 * Reverses the effect of usb_hcd_fsl_probe().
 *
 */
static void usb_hcd_fsl_remove(struct usb_hcd *hcd,
			       struct platform_device *pdev)
{
	struct fsl_usb2_platform_data *pdata = pdev->dev.platform_data;
	struct ehci_hcd *ehci = hcd_to_ehci(hcd);

	if (ehci->transceiver) {
		otg_set_host(ehci->transceiver->otg, NULL);
		put_device(ehci->transceiver->dev);
	}

	usb_remove_hcd(hcd);

	/*
	 * do platform specific un-initialization:
	 * release iomux pins, disable clock, etc.
	 */
	if (pdata->exit)
		pdata->exit(pdev);
	iounmap(hcd->regs);
	release_mem_region(hcd->rsrc_start, hcd->rsrc_len);
	usb_put_hcd(hcd);
}

static void ehci_fsl_setup_phy(struct ehci_hcd *ehci,
			       enum fsl_usb2_phy_modes phy_mode,
			       unsigned int port_offset)
{
	u32 portsc;
	struct usb_hcd *hcd = ehci_to_hcd(ehci);
	void __iomem *non_ehci = hcd->regs;
<<<<<<< HEAD
=======
	struct fsl_usb2_platform_data *pdata;

	pdata = hcd->self.controller->platform_data;
>>>>>>> 711e1bfb

	portsc = ehci_readl(ehci, &ehci->regs->port_status[port_offset]);
	portsc &= ~(PORT_PTS_MSK | PORT_PTS_PTW);

	switch (phy_mode) {
	case FSL_USB2_PHY_ULPI:
		portsc |= PORT_PTS_ULPI;
		break;
	case FSL_USB2_PHY_SERIAL:
		portsc |= PORT_PTS_SERIAL;
		break;
	case FSL_USB2_PHY_UTMI_WIDE:
		portsc |= PORT_PTS_PTW;
		/* fall through */
	case FSL_USB2_PHY_UTMI:
		/* enable UTMI PHY */
<<<<<<< HEAD
		setbits32(non_ehci + FSL_SOC_USB_CTRL, CTRL_UTMI_PHY_EN);
=======
		if (pdata->have_sysif_regs)
			setbits32(non_ehci + FSL_SOC_USB_CTRL,
				  CTRL_UTMI_PHY_EN);
>>>>>>> 711e1bfb
		portsc |= PORT_PTS_UTMI;
		break;
	case FSL_USB2_PHY_NONE:
		break;
	}
	ehci_writel(ehci, portsc, &ehci->regs->port_status[port_offset]);
}

static void ehci_fsl_usb_setup(struct ehci_hcd *ehci)
{
	struct usb_hcd *hcd = ehci_to_hcd(ehci);
	struct fsl_usb2_platform_data *pdata;
	void __iomem *non_ehci = hcd->regs;
	u32 temp;

	pdata = hcd->self.controller->platform_data;

	/* Enable PHY interface in the control reg. */
	if (pdata->have_sysif_regs) {
		temp = in_be32(non_ehci + FSL_SOC_USB_CTRL);
		out_be32(non_ehci + FSL_SOC_USB_CTRL, temp | 0x00000004);

		/*
		* Turn on cache snooping hardware, since some PowerPC platforms
		* wholly rely on hardware to deal with cache coherent
		*/

		/* Setup Snooping for all the 4GB space */
		/* SNOOP1 starts from 0x0, size 2G */
		out_be32(non_ehci + FSL_SOC_USB_SNOOP1, 0x0 | SNOOP_SIZE_2GB);
		/* SNOOP2 starts from 0x80000000, size 2G */
		out_be32(non_ehci + FSL_SOC_USB_SNOOP2, 0x80000000 | SNOOP_SIZE_2GB);
	}

	if ((pdata->operating_mode == FSL_USB2_DR_HOST) ||
			(pdata->operating_mode == FSL_USB2_DR_OTG))
		ehci_fsl_setup_phy(ehci, pdata->phy_mode, 0);

	if (pdata->operating_mode == FSL_USB2_MPH_HOST) {
		unsigned int chip, rev, svr;

		svr = mfspr(SPRN_SVR);
		chip = svr >> 16;
		rev = (svr >> 4) & 0xf;

		/* Deal with USB Erratum #14 on MPC834x Rev 1.0 & 1.1 chips */
		if ((rev == 1) && (chip >= 0x8050) && (chip <= 0x8055))
			ehci->has_fsl_port_bug = 1;

		if (pdata->port_enables & FSL_USB2_PORT0_ENABLED)
			ehci_fsl_setup_phy(ehci, pdata->phy_mode, 0);
		if (pdata->port_enables & FSL_USB2_PORT1_ENABLED)
			ehci_fsl_setup_phy(ehci, pdata->phy_mode, 1);
	}

	if (pdata->have_sysif_regs) {
#ifdef CONFIG_PPC_85xx
		out_be32(non_ehci + FSL_SOC_USB_PRICTRL, 0x00000008);
		out_be32(non_ehci + FSL_SOC_USB_AGECNTTHRSH, 0x00000080);
#else
		out_be32(non_ehci + FSL_SOC_USB_PRICTRL, 0x0000000c);
		out_be32(non_ehci + FSL_SOC_USB_AGECNTTHRSH, 0x00000040);
#endif
		out_be32(non_ehci + FSL_SOC_USB_SICTRL, 0x00000001);
	}
}

/* called after powerup, by probe or system-pm "wakeup" */
static int ehci_fsl_reinit(struct ehci_hcd *ehci)
{
	ehci_fsl_usb_setup(ehci);
	ehci_port_power(ehci, 0);

	return 0;
}

/* called during probe() after chip reset completes */
static int ehci_fsl_setup(struct usb_hcd *hcd)
{
	struct ehci_hcd *ehci = hcd_to_ehci(hcd);
	int retval;
	struct fsl_usb2_platform_data *pdata;
	struct device *dev;

	dev = hcd->self.controller;
	pdata = hcd->self.controller->platform_data;
	ehci->big_endian_desc = pdata->big_endian_desc;
	ehci->big_endian_mmio = pdata->big_endian_mmio;

	/* EHCI registers start at offset 0x100 */
	ehci->caps = hcd->regs + 0x100;
	ehci->regs = hcd->regs + 0x100 +
		HC_LENGTH(ehci, ehci_readl(ehci, &ehci->caps->hc_capbase));
	dbg_hcs_params(ehci, "reset");
	dbg_hcc_params(ehci, "reset");

	/* cache this readonly data; minimize chip reads */
	ehci->hcs_params = ehci_readl(ehci, &ehci->caps->hcs_params);

	hcd->has_tt = 1;

	retval = ehci_halt(ehci);
	if (retval)
		return retval;

	/* data structure init */
	retval = ehci_init(hcd);
	if (retval)
		return retval;

	ehci->sbrn = 0x20;

	ehci_reset(ehci);

	if (of_device_is_compatible(dev->parent->of_node,
				    "fsl,mpc5121-usb2-dr")) {
		/*
		 * set SBUSCFG:AHBBRST so that control msgs don't
		 * fail when doing heavy PATA writes.
		 */
		ehci_writel(ehci, SBUSCFG_INCR8,
			    hcd->regs + FSL_SOC_USB_SBUSCFG);
	}

	retval = ehci_fsl_reinit(ehci);
	return retval;
}

struct ehci_fsl {
	struct ehci_hcd	ehci;

#ifdef CONFIG_PM
	/* Saved USB PHY settings, need to restore after deep sleep. */
	u32 usb_ctrl;
#endif
};

#ifdef CONFIG_PM

#ifdef CONFIG_PPC_MPC512x
static int ehci_fsl_mpc512x_drv_suspend(struct device *dev)
{
	struct usb_hcd *hcd = dev_get_drvdata(dev);
	struct ehci_hcd *ehci = hcd_to_ehci(hcd);
	struct fsl_usb2_platform_data *pdata = dev->platform_data;
	u32 tmp;

#ifdef DEBUG
	u32 mode = ehci_readl(ehci, hcd->regs + FSL_SOC_USB_USBMODE);
	mode &= USBMODE_CM_MASK;
	tmp = ehci_readl(ehci, hcd->regs + 0x140);	/* usbcmd */

	dev_dbg(dev, "suspend=%d already_suspended=%d "
		"mode=%d  usbcmd %08x\n", pdata->suspended,
		pdata->already_suspended, mode, tmp);
#endif

	/*
	 * If the controller is already suspended, then this must be a
	 * PM suspend.  Remember this fact, so that we will leave the
	 * controller suspended at PM resume time.
	 */
	if (pdata->suspended) {
		dev_dbg(dev, "already suspended, leaving early\n");
		pdata->already_suspended = 1;
		return 0;
	}

	dev_dbg(dev, "suspending...\n");

	ehci->rh_state = EHCI_RH_SUSPENDED;
	dev->power.power_state = PMSG_SUSPEND;

	/* ignore non-host interrupts */
	clear_bit(HCD_FLAG_HW_ACCESSIBLE, &hcd->flags);

	/* stop the controller */
	tmp = ehci_readl(ehci, &ehci->regs->command);
	tmp &= ~CMD_RUN;
	ehci_writel(ehci, tmp, &ehci->regs->command);

	/* save EHCI registers */
	pdata->pm_command = ehci_readl(ehci, &ehci->regs->command);
	pdata->pm_command &= ~CMD_RUN;
	pdata->pm_status  = ehci_readl(ehci, &ehci->regs->status);
	pdata->pm_intr_enable  = ehci_readl(ehci, &ehci->regs->intr_enable);
	pdata->pm_frame_index  = ehci_readl(ehci, &ehci->regs->frame_index);
	pdata->pm_segment  = ehci_readl(ehci, &ehci->regs->segment);
	pdata->pm_frame_list  = ehci_readl(ehci, &ehci->regs->frame_list);
	pdata->pm_async_next  = ehci_readl(ehci, &ehci->regs->async_next);
	pdata->pm_configured_flag  =
		ehci_readl(ehci, &ehci->regs->configured_flag);
	pdata->pm_portsc = ehci_readl(ehci, &ehci->regs->port_status[0]);
	pdata->pm_usbgenctrl = ehci_readl(ehci,
					  hcd->regs + FSL_SOC_USB_USBGENCTRL);

	/* clear the W1C bits */
	pdata->pm_portsc &= cpu_to_hc32(ehci, ~PORT_RWC_BITS);

	pdata->suspended = 1;

	/* clear PP to cut power to the port */
	tmp = ehci_readl(ehci, &ehci->regs->port_status[0]);
	tmp &= ~PORT_POWER;
	ehci_writel(ehci, tmp, &ehci->regs->port_status[0]);

	return 0;
}

static int ehci_fsl_mpc512x_drv_resume(struct device *dev)
{
	struct usb_hcd *hcd = dev_get_drvdata(dev);
	struct ehci_hcd *ehci = hcd_to_ehci(hcd);
	struct fsl_usb2_platform_data *pdata = dev->platform_data;
	u32 tmp;

	dev_dbg(dev, "suspend=%d already_suspended=%d\n",
		pdata->suspended, pdata->already_suspended);

	/*
	 * If the controller was already suspended at suspend time,
	 * then don't resume it now.
	 */
	if (pdata->already_suspended) {
		dev_dbg(dev, "already suspended, leaving early\n");
		pdata->already_suspended = 0;
		return 0;
	}

	if (!pdata->suspended) {
		dev_dbg(dev, "not suspended, leaving early\n");
		return 0;
	}

	pdata->suspended = 0;

	dev_dbg(dev, "resuming...\n");

	/* set host mode */
	tmp = USBMODE_CM_HOST | (pdata->es ? USBMODE_ES : 0);
	ehci_writel(ehci, tmp, hcd->regs + FSL_SOC_USB_USBMODE);

	ehci_writel(ehci, pdata->pm_usbgenctrl,
		    hcd->regs + FSL_SOC_USB_USBGENCTRL);
	ehci_writel(ehci, ISIPHYCTRL_PXE | ISIPHYCTRL_PHYE,
		    hcd->regs + FSL_SOC_USB_ISIPHYCTRL);

	ehci_writel(ehci, SBUSCFG_INCR8, hcd->regs + FSL_SOC_USB_SBUSCFG);

	/* restore EHCI registers */
	ehci_writel(ehci, pdata->pm_command, &ehci->regs->command);
	ehci_writel(ehci, pdata->pm_intr_enable, &ehci->regs->intr_enable);
	ehci_writel(ehci, pdata->pm_frame_index, &ehci->regs->frame_index);
	ehci_writel(ehci, pdata->pm_segment, &ehci->regs->segment);
	ehci_writel(ehci, pdata->pm_frame_list, &ehci->regs->frame_list);
	ehci_writel(ehci, pdata->pm_async_next, &ehci->regs->async_next);
	ehci_writel(ehci, pdata->pm_configured_flag,
		    &ehci->regs->configured_flag);
	ehci_writel(ehci, pdata->pm_portsc, &ehci->regs->port_status[0]);

	set_bit(HCD_FLAG_HW_ACCESSIBLE, &hcd->flags);
	ehci->rh_state = EHCI_RH_RUNNING;
	dev->power.power_state = PMSG_ON;

	tmp = ehci_readl(ehci, &ehci->regs->command);
	tmp |= CMD_RUN;
	ehci_writel(ehci, tmp, &ehci->regs->command);

	usb_hcd_resume_root_hub(hcd);

	return 0;
}
#else
static inline int ehci_fsl_mpc512x_drv_suspend(struct device *dev)
{
	return 0;
}

static inline int ehci_fsl_mpc512x_drv_resume(struct device *dev)
{
	return 0;
}
#endif /* CONFIG_PPC_MPC512x */

static struct ehci_fsl *hcd_to_ehci_fsl(struct usb_hcd *hcd)
{
	struct ehci_hcd *ehci = hcd_to_ehci(hcd);

	return container_of(ehci, struct ehci_fsl, ehci);
}

static int ehci_fsl_drv_suspend(struct device *dev)
{
	struct usb_hcd *hcd = dev_get_drvdata(dev);
	struct ehci_fsl *ehci_fsl = hcd_to_ehci_fsl(hcd);
	void __iomem *non_ehci = hcd->regs;

	if (of_device_is_compatible(dev->parent->of_node,
				    "fsl,mpc5121-usb2-dr")) {
		return ehci_fsl_mpc512x_drv_suspend(dev);
	}

	ehci_prepare_ports_for_controller_suspend(hcd_to_ehci(hcd),
			device_may_wakeup(dev));
	if (!fsl_deep_sleep())
		return 0;

	ehci_fsl->usb_ctrl = in_be32(non_ehci + FSL_SOC_USB_CTRL);
	return 0;
}

static int ehci_fsl_drv_resume(struct device *dev)
{
	struct usb_hcd *hcd = dev_get_drvdata(dev);
	struct ehci_fsl *ehci_fsl = hcd_to_ehci_fsl(hcd);
	struct ehci_hcd *ehci = hcd_to_ehci(hcd);
	void __iomem *non_ehci = hcd->regs;

	if (of_device_is_compatible(dev->parent->of_node,
				    "fsl,mpc5121-usb2-dr")) {
		return ehci_fsl_mpc512x_drv_resume(dev);
	}

	ehci_prepare_ports_for_controller_resume(ehci);
	if (!fsl_deep_sleep())
		return 0;

	usb_root_hub_lost_power(hcd->self.root_hub);

	/* Restore USB PHY settings and enable the controller. */
	out_be32(non_ehci + FSL_SOC_USB_CTRL, ehci_fsl->usb_ctrl);

	ehci_reset(ehci);
	ehci_fsl_reinit(ehci);

	return 0;
}

static int ehci_fsl_drv_restore(struct device *dev)
{
	struct usb_hcd *hcd = dev_get_drvdata(dev);

	usb_root_hub_lost_power(hcd->self.root_hub);
	return 0;
}

static struct dev_pm_ops ehci_fsl_pm_ops = {
	.suspend = ehci_fsl_drv_suspend,
	.resume = ehci_fsl_drv_resume,
	.restore = ehci_fsl_drv_restore,
};

#define EHCI_FSL_PM_OPS		(&ehci_fsl_pm_ops)
#else
#define EHCI_FSL_PM_OPS		NULL
#endif /* CONFIG_PM */

#ifdef CONFIG_USB_OTG
static int ehci_start_port_reset(struct usb_hcd *hcd, unsigned port)
{
	struct ehci_hcd *ehci = hcd_to_ehci(hcd);
	u32 status;

	if (!port)
		return -EINVAL;

	port--;

	/* start port reset before HNP protocol time out */
	status = readl(&ehci->regs->port_status[port]);
	if (!(status & PORT_CONNECT))
		return -ENODEV;

	/* khubd will finish the reset later */
	if (ehci_is_TDI(ehci)) {
		writel(PORT_RESET |
		       (status & ~(PORT_CSC | PORT_PEC | PORT_OCC)),
		       &ehci->regs->port_status[port]);
	} else {
		writel(PORT_RESET, &ehci->regs->port_status[port]);
	}

	return 0;
}
#else
#define ehci_start_port_reset	NULL
#endif /* CONFIG_USB_OTG */


static const struct hc_driver ehci_fsl_hc_driver = {
	.description = hcd_name,
	.product_desc = "Freescale On-Chip EHCI Host Controller",
	.hcd_priv_size = sizeof(struct ehci_fsl),

	/*
	 * generic hardware linkage
	 */
	.irq = ehci_irq,
	.flags = HCD_USB2 | HCD_MEMORY,

	/*
	 * basic lifecycle operations
	 */
	.reset = ehci_fsl_setup,
	.start = ehci_run,
	.stop = ehci_stop,
	.shutdown = ehci_shutdown,

	/*
	 * managing i/o requests and associated device resources
	 */
	.urb_enqueue = ehci_urb_enqueue,
	.urb_dequeue = ehci_urb_dequeue,
	.endpoint_disable = ehci_endpoint_disable,
	.endpoint_reset = ehci_endpoint_reset,

	/*
	 * scheduling support
	 */
	.get_frame_number = ehci_get_frame,

	/*
	 * root hub support
	 */
	.hub_status_data = ehci_hub_status_data,
	.hub_control = ehci_hub_control,
	.bus_suspend = ehci_bus_suspend,
	.bus_resume = ehci_bus_resume,
	.start_port_reset = ehci_start_port_reset,
	.relinquish_port = ehci_relinquish_port,
	.port_handed_over = ehci_port_handed_over,

	.clear_tt_buffer_complete = ehci_clear_tt_buffer_complete,
};

static int ehci_fsl_drv_probe(struct platform_device *pdev)
{
	if (usb_disabled())
		return -ENODEV;

	/* FIXME we only want one one probe() not two */
	return usb_hcd_fsl_probe(&ehci_fsl_hc_driver, pdev);
}

static int ehci_fsl_drv_remove(struct platform_device *pdev)
{
	struct usb_hcd *hcd = platform_get_drvdata(pdev);

	/* FIXME we only want one one remove() not two */
	usb_hcd_fsl_remove(hcd, pdev);
	return 0;
}

MODULE_ALIAS("platform:fsl-ehci");

static struct platform_driver ehci_fsl_driver = {
	.probe = ehci_fsl_drv_probe,
	.remove = ehci_fsl_drv_remove,
	.shutdown = usb_hcd_platform_shutdown,
	.driver = {
		.name = "fsl-ehci",
		.pm = EHCI_FSL_PM_OPS,
	},
};<|MERGE_RESOLUTION|>--- conflicted
+++ resolved
@@ -218,12 +218,9 @@
 	u32 portsc;
 	struct usb_hcd *hcd = ehci_to_hcd(ehci);
 	void __iomem *non_ehci = hcd->regs;
-<<<<<<< HEAD
-=======
 	struct fsl_usb2_platform_data *pdata;
 
 	pdata = hcd->self.controller->platform_data;
->>>>>>> 711e1bfb
 
 	portsc = ehci_readl(ehci, &ehci->regs->port_status[port_offset]);
 	portsc &= ~(PORT_PTS_MSK | PORT_PTS_PTW);
@@ -240,13 +237,9 @@
 		/* fall through */
 	case FSL_USB2_PHY_UTMI:
 		/* enable UTMI PHY */
-<<<<<<< HEAD
-		setbits32(non_ehci + FSL_SOC_USB_CTRL, CTRL_UTMI_PHY_EN);
-=======
 		if (pdata->have_sysif_regs)
 			setbits32(non_ehci + FSL_SOC_USB_CTRL,
 				  CTRL_UTMI_PHY_EN);
->>>>>>> 711e1bfb
 		portsc |= PORT_PTS_UTMI;
 		break;
 	case FSL_USB2_PHY_NONE:
