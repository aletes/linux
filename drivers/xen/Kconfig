--- conflicted
+++ resolved
@@ -183,18 +183,6 @@
 	depends on XEN && X86 && ACPI_PROCESSOR && CPU_FREQ
 	default m
 	help
-<<<<<<< HEAD
-          This ACPI processor uploads Power Management information to the Xen hypervisor.
-
-	  To do that the driver parses the Power Management data and uploads said
-	  information to the Xen hypervisor. Then the Xen hypervisor can select the
-          proper Cx and Pxx states. It also registers itslef as the SMM so that
-          other drivers (such as ACPI cpufreq scaling driver) will not load.
-
-          To compile this driver as a module, choose M here: the
-          module will be called xen_acpi_processor  If you do not know what to choose,
-          select M here. If the CPUFREQ drivers are built in, select Y here.
-=======
           This ACPI processor uploads Power Management information to the Xen
 	  hypervisor.
 
@@ -207,6 +195,5 @@
           To compile this driver as a module, choose M here: the module will be
 	  called xen_acpi_processor  If you do not know what to choose, select
 	  M here. If the CPUFREQ drivers are built in, select Y here.
->>>>>>> 711e1bfb
 
 endmenu