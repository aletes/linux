--- conflicted
+++ resolved
@@ -274,11 +274,7 @@
 
 static bool pirq_check_eoi_map(unsigned irq)
 {
-<<<<<<< HEAD
-	return test_bit(irq, pirq_eoi_map);
-=======
 	return test_bit(pirq_from_irq(irq), pirq_eoi_map);
->>>>>>> 711e1bfb
 }
 
 static bool pirq_needs_eoi_flag(unsigned irq)
