/*
 * Copyright (C) 2011 STRATO.  All rights reserved.
 *
 * This program is free software; you can redistribute it and/or
 * modify it under the terms of the GNU General Public
 * License v2 as published by the Free Software Foundation.
 *
 * This program is distributed in the hope that it will be useful,
 * but WITHOUT ANY WARRANTY; without even the implied warranty of
 * MERCHANTABILITY or FITNESS FOR A PARTICULAR PURPOSE.  See the GNU
 * General Public License for more details.
 *
 * You should have received a copy of the GNU General Public
 * License along with this program; if not, write to the
 * Free Software Foundation, Inc., 59 Temple Place - Suite 330,
 * Boston, MA 021110-1307, USA.
 */

#include "ctree.h"
#include "disk-io.h"
#include "backref.h"
#include "ulist.h"
#include "transaction.h"
#include "delayed-ref.h"
#include "locking.h"
<<<<<<< HEAD
=======

struct extent_inode_elem {
	u64 inum;
	u64 offset;
	struct extent_inode_elem *next;
};

static int check_extent_in_eb(struct btrfs_key *key, struct extent_buffer *eb,
				struct btrfs_file_extent_item *fi,
				u64 extent_item_pos,
				struct extent_inode_elem **eie)
{
	u64 data_offset;
	u64 data_len;
	struct extent_inode_elem *e;

	data_offset = btrfs_file_extent_offset(eb, fi);
	data_len = btrfs_file_extent_num_bytes(eb, fi);

	if (extent_item_pos < data_offset ||
	    extent_item_pos >= data_offset + data_len)
		return 1;

	e = kmalloc(sizeof(*e), GFP_NOFS);
	if (!e)
		return -ENOMEM;

	e->next = *eie;
	e->inum = key->objectid;
	e->offset = key->offset + (extent_item_pos - data_offset);
	*eie = e;

	return 0;
}

static int find_extent_in_eb(struct extent_buffer *eb, u64 wanted_disk_byte,
				u64 extent_item_pos,
				struct extent_inode_elem **eie)
{
	u64 disk_byte;
	struct btrfs_key key;
	struct btrfs_file_extent_item *fi;
	int slot;
	int nritems;
	int extent_type;
	int ret;

	/*
	 * from the shared data ref, we only have the leaf but we need
	 * the key. thus, we must look into all items and see that we
	 * find one (some) with a reference to our extent item.
	 */
	nritems = btrfs_header_nritems(eb);
	for (slot = 0; slot < nritems; ++slot) {
		btrfs_item_key_to_cpu(eb, &key, slot);
		if (key.type != BTRFS_EXTENT_DATA_KEY)
			continue;
		fi = btrfs_item_ptr(eb, slot, struct btrfs_file_extent_item);
		extent_type = btrfs_file_extent_type(eb, fi);
		if (extent_type == BTRFS_FILE_EXTENT_INLINE)
			continue;
		/* don't skip BTRFS_FILE_EXTENT_PREALLOC, we can handle that */
		disk_byte = btrfs_file_extent_disk_bytenr(eb, fi);
		if (disk_byte != wanted_disk_byte)
			continue;

		ret = check_extent_in_eb(&key, eb, fi, extent_item_pos, eie);
		if (ret < 0)
			return ret;
	}

	return 0;
}
>>>>>>> cfaf0251

/*
 * this structure records all encountered refs on the way up to the root
 */
struct __prelim_ref {
	struct list_head list;
	u64 root_id;
	struct btrfs_key key_for_search;
	int level;
	int count;
	struct extent_inode_elem *inode_list;
	u64 parent;
	u64 wanted_disk_byte;
};

/*
 * the rules for all callers of this function are:
 * - obtaining the parent is the goal
 * - if you add a key, you must know that it is a correct key
 * - if you cannot add the parent or a correct key, then we will look into the
 *   block later to set a correct key
 *
 * delayed refs
 * ============
 *        backref type | shared | indirect | shared | indirect
 * information         |   tree |     tree |   data |     data
 * --------------------+--------+----------+--------+----------
 *      parent logical |    y   |     -    |    -   |     -
 *      key to resolve |    -   |     y    |    y   |     y
 *  tree block logical |    -   |     -    |    -   |     -
 *  root for resolving |    y   |     y    |    y   |     y
 *
 * - column 1:       we've the parent -> done
 * - column 2, 3, 4: we use the key to find the parent
 *
 * on disk refs (inline or keyed)
 * ==============================
 *        backref type | shared | indirect | shared | indirect
 * information         |   tree |     tree |   data |     data
 * --------------------+--------+----------+--------+----------
 *      parent logical |    y   |     -    |    y   |     -
 *      key to resolve |    -   |     -    |    -   |     y
 *  tree block logical |    y   |     y    |    y   |     y
 *  root for resolving |    -   |     y    |    y   |     y
 *
 * - column 1, 3: we've the parent -> done
 * - column 2:    we take the first key from the block to find the parent
 *                (see __add_missing_keys)
 * - column 4:    we use the key to find the parent
 *
 * additional information that's available but not required to find the parent
 * block might help in merging entries to gain some speed.
 */

static int __add_prelim_ref(struct list_head *head, u64 root_id,
			    struct btrfs_key *key, int level,
			    u64 parent, u64 wanted_disk_byte, int count)
{
	struct __prelim_ref *ref;

	/* in case we're adding delayed refs, we're holding the refs spinlock */
	ref = kmalloc(sizeof(*ref), GFP_ATOMIC);
	if (!ref)
		return -ENOMEM;

	ref->root_id = root_id;
	if (key)
		ref->key_for_search = *key;
	else
		memset(&ref->key_for_search, 0, sizeof(ref->key_for_search));

	ref->inode_list = NULL;
	ref->level = level;
	ref->count = count;
	ref->parent = parent;
	ref->wanted_disk_byte = wanted_disk_byte;
	list_add_tail(&ref->list, head);

	return 0;
}

static int add_all_parents(struct btrfs_root *root, struct btrfs_path *path,
				struct ulist *parents, int level,
				struct btrfs_key *key, u64 wanted_disk_byte,
				const u64 *extent_item_pos)
{
	int ret;
	int slot = path->slots[level];
	struct extent_buffer *eb = path->nodes[level];
	struct btrfs_file_extent_item *fi;
	struct extent_inode_elem *eie = NULL;
	u64 disk_byte;
	u64 wanted_objectid = key->objectid;

add_parent:
	if (level == 0 && extent_item_pos) {
		fi = btrfs_item_ptr(eb, slot, struct btrfs_file_extent_item);
		ret = check_extent_in_eb(key, eb, fi, *extent_item_pos, &eie);
		if (ret < 0)
			return ret;
	}
	ret = ulist_add(parents, eb->start, (unsigned long)eie, GFP_NOFS);
	if (ret < 0)
		return ret;

	if (level != 0)
		return 0;

	/*
	 * if the current leaf is full with EXTENT_DATA items, we must
	 * check the next one if that holds a reference as well.
	 * ref->count cannot be used to skip this check.
	 * repeat this until we don't find any additional EXTENT_DATA items.
	 */
	while (1) {
		eie = NULL;
		ret = btrfs_next_leaf(root, path);
		if (ret < 0)
			return ret;
		if (ret)
			return 0;

		eb = path->nodes[0];
		for (slot = 0; slot < btrfs_header_nritems(eb); ++slot) {
			btrfs_item_key_to_cpu(eb, key, slot);
			if (key->objectid != wanted_objectid ||
			    key->type != BTRFS_EXTENT_DATA_KEY)
				return 0;
			fi = btrfs_item_ptr(eb, slot,
						struct btrfs_file_extent_item);
			disk_byte = btrfs_file_extent_disk_bytenr(eb, fi);
			if (disk_byte == wanted_disk_byte)
				goto add_parent;
		}
	}

	return 0;
}

/*
 * resolve an indirect backref in the form (root_id, key, level)
 * to a logical address
 */
static int __resolve_indirect_ref(struct btrfs_fs_info *fs_info,
					int search_commit_root,
					u64 time_seq,
					struct __prelim_ref *ref,
					struct ulist *parents,
					const u64 *extent_item_pos)
{
	struct btrfs_path *path;
	struct btrfs_root *root;
	struct btrfs_key root_key;
	struct btrfs_key key = {0};
	struct extent_buffer *eb;
	int ret = 0;
	int root_level;
	int level = ref->level;

	path = btrfs_alloc_path();
	if (!path)
		return -ENOMEM;
	path->search_commit_root = !!search_commit_root;

	root_key.objectid = ref->root_id;
	root_key.type = BTRFS_ROOT_ITEM_KEY;
	root_key.offset = (u64)-1;
	root = btrfs_read_fs_root_no_name(fs_info, &root_key);
	if (IS_ERR(root)) {
		ret = PTR_ERR(root);
		goto out;
	}

	rcu_read_lock();
	root_level = btrfs_header_level(root->node);
	rcu_read_unlock();

	if (root_level + 1 == level)
		goto out;

	path->lowest_level = level;
	ret = btrfs_search_old_slot(root, &ref->key_for_search, path, time_seq);
	pr_debug("search slot in root %llu (level %d, ref count %d) returned "
		 "%d for key (%llu %u %llu)\n",
		 (unsigned long long)ref->root_id, level, ref->count, ret,
		 (unsigned long long)ref->key_for_search.objectid,
		 ref->key_for_search.type,
		 (unsigned long long)ref->key_for_search.offset);
	if (ret < 0)
		goto out;

	eb = path->nodes[level];
	if (!eb) {
		WARN_ON(1);
		ret = 1;
		goto out;
	}

	if (level == 0) {
		if (ret == 1 && path->slots[0] >= btrfs_header_nritems(eb)) {
			ret = btrfs_next_leaf(root, path);
			if (ret)
				goto out;
			eb = path->nodes[0];
		}

		btrfs_item_key_to_cpu(eb, &key, path->slots[0]);
	}

	ret = add_all_parents(root, path, parents, level, &key,
				ref->wanted_disk_byte, extent_item_pos);
out:
	btrfs_free_path(path);
	return ret;
}

/*
 * resolve all indirect backrefs from the list
 */
static int __resolve_indirect_refs(struct btrfs_fs_info *fs_info,
				   int search_commit_root, u64 time_seq,
				   struct list_head *head,
				   const u64 *extent_item_pos)
{
	int err;
	int ret = 0;
	struct __prelim_ref *ref;
	struct __prelim_ref *ref_safe;
	struct __prelim_ref *new_ref;
	struct ulist *parents;
	struct ulist_node *node;
	struct ulist_iterator uiter;

	parents = ulist_alloc(GFP_NOFS);
	if (!parents)
		return -ENOMEM;

	/*
	 * _safe allows us to insert directly after the current item without
	 * iterating over the newly inserted items.
	 * we're also allowed to re-assign ref during iteration.
	 */
	list_for_each_entry_safe(ref, ref_safe, head, list) {
		if (ref->parent)	/* already direct */
			continue;
		if (ref->count == 0)
			continue;
		err = __resolve_indirect_ref(fs_info, search_commit_root,
					     time_seq, ref, parents,
					     extent_item_pos);
		if (err) {
			if (ret == 0)
				ret = err;
			continue;
		}

		/* we put the first parent into the ref at hand */
		ULIST_ITER_INIT(&uiter);
		node = ulist_next(parents, &uiter);
		ref->parent = node ? node->val : 0;
		ref->inode_list =
			node ? (struct extent_inode_elem *)node->aux : 0;

		/* additional parents require new refs being added here */
		while ((node = ulist_next(parents, &uiter))) {
			new_ref = kmalloc(sizeof(*new_ref), GFP_NOFS);
			if (!new_ref) {
				ret = -ENOMEM;
				break;
			}
			memcpy(new_ref, ref, sizeof(*ref));
			new_ref->parent = node->val;
			new_ref->inode_list =
					(struct extent_inode_elem *)node->aux;
			list_add(&new_ref->list, &ref->list);
		}
		ulist_reinit(parents);
	}

	ulist_free(parents);
	return ret;
}

static inline int ref_for_same_block(struct __prelim_ref *ref1,
				     struct __prelim_ref *ref2)
{
	if (ref1->level != ref2->level)
		return 0;
	if (ref1->root_id != ref2->root_id)
		return 0;
	if (ref1->key_for_search.type != ref2->key_for_search.type)
		return 0;
	if (ref1->key_for_search.objectid != ref2->key_for_search.objectid)
		return 0;
	if (ref1->key_for_search.offset != ref2->key_for_search.offset)
		return 0;
	if (ref1->parent != ref2->parent)
		return 0;

	return 1;
}

/*
 * read tree blocks and add keys where required.
 */
static int __add_missing_keys(struct btrfs_fs_info *fs_info,
			      struct list_head *head)
{
	struct list_head *pos;
	struct extent_buffer *eb;

	list_for_each(pos, head) {
		struct __prelim_ref *ref;
		ref = list_entry(pos, struct __prelim_ref, list);

		if (ref->parent)
			continue;
		if (ref->key_for_search.type)
			continue;
		BUG_ON(!ref->wanted_disk_byte);
		eb = read_tree_block(fs_info->tree_root, ref->wanted_disk_byte,
				     fs_info->tree_root->leafsize, 0);
		BUG_ON(!eb);
		btrfs_tree_read_lock(eb);
		if (btrfs_header_level(eb) == 0)
			btrfs_item_key_to_cpu(eb, &ref->key_for_search, 0);
		else
			btrfs_node_key_to_cpu(eb, &ref->key_for_search, 0);
		btrfs_tree_read_unlock(eb);
		free_extent_buffer(eb);
	}
	return 0;
}

/*
 * merge two lists of backrefs and adjust counts accordingly
 *
 * mode = 1: merge identical keys, if key is set
 *    FIXME: if we add more keys in __add_prelim_ref, we can merge more here.
 *           additionally, we could even add a key range for the blocks we
 *           looked into to merge even more (-> replace unresolved refs by those
 *           having a parent).
 * mode = 2: merge identical parents
 */
static int __merge_refs(struct list_head *head, int mode)
{
	struct list_head *pos1;

	list_for_each(pos1, head) {
		struct list_head *n2;
		struct list_head *pos2;
		struct __prelim_ref *ref1;

		ref1 = list_entry(pos1, struct __prelim_ref, list);

		for (pos2 = pos1->next, n2 = pos2->next; pos2 != head;
		     pos2 = n2, n2 = pos2->next) {
			struct __prelim_ref *ref2;
			struct __prelim_ref *xchg;

			ref2 = list_entry(pos2, struct __prelim_ref, list);

			if (mode == 1) {
				if (!ref_for_same_block(ref1, ref2))
					continue;
				if (!ref1->parent && ref2->parent) {
					xchg = ref1;
					ref1 = ref2;
					ref2 = xchg;
				}
				ref1->count += ref2->count;
			} else {
				if (ref1->parent != ref2->parent)
					continue;
				ref1->count += ref2->count;
			}
			list_del(&ref2->list);
			kfree(ref2);
		}

	}
	return 0;
}

/*
 * add all currently queued delayed refs from this head whose seq nr is
 * smaller or equal that seq to the list
 */
static int __add_delayed_refs(struct btrfs_delayed_ref_head *head, u64 seq,
			      struct list_head *prefs)
{
	struct btrfs_delayed_extent_op *extent_op = head->extent_op;
	struct rb_node *n = &head->node.rb_node;
	struct btrfs_key key;
	struct btrfs_key op_key = {0};
	int sgn;
	int ret = 0;

	if (extent_op && extent_op->update_key)
		btrfs_disk_key_to_cpu(&op_key, &extent_op->key);

	while ((n = rb_prev(n))) {
		struct btrfs_delayed_ref_node *node;
		node = rb_entry(n, struct btrfs_delayed_ref_node,
				rb_node);
		if (node->bytenr != head->node.bytenr)
			break;
		WARN_ON(node->is_head);

		if (node->seq > seq)
			continue;

		switch (node->action) {
		case BTRFS_ADD_DELAYED_EXTENT:
		case BTRFS_UPDATE_DELAYED_HEAD:
			WARN_ON(1);
			continue;
		case BTRFS_ADD_DELAYED_REF:
			sgn = 1;
			break;
		case BTRFS_DROP_DELAYED_REF:
			sgn = -1;
			break;
		default:
			BUG_ON(1);
		}
		switch (node->type) {
		case BTRFS_TREE_BLOCK_REF_KEY: {
			struct btrfs_delayed_tree_ref *ref;

			ref = btrfs_delayed_node_to_tree_ref(node);
			ret = __add_prelim_ref(prefs, ref->root, &op_key,
					       ref->level + 1, 0, node->bytenr,
					       node->ref_mod * sgn);
			break;
		}
		case BTRFS_SHARED_BLOCK_REF_KEY: {
			struct btrfs_delayed_tree_ref *ref;

			ref = btrfs_delayed_node_to_tree_ref(node);
			ret = __add_prelim_ref(prefs, ref->root, NULL,
					       ref->level + 1, ref->parent,
					       node->bytenr,
					       node->ref_mod * sgn);
			break;
		}
		case BTRFS_EXTENT_DATA_REF_KEY: {
			struct btrfs_delayed_data_ref *ref;
			ref = btrfs_delayed_node_to_data_ref(node);

			key.objectid = ref->objectid;
			key.type = BTRFS_EXTENT_DATA_KEY;
			key.offset = ref->offset;
			ret = __add_prelim_ref(prefs, ref->root, &key, 0, 0,
					       node->bytenr,
					       node->ref_mod * sgn);
			break;
		}
		case BTRFS_SHARED_DATA_REF_KEY: {
			struct btrfs_delayed_data_ref *ref;

			ref = btrfs_delayed_node_to_data_ref(node);

			key.objectid = ref->objectid;
			key.type = BTRFS_EXTENT_DATA_KEY;
			key.offset = ref->offset;
			ret = __add_prelim_ref(prefs, ref->root, &key, 0,
					       ref->parent, node->bytenr,
					       node->ref_mod * sgn);
			break;
		}
		default:
			WARN_ON(1);
		}
		BUG_ON(ret);
	}

	return 0;
}

/*
 * add all inline backrefs for bytenr to the list
 */
static int __add_inline_refs(struct btrfs_fs_info *fs_info,
			     struct btrfs_path *path, u64 bytenr,
			     int *info_level, struct list_head *prefs)
{
	int ret = 0;
	int slot;
	struct extent_buffer *leaf;
	struct btrfs_key key;
	unsigned long ptr;
	unsigned long end;
	struct btrfs_extent_item *ei;
	u64 flags;
	u64 item_size;

	/*
	 * enumerate all inline refs
	 */
	leaf = path->nodes[0];
	slot = path->slots[0];

	item_size = btrfs_item_size_nr(leaf, slot);
	BUG_ON(item_size < sizeof(*ei));

	ei = btrfs_item_ptr(leaf, slot, struct btrfs_extent_item);
	flags = btrfs_extent_flags(leaf, ei);

	ptr = (unsigned long)(ei + 1);
	end = (unsigned long)ei + item_size;

	if (flags & BTRFS_EXTENT_FLAG_TREE_BLOCK) {
		struct btrfs_tree_block_info *info;

		info = (struct btrfs_tree_block_info *)ptr;
		*info_level = btrfs_tree_block_level(leaf, info);
		ptr += sizeof(struct btrfs_tree_block_info);
		BUG_ON(ptr > end);
	} else {
		BUG_ON(!(flags & BTRFS_EXTENT_FLAG_DATA));
	}

	while (ptr < end) {
		struct btrfs_extent_inline_ref *iref;
		u64 offset;
		int type;

		iref = (struct btrfs_extent_inline_ref *)ptr;
		type = btrfs_extent_inline_ref_type(leaf, iref);
		offset = btrfs_extent_inline_ref_offset(leaf, iref);

		switch (type) {
		case BTRFS_SHARED_BLOCK_REF_KEY:
			ret = __add_prelim_ref(prefs, 0, NULL,
						*info_level + 1, offset,
						bytenr, 1);
			break;
		case BTRFS_SHARED_DATA_REF_KEY: {
			struct btrfs_shared_data_ref *sdref;
			int count;

			sdref = (struct btrfs_shared_data_ref *)(iref + 1);
			count = btrfs_shared_data_ref_count(leaf, sdref);
			ret = __add_prelim_ref(prefs, 0, NULL, 0, offset,
					       bytenr, count);
			break;
		}
		case BTRFS_TREE_BLOCK_REF_KEY:
			ret = __add_prelim_ref(prefs, offset, NULL,
					       *info_level + 1, 0,
					       bytenr, 1);
			break;
		case BTRFS_EXTENT_DATA_REF_KEY: {
			struct btrfs_extent_data_ref *dref;
			int count;
			u64 root;

			dref = (struct btrfs_extent_data_ref *)(&iref->offset);
			count = btrfs_extent_data_ref_count(leaf, dref);
			key.objectid = btrfs_extent_data_ref_objectid(leaf,
								      dref);
			key.type = BTRFS_EXTENT_DATA_KEY;
			key.offset = btrfs_extent_data_ref_offset(leaf, dref);
			root = btrfs_extent_data_ref_root(leaf, dref);
			ret = __add_prelim_ref(prefs, root, &key, 0, 0,
					       bytenr, count);
			break;
		}
		default:
			WARN_ON(1);
		}
		BUG_ON(ret);
		ptr += btrfs_extent_inline_ref_size(type);
	}

	return 0;
}

/*
 * add all non-inline backrefs for bytenr to the list
 */
static int __add_keyed_refs(struct btrfs_fs_info *fs_info,
			    struct btrfs_path *path, u64 bytenr,
			    int info_level, struct list_head *prefs)
{
	struct btrfs_root *extent_root = fs_info->extent_root;
	int ret;
	int slot;
	struct extent_buffer *leaf;
	struct btrfs_key key;

	while (1) {
		ret = btrfs_next_item(extent_root, path);
		if (ret < 0)
			break;
		if (ret) {
			ret = 0;
			break;
		}

		slot = path->slots[0];
		leaf = path->nodes[0];
		btrfs_item_key_to_cpu(leaf, &key, slot);

		if (key.objectid != bytenr)
			break;
		if (key.type < BTRFS_TREE_BLOCK_REF_KEY)
			continue;
		if (key.type > BTRFS_SHARED_DATA_REF_KEY)
			break;

		switch (key.type) {
		case BTRFS_SHARED_BLOCK_REF_KEY:
			ret = __add_prelim_ref(prefs, 0, NULL,
						info_level + 1, key.offset,
						bytenr, 1);
			break;
		case BTRFS_SHARED_DATA_REF_KEY: {
			struct btrfs_shared_data_ref *sdref;
			int count;

			sdref = btrfs_item_ptr(leaf, slot,
					      struct btrfs_shared_data_ref);
			count = btrfs_shared_data_ref_count(leaf, sdref);
			ret = __add_prelim_ref(prefs, 0, NULL, 0, key.offset,
						bytenr, count);
			break;
		}
		case BTRFS_TREE_BLOCK_REF_KEY:
			ret = __add_prelim_ref(prefs, key.offset, NULL,
					       info_level + 1, 0,
					       bytenr, 1);
			break;
		case BTRFS_EXTENT_DATA_REF_KEY: {
			struct btrfs_extent_data_ref *dref;
			int count;
			u64 root;

			dref = btrfs_item_ptr(leaf, slot,
					      struct btrfs_extent_data_ref);
			count = btrfs_extent_data_ref_count(leaf, dref);
			key.objectid = btrfs_extent_data_ref_objectid(leaf,
								      dref);
			key.type = BTRFS_EXTENT_DATA_KEY;
			key.offset = btrfs_extent_data_ref_offset(leaf, dref);
			root = btrfs_extent_data_ref_root(leaf, dref);
			ret = __add_prelim_ref(prefs, root, &key, 0, 0,
					       bytenr, count);
			break;
		}
		default:
			WARN_ON(1);
		}
		BUG_ON(ret);
	}

	return ret;
}

/*
 * this adds all existing backrefs (inline backrefs, backrefs and delayed
 * refs) for the given bytenr to the refs list, merges duplicates and resolves
 * indirect refs to their parent bytenr.
 * When roots are found, they're added to the roots list
 *
 * FIXME some caching might speed things up
 */
static int find_parent_nodes(struct btrfs_trans_handle *trans,
			     struct btrfs_fs_info *fs_info, u64 bytenr,
			     u64 delayed_ref_seq, u64 time_seq,
			     struct ulist *refs, struct ulist *roots,
			     const u64 *extent_item_pos)
{
	struct btrfs_key key;
	struct btrfs_path *path;
	struct btrfs_delayed_ref_root *delayed_refs = NULL;
	struct btrfs_delayed_ref_head *head;
	int info_level = 0;
	int ret;
	int search_commit_root = (trans == BTRFS_BACKREF_SEARCH_COMMIT_ROOT);
	struct list_head prefs_delayed;
	struct list_head prefs;
	struct __prelim_ref *ref;

	INIT_LIST_HEAD(&prefs);
	INIT_LIST_HEAD(&prefs_delayed);

	key.objectid = bytenr;
	key.type = BTRFS_EXTENT_ITEM_KEY;
	key.offset = (u64)-1;

	path = btrfs_alloc_path();
	if (!path)
		return -ENOMEM;
	path->search_commit_root = !!search_commit_root;

	/*
	 * grab both a lock on the path and a lock on the delayed ref head.
	 * We need both to get a consistent picture of how the refs look
	 * at a specified point in time
	 */
again:
	head = NULL;

	ret = btrfs_search_slot(trans, fs_info->extent_root, &key, path, 0, 0);
	if (ret < 0)
		goto out;
	BUG_ON(ret == 0);

	if (trans != BTRFS_BACKREF_SEARCH_COMMIT_ROOT) {
		/*
		 * look if there are updates for this ref queued and lock the
		 * head
		 */
		delayed_refs = &trans->transaction->delayed_refs;
		spin_lock(&delayed_refs->lock);
		head = btrfs_find_delayed_ref_head(trans, bytenr);
		if (head) {
			if (!mutex_trylock(&head->mutex)) {
				atomic_inc(&head->node.refs);
				spin_unlock(&delayed_refs->lock);

				btrfs_release_path(path);

				/*
				 * Mutex was contended, block until it's
				 * released and try again
				 */
				mutex_lock(&head->mutex);
				mutex_unlock(&head->mutex);
				btrfs_put_delayed_ref(&head->node);
				goto again;
			}
			ret = __add_delayed_refs(head, delayed_ref_seq,
						 &prefs_delayed);
			if (ret) {
				spin_unlock(&delayed_refs->lock);
				goto out;
			}
		}
		spin_unlock(&delayed_refs->lock);
	}

	if (path->slots[0]) {
		struct extent_buffer *leaf;
		int slot;

		path->slots[0]--;
		leaf = path->nodes[0];
		slot = path->slots[0];
		btrfs_item_key_to_cpu(leaf, &key, slot);
		if (key.objectid == bytenr &&
		    key.type == BTRFS_EXTENT_ITEM_KEY) {
			ret = __add_inline_refs(fs_info, path, bytenr,
						&info_level, &prefs);
			if (ret)
				goto out;
			ret = __add_keyed_refs(fs_info, path, bytenr,
					       info_level, &prefs);
			if (ret)
				goto out;
		}
	}
	btrfs_release_path(path);

	list_splice_init(&prefs_delayed, &prefs);

	ret = __add_missing_keys(fs_info, &prefs);
	if (ret)
		goto out;

	ret = __merge_refs(&prefs, 1);
	if (ret)
		goto out;

	ret = __resolve_indirect_refs(fs_info, search_commit_root, time_seq,
				      &prefs, extent_item_pos);
	if (ret)
		goto out;

	ret = __merge_refs(&prefs, 2);
	if (ret)
		goto out;

	while (!list_empty(&prefs)) {
		ref = list_first_entry(&prefs, struct __prelim_ref, list);
		list_del(&ref->list);
		if (ref->count < 0)
			WARN_ON(1);
		if (ref->count && ref->root_id && ref->parent == 0) {
			/* no parent == root of tree */
			ret = ulist_add(roots, ref->root_id, 0, GFP_NOFS);
			BUG_ON(ret < 0);
		}
		if (ref->count && ref->parent) {
			struct extent_inode_elem *eie = NULL;
			if (extent_item_pos && !ref->inode_list) {
				u32 bsz;
				struct extent_buffer *eb;
				bsz = btrfs_level_size(fs_info->extent_root,
							info_level);
				eb = read_tree_block(fs_info->extent_root,
							   ref->parent, bsz, 0);
				BUG_ON(!eb);
				ret = find_extent_in_eb(eb, bytenr,
							*extent_item_pos, &eie);
				ref->inode_list = eie;
				free_extent_buffer(eb);
			}
			ret = ulist_add_merge(refs, ref->parent,
					      (unsigned long)ref->inode_list,
					      (unsigned long *)&eie, GFP_NOFS);
			if (!ret && extent_item_pos) {
				/*
				 * we've recorded that parent, so we must extend
				 * its inode list here
				 */
				BUG_ON(!eie);
				while (eie->next)
					eie = eie->next;
				eie->next = ref->inode_list;
			}
			BUG_ON(ret < 0);
		}
		kfree(ref);
	}

out:
	if (head)
		mutex_unlock(&head->mutex);
	btrfs_free_path(path);
	while (!list_empty(&prefs)) {
		ref = list_first_entry(&prefs, struct __prelim_ref, list);
		list_del(&ref->list);
		kfree(ref);
	}
	while (!list_empty(&prefs_delayed)) {
		ref = list_first_entry(&prefs_delayed, struct __prelim_ref,
				       list);
		list_del(&ref->list);
		kfree(ref);
	}

	return ret;
}

static void free_leaf_list(struct ulist *blocks)
{
	struct ulist_node *node = NULL;
	struct extent_inode_elem *eie;
	struct extent_inode_elem *eie_next;
	struct ulist_iterator uiter;

	ULIST_ITER_INIT(&uiter);
	while ((node = ulist_next(blocks, &uiter))) {
		if (!node->aux)
			continue;
		eie = (struct extent_inode_elem *)node->aux;
		for (; eie; eie = eie_next) {
			eie_next = eie->next;
			kfree(eie);
		}
		node->aux = 0;
	}

	ulist_free(blocks);
}

/*
 * Finds all leafs with a reference to the specified combination of bytenr and
 * offset. key_list_head will point to a list of corresponding keys (caller must
 * free each list element). The leafs will be stored in the leafs ulist, which
 * must be freed with ulist_free.
 *
 * returns 0 on success, <0 on error
 */
static int btrfs_find_all_leafs(struct btrfs_trans_handle *trans,
				struct btrfs_fs_info *fs_info, u64 bytenr,
				u64 delayed_ref_seq, u64 time_seq,
				struct ulist **leafs,
				const u64 *extent_item_pos)
{
	struct ulist *tmp;
	int ret;

	tmp = ulist_alloc(GFP_NOFS);
	if (!tmp)
		return -ENOMEM;
	*leafs = ulist_alloc(GFP_NOFS);
	if (!*leafs) {
		ulist_free(tmp);
		return -ENOMEM;
	}

	ret = find_parent_nodes(trans, fs_info, bytenr, delayed_ref_seq,
				time_seq, *leafs, tmp, extent_item_pos);
	ulist_free(tmp);

	if (ret < 0 && ret != -ENOENT) {
		free_leaf_list(*leafs);
		return ret;
	}

	return 0;
}

/*
 * walk all backrefs for a given extent to find all roots that reference this
 * extent. Walking a backref means finding all extents that reference this
 * extent and in turn walk the backrefs of those, too. Naturally this is a
 * recursive process, but here it is implemented in an iterative fashion: We
 * find all referencing extents for the extent in question and put them on a
 * list. In turn, we find all referencing extents for those, further appending
 * to the list. The way we iterate the list allows adding more elements after
 * the current while iterating. The process stops when we reach the end of the
 * list. Found roots are added to the roots list.
 *
 * returns 0 on success, < 0 on error.
 */
int btrfs_find_all_roots(struct btrfs_trans_handle *trans,
				struct btrfs_fs_info *fs_info, u64 bytenr,
				u64 delayed_ref_seq, u64 time_seq,
				struct ulist **roots)
{
	struct ulist *tmp;
	struct ulist_node *node = NULL;
	struct ulist_iterator uiter;
	int ret;

	tmp = ulist_alloc(GFP_NOFS);
	if (!tmp)
		return -ENOMEM;
	*roots = ulist_alloc(GFP_NOFS);
	if (!*roots) {
		ulist_free(tmp);
		return -ENOMEM;
	}

	ULIST_ITER_INIT(&uiter);
	while (1) {
		ret = find_parent_nodes(trans, fs_info, bytenr, delayed_ref_seq,
					time_seq, tmp, *roots, NULL);
		if (ret < 0 && ret != -ENOENT) {
			ulist_free(tmp);
			ulist_free(*roots);
			return ret;
		}
		node = ulist_next(tmp, &uiter);
		if (!node)
			break;
		bytenr = node->val;
	}

	ulist_free(tmp);
	return 0;
}


static int __inode_info(u64 inum, u64 ioff, u8 key_type,
			struct btrfs_root *fs_root, struct btrfs_path *path,
			struct btrfs_key *found_key)
{
	int ret;
	struct btrfs_key key;
	struct extent_buffer *eb;

	key.type = key_type;
	key.objectid = inum;
	key.offset = ioff;

	ret = btrfs_search_slot(NULL, fs_root, &key, path, 0, 0);
	if (ret < 0)
		return ret;

	eb = path->nodes[0];
	if (ret && path->slots[0] >= btrfs_header_nritems(eb)) {
		ret = btrfs_next_leaf(fs_root, path);
		if (ret)
			return ret;
		eb = path->nodes[0];
	}

	btrfs_item_key_to_cpu(eb, found_key, path->slots[0]);
	if (found_key->type != key.type || found_key->objectid != key.objectid)
		return 1;

	return 0;
}

/*
 * this makes the path point to (inum INODE_ITEM ioff)
 */
int inode_item_info(u64 inum, u64 ioff, struct btrfs_root *fs_root,
			struct btrfs_path *path)
{
	struct btrfs_key key;
	return __inode_info(inum, ioff, BTRFS_INODE_ITEM_KEY, fs_root, path,
				&key);
}

static int inode_ref_info(u64 inum, u64 ioff, struct btrfs_root *fs_root,
				struct btrfs_path *path,
				struct btrfs_key *found_key)
{
	return __inode_info(inum, ioff, BTRFS_INODE_REF_KEY, fs_root, path,
				found_key);
}

/*
 * this iterates to turn a btrfs_inode_ref into a full filesystem path. elements
 * of the path are separated by '/' and the path is guaranteed to be
 * 0-terminated. the path is only given within the current file system.
 * Therefore, it never starts with a '/'. the caller is responsible to provide
 * "size" bytes in "dest". the dest buffer will be filled backwards. finally,
 * the start point of the resulting string is returned. this pointer is within
 * dest, normally.
 * in case the path buffer would overflow, the pointer is decremented further
 * as if output was written to the buffer, though no more output is actually
 * generated. that way, the caller can determine how much space would be
 * required for the path to fit into the buffer. in that case, the returned
 * value will be smaller than dest. callers must check this!
 */
static char *iref_to_path(struct btrfs_root *fs_root, struct btrfs_path *path,
				struct btrfs_inode_ref *iref,
				struct extent_buffer *eb_in, u64 parent,
				char *dest, u32 size)
{
	u32 len;
	int slot;
	u64 next_inum;
	int ret;
	s64 bytes_left = size - 1;
	struct extent_buffer *eb = eb_in;
	struct btrfs_key found_key;
	int leave_spinning = path->leave_spinning;

	if (bytes_left >= 0)
		dest[bytes_left] = '\0';

	path->leave_spinning = 1;
	while (1) {
		len = btrfs_inode_ref_name_len(eb, iref);
		bytes_left -= len;
		if (bytes_left >= 0)
			read_extent_buffer(eb, dest + bytes_left,
						(unsigned long)(iref + 1), len);
		if (eb != eb_in) {
			btrfs_tree_read_unlock_blocking(eb);
			free_extent_buffer(eb);
		}
		ret = inode_ref_info(parent, 0, fs_root, path, &found_key);
		if (ret > 0)
			ret = -ENOENT;
		if (ret)
			break;
		next_inum = found_key.offset;

		/* regular exit ahead */
		if (parent == next_inum)
			break;

		slot = path->slots[0];
		eb = path->nodes[0];
		/* make sure we can use eb after releasing the path */
		if (eb != eb_in) {
			atomic_inc(&eb->refs);
			btrfs_tree_read_lock(eb);
			btrfs_set_lock_blocking_rw(eb, BTRFS_READ_LOCK);
		}
		btrfs_release_path(path);

		iref = btrfs_item_ptr(eb, slot, struct btrfs_inode_ref);
		parent = next_inum;
		--bytes_left;
		if (bytes_left >= 0)
			dest[bytes_left] = '/';
	}

	btrfs_release_path(path);
	path->leave_spinning = leave_spinning;

	if (ret)
		return ERR_PTR(ret);

	return dest + bytes_left;
}

/*
 * this makes the path point to (logical EXTENT_ITEM *)
 * returns BTRFS_EXTENT_FLAG_DATA for data, BTRFS_EXTENT_FLAG_TREE_BLOCK for
 * tree blocks and <0 on error.
 */
int extent_from_logical(struct btrfs_fs_info *fs_info, u64 logical,
			struct btrfs_path *path, struct btrfs_key *found_key)
{
	int ret;
	u64 flags;
	u32 item_size;
	struct extent_buffer *eb;
	struct btrfs_extent_item *ei;
	struct btrfs_key key;

	key.type = BTRFS_EXTENT_ITEM_KEY;
	key.objectid = logical;
	key.offset = (u64)-1;

	ret = btrfs_search_slot(NULL, fs_info->extent_root, &key, path, 0, 0);
	if (ret < 0)
		return ret;
	ret = btrfs_previous_item(fs_info->extent_root, path,
					0, BTRFS_EXTENT_ITEM_KEY);
	if (ret < 0)
		return ret;

	btrfs_item_key_to_cpu(path->nodes[0], found_key, path->slots[0]);
	if (found_key->type != BTRFS_EXTENT_ITEM_KEY ||
	    found_key->objectid > logical ||
	    found_key->objectid + found_key->offset <= logical) {
		pr_debug("logical %llu is not within any extent\n",
			 (unsigned long long)logical);
		return -ENOENT;
	}

	eb = path->nodes[0];
	item_size = btrfs_item_size_nr(eb, path->slots[0]);
	BUG_ON(item_size < sizeof(*ei));

	ei = btrfs_item_ptr(eb, path->slots[0], struct btrfs_extent_item);
	flags = btrfs_extent_flags(eb, ei);

	pr_debug("logical %llu is at position %llu within the extent (%llu "
		 "EXTENT_ITEM %llu) flags %#llx size %u\n",
		 (unsigned long long)logical,
		 (unsigned long long)(logical - found_key->objectid),
		 (unsigned long long)found_key->objectid,
		 (unsigned long long)found_key->offset,
		 (unsigned long long)flags, item_size);
	if (flags & BTRFS_EXTENT_FLAG_TREE_BLOCK)
		return BTRFS_EXTENT_FLAG_TREE_BLOCK;
	if (flags & BTRFS_EXTENT_FLAG_DATA)
		return BTRFS_EXTENT_FLAG_DATA;

	return -EIO;
}

/*
 * helper function to iterate extent inline refs. ptr must point to a 0 value
 * for the first call and may be modified. it is used to track state.
 * if more refs exist, 0 is returned and the next call to
 * __get_extent_inline_ref must pass the modified ptr parameter to get the
 * next ref. after the last ref was processed, 1 is returned.
 * returns <0 on error
 */
static int __get_extent_inline_ref(unsigned long *ptr, struct extent_buffer *eb,
				struct btrfs_extent_item *ei, u32 item_size,
				struct btrfs_extent_inline_ref **out_eiref,
				int *out_type)
{
	unsigned long end;
	u64 flags;
	struct btrfs_tree_block_info *info;

	if (!*ptr) {
		/* first call */
		flags = btrfs_extent_flags(eb, ei);
		if (flags & BTRFS_EXTENT_FLAG_TREE_BLOCK) {
			info = (struct btrfs_tree_block_info *)(ei + 1);
			*out_eiref =
				(struct btrfs_extent_inline_ref *)(info + 1);
		} else {
			*out_eiref = (struct btrfs_extent_inline_ref *)(ei + 1);
		}
		*ptr = (unsigned long)*out_eiref;
		if ((void *)*ptr >= (void *)ei + item_size)
			return -ENOENT;
	}

	end = (unsigned long)ei + item_size;
	*out_eiref = (struct btrfs_extent_inline_ref *)*ptr;
	*out_type = btrfs_extent_inline_ref_type(eb, *out_eiref);

	*ptr += btrfs_extent_inline_ref_size(*out_type);
	WARN_ON(*ptr > end);
	if (*ptr == end)
		return 1; /* last */

	return 0;
}

/*
 * reads the tree block backref for an extent. tree level and root are returned
 * through out_level and out_root. ptr must point to a 0 value for the first
 * call and may be modified (see __get_extent_inline_ref comment).
 * returns 0 if data was provided, 1 if there was no more data to provide or
 * <0 on error.
 */
int tree_backref_for_extent(unsigned long *ptr, struct extent_buffer *eb,
				struct btrfs_extent_item *ei, u32 item_size,
				u64 *out_root, u8 *out_level)
{
	int ret;
	int type;
	struct btrfs_tree_block_info *info;
	struct btrfs_extent_inline_ref *eiref;

	if (*ptr == (unsigned long)-1)
		return 1;

	while (1) {
		ret = __get_extent_inline_ref(ptr, eb, ei, item_size,
						&eiref, &type);
		if (ret < 0)
			return ret;

		if (type == BTRFS_TREE_BLOCK_REF_KEY ||
		    type == BTRFS_SHARED_BLOCK_REF_KEY)
			break;

		if (ret == 1)
			return 1;
	}

	/* we can treat both ref types equally here */
	info = (struct btrfs_tree_block_info *)(ei + 1);
	*out_root = btrfs_extent_inline_ref_offset(eb, eiref);
	*out_level = btrfs_tree_block_level(eb, info);

	if (ret == 1)
		*ptr = (unsigned long)-1;

	return 0;
}

static int iterate_leaf_refs(struct extent_inode_elem *inode_list,
				u64 root, u64 extent_item_objectid,
				iterate_extent_inodes_t *iterate, void *ctx)
{
	struct extent_inode_elem *eie;
	int ret = 0;

	for (eie = inode_list; eie; eie = eie->next) {
		pr_debug("ref for %llu resolved, key (%llu EXTEND_DATA %llu), "
			 "root %llu\n", extent_item_objectid,
			 eie->inum, eie->offset, root);
		ret = iterate(eie->inum, eie->offset, root, ctx);
		if (ret) {
			pr_debug("stopping iteration for %llu due to ret=%d\n",
				 extent_item_objectid, ret);
			break;
		}
	}

	return ret;
}

/*
 * calls iterate() for every inode that references the extent identified by
 * the given parameters.
 * when the iterator function returns a non-zero value, iteration stops.
 */
int iterate_extent_inodes(struct btrfs_fs_info *fs_info,
				u64 extent_item_objectid, u64 extent_item_pos,
				int search_commit_root,
				iterate_extent_inodes_t *iterate, void *ctx)
{
	int ret;
	struct list_head data_refs = LIST_HEAD_INIT(data_refs);
	struct list_head shared_refs = LIST_HEAD_INIT(shared_refs);
	struct btrfs_trans_handle *trans;
	struct ulist *refs = NULL;
	struct ulist *roots = NULL;
	struct ulist_node *ref_node = NULL;
	struct ulist_node *root_node = NULL;
	struct seq_list seq_elem = {};
	struct seq_list tree_mod_seq_elem = {};
	struct ulist_iterator ref_uiter;
	struct ulist_iterator root_uiter;
	struct btrfs_delayed_ref_root *delayed_refs = NULL;

	pr_debug("resolving all inodes for extent %llu\n",
			extent_item_objectid);

	if (search_commit_root) {
		trans = BTRFS_BACKREF_SEARCH_COMMIT_ROOT;
	} else {
		trans = btrfs_join_transaction(fs_info->extent_root);
		if (IS_ERR(trans))
			return PTR_ERR(trans);

		delayed_refs = &trans->transaction->delayed_refs;
		spin_lock(&delayed_refs->lock);
		btrfs_get_delayed_seq(delayed_refs, &seq_elem);
		spin_unlock(&delayed_refs->lock);
		btrfs_get_tree_mod_seq(fs_info, &tree_mod_seq_elem);
	}

	ret = btrfs_find_all_leafs(trans, fs_info, extent_item_objectid,
				   seq_elem.seq, tree_mod_seq_elem.seq, &refs,
				   &extent_item_pos);
	if (ret)
		goto out;

	ULIST_ITER_INIT(&ref_uiter);
	while (!ret && (ref_node = ulist_next(refs, &ref_uiter))) {
		ret = btrfs_find_all_roots(trans, fs_info, ref_node->val,
						seq_elem.seq,
						tree_mod_seq_elem.seq, &roots);
		if (ret)
			break;
		ULIST_ITER_INIT(&root_uiter);
		while (!ret && (root_node = ulist_next(roots, &root_uiter))) {
			pr_debug("root %llu references leaf %llu, data list "
				 "%#lx\n", root_node->val, ref_node->val,
				 ref_node->aux);
			ret = iterate_leaf_refs(
				(struct extent_inode_elem *)ref_node->aux,
				root_node->val, extent_item_objectid,
				iterate, ctx);
		}
		ulist_free(roots);
		roots = NULL;
	}

	free_leaf_list(refs);
	ulist_free(roots);
out:
	if (!search_commit_root) {
		btrfs_put_tree_mod_seq(fs_info, &tree_mod_seq_elem);
		btrfs_put_delayed_seq(delayed_refs, &seq_elem);
		btrfs_end_transaction(trans, fs_info->extent_root);
	}

	return ret;
}

int iterate_inodes_from_logical(u64 logical, struct btrfs_fs_info *fs_info,
				struct btrfs_path *path,
				iterate_extent_inodes_t *iterate, void *ctx)
{
	int ret;
	u64 extent_item_pos;
	struct btrfs_key found_key;
	int search_commit_root = path->search_commit_root;

	ret = extent_from_logical(fs_info, logical, path,
					&found_key);
	btrfs_release_path(path);
	if (ret & BTRFS_EXTENT_FLAG_TREE_BLOCK)
		ret = -EINVAL;
	if (ret < 0)
		return ret;

	extent_item_pos = logical - found_key.objectid;
	ret = iterate_extent_inodes(fs_info, found_key.objectid,
					extent_item_pos, search_commit_root,
					iterate, ctx);

	return ret;
}

static int iterate_irefs(u64 inum, struct btrfs_root *fs_root,
				struct btrfs_path *path,
				iterate_irefs_t *iterate, void *ctx)
{
	int ret = 0;
	int slot;
	u32 cur;
	u32 len;
	u32 name_len;
	u64 parent = 0;
	int found = 0;
	struct extent_buffer *eb;
	struct btrfs_item *item;
	struct btrfs_inode_ref *iref;
	struct btrfs_key found_key;

	while (!ret) {
		path->leave_spinning = 1;
		ret = inode_ref_info(inum, parent ? parent+1 : 0, fs_root, path,
					&found_key);
		if (ret < 0)
			break;
		if (ret) {
			ret = found ? 0 : -ENOENT;
			break;
		}
		++found;

		parent = found_key.offset;
		slot = path->slots[0];
		eb = path->nodes[0];
		/* make sure we can use eb after releasing the path */
		atomic_inc(&eb->refs);
		btrfs_tree_read_lock(eb);
		btrfs_set_lock_blocking_rw(eb, BTRFS_READ_LOCK);
		btrfs_release_path(path);

		item = btrfs_item_nr(eb, slot);
		iref = btrfs_item_ptr(eb, slot, struct btrfs_inode_ref);

		for (cur = 0; cur < btrfs_item_size(eb, item); cur += len) {
			name_len = btrfs_inode_ref_name_len(eb, iref);
			/* path must be released before calling iterate()! */
			pr_debug("following ref at offset %u for inode %llu in "
				 "tree %llu\n", cur,
				 (unsigned long long)found_key.objectid,
				 (unsigned long long)fs_root->objectid);
			ret = iterate(parent, iref, eb, ctx);
			if (ret)
				break;
			len = sizeof(*iref) + name_len;
			iref = (struct btrfs_inode_ref *)((char *)iref + len);
		}
		btrfs_tree_read_unlock_blocking(eb);
		free_extent_buffer(eb);
	}

	btrfs_release_path(path);

	return ret;
}

/*
 * returns 0 if the path could be dumped (probably truncated)
 * returns <0 in case of an error
 */
static int inode_to_path(u64 inum, struct btrfs_inode_ref *iref,
				struct extent_buffer *eb, void *ctx)
{
	struct inode_fs_paths *ipath = ctx;
	char *fspath;
	char *fspath_min;
	int i = ipath->fspath->elem_cnt;
	const int s_ptr = sizeof(char *);
	u32 bytes_left;

	bytes_left = ipath->fspath->bytes_left > s_ptr ?
					ipath->fspath->bytes_left - s_ptr : 0;

	fspath_min = (char *)ipath->fspath->val + (i + 1) * s_ptr;
	fspath = iref_to_path(ipath->fs_root, ipath->btrfs_path, iref, eb,
				inum, fspath_min, bytes_left);
	if (IS_ERR(fspath))
		return PTR_ERR(fspath);

	if (fspath > fspath_min) {
		pr_debug("path resolved: %s\n", fspath);
		ipath->fspath->val[i] = (u64)(unsigned long)fspath;
		++ipath->fspath->elem_cnt;
		ipath->fspath->bytes_left = fspath - fspath_min;
	} else {
		pr_debug("missed path, not enough space. missing bytes: %lu, "
			 "constructed so far: %s\n",
			 (unsigned long)(fspath_min - fspath), fspath_min);
		++ipath->fspath->elem_missed;
		ipath->fspath->bytes_missing += fspath_min - fspath;
		ipath->fspath->bytes_left = 0;
	}

	return 0;
}

/*
 * this dumps all file system paths to the inode into the ipath struct, provided
 * is has been created large enough. each path is zero-terminated and accessed
 * from ipath->fspath->val[i].
 * when it returns, there are ipath->fspath->elem_cnt number of paths available
 * in ipath->fspath->val[]. when the allocated space wasn't sufficient, the
 * number of missed paths in recored in ipath->fspath->elem_missed, otherwise,
 * it's zero. ipath->fspath->bytes_missing holds the number of bytes that would
 * have been needed to return all paths.
 */
int paths_from_inode(u64 inum, struct inode_fs_paths *ipath)
{
	return iterate_irefs(inum, ipath->fs_root, ipath->btrfs_path,
				inode_to_path, ipath);
}

struct btrfs_data_container *init_data_container(u32 total_bytes)
{
	struct btrfs_data_container *data;
	size_t alloc_bytes;

	alloc_bytes = max_t(size_t, total_bytes, sizeof(*data));
	data = kmalloc(alloc_bytes, GFP_NOFS);
	if (!data)
		return ERR_PTR(-ENOMEM);

	if (total_bytes >= sizeof(*data)) {
		data->bytes_left = total_bytes - sizeof(*data);
		data->bytes_missing = 0;
	} else {
		data->bytes_missing = sizeof(*data) - total_bytes;
		data->bytes_left = 0;
	}

	data->elem_cnt = 0;
	data->elem_missed = 0;

	return data;
}

/*
 * allocates space to return multiple file system paths for an inode.
 * total_bytes to allocate are passed, note that space usable for actual path
 * information will be total_bytes - sizeof(struct inode_fs_paths).
 * the returned pointer must be freed with free_ipath() in the end.
 */
struct inode_fs_paths *init_ipath(s32 total_bytes, struct btrfs_root *fs_root,
					struct btrfs_path *path)
{
	struct inode_fs_paths *ifp;
	struct btrfs_data_container *fspath;

	fspath = init_data_container(total_bytes);
	if (IS_ERR(fspath))
		return (void *)fspath;

	ifp = kmalloc(sizeof(*ifp), GFP_NOFS);
	if (!ifp) {
		kfree(fspath);
		return ERR_PTR(-ENOMEM);
	}

	ifp->btrfs_path = path;
	ifp->fspath = fspath;
	ifp->fs_root = fs_root;

	return ifp;
}

void free_ipath(struct inode_fs_paths *ipath)
{
	if (!ipath)
		return;
	kfree(ipath->fspath);
	kfree(ipath);
}<|MERGE_RESOLUTION|>--- conflicted
+++ resolved
@@ -23,8 +23,6 @@
 #include "transaction.h"
 #include "delayed-ref.h"
 #include "locking.h"
-<<<<<<< HEAD
-=======
 
 struct extent_inode_elem {
 	u64 inum;
@@ -98,7 +96,6 @@
 
 	return 0;
 }
->>>>>>> cfaf0251
 
 /*
  * this structure records all encountered refs on the way up to the root
