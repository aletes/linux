/*
 * Copyright (C) 2007 Oracle.  All rights reserved.
 *
 * This program is free software; you can redistribute it and/or
 * modify it under the terms of the GNU General Public
 * License v2 as published by the Free Software Foundation.
 *
 * This program is distributed in the hope that it will be useful,
 * but WITHOUT ANY WARRANTY; without even the implied warranty of
 * MERCHANTABILITY or FITNESS FOR A PARTICULAR PURPOSE.  See the GNU
 * General Public License for more details.
 *
 * You should have received a copy of the GNU General Public
 * License along with this program; if not, write to the
 * Free Software Foundation, Inc., 59 Temple Place - Suite 330,
 * Boston, MA 021110-1307, USA.
 */
#include <linux/sched.h>
#include <linux/pagemap.h>
#include <linux/writeback.h>
#include <linux/blkdev.h>
#include <linux/sort.h>
#include <linux/rcupdate.h>
#include <linux/kthread.h>
#include <linux/slab.h>
#include <linux/ratelimit.h>
#include "compat.h"
#include "hash.h"
#include "ctree.h"
#include "disk-io.h"
#include "print-tree.h"
#include "transaction.h"
#include "volumes.h"
#include "locking.h"
#include "free-space-cache.h"

/*
 * control flags for do_chunk_alloc's force field
 * CHUNK_ALLOC_NO_FORCE means to only allocate a chunk
 * if we really need one.
 *
 * CHUNK_ALLOC_LIMITED means to only try and allocate one
 * if we have very few chunks already allocated.  This is
 * used as part of the clustering code to help make sure
 * we have a good pool of storage to cluster in, without
 * filling the FS with empty chunks
 *
 * CHUNK_ALLOC_FORCE means it must try to allocate one
 *
 */
enum {
	CHUNK_ALLOC_NO_FORCE = 0,
	CHUNK_ALLOC_LIMITED = 1,
	CHUNK_ALLOC_FORCE = 2,
};

/*
 * Control how reservations are dealt with.
 *
 * RESERVE_FREE - freeing a reservation.
 * RESERVE_ALLOC - allocating space and we need to update bytes_may_use for
 *   ENOSPC accounting
 * RESERVE_ALLOC_NO_ACCOUNT - allocating space and we should not update
 *   bytes_may_use as the ENOSPC accounting is done elsewhere
 */
enum {
	RESERVE_FREE = 0,
	RESERVE_ALLOC = 1,
	RESERVE_ALLOC_NO_ACCOUNT = 2,
};

static int update_block_group(struct btrfs_trans_handle *trans,
			      struct btrfs_root *root,
			      u64 bytenr, u64 num_bytes, int alloc);
static int __btrfs_free_extent(struct btrfs_trans_handle *trans,
				struct btrfs_root *root,
				u64 bytenr, u64 num_bytes, u64 parent,
				u64 root_objectid, u64 owner_objectid,
				u64 owner_offset, int refs_to_drop,
				struct btrfs_delayed_extent_op *extra_op);
static void __run_delayed_extent_op(struct btrfs_delayed_extent_op *extent_op,
				    struct extent_buffer *leaf,
				    struct btrfs_extent_item *ei);
static int alloc_reserved_file_extent(struct btrfs_trans_handle *trans,
				      struct btrfs_root *root,
				      u64 parent, u64 root_objectid,
				      u64 flags, u64 owner, u64 offset,
				      struct btrfs_key *ins, int ref_mod);
static int alloc_reserved_tree_block(struct btrfs_trans_handle *trans,
				     struct btrfs_root *root,
				     u64 parent, u64 root_objectid,
				     u64 flags, struct btrfs_disk_key *key,
				     int level, struct btrfs_key *ins);
static int do_chunk_alloc(struct btrfs_trans_handle *trans,
			  struct btrfs_root *extent_root, u64 alloc_bytes,
			  u64 flags, int force);
static int find_next_key(struct btrfs_path *path, int level,
			 struct btrfs_key *key);
static void dump_space_info(struct btrfs_space_info *info, u64 bytes,
			    int dump_block_groups);
static int btrfs_update_reserved_bytes(struct btrfs_block_group_cache *cache,
				       u64 num_bytes, int reserve);

static noinline int
block_group_cache_done(struct btrfs_block_group_cache *cache)
{
	smp_mb();
	return cache->cached == BTRFS_CACHE_FINISHED;
}

static int block_group_bits(struct btrfs_block_group_cache *cache, u64 bits)
{
	return (cache->flags & bits) == bits;
}

static void btrfs_get_block_group(struct btrfs_block_group_cache *cache)
{
	atomic_inc(&cache->count);
}

void btrfs_put_block_group(struct btrfs_block_group_cache *cache)
{
	if (atomic_dec_and_test(&cache->count)) {
		WARN_ON(cache->pinned > 0);
		WARN_ON(cache->reserved > 0);
		kfree(cache->free_space_ctl);
		kfree(cache);
	}
}

/*
 * this adds the block group to the fs_info rb tree for the block group
 * cache
 */
static int btrfs_add_block_group_cache(struct btrfs_fs_info *info,
				struct btrfs_block_group_cache *block_group)
{
	struct rb_node **p;
	struct rb_node *parent = NULL;
	struct btrfs_block_group_cache *cache;

	spin_lock(&info->block_group_cache_lock);
	p = &info->block_group_cache_tree.rb_node;

	while (*p) {
		parent = *p;
		cache = rb_entry(parent, struct btrfs_block_group_cache,
				 cache_node);
		if (block_group->key.objectid < cache->key.objectid) {
			p = &(*p)->rb_left;
		} else if (block_group->key.objectid > cache->key.objectid) {
			p = &(*p)->rb_right;
		} else {
			spin_unlock(&info->block_group_cache_lock);
			return -EEXIST;
		}
	}

	rb_link_node(&block_group->cache_node, parent, p);
	rb_insert_color(&block_group->cache_node,
			&info->block_group_cache_tree);
	spin_unlock(&info->block_group_cache_lock);

	return 0;
}

/*
 * This will return the block group at or after bytenr if contains is 0, else
 * it will return the block group that contains the bytenr
 */
static struct btrfs_block_group_cache *
block_group_cache_tree_search(struct btrfs_fs_info *info, u64 bytenr,
			      int contains)
{
	struct btrfs_block_group_cache *cache, *ret = NULL;
	struct rb_node *n;
	u64 end, start;

	spin_lock(&info->block_group_cache_lock);
	n = info->block_group_cache_tree.rb_node;

	while (n) {
		cache = rb_entry(n, struct btrfs_block_group_cache,
				 cache_node);
		end = cache->key.objectid + cache->key.offset - 1;
		start = cache->key.objectid;

		if (bytenr < start) {
			if (!contains && (!ret || start < ret->key.objectid))
				ret = cache;
			n = n->rb_left;
		} else if (bytenr > start) {
			if (contains && bytenr <= end) {
				ret = cache;
				break;
			}
			n = n->rb_right;
		} else {
			ret = cache;
			break;
		}
	}
	if (ret)
		btrfs_get_block_group(ret);
	spin_unlock(&info->block_group_cache_lock);

	return ret;
}

static int add_excluded_extent(struct btrfs_root *root,
			       u64 start, u64 num_bytes)
{
	u64 end = start + num_bytes - 1;
	set_extent_bits(&root->fs_info->freed_extents[0],
			start, end, EXTENT_UPTODATE, GFP_NOFS);
	set_extent_bits(&root->fs_info->freed_extents[1],
			start, end, EXTENT_UPTODATE, GFP_NOFS);
	return 0;
}

static void free_excluded_extents(struct btrfs_root *root,
				  struct btrfs_block_group_cache *cache)
{
	u64 start, end;

	start = cache->key.objectid;
	end = start + cache->key.offset - 1;

	clear_extent_bits(&root->fs_info->freed_extents[0],
			  start, end, EXTENT_UPTODATE, GFP_NOFS);
	clear_extent_bits(&root->fs_info->freed_extents[1],
			  start, end, EXTENT_UPTODATE, GFP_NOFS);
}

static int exclude_super_stripes(struct btrfs_root *root,
				 struct btrfs_block_group_cache *cache)
{
	u64 bytenr;
	u64 *logical;
	int stripe_len;
	int i, nr, ret;

	if (cache->key.objectid < BTRFS_SUPER_INFO_OFFSET) {
		stripe_len = BTRFS_SUPER_INFO_OFFSET - cache->key.objectid;
		cache->bytes_super += stripe_len;
		ret = add_excluded_extent(root, cache->key.objectid,
					  stripe_len);
		BUG_ON(ret); /* -ENOMEM */
	}

	for (i = 0; i < BTRFS_SUPER_MIRROR_MAX; i++) {
		bytenr = btrfs_sb_offset(i);
		ret = btrfs_rmap_block(&root->fs_info->mapping_tree,
				       cache->key.objectid, bytenr,
				       0, &logical, &nr, &stripe_len);
		BUG_ON(ret); /* -ENOMEM */

		while (nr--) {
			cache->bytes_super += stripe_len;
			ret = add_excluded_extent(root, logical[nr],
						  stripe_len);
			BUG_ON(ret); /* -ENOMEM */
		}

		kfree(logical);
	}
	return 0;
}

static struct btrfs_caching_control *
get_caching_control(struct btrfs_block_group_cache *cache)
{
	struct btrfs_caching_control *ctl;

	spin_lock(&cache->lock);
	if (cache->cached != BTRFS_CACHE_STARTED) {
		spin_unlock(&cache->lock);
		return NULL;
	}

	/* We're loading it the fast way, so we don't have a caching_ctl. */
	if (!cache->caching_ctl) {
		spin_unlock(&cache->lock);
		return NULL;
	}

	ctl = cache->caching_ctl;
	atomic_inc(&ctl->count);
	spin_unlock(&cache->lock);
	return ctl;
}

static void put_caching_control(struct btrfs_caching_control *ctl)
{
	if (atomic_dec_and_test(&ctl->count))
		kfree(ctl);
}

/*
 * this is only called by cache_block_group, since we could have freed extents
 * we need to check the pinned_extents for any extents that can't be used yet
 * since their free space will be released as soon as the transaction commits.
 */
static u64 add_new_free_space(struct btrfs_block_group_cache *block_group,
			      struct btrfs_fs_info *info, u64 start, u64 end)
{
	u64 extent_start, extent_end, size, total_added = 0;
	int ret;

	while (start < end) {
		ret = find_first_extent_bit(info->pinned_extents, start,
					    &extent_start, &extent_end,
					    EXTENT_DIRTY | EXTENT_UPTODATE);
		if (ret)
			break;

		if (extent_start <= start) {
			start = extent_end + 1;
		} else if (extent_start > start && extent_start < end) {
			size = extent_start - start;
			total_added += size;
			ret = btrfs_add_free_space(block_group, start,
						   size);
			BUG_ON(ret); /* -ENOMEM or logic error */
			start = extent_end + 1;
		} else {
			break;
		}
	}

	if (start < end) {
		size = end - start;
		total_added += size;
		ret = btrfs_add_free_space(block_group, start, size);
		BUG_ON(ret); /* -ENOMEM or logic error */
	}

	return total_added;
}

static noinline void caching_thread(struct btrfs_work *work)
{
	struct btrfs_block_group_cache *block_group;
	struct btrfs_fs_info *fs_info;
	struct btrfs_caching_control *caching_ctl;
	struct btrfs_root *extent_root;
	struct btrfs_path *path;
	struct extent_buffer *leaf;
	struct btrfs_key key;
	u64 total_found = 0;
	u64 last = 0;
	u32 nritems;
	int ret = 0;

	caching_ctl = container_of(work, struct btrfs_caching_control, work);
	block_group = caching_ctl->block_group;
	fs_info = block_group->fs_info;
	extent_root = fs_info->extent_root;

	path = btrfs_alloc_path();
	if (!path)
		goto out;

	last = max_t(u64, block_group->key.objectid, BTRFS_SUPER_INFO_OFFSET);

	/*
	 * We don't want to deadlock with somebody trying to allocate a new
	 * extent for the extent root while also trying to search the extent
	 * root to add free space.  So we skip locking and search the commit
	 * root, since its read-only
	 */
	path->skip_locking = 1;
	path->search_commit_root = 1;
	path->reada = 1;

	key.objectid = last;
	key.offset = 0;
	key.type = BTRFS_EXTENT_ITEM_KEY;
again:
	mutex_lock(&caching_ctl->mutex);
	/* need to make sure the commit_root doesn't disappear */
	down_read(&fs_info->extent_commit_sem);

	ret = btrfs_search_slot(NULL, extent_root, &key, path, 0, 0);
	if (ret < 0)
		goto err;

	leaf = path->nodes[0];
	nritems = btrfs_header_nritems(leaf);

	while (1) {
		if (btrfs_fs_closing(fs_info) > 1) {
			last = (u64)-1;
			break;
		}

		if (path->slots[0] < nritems) {
			btrfs_item_key_to_cpu(leaf, &key, path->slots[0]);
		} else {
			ret = find_next_key(path, 0, &key);
			if (ret)
				break;

			if (need_resched() ||
			    btrfs_next_leaf(extent_root, path)) {
				caching_ctl->progress = last;
				btrfs_release_path(path);
				up_read(&fs_info->extent_commit_sem);
				mutex_unlock(&caching_ctl->mutex);
				cond_resched();
				goto again;
			}
			leaf = path->nodes[0];
			nritems = btrfs_header_nritems(leaf);
			continue;
		}

		if (key.objectid < block_group->key.objectid) {
			path->slots[0]++;
			continue;
		}

		if (key.objectid >= block_group->key.objectid +
		    block_group->key.offset)
			break;

		if (key.type == BTRFS_EXTENT_ITEM_KEY) {
			total_found += add_new_free_space(block_group,
							  fs_info, last,
							  key.objectid);
			last = key.objectid + key.offset;

			if (total_found > (1024 * 1024 * 2)) {
				total_found = 0;
				wake_up(&caching_ctl->wait);
			}
		}
		path->slots[0]++;
	}
	ret = 0;

	total_found += add_new_free_space(block_group, fs_info, last,
					  block_group->key.objectid +
					  block_group->key.offset);
	caching_ctl->progress = (u64)-1;

	spin_lock(&block_group->lock);
	block_group->caching_ctl = NULL;
	block_group->cached = BTRFS_CACHE_FINISHED;
	spin_unlock(&block_group->lock);

err:
	btrfs_free_path(path);
	up_read(&fs_info->extent_commit_sem);

	free_excluded_extents(extent_root, block_group);

	mutex_unlock(&caching_ctl->mutex);
out:
	wake_up(&caching_ctl->wait);

	put_caching_control(caching_ctl);
	btrfs_put_block_group(block_group);
}

static int cache_block_group(struct btrfs_block_group_cache *cache,
			     struct btrfs_trans_handle *trans,
			     struct btrfs_root *root,
			     int load_cache_only)
{
	DEFINE_WAIT(wait);
	struct btrfs_fs_info *fs_info = cache->fs_info;
	struct btrfs_caching_control *caching_ctl;
	int ret = 0;

	caching_ctl = kzalloc(sizeof(*caching_ctl), GFP_NOFS);
	if (!caching_ctl)
		return -ENOMEM;

	INIT_LIST_HEAD(&caching_ctl->list);
	mutex_init(&caching_ctl->mutex);
	init_waitqueue_head(&caching_ctl->wait);
	caching_ctl->block_group = cache;
	caching_ctl->progress = cache->key.objectid;
	atomic_set(&caching_ctl->count, 1);
	caching_ctl->work.func = caching_thread;

	spin_lock(&cache->lock);
	/*
	 * This should be a rare occasion, but this could happen I think in the
	 * case where one thread starts to load the space cache info, and then
	 * some other thread starts a transaction commit which tries to do an
	 * allocation while the other thread is still loading the space cache
	 * info.  The previous loop should have kept us from choosing this block
	 * group, but if we've moved to the state where we will wait on caching
	 * block groups we need to first check if we're doing a fast load here,
	 * so we can wait for it to finish, otherwise we could end up allocating
	 * from a block group who's cache gets evicted for one reason or
	 * another.
	 */
	while (cache->cached == BTRFS_CACHE_FAST) {
		struct btrfs_caching_control *ctl;

		ctl = cache->caching_ctl;
		atomic_inc(&ctl->count);
		prepare_to_wait(&ctl->wait, &wait, TASK_UNINTERRUPTIBLE);
		spin_unlock(&cache->lock);

		schedule();

		finish_wait(&ctl->wait, &wait);
		put_caching_control(ctl);
		spin_lock(&cache->lock);
	}

	if (cache->cached != BTRFS_CACHE_NO) {
		spin_unlock(&cache->lock);
		kfree(caching_ctl);
		return 0;
	}
	WARN_ON(cache->caching_ctl);
	cache->caching_ctl = caching_ctl;
	cache->cached = BTRFS_CACHE_FAST;
	spin_unlock(&cache->lock);

	/*
	 * We can't do the read from on-disk cache during a commit since we need
	 * to have the normal tree locking.  Also if we are currently trying to
	 * allocate blocks for the tree root we can't do the fast caching since
	 * we likely hold important locks.
	 */
	if (fs_info->mount_opt & BTRFS_MOUNT_SPACE_CACHE) {
		ret = load_free_space_cache(fs_info, cache);

		spin_lock(&cache->lock);
		if (ret == 1) {
			cache->caching_ctl = NULL;
			cache->cached = BTRFS_CACHE_FINISHED;
			cache->last_byte_to_unpin = (u64)-1;
		} else {
			if (load_cache_only) {
				cache->caching_ctl = NULL;
				cache->cached = BTRFS_CACHE_NO;
			} else {
				cache->cached = BTRFS_CACHE_STARTED;
			}
		}
		spin_unlock(&cache->lock);
		wake_up(&caching_ctl->wait);
		if (ret == 1) {
			put_caching_control(caching_ctl);
			free_excluded_extents(fs_info->extent_root, cache);
			return 0;
		}
	} else {
		/*
		 * We are not going to do the fast caching, set cached to the
		 * appropriate value and wakeup any waiters.
		 */
		spin_lock(&cache->lock);
		if (load_cache_only) {
			cache->caching_ctl = NULL;
			cache->cached = BTRFS_CACHE_NO;
		} else {
			cache->cached = BTRFS_CACHE_STARTED;
		}
		spin_unlock(&cache->lock);
		wake_up(&caching_ctl->wait);
	}

	if (load_cache_only) {
		put_caching_control(caching_ctl);
		return 0;
	}

	down_write(&fs_info->extent_commit_sem);
	atomic_inc(&caching_ctl->count);
	list_add_tail(&caching_ctl->list, &fs_info->caching_block_groups);
	up_write(&fs_info->extent_commit_sem);

	btrfs_get_block_group(cache);

	btrfs_queue_worker(&fs_info->caching_workers, &caching_ctl->work);

	return ret;
}

/*
 * return the block group that starts at or after bytenr
 */
static struct btrfs_block_group_cache *
btrfs_lookup_first_block_group(struct btrfs_fs_info *info, u64 bytenr)
{
	struct btrfs_block_group_cache *cache;

	cache = block_group_cache_tree_search(info, bytenr, 0);

	return cache;
}

/*
 * return the block group that contains the given bytenr
 */
struct btrfs_block_group_cache *btrfs_lookup_block_group(
						 struct btrfs_fs_info *info,
						 u64 bytenr)
{
	struct btrfs_block_group_cache *cache;

	cache = block_group_cache_tree_search(info, bytenr, 1);

	return cache;
}

static struct btrfs_space_info *__find_space_info(struct btrfs_fs_info *info,
						  u64 flags)
{
	struct list_head *head = &info->space_info;
	struct btrfs_space_info *found;

	flags &= BTRFS_BLOCK_GROUP_TYPE_MASK;

	rcu_read_lock();
	list_for_each_entry_rcu(found, head, list) {
		if (found->flags & flags) {
			rcu_read_unlock();
			return found;
		}
	}
	rcu_read_unlock();
	return NULL;
}

/*
 * after adding space to the filesystem, we need to clear the full flags
 * on all the space infos.
 */
void btrfs_clear_space_info_full(struct btrfs_fs_info *info)
{
	struct list_head *head = &info->space_info;
	struct btrfs_space_info *found;

	rcu_read_lock();
	list_for_each_entry_rcu(found, head, list)
		found->full = 0;
	rcu_read_unlock();
}

static u64 div_factor(u64 num, int factor)
{
	if (factor == 10)
		return num;
	num *= factor;
	do_div(num, 10);
	return num;
}

static u64 div_factor_fine(u64 num, int factor)
{
	if (factor == 100)
		return num;
	num *= factor;
	do_div(num, 100);
	return num;
}

u64 btrfs_find_block_group(struct btrfs_root *root,
			   u64 search_start, u64 search_hint, int owner)
{
	struct btrfs_block_group_cache *cache;
	u64 used;
	u64 last = max(search_hint, search_start);
	u64 group_start = 0;
	int full_search = 0;
	int factor = 9;
	int wrapped = 0;
again:
	while (1) {
		cache = btrfs_lookup_first_block_group(root->fs_info, last);
		if (!cache)
			break;

		spin_lock(&cache->lock);
		last = cache->key.objectid + cache->key.offset;
		used = btrfs_block_group_used(&cache->item);

		if ((full_search || !cache->ro) &&
		    block_group_bits(cache, BTRFS_BLOCK_GROUP_METADATA)) {
			if (used + cache->pinned + cache->reserved <
			    div_factor(cache->key.offset, factor)) {
				group_start = cache->key.objectid;
				spin_unlock(&cache->lock);
				btrfs_put_block_group(cache);
				goto found;
			}
		}
		spin_unlock(&cache->lock);
		btrfs_put_block_group(cache);
		cond_resched();
	}
	if (!wrapped) {
		last = search_start;
		wrapped = 1;
		goto again;
	}
	if (!full_search && factor < 10) {
		last = search_start;
		full_search = 1;
		factor = 10;
		goto again;
	}
found:
	return group_start;
}

/* simple helper to search for an existing extent at a given offset */
int btrfs_lookup_extent(struct btrfs_root *root, u64 start, u64 len)
{
	int ret;
	struct btrfs_key key;
	struct btrfs_path *path;

	path = btrfs_alloc_path();
	if (!path)
		return -ENOMEM;

	key.objectid = start;
	key.offset = len;
	btrfs_set_key_type(&key, BTRFS_EXTENT_ITEM_KEY);
	ret = btrfs_search_slot(NULL, root->fs_info->extent_root, &key, path,
				0, 0);
	btrfs_free_path(path);
	return ret;
}

/*
 * helper function to lookup reference count and flags of extent.
 *
 * the head node for delayed ref is used to store the sum of all the
 * reference count modifications queued up in the rbtree. the head
 * node may also store the extent flags to set. This way you can check
 * to see what the reference count and extent flags would be if all of
 * the delayed refs are not processed.
 */
int btrfs_lookup_extent_info(struct btrfs_trans_handle *trans,
			     struct btrfs_root *root, u64 bytenr,
			     u64 num_bytes, u64 *refs, u64 *flags)
{
	struct btrfs_delayed_ref_head *head;
	struct btrfs_delayed_ref_root *delayed_refs;
	struct btrfs_path *path;
	struct btrfs_extent_item *ei;
	struct extent_buffer *leaf;
	struct btrfs_key key;
	u32 item_size;
	u64 num_refs;
	u64 extent_flags;
	int ret;

	path = btrfs_alloc_path();
	if (!path)
		return -ENOMEM;

	key.objectid = bytenr;
	key.type = BTRFS_EXTENT_ITEM_KEY;
	key.offset = num_bytes;
	if (!trans) {
		path->skip_locking = 1;
		path->search_commit_root = 1;
	}
again:
	ret = btrfs_search_slot(trans, root->fs_info->extent_root,
				&key, path, 0, 0);
	if (ret < 0)
		goto out_free;

	if (ret == 0) {
		leaf = path->nodes[0];
		item_size = btrfs_item_size_nr(leaf, path->slots[0]);
		if (item_size >= sizeof(*ei)) {
			ei = btrfs_item_ptr(leaf, path->slots[0],
					    struct btrfs_extent_item);
			num_refs = btrfs_extent_refs(leaf, ei);
			extent_flags = btrfs_extent_flags(leaf, ei);
		} else {
#ifdef BTRFS_COMPAT_EXTENT_TREE_V0
			struct btrfs_extent_item_v0 *ei0;
			BUG_ON(item_size != sizeof(*ei0));
			ei0 = btrfs_item_ptr(leaf, path->slots[0],
					     struct btrfs_extent_item_v0);
			num_refs = btrfs_extent_refs_v0(leaf, ei0);
			/* FIXME: this isn't correct for data */
			extent_flags = BTRFS_BLOCK_FLAG_FULL_BACKREF;
#else
			BUG();
#endif
		}
		BUG_ON(num_refs == 0);
	} else {
		num_refs = 0;
		extent_flags = 0;
		ret = 0;
	}

	if (!trans)
		goto out;

	delayed_refs = &trans->transaction->delayed_refs;
	spin_lock(&delayed_refs->lock);
	head = btrfs_find_delayed_ref_head(trans, bytenr);
	if (head) {
		if (!mutex_trylock(&head->mutex)) {
			atomic_inc(&head->node.refs);
			spin_unlock(&delayed_refs->lock);

			btrfs_release_path(path);

			/*
			 * Mutex was contended, block until it's released and try
			 * again
			 */
			mutex_lock(&head->mutex);
			mutex_unlock(&head->mutex);
			btrfs_put_delayed_ref(&head->node);
			goto again;
		}
		if (head->extent_op && head->extent_op->update_flags)
			extent_flags |= head->extent_op->flags_to_set;
		else
			BUG_ON(num_refs == 0);

		num_refs += head->node.ref_mod;
		mutex_unlock(&head->mutex);
	}
	spin_unlock(&delayed_refs->lock);
out:
	WARN_ON(num_refs == 0);
	if (refs)
		*refs = num_refs;
	if (flags)
		*flags = extent_flags;
out_free:
	btrfs_free_path(path);
	return ret;
}

/*
 * Back reference rules.  Back refs have three main goals:
 *
 * 1) differentiate between all holders of references to an extent so that
 *    when a reference is dropped we can make sure it was a valid reference
 *    before freeing the extent.
 *
 * 2) Provide enough information to quickly find the holders of an extent
 *    if we notice a given block is corrupted or bad.
 *
 * 3) Make it easy to migrate blocks for FS shrinking or storage pool
 *    maintenance.  This is actually the same as #2, but with a slightly
 *    different use case.
 *
 * There are two kinds of back refs. The implicit back refs is optimized
 * for pointers in non-shared tree blocks. For a given pointer in a block,
 * back refs of this kind provide information about the block's owner tree
 * and the pointer's key. These information allow us to find the block by
 * b-tree searching. The full back refs is for pointers in tree blocks not
 * referenced by their owner trees. The location of tree block is recorded
 * in the back refs. Actually the full back refs is generic, and can be
 * used in all cases the implicit back refs is used. The major shortcoming
 * of the full back refs is its overhead. Every time a tree block gets
 * COWed, we have to update back refs entry for all pointers in it.
 *
 * For a newly allocated tree block, we use implicit back refs for
 * pointers in it. This means most tree related operations only involve
 * implicit back refs. For a tree block created in old transaction, the
 * only way to drop a reference to it is COW it. So we can detect the
 * event that tree block loses its owner tree's reference and do the
 * back refs conversion.
 *
 * When a tree block is COW'd through a tree, there are four cases:
 *
 * The reference count of the block is one and the tree is the block's
 * owner tree. Nothing to do in this case.
 *
 * The reference count of the block is one and the tree is not the
 * block's owner tree. In this case, full back refs is used for pointers
 * in the block. Remove these full back refs, add implicit back refs for
 * every pointers in the new block.
 *
 * The reference count of the block is greater than one and the tree is
 * the block's owner tree. In this case, implicit back refs is used for
 * pointers in the block. Add full back refs for every pointers in the
 * block, increase lower level extents' reference counts. The original
 * implicit back refs are entailed to the new block.
 *
 * The reference count of the block is greater than one and the tree is
 * not the block's owner tree. Add implicit back refs for every pointer in
 * the new block, increase lower level extents' reference count.
 *
 * Back Reference Key composing:
 *
 * The key objectid corresponds to the first byte in the extent,
 * The key type is used to differentiate between types of back refs.
 * There are different meanings of the key offset for different types
 * of back refs.
 *
 * File extents can be referenced by:
 *
 * - multiple snapshots, subvolumes, or different generations in one subvol
 * - different files inside a single subvolume
 * - different offsets inside a file (bookend extents in file.c)
 *
 * The extent ref structure for the implicit back refs has fields for:
 *
 * - Objectid of the subvolume root
 * - objectid of the file holding the reference
 * - original offset in the file
 * - how many bookend extents
 *
 * The key offset for the implicit back refs is hash of the first
 * three fields.
 *
 * The extent ref structure for the full back refs has field for:
 *
 * - number of pointers in the tree leaf
 *
 * The key offset for the implicit back refs is the first byte of
 * the tree leaf
 *
 * When a file extent is allocated, The implicit back refs is used.
 * the fields are filled in:
 *
 *     (root_key.objectid, inode objectid, offset in file, 1)
 *
 * When a file extent is removed file truncation, we find the
 * corresponding implicit back refs and check the following fields:
 *
 *     (btrfs_header_owner(leaf), inode objectid, offset in file)
 *
 * Btree extents can be referenced by:
 *
 * - Different subvolumes
 *
 * Both the implicit back refs and the full back refs for tree blocks
 * only consist of key. The key offset for the implicit back refs is
 * objectid of block's owner tree. The key offset for the full back refs
 * is the first byte of parent block.
 *
 * When implicit back refs is used, information about the lowest key and
 * level of the tree block are required. These information are stored in
 * tree block info structure.
 */

#ifdef BTRFS_COMPAT_EXTENT_TREE_V0
static int convert_extent_item_v0(struct btrfs_trans_handle *trans,
				  struct btrfs_root *root,
				  struct btrfs_path *path,
				  u64 owner, u32 extra_size)
{
	struct btrfs_extent_item *item;
	struct btrfs_extent_item_v0 *ei0;
	struct btrfs_extent_ref_v0 *ref0;
	struct btrfs_tree_block_info *bi;
	struct extent_buffer *leaf;
	struct btrfs_key key;
	struct btrfs_key found_key;
	u32 new_size = sizeof(*item);
	u64 refs;
	int ret;

	leaf = path->nodes[0];
	BUG_ON(btrfs_item_size_nr(leaf, path->slots[0]) != sizeof(*ei0));

	btrfs_item_key_to_cpu(leaf, &key, path->slots[0]);
	ei0 = btrfs_item_ptr(leaf, path->slots[0],
			     struct btrfs_extent_item_v0);
	refs = btrfs_extent_refs_v0(leaf, ei0);

	if (owner == (u64)-1) {
		while (1) {
			if (path->slots[0] >= btrfs_header_nritems(leaf)) {
				ret = btrfs_next_leaf(root, path);
				if (ret < 0)
					return ret;
				BUG_ON(ret > 0); /* Corruption */
				leaf = path->nodes[0];
			}
			btrfs_item_key_to_cpu(leaf, &found_key,
					      path->slots[0]);
			BUG_ON(key.objectid != found_key.objectid);
			if (found_key.type != BTRFS_EXTENT_REF_V0_KEY) {
				path->slots[0]++;
				continue;
			}
			ref0 = btrfs_item_ptr(leaf, path->slots[0],
					      struct btrfs_extent_ref_v0);
			owner = btrfs_ref_objectid_v0(leaf, ref0);
			break;
		}
	}
	btrfs_release_path(path);

	if (owner < BTRFS_FIRST_FREE_OBJECTID)
		new_size += sizeof(*bi);

	new_size -= sizeof(*ei0);
	ret = btrfs_search_slot(trans, root, &key, path,
				new_size + extra_size, 1);
	if (ret < 0)
		return ret;
	BUG_ON(ret); /* Corruption */

	btrfs_extend_item(trans, root, path, new_size);

	leaf = path->nodes[0];
	item = btrfs_item_ptr(leaf, path->slots[0], struct btrfs_extent_item);
	btrfs_set_extent_refs(leaf, item, refs);
	/* FIXME: get real generation */
	btrfs_set_extent_generation(leaf, item, 0);
	if (owner < BTRFS_FIRST_FREE_OBJECTID) {
		btrfs_set_extent_flags(leaf, item,
				       BTRFS_EXTENT_FLAG_TREE_BLOCK |
				       BTRFS_BLOCK_FLAG_FULL_BACKREF);
		bi = (struct btrfs_tree_block_info *)(item + 1);
		/* FIXME: get first key of the block */
		memset_extent_buffer(leaf, 0, (unsigned long)bi, sizeof(*bi));
		btrfs_set_tree_block_level(leaf, bi, (int)owner);
	} else {
		btrfs_set_extent_flags(leaf, item, BTRFS_EXTENT_FLAG_DATA);
	}
	btrfs_mark_buffer_dirty(leaf);
	return 0;
}
#endif

static u64 hash_extent_data_ref(u64 root_objectid, u64 owner, u64 offset)
{
	u32 high_crc = ~(u32)0;
	u32 low_crc = ~(u32)0;
	__le64 lenum;

	lenum = cpu_to_le64(root_objectid);
	high_crc = crc32c(high_crc, &lenum, sizeof(lenum));
	lenum = cpu_to_le64(owner);
	low_crc = crc32c(low_crc, &lenum, sizeof(lenum));
	lenum = cpu_to_le64(offset);
	low_crc = crc32c(low_crc, &lenum, sizeof(lenum));

	return ((u64)high_crc << 31) ^ (u64)low_crc;
}

static u64 hash_extent_data_ref_item(struct extent_buffer *leaf,
				     struct btrfs_extent_data_ref *ref)
{
	return hash_extent_data_ref(btrfs_extent_data_ref_root(leaf, ref),
				    btrfs_extent_data_ref_objectid(leaf, ref),
				    btrfs_extent_data_ref_offset(leaf, ref));
}

static int match_extent_data_ref(struct extent_buffer *leaf,
				 struct btrfs_extent_data_ref *ref,
				 u64 root_objectid, u64 owner, u64 offset)
{
	if (btrfs_extent_data_ref_root(leaf, ref) != root_objectid ||
	    btrfs_extent_data_ref_objectid(leaf, ref) != owner ||
	    btrfs_extent_data_ref_offset(leaf, ref) != offset)
		return 0;
	return 1;
}

static noinline int lookup_extent_data_ref(struct btrfs_trans_handle *trans,
					   struct btrfs_root *root,
					   struct btrfs_path *path,
					   u64 bytenr, u64 parent,
					   u64 root_objectid,
					   u64 owner, u64 offset)
{
	struct btrfs_key key;
	struct btrfs_extent_data_ref *ref;
	struct extent_buffer *leaf;
	u32 nritems;
	int ret;
	int recow;
	int err = -ENOENT;

	key.objectid = bytenr;
	if (parent) {
		key.type = BTRFS_SHARED_DATA_REF_KEY;
		key.offset = parent;
	} else {
		key.type = BTRFS_EXTENT_DATA_REF_KEY;
		key.offset = hash_extent_data_ref(root_objectid,
						  owner, offset);
	}
again:
	recow = 0;
	ret = btrfs_search_slot(trans, root, &key, path, -1, 1);
	if (ret < 0) {
		err = ret;
		goto fail;
	}

	if (parent) {
		if (!ret)
			return 0;
#ifdef BTRFS_COMPAT_EXTENT_TREE_V0
		key.type = BTRFS_EXTENT_REF_V0_KEY;
		btrfs_release_path(path);
		ret = btrfs_search_slot(trans, root, &key, path, -1, 1);
		if (ret < 0) {
			err = ret;
			goto fail;
		}
		if (!ret)
			return 0;
#endif
		goto fail;
	}

	leaf = path->nodes[0];
	nritems = btrfs_header_nritems(leaf);
	while (1) {
		if (path->slots[0] >= nritems) {
			ret = btrfs_next_leaf(root, path);
			if (ret < 0)
				err = ret;
			if (ret)
				goto fail;

			leaf = path->nodes[0];
			nritems = btrfs_header_nritems(leaf);
			recow = 1;
		}

		btrfs_item_key_to_cpu(leaf, &key, path->slots[0]);
		if (key.objectid != bytenr ||
		    key.type != BTRFS_EXTENT_DATA_REF_KEY)
			goto fail;

		ref = btrfs_item_ptr(leaf, path->slots[0],
				     struct btrfs_extent_data_ref);

		if (match_extent_data_ref(leaf, ref, root_objectid,
					  owner, offset)) {
			if (recow) {
				btrfs_release_path(path);
				goto again;
			}
			err = 0;
			break;
		}
		path->slots[0]++;
	}
fail:
	return err;
}

static noinline int insert_extent_data_ref(struct btrfs_trans_handle *trans,
					   struct btrfs_root *root,
					   struct btrfs_path *path,
					   u64 bytenr, u64 parent,
					   u64 root_objectid, u64 owner,
					   u64 offset, int refs_to_add)
{
	struct btrfs_key key;
	struct extent_buffer *leaf;
	u32 size;
	u32 num_refs;
	int ret;

	key.objectid = bytenr;
	if (parent) {
		key.type = BTRFS_SHARED_DATA_REF_KEY;
		key.offset = parent;
		size = sizeof(struct btrfs_shared_data_ref);
	} else {
		key.type = BTRFS_EXTENT_DATA_REF_KEY;
		key.offset = hash_extent_data_ref(root_objectid,
						  owner, offset);
		size = sizeof(struct btrfs_extent_data_ref);
	}

	ret = btrfs_insert_empty_item(trans, root, path, &key, size);
	if (ret && ret != -EEXIST)
		goto fail;

	leaf = path->nodes[0];
	if (parent) {
		struct btrfs_shared_data_ref *ref;
		ref = btrfs_item_ptr(leaf, path->slots[0],
				     struct btrfs_shared_data_ref);
		if (ret == 0) {
			btrfs_set_shared_data_ref_count(leaf, ref, refs_to_add);
		} else {
			num_refs = btrfs_shared_data_ref_count(leaf, ref);
			num_refs += refs_to_add;
			btrfs_set_shared_data_ref_count(leaf, ref, num_refs);
		}
	} else {
		struct btrfs_extent_data_ref *ref;
		while (ret == -EEXIST) {
			ref = btrfs_item_ptr(leaf, path->slots[0],
					     struct btrfs_extent_data_ref);
			if (match_extent_data_ref(leaf, ref, root_objectid,
						  owner, offset))
				break;
			btrfs_release_path(path);
			key.offset++;
			ret = btrfs_insert_empty_item(trans, root, path, &key,
						      size);
			if (ret && ret != -EEXIST)
				goto fail;

			leaf = path->nodes[0];
		}
		ref = btrfs_item_ptr(leaf, path->slots[0],
				     struct btrfs_extent_data_ref);
		if (ret == 0) {
			btrfs_set_extent_data_ref_root(leaf, ref,
						       root_objectid);
			btrfs_set_extent_data_ref_objectid(leaf, ref, owner);
			btrfs_set_extent_data_ref_offset(leaf, ref, offset);
			btrfs_set_extent_data_ref_count(leaf, ref, refs_to_add);
		} else {
			num_refs = btrfs_extent_data_ref_count(leaf, ref);
			num_refs += refs_to_add;
			btrfs_set_extent_data_ref_count(leaf, ref, num_refs);
		}
	}
	btrfs_mark_buffer_dirty(leaf);
	ret = 0;
fail:
	btrfs_release_path(path);
	return ret;
}

static noinline int remove_extent_data_ref(struct btrfs_trans_handle *trans,
					   struct btrfs_root *root,
					   struct btrfs_path *path,
					   int refs_to_drop)
{
	struct btrfs_key key;
	struct btrfs_extent_data_ref *ref1 = NULL;
	struct btrfs_shared_data_ref *ref2 = NULL;
	struct extent_buffer *leaf;
	u32 num_refs = 0;
	int ret = 0;

	leaf = path->nodes[0];
	btrfs_item_key_to_cpu(leaf, &key, path->slots[0]);

	if (key.type == BTRFS_EXTENT_DATA_REF_KEY) {
		ref1 = btrfs_item_ptr(leaf, path->slots[0],
				      struct btrfs_extent_data_ref);
		num_refs = btrfs_extent_data_ref_count(leaf, ref1);
	} else if (key.type == BTRFS_SHARED_DATA_REF_KEY) {
		ref2 = btrfs_item_ptr(leaf, path->slots[0],
				      struct btrfs_shared_data_ref);
		num_refs = btrfs_shared_data_ref_count(leaf, ref2);
#ifdef BTRFS_COMPAT_EXTENT_TREE_V0
	} else if (key.type == BTRFS_EXTENT_REF_V0_KEY) {
		struct btrfs_extent_ref_v0 *ref0;
		ref0 = btrfs_item_ptr(leaf, path->slots[0],
				      struct btrfs_extent_ref_v0);
		num_refs = btrfs_ref_count_v0(leaf, ref0);
#endif
	} else {
		BUG();
	}

	BUG_ON(num_refs < refs_to_drop);
	num_refs -= refs_to_drop;

	if (num_refs == 0) {
		ret = btrfs_del_item(trans, root, path);
	} else {
		if (key.type == BTRFS_EXTENT_DATA_REF_KEY)
			btrfs_set_extent_data_ref_count(leaf, ref1, num_refs);
		else if (key.type == BTRFS_SHARED_DATA_REF_KEY)
			btrfs_set_shared_data_ref_count(leaf, ref2, num_refs);
#ifdef BTRFS_COMPAT_EXTENT_TREE_V0
		else {
			struct btrfs_extent_ref_v0 *ref0;
			ref0 = btrfs_item_ptr(leaf, path->slots[0],
					struct btrfs_extent_ref_v0);
			btrfs_set_ref_count_v0(leaf, ref0, num_refs);
		}
#endif
		btrfs_mark_buffer_dirty(leaf);
	}
	return ret;
}

static noinline u32 extent_data_ref_count(struct btrfs_root *root,
					  struct btrfs_path *path,
					  struct btrfs_extent_inline_ref *iref)
{
	struct btrfs_key key;
	struct extent_buffer *leaf;
	struct btrfs_extent_data_ref *ref1;
	struct btrfs_shared_data_ref *ref2;
	u32 num_refs = 0;

	leaf = path->nodes[0];
	btrfs_item_key_to_cpu(leaf, &key, path->slots[0]);
	if (iref) {
		if (btrfs_extent_inline_ref_type(leaf, iref) ==
		    BTRFS_EXTENT_DATA_REF_KEY) {
			ref1 = (struct btrfs_extent_data_ref *)(&iref->offset);
			num_refs = btrfs_extent_data_ref_count(leaf, ref1);
		} else {
			ref2 = (struct btrfs_shared_data_ref *)(iref + 1);
			num_refs = btrfs_shared_data_ref_count(leaf, ref2);
		}
	} else if (key.type == BTRFS_EXTENT_DATA_REF_KEY) {
		ref1 = btrfs_item_ptr(leaf, path->slots[0],
				      struct btrfs_extent_data_ref);
		num_refs = btrfs_extent_data_ref_count(leaf, ref1);
	} else if (key.type == BTRFS_SHARED_DATA_REF_KEY) {
		ref2 = btrfs_item_ptr(leaf, path->slots[0],
				      struct btrfs_shared_data_ref);
		num_refs = btrfs_shared_data_ref_count(leaf, ref2);
#ifdef BTRFS_COMPAT_EXTENT_TREE_V0
	} else if (key.type == BTRFS_EXTENT_REF_V0_KEY) {
		struct btrfs_extent_ref_v0 *ref0;
		ref0 = btrfs_item_ptr(leaf, path->slots[0],
				      struct btrfs_extent_ref_v0);
		num_refs = btrfs_ref_count_v0(leaf, ref0);
#endif
	} else {
		WARN_ON(1);
	}
	return num_refs;
}

static noinline int lookup_tree_block_ref(struct btrfs_trans_handle *trans,
					  struct btrfs_root *root,
					  struct btrfs_path *path,
					  u64 bytenr, u64 parent,
					  u64 root_objectid)
{
	struct btrfs_key key;
	int ret;

	key.objectid = bytenr;
	if (parent) {
		key.type = BTRFS_SHARED_BLOCK_REF_KEY;
		key.offset = parent;
	} else {
		key.type = BTRFS_TREE_BLOCK_REF_KEY;
		key.offset = root_objectid;
	}

	ret = btrfs_search_slot(trans, root, &key, path, -1, 1);
	if (ret > 0)
		ret = -ENOENT;
#ifdef BTRFS_COMPAT_EXTENT_TREE_V0
	if (ret == -ENOENT && parent) {
		btrfs_release_path(path);
		key.type = BTRFS_EXTENT_REF_V0_KEY;
		ret = btrfs_search_slot(trans, root, &key, path, -1, 1);
		if (ret > 0)
			ret = -ENOENT;
	}
#endif
	return ret;
}

static noinline int insert_tree_block_ref(struct btrfs_trans_handle *trans,
					  struct btrfs_root *root,
					  struct btrfs_path *path,
					  u64 bytenr, u64 parent,
					  u64 root_objectid)
{
	struct btrfs_key key;
	int ret;

	key.objectid = bytenr;
	if (parent) {
		key.type = BTRFS_SHARED_BLOCK_REF_KEY;
		key.offset = parent;
	} else {
		key.type = BTRFS_TREE_BLOCK_REF_KEY;
		key.offset = root_objectid;
	}

	ret = btrfs_insert_empty_item(trans, root, path, &key, 0);
	btrfs_release_path(path);
	return ret;
}

static inline int extent_ref_type(u64 parent, u64 owner)
{
	int type;
	if (owner < BTRFS_FIRST_FREE_OBJECTID) {
		if (parent > 0)
			type = BTRFS_SHARED_BLOCK_REF_KEY;
		else
			type = BTRFS_TREE_BLOCK_REF_KEY;
	} else {
		if (parent > 0)
			type = BTRFS_SHARED_DATA_REF_KEY;
		else
			type = BTRFS_EXTENT_DATA_REF_KEY;
	}
	return type;
}

static int find_next_key(struct btrfs_path *path, int level,
			 struct btrfs_key *key)

{
	for (; level < BTRFS_MAX_LEVEL; level++) {
		if (!path->nodes[level])
			break;
		if (path->slots[level] + 1 >=
		    btrfs_header_nritems(path->nodes[level]))
			continue;
		if (level == 0)
			btrfs_item_key_to_cpu(path->nodes[level], key,
					      path->slots[level] + 1);
		else
			btrfs_node_key_to_cpu(path->nodes[level], key,
					      path->slots[level] + 1);
		return 0;
	}
	return 1;
}

/*
 * look for inline back ref. if back ref is found, *ref_ret is set
 * to the address of inline back ref, and 0 is returned.
 *
 * if back ref isn't found, *ref_ret is set to the address where it
 * should be inserted, and -ENOENT is returned.
 *
 * if insert is true and there are too many inline back refs, the path
 * points to the extent item, and -EAGAIN is returned.
 *
 * NOTE: inline back refs are ordered in the same way that back ref
 *	 items in the tree are ordered.
 */
static noinline_for_stack
int lookup_inline_extent_backref(struct btrfs_trans_handle *trans,
				 struct btrfs_root *root,
				 struct btrfs_path *path,
				 struct btrfs_extent_inline_ref **ref_ret,
				 u64 bytenr, u64 num_bytes,
				 u64 parent, u64 root_objectid,
				 u64 owner, u64 offset, int insert)
{
	struct btrfs_key key;
	struct extent_buffer *leaf;
	struct btrfs_extent_item *ei;
	struct btrfs_extent_inline_ref *iref;
	u64 flags;
	u64 item_size;
	unsigned long ptr;
	unsigned long end;
	int extra_size;
	int type;
	int want;
	int ret;
	int err = 0;

	key.objectid = bytenr;
	key.type = BTRFS_EXTENT_ITEM_KEY;
	key.offset = num_bytes;

	want = extent_ref_type(parent, owner);
	if (insert) {
		extra_size = btrfs_extent_inline_ref_size(want);
		path->keep_locks = 1;
	} else
		extra_size = -1;
	ret = btrfs_search_slot(trans, root, &key, path, extra_size, 1);
	if (ret < 0) {
		err = ret;
		goto out;
	}
	if (ret && !insert) {
		err = -ENOENT;
		goto out;
	}
	BUG_ON(ret); /* Corruption */

	leaf = path->nodes[0];
	item_size = btrfs_item_size_nr(leaf, path->slots[0]);
#ifdef BTRFS_COMPAT_EXTENT_TREE_V0
	if (item_size < sizeof(*ei)) {
		if (!insert) {
			err = -ENOENT;
			goto out;
		}
		ret = convert_extent_item_v0(trans, root, path, owner,
					     extra_size);
		if (ret < 0) {
			err = ret;
			goto out;
		}
		leaf = path->nodes[0];
		item_size = btrfs_item_size_nr(leaf, path->slots[0]);
	}
#endif
	BUG_ON(item_size < sizeof(*ei));

	ei = btrfs_item_ptr(leaf, path->slots[0], struct btrfs_extent_item);
	flags = btrfs_extent_flags(leaf, ei);

	ptr = (unsigned long)(ei + 1);
	end = (unsigned long)ei + item_size;

	if (flags & BTRFS_EXTENT_FLAG_TREE_BLOCK) {
		ptr += sizeof(struct btrfs_tree_block_info);
		BUG_ON(ptr > end);
	} else {
		BUG_ON(!(flags & BTRFS_EXTENT_FLAG_DATA));
	}

	err = -ENOENT;
	while (1) {
		if (ptr >= end) {
			WARN_ON(ptr > end);
			break;
		}
		iref = (struct btrfs_extent_inline_ref *)ptr;
		type = btrfs_extent_inline_ref_type(leaf, iref);
		if (want < type)
			break;
		if (want > type) {
			ptr += btrfs_extent_inline_ref_size(type);
			continue;
		}

		if (type == BTRFS_EXTENT_DATA_REF_KEY) {
			struct btrfs_extent_data_ref *dref;
			dref = (struct btrfs_extent_data_ref *)(&iref->offset);
			if (match_extent_data_ref(leaf, dref, root_objectid,
						  owner, offset)) {
				err = 0;
				break;
			}
			if (hash_extent_data_ref_item(leaf, dref) <
			    hash_extent_data_ref(root_objectid, owner, offset))
				break;
		} else {
			u64 ref_offset;
			ref_offset = btrfs_extent_inline_ref_offset(leaf, iref);
			if (parent > 0) {
				if (parent == ref_offset) {
					err = 0;
					break;
				}
				if (ref_offset < parent)
					break;
			} else {
				if (root_objectid == ref_offset) {
					err = 0;
					break;
				}
				if (ref_offset < root_objectid)
					break;
			}
		}
		ptr += btrfs_extent_inline_ref_size(type);
	}
	if (err == -ENOENT && insert) {
		if (item_size + extra_size >=
		    BTRFS_MAX_EXTENT_ITEM_SIZE(root)) {
			err = -EAGAIN;
			goto out;
		}
		/*
		 * To add new inline back ref, we have to make sure
		 * there is no corresponding back ref item.
		 * For simplicity, we just do not add new inline back
		 * ref if there is any kind of item for this block
		 */
		if (find_next_key(path, 0, &key) == 0 &&
		    key.objectid == bytenr &&
		    key.type < BTRFS_BLOCK_GROUP_ITEM_KEY) {
			err = -EAGAIN;
			goto out;
		}
	}
	*ref_ret = (struct btrfs_extent_inline_ref *)ptr;
out:
	if (insert) {
		path->keep_locks = 0;
		btrfs_unlock_up_safe(path, 1);
	}
	return err;
}

/*
 * helper to add new inline back ref
 */
static noinline_for_stack
void setup_inline_extent_backref(struct btrfs_trans_handle *trans,
				 struct btrfs_root *root,
				 struct btrfs_path *path,
				 struct btrfs_extent_inline_ref *iref,
				 u64 parent, u64 root_objectid,
				 u64 owner, u64 offset, int refs_to_add,
				 struct btrfs_delayed_extent_op *extent_op)
{
	struct extent_buffer *leaf;
	struct btrfs_extent_item *ei;
	unsigned long ptr;
	unsigned long end;
	unsigned long item_offset;
	u64 refs;
	int size;
	int type;

	leaf = path->nodes[0];
	ei = btrfs_item_ptr(leaf, path->slots[0], struct btrfs_extent_item);
	item_offset = (unsigned long)iref - (unsigned long)ei;

	type = extent_ref_type(parent, owner);
	size = btrfs_extent_inline_ref_size(type);

	btrfs_extend_item(trans, root, path, size);

	ei = btrfs_item_ptr(leaf, path->slots[0], struct btrfs_extent_item);
	refs = btrfs_extent_refs(leaf, ei);
	refs += refs_to_add;
	btrfs_set_extent_refs(leaf, ei, refs);
	if (extent_op)
		__run_delayed_extent_op(extent_op, leaf, ei);

	ptr = (unsigned long)ei + item_offset;
	end = (unsigned long)ei + btrfs_item_size_nr(leaf, path->slots[0]);
	if (ptr < end - size)
		memmove_extent_buffer(leaf, ptr + size, ptr,
				      end - size - ptr);

	iref = (struct btrfs_extent_inline_ref *)ptr;
	btrfs_set_extent_inline_ref_type(leaf, iref, type);
	if (type == BTRFS_EXTENT_DATA_REF_KEY) {
		struct btrfs_extent_data_ref *dref;
		dref = (struct btrfs_extent_data_ref *)(&iref->offset);
		btrfs_set_extent_data_ref_root(leaf, dref, root_objectid);
		btrfs_set_extent_data_ref_objectid(leaf, dref, owner);
		btrfs_set_extent_data_ref_offset(leaf, dref, offset);
		btrfs_set_extent_data_ref_count(leaf, dref, refs_to_add);
	} else if (type == BTRFS_SHARED_DATA_REF_KEY) {
		struct btrfs_shared_data_ref *sref;
		sref = (struct btrfs_shared_data_ref *)(iref + 1);
		btrfs_set_shared_data_ref_count(leaf, sref, refs_to_add);
		btrfs_set_extent_inline_ref_offset(leaf, iref, parent);
	} else if (type == BTRFS_SHARED_BLOCK_REF_KEY) {
		btrfs_set_extent_inline_ref_offset(leaf, iref, parent);
	} else {
		btrfs_set_extent_inline_ref_offset(leaf, iref, root_objectid);
	}
	btrfs_mark_buffer_dirty(leaf);
}

static int lookup_extent_backref(struct btrfs_trans_handle *trans,
				 struct btrfs_root *root,
				 struct btrfs_path *path,
				 struct btrfs_extent_inline_ref **ref_ret,
				 u64 bytenr, u64 num_bytes, u64 parent,
				 u64 root_objectid, u64 owner, u64 offset)
{
	int ret;

	ret = lookup_inline_extent_backref(trans, root, path, ref_ret,
					   bytenr, num_bytes, parent,
					   root_objectid, owner, offset, 0);
	if (ret != -ENOENT)
		return ret;

	btrfs_release_path(path);
	*ref_ret = NULL;

	if (owner < BTRFS_FIRST_FREE_OBJECTID) {
		ret = lookup_tree_block_ref(trans, root, path, bytenr, parent,
					    root_objectid);
	} else {
		ret = lookup_extent_data_ref(trans, root, path, bytenr, parent,
					     root_objectid, owner, offset);
	}
	return ret;
}

/*
 * helper to update/remove inline back ref
 */
static noinline_for_stack
void update_inline_extent_backref(struct btrfs_trans_handle *trans,
				  struct btrfs_root *root,
				  struct btrfs_path *path,
				  struct btrfs_extent_inline_ref *iref,
				  int refs_to_mod,
				  struct btrfs_delayed_extent_op *extent_op)
{
	struct extent_buffer *leaf;
	struct btrfs_extent_item *ei;
	struct btrfs_extent_data_ref *dref = NULL;
	struct btrfs_shared_data_ref *sref = NULL;
	unsigned long ptr;
	unsigned long end;
	u32 item_size;
	int size;
	int type;
	u64 refs;

	leaf = path->nodes[0];
	ei = btrfs_item_ptr(leaf, path->slots[0], struct btrfs_extent_item);
	refs = btrfs_extent_refs(leaf, ei);
	WARN_ON(refs_to_mod < 0 && refs + refs_to_mod <= 0);
	refs += refs_to_mod;
	btrfs_set_extent_refs(leaf, ei, refs);
	if (extent_op)
		__run_delayed_extent_op(extent_op, leaf, ei);

	type = btrfs_extent_inline_ref_type(leaf, iref);

	if (type == BTRFS_EXTENT_DATA_REF_KEY) {
		dref = (struct btrfs_extent_data_ref *)(&iref->offset);
		refs = btrfs_extent_data_ref_count(leaf, dref);
	} else if (type == BTRFS_SHARED_DATA_REF_KEY) {
		sref = (struct btrfs_shared_data_ref *)(iref + 1);
		refs = btrfs_shared_data_ref_count(leaf, sref);
	} else {
		refs = 1;
		BUG_ON(refs_to_mod != -1);
	}

	BUG_ON(refs_to_mod < 0 && refs < -refs_to_mod);
	refs += refs_to_mod;

	if (refs > 0) {
		if (type == BTRFS_EXTENT_DATA_REF_KEY)
			btrfs_set_extent_data_ref_count(leaf, dref, refs);
		else
			btrfs_set_shared_data_ref_count(leaf, sref, refs);
	} else {
		size =  btrfs_extent_inline_ref_size(type);
		item_size = btrfs_item_size_nr(leaf, path->slots[0]);
		ptr = (unsigned long)iref;
		end = (unsigned long)ei + item_size;
		if (ptr + size < end)
			memmove_extent_buffer(leaf, ptr, ptr + size,
					      end - ptr - size);
		item_size -= size;
		btrfs_truncate_item(trans, root, path, item_size, 1);
	}
	btrfs_mark_buffer_dirty(leaf);
}

static noinline_for_stack
int insert_inline_extent_backref(struct btrfs_trans_handle *trans,
				 struct btrfs_root *root,
				 struct btrfs_path *path,
				 u64 bytenr, u64 num_bytes, u64 parent,
				 u64 root_objectid, u64 owner,
				 u64 offset, int refs_to_add,
				 struct btrfs_delayed_extent_op *extent_op)
{
	struct btrfs_extent_inline_ref *iref;
	int ret;

	ret = lookup_inline_extent_backref(trans, root, path, &iref,
					   bytenr, num_bytes, parent,
					   root_objectid, owner, offset, 1);
	if (ret == 0) {
		BUG_ON(owner < BTRFS_FIRST_FREE_OBJECTID);
		update_inline_extent_backref(trans, root, path, iref,
					     refs_to_add, extent_op);
	} else if (ret == -ENOENT) {
		setup_inline_extent_backref(trans, root, path, iref, parent,
					    root_objectid, owner, offset,
					    refs_to_add, extent_op);
		ret = 0;
	}
	return ret;
}

static int insert_extent_backref(struct btrfs_trans_handle *trans,
				 struct btrfs_root *root,
				 struct btrfs_path *path,
				 u64 bytenr, u64 parent, u64 root_objectid,
				 u64 owner, u64 offset, int refs_to_add)
{
	int ret;
	if (owner < BTRFS_FIRST_FREE_OBJECTID) {
		BUG_ON(refs_to_add != 1);
		ret = insert_tree_block_ref(trans, root, path, bytenr,
					    parent, root_objectid);
	} else {
		ret = insert_extent_data_ref(trans, root, path, bytenr,
					     parent, root_objectid,
					     owner, offset, refs_to_add);
	}
	return ret;
}

static int remove_extent_backref(struct btrfs_trans_handle *trans,
				 struct btrfs_root *root,
				 struct btrfs_path *path,
				 struct btrfs_extent_inline_ref *iref,
				 int refs_to_drop, int is_data)
{
	int ret = 0;

	BUG_ON(!is_data && refs_to_drop != 1);
	if (iref) {
		update_inline_extent_backref(trans, root, path, iref,
					     -refs_to_drop, NULL);
	} else if (is_data) {
		ret = remove_extent_data_ref(trans, root, path, refs_to_drop);
	} else {
		ret = btrfs_del_item(trans, root, path);
	}
	return ret;
}

static int btrfs_issue_discard(struct block_device *bdev,
				u64 start, u64 len)
{
	return blkdev_issue_discard(bdev, start >> 9, len >> 9, GFP_NOFS, 0);
}

static int btrfs_discard_extent(struct btrfs_root *root, u64 bytenr,
				u64 num_bytes, u64 *actual_bytes)
{
	int ret;
	u64 discarded_bytes = 0;
	struct btrfs_bio *bbio = NULL;


	/* Tell the block device(s) that the sectors can be discarded */
	ret = btrfs_map_block(&root->fs_info->mapping_tree, REQ_DISCARD,
			      bytenr, &num_bytes, &bbio, 0);
	/* Error condition is -ENOMEM */
	if (!ret) {
		struct btrfs_bio_stripe *stripe = bbio->stripes;
		int i;


		for (i = 0; i < bbio->num_stripes; i++, stripe++) {
			if (!stripe->dev->can_discard)
				continue;

			ret = btrfs_issue_discard(stripe->dev->bdev,
						  stripe->physical,
						  stripe->length);
			if (!ret)
				discarded_bytes += stripe->length;
			else if (ret != -EOPNOTSUPP)
				break; /* Logic errors or -ENOMEM, or -EIO but I don't know how that could happen JDM */

			/*
			 * Just in case we get back EOPNOTSUPP for some reason,
			 * just ignore the return value so we don't screw up
			 * people calling discard_extent.
			 */
			ret = 0;
		}
		kfree(bbio);
	}

	if (actual_bytes)
		*actual_bytes = discarded_bytes;


	return ret;
}

/* Can return -ENOMEM */
int btrfs_inc_extent_ref(struct btrfs_trans_handle *trans,
			 struct btrfs_root *root,
			 u64 bytenr, u64 num_bytes, u64 parent,
			 u64 root_objectid, u64 owner, u64 offset, int for_cow)
{
	int ret;
	struct btrfs_fs_info *fs_info = root->fs_info;

	BUG_ON(owner < BTRFS_FIRST_FREE_OBJECTID &&
	       root_objectid == BTRFS_TREE_LOG_OBJECTID);

	if (owner < BTRFS_FIRST_FREE_OBJECTID) {
		ret = btrfs_add_delayed_tree_ref(fs_info, trans, bytenr,
					num_bytes,
					parent, root_objectid, (int)owner,
					BTRFS_ADD_DELAYED_REF, NULL, for_cow);
	} else {
		ret = btrfs_add_delayed_data_ref(fs_info, trans, bytenr,
					num_bytes,
					parent, root_objectid, owner, offset,
					BTRFS_ADD_DELAYED_REF, NULL, for_cow);
	}
	return ret;
}

static int __btrfs_inc_extent_ref(struct btrfs_trans_handle *trans,
				  struct btrfs_root *root,
				  u64 bytenr, u64 num_bytes,
				  u64 parent, u64 root_objectid,
				  u64 owner, u64 offset, int refs_to_add,
				  struct btrfs_delayed_extent_op *extent_op)
{
	struct btrfs_path *path;
	struct extent_buffer *leaf;
	struct btrfs_extent_item *item;
	u64 refs;
	int ret;
	int err = 0;

	path = btrfs_alloc_path();
	if (!path)
		return -ENOMEM;

	path->reada = 1;
	path->leave_spinning = 1;
	/* this will setup the path even if it fails to insert the back ref */
	ret = insert_inline_extent_backref(trans, root->fs_info->extent_root,
					   path, bytenr, num_bytes, parent,
					   root_objectid, owner, offset,
					   refs_to_add, extent_op);
	if (ret == 0)
		goto out;

	if (ret != -EAGAIN) {
		err = ret;
		goto out;
	}

	leaf = path->nodes[0];
	item = btrfs_item_ptr(leaf, path->slots[0], struct btrfs_extent_item);
	refs = btrfs_extent_refs(leaf, item);
	btrfs_set_extent_refs(leaf, item, refs + refs_to_add);
	if (extent_op)
		__run_delayed_extent_op(extent_op, leaf, item);

	btrfs_mark_buffer_dirty(leaf);
	btrfs_release_path(path);

	path->reada = 1;
	path->leave_spinning = 1;

	/* now insert the actual backref */
	ret = insert_extent_backref(trans, root->fs_info->extent_root,
				    path, bytenr, parent, root_objectid,
				    owner, offset, refs_to_add);
	if (ret)
		btrfs_abort_transaction(trans, root, ret);
out:
	btrfs_free_path(path);
	return err;
}

static int run_delayed_data_ref(struct btrfs_trans_handle *trans,
				struct btrfs_root *root,
				struct btrfs_delayed_ref_node *node,
				struct btrfs_delayed_extent_op *extent_op,
				int insert_reserved)
{
	int ret = 0;
	struct btrfs_delayed_data_ref *ref;
	struct btrfs_key ins;
	u64 parent = 0;
	u64 ref_root = 0;
	u64 flags = 0;

	ins.objectid = node->bytenr;
	ins.offset = node->num_bytes;
	ins.type = BTRFS_EXTENT_ITEM_KEY;

	ref = btrfs_delayed_node_to_data_ref(node);
	if (node->type == BTRFS_SHARED_DATA_REF_KEY)
		parent = ref->parent;
	else
		ref_root = ref->root;

	if (node->action == BTRFS_ADD_DELAYED_REF && insert_reserved) {
		if (extent_op) {
			BUG_ON(extent_op->update_key);
			flags |= extent_op->flags_to_set;
		}
		ret = alloc_reserved_file_extent(trans, root,
						 parent, ref_root, flags,
						 ref->objectid, ref->offset,
						 &ins, node->ref_mod);
	} else if (node->action == BTRFS_ADD_DELAYED_REF) {
		ret = __btrfs_inc_extent_ref(trans, root, node->bytenr,
					     node->num_bytes, parent,
					     ref_root, ref->objectid,
					     ref->offset, node->ref_mod,
					     extent_op);
	} else if (node->action == BTRFS_DROP_DELAYED_REF) {
		ret = __btrfs_free_extent(trans, root, node->bytenr,
					  node->num_bytes, parent,
					  ref_root, ref->objectid,
					  ref->offset, node->ref_mod,
					  extent_op);
	} else {
		BUG();
	}
	return ret;
}

static void __run_delayed_extent_op(struct btrfs_delayed_extent_op *extent_op,
				    struct extent_buffer *leaf,
				    struct btrfs_extent_item *ei)
{
	u64 flags = btrfs_extent_flags(leaf, ei);
	if (extent_op->update_flags) {
		flags |= extent_op->flags_to_set;
		btrfs_set_extent_flags(leaf, ei, flags);
	}

	if (extent_op->update_key) {
		struct btrfs_tree_block_info *bi;
		BUG_ON(!(flags & BTRFS_EXTENT_FLAG_TREE_BLOCK));
		bi = (struct btrfs_tree_block_info *)(ei + 1);
		btrfs_set_tree_block_key(leaf, bi, &extent_op->key);
	}
}

static int run_delayed_extent_op(struct btrfs_trans_handle *trans,
				 struct btrfs_root *root,
				 struct btrfs_delayed_ref_node *node,
				 struct btrfs_delayed_extent_op *extent_op)
{
	struct btrfs_key key;
	struct btrfs_path *path;
	struct btrfs_extent_item *ei;
	struct extent_buffer *leaf;
	u32 item_size;
	int ret;
	int err = 0;

	if (trans->aborted)
		return 0;

	path = btrfs_alloc_path();
	if (!path)
		return -ENOMEM;

	key.objectid = node->bytenr;
	key.type = BTRFS_EXTENT_ITEM_KEY;
	key.offset = node->num_bytes;

	path->reada = 1;
	path->leave_spinning = 1;
	ret = btrfs_search_slot(trans, root->fs_info->extent_root, &key,
				path, 0, 1);
	if (ret < 0) {
		err = ret;
		goto out;
	}
	if (ret > 0) {
		err = -EIO;
		goto out;
	}

	leaf = path->nodes[0];
	item_size = btrfs_item_size_nr(leaf, path->slots[0]);
#ifdef BTRFS_COMPAT_EXTENT_TREE_V0
	if (item_size < sizeof(*ei)) {
		ret = convert_extent_item_v0(trans, root->fs_info->extent_root,
					     path, (u64)-1, 0);
		if (ret < 0) {
			err = ret;
			goto out;
		}
		leaf = path->nodes[0];
		item_size = btrfs_item_size_nr(leaf, path->slots[0]);
	}
#endif
	BUG_ON(item_size < sizeof(*ei));
	ei = btrfs_item_ptr(leaf, path->slots[0], struct btrfs_extent_item);
	__run_delayed_extent_op(extent_op, leaf, ei);

	btrfs_mark_buffer_dirty(leaf);
out:
	btrfs_free_path(path);
	return err;
}

static int run_delayed_tree_ref(struct btrfs_trans_handle *trans,
				struct btrfs_root *root,
				struct btrfs_delayed_ref_node *node,
				struct btrfs_delayed_extent_op *extent_op,
				int insert_reserved)
{
	int ret = 0;
	struct btrfs_delayed_tree_ref *ref;
	struct btrfs_key ins;
	u64 parent = 0;
	u64 ref_root = 0;

	ins.objectid = node->bytenr;
	ins.offset = node->num_bytes;
	ins.type = BTRFS_EXTENT_ITEM_KEY;

	ref = btrfs_delayed_node_to_tree_ref(node);
	if (node->type == BTRFS_SHARED_BLOCK_REF_KEY)
		parent = ref->parent;
	else
		ref_root = ref->root;

	BUG_ON(node->ref_mod != 1);
	if (node->action == BTRFS_ADD_DELAYED_REF && insert_reserved) {
		BUG_ON(!extent_op || !extent_op->update_flags ||
		       !extent_op->update_key);
		ret = alloc_reserved_tree_block(trans, root,
						parent, ref_root,
						extent_op->flags_to_set,
						&extent_op->key,
						ref->level, &ins);
	} else if (node->action == BTRFS_ADD_DELAYED_REF) {
		ret = __btrfs_inc_extent_ref(trans, root, node->bytenr,
					     node->num_bytes, parent, ref_root,
					     ref->level, 0, 1, extent_op);
	} else if (node->action == BTRFS_DROP_DELAYED_REF) {
		ret = __btrfs_free_extent(trans, root, node->bytenr,
					  node->num_bytes, parent, ref_root,
					  ref->level, 0, 1, extent_op);
	} else {
		BUG();
	}
	return ret;
}

/* helper function to actually process a single delayed ref entry */
static int run_one_delayed_ref(struct btrfs_trans_handle *trans,
			       struct btrfs_root *root,
			       struct btrfs_delayed_ref_node *node,
			       struct btrfs_delayed_extent_op *extent_op,
			       int insert_reserved)
{
	int ret = 0;

	if (trans->aborted)
		return 0;

	if (btrfs_delayed_ref_is_head(node)) {
		struct btrfs_delayed_ref_head *head;
		/*
		 * we've hit the end of the chain and we were supposed
		 * to insert this extent into the tree.  But, it got
		 * deleted before we ever needed to insert it, so all
		 * we have to do is clean up the accounting
		 */
		BUG_ON(extent_op);
		head = btrfs_delayed_node_to_head(node);
		if (insert_reserved) {
			btrfs_pin_extent(root, node->bytenr,
					 node->num_bytes, 1);
			if (head->is_data) {
				ret = btrfs_del_csums(trans, root,
						      node->bytenr,
						      node->num_bytes);
			}
		}
		mutex_unlock(&head->mutex);
		return ret;
	}

	if (node->type == BTRFS_TREE_BLOCK_REF_KEY ||
	    node->type == BTRFS_SHARED_BLOCK_REF_KEY)
		ret = run_delayed_tree_ref(trans, root, node, extent_op,
					   insert_reserved);
	else if (node->type == BTRFS_EXTENT_DATA_REF_KEY ||
		 node->type == BTRFS_SHARED_DATA_REF_KEY)
		ret = run_delayed_data_ref(trans, root, node, extent_op,
					   insert_reserved);
	else
		BUG();
	return ret;
}

static noinline struct btrfs_delayed_ref_node *
select_delayed_ref(struct btrfs_delayed_ref_head *head)
{
	struct rb_node *node;
	struct btrfs_delayed_ref_node *ref;
	int action = BTRFS_ADD_DELAYED_REF;
again:
	/*
	 * select delayed ref of type BTRFS_ADD_DELAYED_REF first.
	 * this prevents ref count from going down to zero when
	 * there still are pending delayed ref.
	 */
	node = rb_prev(&head->node.rb_node);
	while (1) {
		if (!node)
			break;
		ref = rb_entry(node, struct btrfs_delayed_ref_node,
				rb_node);
		if (ref->bytenr != head->node.bytenr)
			break;
		if (ref->action == action)
			return ref;
		node = rb_prev(node);
	}
	if (action == BTRFS_ADD_DELAYED_REF) {
		action = BTRFS_DROP_DELAYED_REF;
		goto again;
	}
	return NULL;
}

/*
 * Returns 0 on success or if called with an already aborted transaction.
 * Returns -ENOMEM or -EIO on failure and will abort the transaction.
 */
static noinline int run_clustered_refs(struct btrfs_trans_handle *trans,
				       struct btrfs_root *root,
				       struct list_head *cluster)
{
	struct btrfs_delayed_ref_root *delayed_refs;
	struct btrfs_delayed_ref_node *ref;
	struct btrfs_delayed_ref_head *locked_ref = NULL;
	struct btrfs_delayed_extent_op *extent_op;
	int ret;
	int count = 0;
	int must_insert_reserved = 0;

	delayed_refs = &trans->transaction->delayed_refs;
	while (1) {
		if (!locked_ref) {
			/* pick a new head ref from the cluster list */
			if (list_empty(cluster))
				break;

			locked_ref = list_entry(cluster->next,
				     struct btrfs_delayed_ref_head, cluster);

			/* grab the lock that says we are going to process
			 * all the refs for this head */
			ret = btrfs_delayed_ref_lock(trans, locked_ref);

			/*
			 * we may have dropped the spin lock to get the head
			 * mutex lock, and that might have given someone else
			 * time to free the head.  If that's true, it has been
			 * removed from our list and we can move on.
			 */
			if (ret == -EAGAIN) {
				locked_ref = NULL;
				count++;
				continue;
			}
		}

		/*
		 * locked_ref is the head node, so we have to go one
		 * node back for any delayed ref updates
		 */
		ref = select_delayed_ref(locked_ref);

		if (ref && ref->seq &&
		    btrfs_check_delayed_seq(delayed_refs, ref->seq)) {
			/*
			 * there are still refs with lower seq numbers in the
			 * process of being added. Don't run this ref yet.
			 */
			list_del_init(&locked_ref->cluster);
			mutex_unlock(&locked_ref->mutex);
			locked_ref = NULL;
			delayed_refs->num_heads_ready++;
			spin_unlock(&delayed_refs->lock);
			cond_resched();
			spin_lock(&delayed_refs->lock);
			continue;
		}

		/*
		 * record the must insert reserved flag before we
		 * drop the spin lock.
		 */
		must_insert_reserved = locked_ref->must_insert_reserved;
		locked_ref->must_insert_reserved = 0;

		extent_op = locked_ref->extent_op;
		locked_ref->extent_op = NULL;

		if (!ref) {
			/* All delayed refs have been processed, Go ahead
			 * and send the head node to run_one_delayed_ref,
			 * so that any accounting fixes can happen
			 */
			ref = &locked_ref->node;

			if (extent_op && must_insert_reserved) {
				kfree(extent_op);
				extent_op = NULL;
			}

			if (extent_op) {
				spin_unlock(&delayed_refs->lock);

				ret = run_delayed_extent_op(trans, root,
							    ref, extent_op);
				kfree(extent_op);

				if (ret) {
					printk(KERN_DEBUG "btrfs: run_delayed_extent_op returned %d\n", ret);
<<<<<<< HEAD
=======
					spin_lock(&delayed_refs->lock);
>>>>>>> 711e1bfb
					return ret;
				}

				goto next;
			}

			list_del_init(&locked_ref->cluster);
			locked_ref = NULL;
		}

		ref->in_tree = 0;
		rb_erase(&ref->rb_node, &delayed_refs->root);
		delayed_refs->num_entries--;
		/*
		 * we modified num_entries, but as we're currently running
		 * delayed refs, skip
		 *     wake_up(&delayed_refs->seq_wait);
		 * here.
		 */
		spin_unlock(&delayed_refs->lock);

		ret = run_one_delayed_ref(trans, root, ref, extent_op,
					  must_insert_reserved);

		btrfs_put_delayed_ref(ref);
		kfree(extent_op);
		count++;

		if (ret) {
			printk(KERN_DEBUG "btrfs: run_one_delayed_ref returned %d\n", ret);
<<<<<<< HEAD
=======
			spin_lock(&delayed_refs->lock);
>>>>>>> 711e1bfb
			return ret;
		}

next:
		do_chunk_alloc(trans, root->fs_info->extent_root,
			       2 * 1024 * 1024,
			       btrfs_get_alloc_profile(root, 0),
			       CHUNK_ALLOC_NO_FORCE);
		cond_resched();
		spin_lock(&delayed_refs->lock);
	}
	return count;
}


static void wait_for_more_refs(struct btrfs_delayed_ref_root *delayed_refs,
			unsigned long num_refs)
{
	struct list_head *first_seq = delayed_refs->seq_head.next;

	spin_unlock(&delayed_refs->lock);
	pr_debug("waiting for more refs (num %ld, first %p)\n",
		 num_refs, first_seq);
	wait_event(delayed_refs->seq_wait,
		   num_refs != delayed_refs->num_entries ||
		   delayed_refs->seq_head.next != first_seq);
	pr_debug("done waiting for more refs (num %ld, first %p)\n",
		 delayed_refs->num_entries, delayed_refs->seq_head.next);
	spin_lock(&delayed_refs->lock);
}

/*
 * this starts processing the delayed reference count updates and
 * extent insertions we have queued up so far.  count can be
 * 0, which means to process everything in the tree at the start
 * of the run (but not newly added entries), or it can be some target
 * number you'd like to process.
 *
 * Returns 0 on success or if called with an aborted transaction
 * Returns <0 on error and aborts the transaction
 */
int btrfs_run_delayed_refs(struct btrfs_trans_handle *trans,
			   struct btrfs_root *root, unsigned long count)
{
	struct rb_node *node;
	struct btrfs_delayed_ref_root *delayed_refs;
	struct btrfs_delayed_ref_node *ref;
	struct list_head cluster;
	int ret;
	u64 delayed_start;
	int run_all = count == (unsigned long)-1;
	int run_most = 0;
	unsigned long num_refs = 0;
	int consider_waiting;

	/* We'll clean this up in btrfs_cleanup_transaction */
	if (trans->aborted)
		return 0;

	if (root == root->fs_info->extent_root)
		root = root->fs_info->tree_root;

	do_chunk_alloc(trans, root->fs_info->extent_root,
		       2 * 1024 * 1024, btrfs_get_alloc_profile(root, 0),
		       CHUNK_ALLOC_NO_FORCE);

	delayed_refs = &trans->transaction->delayed_refs;
	INIT_LIST_HEAD(&cluster);
again:
	consider_waiting = 0;
	spin_lock(&delayed_refs->lock);
	if (count == 0) {
		count = delayed_refs->num_entries * 2;
		run_most = 1;
	}
	while (1) {
		if (!(run_all || run_most) &&
		    delayed_refs->num_heads_ready < 64)
			break;

		/*
		 * go find something we can process in the rbtree.  We start at
		 * the beginning of the tree, and then build a cluster
		 * of refs to process starting at the first one we are able to
		 * lock
		 */
		delayed_start = delayed_refs->run_delayed_start;
		ret = btrfs_find_ref_cluster(trans, &cluster,
					     delayed_refs->run_delayed_start);
		if (ret)
			break;

		if (delayed_start >= delayed_refs->run_delayed_start) {
			if (consider_waiting == 0) {
				/*
				 * btrfs_find_ref_cluster looped. let's do one
				 * more cycle. if we don't run any delayed ref
				 * during that cycle (because we can't because
				 * all of them are blocked) and if the number of
				 * refs doesn't change, we avoid busy waiting.
				 */
				consider_waiting = 1;
				num_refs = delayed_refs->num_entries;
			} else {
				wait_for_more_refs(delayed_refs, num_refs);
				/*
				 * after waiting, things have changed. we
				 * dropped the lock and someone else might have
				 * run some refs, built new clusters and so on.
				 * therefore, we restart staleness detection.
				 */
				consider_waiting = 0;
			}
		}

		ret = run_clustered_refs(trans, root, &cluster);
		if (ret < 0) {
			spin_unlock(&delayed_refs->lock);
			btrfs_abort_transaction(trans, root, ret);
			return ret;
		}

		count -= min_t(unsigned long, ret, count);

		if (count == 0)
			break;

		if (ret || delayed_refs->run_delayed_start == 0) {
			/* refs were run, let's reset staleness detection */
			consider_waiting = 0;
		}
	}

	if (run_all) {
		node = rb_first(&delayed_refs->root);
		if (!node)
			goto out;
		count = (unsigned long)-1;

		while (node) {
			ref = rb_entry(node, struct btrfs_delayed_ref_node,
				       rb_node);
			if (btrfs_delayed_ref_is_head(ref)) {
				struct btrfs_delayed_ref_head *head;

				head = btrfs_delayed_node_to_head(ref);
				atomic_inc(&ref->refs);

				spin_unlock(&delayed_refs->lock);
				/*
				 * Mutex was contended, block until it's
				 * released and try again
				 */
				mutex_lock(&head->mutex);
				mutex_unlock(&head->mutex);

				btrfs_put_delayed_ref(ref);
				cond_resched();
				goto again;
			}
			node = rb_next(node);
		}
		spin_unlock(&delayed_refs->lock);
		schedule_timeout(1);
		goto again;
	}
out:
	spin_unlock(&delayed_refs->lock);
	return 0;
}

int btrfs_set_disk_extent_flags(struct btrfs_trans_handle *trans,
				struct btrfs_root *root,
				u64 bytenr, u64 num_bytes, u64 flags,
				int is_data)
{
	struct btrfs_delayed_extent_op *extent_op;
	int ret;

	extent_op = kmalloc(sizeof(*extent_op), GFP_NOFS);
	if (!extent_op)
		return -ENOMEM;

	extent_op->flags_to_set = flags;
	extent_op->update_flags = 1;
	extent_op->update_key = 0;
	extent_op->is_data = is_data ? 1 : 0;

	ret = btrfs_add_delayed_extent_op(root->fs_info, trans, bytenr,
					  num_bytes, extent_op);
	if (ret)
		kfree(extent_op);
	return ret;
}

static noinline int check_delayed_ref(struct btrfs_trans_handle *trans,
				      struct btrfs_root *root,
				      struct btrfs_path *path,
				      u64 objectid, u64 offset, u64 bytenr)
{
	struct btrfs_delayed_ref_head *head;
	struct btrfs_delayed_ref_node *ref;
	struct btrfs_delayed_data_ref *data_ref;
	struct btrfs_delayed_ref_root *delayed_refs;
	struct rb_node *node;
	int ret = 0;

	ret = -ENOENT;
	delayed_refs = &trans->transaction->delayed_refs;
	spin_lock(&delayed_refs->lock);
	head = btrfs_find_delayed_ref_head(trans, bytenr);
	if (!head)
		goto out;

	if (!mutex_trylock(&head->mutex)) {
		atomic_inc(&head->node.refs);
		spin_unlock(&delayed_refs->lock);

		btrfs_release_path(path);

		/*
		 * Mutex was contended, block until it's released and let
		 * caller try again
		 */
		mutex_lock(&head->mutex);
		mutex_unlock(&head->mutex);
		btrfs_put_delayed_ref(&head->node);
		return -EAGAIN;
	}

	node = rb_prev(&head->node.rb_node);
	if (!node)
		goto out_unlock;

	ref = rb_entry(node, struct btrfs_delayed_ref_node, rb_node);

	if (ref->bytenr != bytenr)
		goto out_unlock;

	ret = 1;
	if (ref->type != BTRFS_EXTENT_DATA_REF_KEY)
		goto out_unlock;

	data_ref = btrfs_delayed_node_to_data_ref(ref);

	node = rb_prev(node);
	if (node) {
		ref = rb_entry(node, struct btrfs_delayed_ref_node, rb_node);
		if (ref->bytenr == bytenr)
			goto out_unlock;
	}

	if (data_ref->root != root->root_key.objectid ||
	    data_ref->objectid != objectid || data_ref->offset != offset)
		goto out_unlock;

	ret = 0;
out_unlock:
	mutex_unlock(&head->mutex);
out:
	spin_unlock(&delayed_refs->lock);
	return ret;
}

static noinline int check_committed_ref(struct btrfs_trans_handle *trans,
					struct btrfs_root *root,
					struct btrfs_path *path,
					u64 objectid, u64 offset, u64 bytenr)
{
	struct btrfs_root *extent_root = root->fs_info->extent_root;
	struct extent_buffer *leaf;
	struct btrfs_extent_data_ref *ref;
	struct btrfs_extent_inline_ref *iref;
	struct btrfs_extent_item *ei;
	struct btrfs_key key;
	u32 item_size;
	int ret;

	key.objectid = bytenr;
	key.offset = (u64)-1;
	key.type = BTRFS_EXTENT_ITEM_KEY;

	ret = btrfs_search_slot(NULL, extent_root, &key, path, 0, 0);
	if (ret < 0)
		goto out;
	BUG_ON(ret == 0); /* Corruption */

	ret = -ENOENT;
	if (path->slots[0] == 0)
		goto out;

	path->slots[0]--;
	leaf = path->nodes[0];
	btrfs_item_key_to_cpu(leaf, &key, path->slots[0]);

	if (key.objectid != bytenr || key.type != BTRFS_EXTENT_ITEM_KEY)
		goto out;

	ret = 1;
	item_size = btrfs_item_size_nr(leaf, path->slots[0]);
#ifdef BTRFS_COMPAT_EXTENT_TREE_V0
	if (item_size < sizeof(*ei)) {
		WARN_ON(item_size != sizeof(struct btrfs_extent_item_v0));
		goto out;
	}
#endif
	ei = btrfs_item_ptr(leaf, path->slots[0], struct btrfs_extent_item);

	if (item_size != sizeof(*ei) +
	    btrfs_extent_inline_ref_size(BTRFS_EXTENT_DATA_REF_KEY))
		goto out;

	if (btrfs_extent_generation(leaf, ei) <=
	    btrfs_root_last_snapshot(&root->root_item))
		goto out;

	iref = (struct btrfs_extent_inline_ref *)(ei + 1);
	if (btrfs_extent_inline_ref_type(leaf, iref) !=
	    BTRFS_EXTENT_DATA_REF_KEY)
		goto out;

	ref = (struct btrfs_extent_data_ref *)(&iref->offset);
	if (btrfs_extent_refs(leaf, ei) !=
	    btrfs_extent_data_ref_count(leaf, ref) ||
	    btrfs_extent_data_ref_root(leaf, ref) !=
	    root->root_key.objectid ||
	    btrfs_extent_data_ref_objectid(leaf, ref) != objectid ||
	    btrfs_extent_data_ref_offset(leaf, ref) != offset)
		goto out;

	ret = 0;
out:
	return ret;
}

int btrfs_cross_ref_exist(struct btrfs_trans_handle *trans,
			  struct btrfs_root *root,
			  u64 objectid, u64 offset, u64 bytenr)
{
	struct btrfs_path *path;
	int ret;
	int ret2;

	path = btrfs_alloc_path();
	if (!path)
		return -ENOENT;

	do {
		ret = check_committed_ref(trans, root, path, objectid,
					  offset, bytenr);
		if (ret && ret != -ENOENT)
			goto out;

		ret2 = check_delayed_ref(trans, root, path, objectid,
					 offset, bytenr);
	} while (ret2 == -EAGAIN);

	if (ret2 && ret2 != -ENOENT) {
		ret = ret2;
		goto out;
	}

	if (ret != -ENOENT || ret2 != -ENOENT)
		ret = 0;
out:
	btrfs_free_path(path);
	if (root->root_key.objectid == BTRFS_DATA_RELOC_TREE_OBJECTID)
		WARN_ON(ret > 0);
	return ret;
}

static int __btrfs_mod_ref(struct btrfs_trans_handle *trans,
			   struct btrfs_root *root,
			   struct extent_buffer *buf,
			   int full_backref, int inc, int for_cow)
{
	u64 bytenr;
	u64 num_bytes;
	u64 parent;
	u64 ref_root;
	u32 nritems;
	struct btrfs_key key;
	struct btrfs_file_extent_item *fi;
	int i;
	int level;
	int ret = 0;
	int (*process_func)(struct btrfs_trans_handle *, struct btrfs_root *,
			    u64, u64, u64, u64, u64, u64, int);

	ref_root = btrfs_header_owner(buf);
	nritems = btrfs_header_nritems(buf);
	level = btrfs_header_level(buf);

	if (!root->ref_cows && level == 0)
		return 0;

	if (inc)
		process_func = btrfs_inc_extent_ref;
	else
		process_func = btrfs_free_extent;

	if (full_backref)
		parent = buf->start;
	else
		parent = 0;

	for (i = 0; i < nritems; i++) {
		if (level == 0) {
			btrfs_item_key_to_cpu(buf, &key, i);
			if (btrfs_key_type(&key) != BTRFS_EXTENT_DATA_KEY)
				continue;
			fi = btrfs_item_ptr(buf, i,
					    struct btrfs_file_extent_item);
			if (btrfs_file_extent_type(buf, fi) ==
			    BTRFS_FILE_EXTENT_INLINE)
				continue;
			bytenr = btrfs_file_extent_disk_bytenr(buf, fi);
			if (bytenr == 0)
				continue;

			num_bytes = btrfs_file_extent_disk_num_bytes(buf, fi);
			key.offset -= btrfs_file_extent_offset(buf, fi);
			ret = process_func(trans, root, bytenr, num_bytes,
					   parent, ref_root, key.objectid,
					   key.offset, for_cow);
			if (ret)
				goto fail;
		} else {
			bytenr = btrfs_node_blockptr(buf, i);
			num_bytes = btrfs_level_size(root, level - 1);
			ret = process_func(trans, root, bytenr, num_bytes,
					   parent, ref_root, level - 1, 0,
					   for_cow);
			if (ret)
				goto fail;
		}
	}
	return 0;
fail:
	return ret;
}

int btrfs_inc_ref(struct btrfs_trans_handle *trans, struct btrfs_root *root,
		  struct extent_buffer *buf, int full_backref, int for_cow)
{
	return __btrfs_mod_ref(trans, root, buf, full_backref, 1, for_cow);
}

int btrfs_dec_ref(struct btrfs_trans_handle *trans, struct btrfs_root *root,
		  struct extent_buffer *buf, int full_backref, int for_cow)
{
	return __btrfs_mod_ref(trans, root, buf, full_backref, 0, for_cow);
}

static int write_one_cache_group(struct btrfs_trans_handle *trans,
				 struct btrfs_root *root,
				 struct btrfs_path *path,
				 struct btrfs_block_group_cache *cache)
{
	int ret;
	struct btrfs_root *extent_root = root->fs_info->extent_root;
	unsigned long bi;
	struct extent_buffer *leaf;

	ret = btrfs_search_slot(trans, extent_root, &cache->key, path, 0, 1);
	if (ret < 0)
		goto fail;
	BUG_ON(ret); /* Corruption */

	leaf = path->nodes[0];
	bi = btrfs_item_ptr_offset(leaf, path->slots[0]);
	write_extent_buffer(leaf, &cache->item, bi, sizeof(cache->item));
	btrfs_mark_buffer_dirty(leaf);
	btrfs_release_path(path);
fail:
	if (ret) {
		btrfs_abort_transaction(trans, root, ret);
		return ret;
	}
	return 0;

}

static struct btrfs_block_group_cache *
next_block_group(struct btrfs_root *root,
		 struct btrfs_block_group_cache *cache)
{
	struct rb_node *node;
	spin_lock(&root->fs_info->block_group_cache_lock);
	node = rb_next(&cache->cache_node);
	btrfs_put_block_group(cache);
	if (node) {
		cache = rb_entry(node, struct btrfs_block_group_cache,
				 cache_node);
		btrfs_get_block_group(cache);
	} else
		cache = NULL;
	spin_unlock(&root->fs_info->block_group_cache_lock);
	return cache;
}

static int cache_save_setup(struct btrfs_block_group_cache *block_group,
			    struct btrfs_trans_handle *trans,
			    struct btrfs_path *path)
{
	struct btrfs_root *root = block_group->fs_info->tree_root;
	struct inode *inode = NULL;
	u64 alloc_hint = 0;
	int dcs = BTRFS_DC_ERROR;
	int num_pages = 0;
	int retries = 0;
	int ret = 0;

	/*
	 * If this block group is smaller than 100 megs don't bother caching the
	 * block group.
	 */
	if (block_group->key.offset < (100 * 1024 * 1024)) {
		spin_lock(&block_group->lock);
		block_group->disk_cache_state = BTRFS_DC_WRITTEN;
		spin_unlock(&block_group->lock);
		return 0;
	}

again:
	inode = lookup_free_space_inode(root, block_group, path);
	if (IS_ERR(inode) && PTR_ERR(inode) != -ENOENT) {
		ret = PTR_ERR(inode);
		btrfs_release_path(path);
		goto out;
	}

	if (IS_ERR(inode)) {
		BUG_ON(retries);
		retries++;

		if (block_group->ro)
			goto out_free;

		ret = create_free_space_inode(root, trans, block_group, path);
		if (ret)
			goto out_free;
		goto again;
	}

	/* We've already setup this transaction, go ahead and exit */
	if (block_group->cache_generation == trans->transid &&
	    i_size_read(inode)) {
		dcs = BTRFS_DC_SETUP;
		goto out_put;
	}

	/*
	 * We want to set the generation to 0, that way if anything goes wrong
	 * from here on out we know not to trust this cache when we load up next
	 * time.
	 */
	BTRFS_I(inode)->generation = 0;
	ret = btrfs_update_inode(trans, root, inode);
	WARN_ON(ret);

	if (i_size_read(inode) > 0) {
		ret = btrfs_truncate_free_space_cache(root, trans, path,
						      inode);
		if (ret)
			goto out_put;
	}

	spin_lock(&block_group->lock);
	if (block_group->cached != BTRFS_CACHE_FINISHED) {
		/* We're not cached, don't bother trying to write stuff out */
		dcs = BTRFS_DC_WRITTEN;
		spin_unlock(&block_group->lock);
		goto out_put;
	}
	spin_unlock(&block_group->lock);

	num_pages = (int)div64_u64(block_group->key.offset, 1024 * 1024 * 1024);
	if (!num_pages)
		num_pages = 1;

	/*
	 * Just to make absolutely sure we have enough space, we're going to
	 * preallocate 12 pages worth of space for each block group.  In
	 * practice we ought to use at most 8, but we need extra space so we can
	 * add our header and have a terminator between the extents and the
	 * bitmaps.
	 */
	num_pages *= 16;
	num_pages *= PAGE_CACHE_SIZE;

	ret = btrfs_check_data_free_space(inode, num_pages);
	if (ret)
		goto out_put;

	ret = btrfs_prealloc_file_range_trans(inode, trans, 0, 0, num_pages,
					      num_pages, num_pages,
					      &alloc_hint);
	if (!ret)
		dcs = BTRFS_DC_SETUP;
	btrfs_free_reserved_data_space(inode, num_pages);

out_put:
	iput(inode);
out_free:
	btrfs_release_path(path);
out:
	spin_lock(&block_group->lock);
	if (!ret && dcs == BTRFS_DC_SETUP)
		block_group->cache_generation = trans->transid;
	block_group->disk_cache_state = dcs;
	spin_unlock(&block_group->lock);

	return ret;
}

int btrfs_write_dirty_block_groups(struct btrfs_trans_handle *trans,
				   struct btrfs_root *root)
{
	struct btrfs_block_group_cache *cache;
	int err = 0;
	struct btrfs_path *path;
	u64 last = 0;

	path = btrfs_alloc_path();
	if (!path)
		return -ENOMEM;

again:
	while (1) {
		cache = btrfs_lookup_first_block_group(root->fs_info, last);
		while (cache) {
			if (cache->disk_cache_state == BTRFS_DC_CLEAR)
				break;
			cache = next_block_group(root, cache);
		}
		if (!cache) {
			if (last == 0)
				break;
			last = 0;
			continue;
		}
		err = cache_save_setup(cache, trans, path);
		last = cache->key.objectid + cache->key.offset;
		btrfs_put_block_group(cache);
	}

	while (1) {
		if (last == 0) {
			err = btrfs_run_delayed_refs(trans, root,
						     (unsigned long)-1);
			if (err) /* File system offline */
				goto out;
		}

		cache = btrfs_lookup_first_block_group(root->fs_info, last);
		while (cache) {
			if (cache->disk_cache_state == BTRFS_DC_CLEAR) {
				btrfs_put_block_group(cache);
				goto again;
			}

			if (cache->dirty)
				break;
			cache = next_block_group(root, cache);
		}
		if (!cache) {
			if (last == 0)
				break;
			last = 0;
			continue;
		}

		if (cache->disk_cache_state == BTRFS_DC_SETUP)
			cache->disk_cache_state = BTRFS_DC_NEED_WRITE;
		cache->dirty = 0;
		last = cache->key.objectid + cache->key.offset;

		err = write_one_cache_group(trans, root, path, cache);
		if (err) /* File system offline */
			goto out;

		btrfs_put_block_group(cache);
	}

	while (1) {
		/*
		 * I don't think this is needed since we're just marking our
		 * preallocated extent as written, but just in case it can't
		 * hurt.
		 */
		if (last == 0) {
			err = btrfs_run_delayed_refs(trans, root,
						     (unsigned long)-1);
			if (err) /* File system offline */
				goto out;
		}

		cache = btrfs_lookup_first_block_group(root->fs_info, last);
		while (cache) {
			/*
			 * Really this shouldn't happen, but it could if we
			 * couldn't write the entire preallocated extent and
			 * splitting the extent resulted in a new block.
			 */
			if (cache->dirty) {
				btrfs_put_block_group(cache);
				goto again;
			}
			if (cache->disk_cache_state == BTRFS_DC_NEED_WRITE)
				break;
			cache = next_block_group(root, cache);
		}
		if (!cache) {
			if (last == 0)
				break;
			last = 0;
			continue;
		}

		err = btrfs_write_out_cache(root, trans, cache, path);

		/*
		 * If we didn't have an error then the cache state is still
		 * NEED_WRITE, so we can set it to WRITTEN.
		 */
		if (!err && cache->disk_cache_state == BTRFS_DC_NEED_WRITE)
			cache->disk_cache_state = BTRFS_DC_WRITTEN;
		last = cache->key.objectid + cache->key.offset;
		btrfs_put_block_group(cache);
	}
out:

	btrfs_free_path(path);
	return err;
}

int btrfs_extent_readonly(struct btrfs_root *root, u64 bytenr)
{
	struct btrfs_block_group_cache *block_group;
	int readonly = 0;

	block_group = btrfs_lookup_block_group(root->fs_info, bytenr);
	if (!block_group || block_group->ro)
		readonly = 1;
	if (block_group)
		btrfs_put_block_group(block_group);
	return readonly;
}

static int update_space_info(struct btrfs_fs_info *info, u64 flags,
			     u64 total_bytes, u64 bytes_used,
			     struct btrfs_space_info **space_info)
{
	struct btrfs_space_info *found;
	int i;
	int factor;

	if (flags & (BTRFS_BLOCK_GROUP_DUP | BTRFS_BLOCK_GROUP_RAID1 |
		     BTRFS_BLOCK_GROUP_RAID10))
		factor = 2;
	else
		factor = 1;

	found = __find_space_info(info, flags);
	if (found) {
		spin_lock(&found->lock);
		found->total_bytes += total_bytes;
		found->disk_total += total_bytes * factor;
		found->bytes_used += bytes_used;
		found->disk_used += bytes_used * factor;
		found->full = 0;
		spin_unlock(&found->lock);
		*space_info = found;
		return 0;
	}
	found = kzalloc(sizeof(*found), GFP_NOFS);
	if (!found)
		return -ENOMEM;

	for (i = 0; i < BTRFS_NR_RAID_TYPES; i++)
		INIT_LIST_HEAD(&found->block_groups[i]);
	init_rwsem(&found->groups_sem);
	spin_lock_init(&found->lock);
	found->flags = flags & BTRFS_BLOCK_GROUP_TYPE_MASK;
	found->total_bytes = total_bytes;
	found->disk_total = total_bytes * factor;
	found->bytes_used = bytes_used;
	found->disk_used = bytes_used * factor;
	found->bytes_pinned = 0;
	found->bytes_reserved = 0;
	found->bytes_readonly = 0;
	found->bytes_may_use = 0;
	found->full = 0;
	found->force_alloc = CHUNK_ALLOC_NO_FORCE;
	found->chunk_alloc = 0;
	found->flush = 0;
	init_waitqueue_head(&found->wait);
	*space_info = found;
	list_add_rcu(&found->list, &info->space_info);
	return 0;
}

static void set_avail_alloc_bits(struct btrfs_fs_info *fs_info, u64 flags)
{
	u64 extra_flags = chunk_to_extended(flags) &
				BTRFS_EXTENDED_PROFILE_MASK;

	if (flags & BTRFS_BLOCK_GROUP_DATA)
		fs_info->avail_data_alloc_bits |= extra_flags;
	if (flags & BTRFS_BLOCK_GROUP_METADATA)
		fs_info->avail_metadata_alloc_bits |= extra_flags;
	if (flags & BTRFS_BLOCK_GROUP_SYSTEM)
		fs_info->avail_system_alloc_bits |= extra_flags;
}

/*
 * returns target flags in extended format or 0 if restripe for this
 * chunk_type is not in progress
 *
 * should be called with either volume_mutex or balance_lock held
 */
static u64 get_restripe_target(struct btrfs_fs_info *fs_info, u64 flags)
{
	struct btrfs_balance_control *bctl = fs_info->balance_ctl;
	u64 target = 0;

	if (!bctl)
		return 0;

	if (flags & BTRFS_BLOCK_GROUP_DATA &&
	    bctl->data.flags & BTRFS_BALANCE_ARGS_CONVERT) {
		target = BTRFS_BLOCK_GROUP_DATA | bctl->data.target;
	} else if (flags & BTRFS_BLOCK_GROUP_SYSTEM &&
		   bctl->sys.flags & BTRFS_BALANCE_ARGS_CONVERT) {
		target = BTRFS_BLOCK_GROUP_SYSTEM | bctl->sys.target;
	} else if (flags & BTRFS_BLOCK_GROUP_METADATA &&
		   bctl->meta.flags & BTRFS_BALANCE_ARGS_CONVERT) {
		target = BTRFS_BLOCK_GROUP_METADATA | bctl->meta.target;
	}

	return target;
}

/*
 * @flags: available profiles in extended format (see ctree.h)
 *
 * Returns reduced profile in chunk format.  If profile changing is in
 * progress (either running or paused) picks the target profile (if it's
 * already available), otherwise falls back to plain reducing.
 */
u64 btrfs_reduce_alloc_profile(struct btrfs_root *root, u64 flags)
{
	/*
	 * we add in the count of missing devices because we want
	 * to make sure that any RAID levels on a degraded FS
	 * continue to be honored.
	 */
	u64 num_devices = root->fs_info->fs_devices->rw_devices +
		root->fs_info->fs_devices->missing_devices;
	u64 target;

	/*
	 * see if restripe for this chunk_type is in progress, if so
	 * try to reduce to the target profile
	 */
	spin_lock(&root->fs_info->balance_lock);
	target = get_restripe_target(root->fs_info, flags);
	if (target) {
		/* pick target profile only if it's already available */
		if ((flags & target) & BTRFS_EXTENDED_PROFILE_MASK) {
			spin_unlock(&root->fs_info->balance_lock);
			return extended_to_chunk(target);
		}
	}
	spin_unlock(&root->fs_info->balance_lock);

	if (num_devices == 1)
		flags &= ~(BTRFS_BLOCK_GROUP_RAID1 | BTRFS_BLOCK_GROUP_RAID0);
	if (num_devices < 4)
		flags &= ~BTRFS_BLOCK_GROUP_RAID10;

	if ((flags & BTRFS_BLOCK_GROUP_DUP) &&
	    (flags & (BTRFS_BLOCK_GROUP_RAID1 |
		      BTRFS_BLOCK_GROUP_RAID10))) {
		flags &= ~BTRFS_BLOCK_GROUP_DUP;
	}

	if ((flags & BTRFS_BLOCK_GROUP_RAID1) &&
	    (flags & BTRFS_BLOCK_GROUP_RAID10)) {
		flags &= ~BTRFS_BLOCK_GROUP_RAID1;
	}

	if ((flags & BTRFS_BLOCK_GROUP_RAID0) &&
	    ((flags & BTRFS_BLOCK_GROUP_RAID1) |
	     (flags & BTRFS_BLOCK_GROUP_RAID10) |
	     (flags & BTRFS_BLOCK_GROUP_DUP))) {
		flags &= ~BTRFS_BLOCK_GROUP_RAID0;
	}

	return extended_to_chunk(flags);
}

static u64 get_alloc_profile(struct btrfs_root *root, u64 flags)
{
	if (flags & BTRFS_BLOCK_GROUP_DATA)
		flags |= root->fs_info->avail_data_alloc_bits;
	else if (flags & BTRFS_BLOCK_GROUP_SYSTEM)
		flags |= root->fs_info->avail_system_alloc_bits;
	else if (flags & BTRFS_BLOCK_GROUP_METADATA)
		flags |= root->fs_info->avail_metadata_alloc_bits;

	return btrfs_reduce_alloc_profile(root, flags);
}

u64 btrfs_get_alloc_profile(struct btrfs_root *root, int data)
{
	u64 flags;

	if (data)
		flags = BTRFS_BLOCK_GROUP_DATA;
	else if (root == root->fs_info->chunk_root)
		flags = BTRFS_BLOCK_GROUP_SYSTEM;
	else
		flags = BTRFS_BLOCK_GROUP_METADATA;

	return get_alloc_profile(root, flags);
}

void btrfs_set_inode_space_info(struct btrfs_root *root, struct inode *inode)
{
	BTRFS_I(inode)->space_info = __find_space_info(root->fs_info,
						       BTRFS_BLOCK_GROUP_DATA);
}

/*
 * This will check the space that the inode allocates from to make sure we have
 * enough space for bytes.
 */
int btrfs_check_data_free_space(struct inode *inode, u64 bytes)
{
	struct btrfs_space_info *data_sinfo;
	struct btrfs_root *root = BTRFS_I(inode)->root;
	u64 used;
	int ret = 0, committed = 0, alloc_chunk = 1;

	/* make sure bytes are sectorsize aligned */
	bytes = (bytes + root->sectorsize - 1) & ~((u64)root->sectorsize - 1);

	if (root == root->fs_info->tree_root ||
	    BTRFS_I(inode)->location.objectid == BTRFS_FREE_INO_OBJECTID) {
		alloc_chunk = 0;
		committed = 1;
	}

	data_sinfo = BTRFS_I(inode)->space_info;
	if (!data_sinfo)
		goto alloc;

again:
	/* make sure we have enough space to handle the data first */
	spin_lock(&data_sinfo->lock);
	used = data_sinfo->bytes_used + data_sinfo->bytes_reserved +
		data_sinfo->bytes_pinned + data_sinfo->bytes_readonly +
		data_sinfo->bytes_may_use;

	if (used + bytes > data_sinfo->total_bytes) {
		struct btrfs_trans_handle *trans;

		/*
		 * if we don't have enough free bytes in this space then we need
		 * to alloc a new chunk.
		 */
		if (!data_sinfo->full && alloc_chunk) {
			u64 alloc_target;

			data_sinfo->force_alloc = CHUNK_ALLOC_FORCE;
			spin_unlock(&data_sinfo->lock);
alloc:
			alloc_target = btrfs_get_alloc_profile(root, 1);
			trans = btrfs_join_transaction(root);
			if (IS_ERR(trans))
				return PTR_ERR(trans);

			ret = do_chunk_alloc(trans, root->fs_info->extent_root,
					     bytes + 2 * 1024 * 1024,
					     alloc_target,
					     CHUNK_ALLOC_NO_FORCE);
			btrfs_end_transaction(trans, root);
			if (ret < 0) {
				if (ret != -ENOSPC)
					return ret;
				else
					goto commit_trans;
			}

			if (!data_sinfo) {
				btrfs_set_inode_space_info(root, inode);
				data_sinfo = BTRFS_I(inode)->space_info;
			}
			goto again;
		}

		/*
		 * If we have less pinned bytes than we want to allocate then
		 * don't bother committing the transaction, it won't help us.
		 */
		if (data_sinfo->bytes_pinned < bytes)
			committed = 1;
		spin_unlock(&data_sinfo->lock);

		/* commit the current transaction and try again */
commit_trans:
		if (!committed &&
		    !atomic_read(&root->fs_info->open_ioctl_trans)) {
			committed = 1;
			trans = btrfs_join_transaction(root);
			if (IS_ERR(trans))
				return PTR_ERR(trans);
			ret = btrfs_commit_transaction(trans, root);
			if (ret)
				return ret;
			goto again;
		}

		return -ENOSPC;
	}
	data_sinfo->bytes_may_use += bytes;
	trace_btrfs_space_reservation(root->fs_info, "space_info",
				      data_sinfo->flags, bytes, 1);
	spin_unlock(&data_sinfo->lock);

	return 0;
}

/*
 * Called if we need to clear a data reservation for this inode.
 */
void btrfs_free_reserved_data_space(struct inode *inode, u64 bytes)
{
	struct btrfs_root *root = BTRFS_I(inode)->root;
	struct btrfs_space_info *data_sinfo;

	/* make sure bytes are sectorsize aligned */
	bytes = (bytes + root->sectorsize - 1) & ~((u64)root->sectorsize - 1);

	data_sinfo = BTRFS_I(inode)->space_info;
	spin_lock(&data_sinfo->lock);
	data_sinfo->bytes_may_use -= bytes;
	trace_btrfs_space_reservation(root->fs_info, "space_info",
				      data_sinfo->flags, bytes, 0);
	spin_unlock(&data_sinfo->lock);
}

static void force_metadata_allocation(struct btrfs_fs_info *info)
{
	struct list_head *head = &info->space_info;
	struct btrfs_space_info *found;

	rcu_read_lock();
	list_for_each_entry_rcu(found, head, list) {
		if (found->flags & BTRFS_BLOCK_GROUP_METADATA)
			found->force_alloc = CHUNK_ALLOC_FORCE;
	}
	rcu_read_unlock();
}

static int should_alloc_chunk(struct btrfs_root *root,
			      struct btrfs_space_info *sinfo, u64 alloc_bytes,
			      int force)
{
	struct btrfs_block_rsv *global_rsv = &root->fs_info->global_block_rsv;
	u64 num_bytes = sinfo->total_bytes - sinfo->bytes_readonly;
	u64 num_allocated = sinfo->bytes_used + sinfo->bytes_reserved;
	u64 thresh;

	if (force == CHUNK_ALLOC_FORCE)
		return 1;

	/*
	 * We need to take into account the global rsv because for all intents
	 * and purposes it's used space.  Don't worry about locking the
	 * global_rsv, it doesn't change except when the transaction commits.
	 */
	num_allocated += global_rsv->size;

	/*
	 * in limited mode, we want to have some free space up to
	 * about 1% of the FS size.
	 */
	if (force == CHUNK_ALLOC_LIMITED) {
		thresh = btrfs_super_total_bytes(root->fs_info->super_copy);
		thresh = max_t(u64, 64 * 1024 * 1024,
			       div_factor_fine(thresh, 1));

		if (num_bytes - num_allocated < thresh)
			return 1;
	}
	thresh = btrfs_super_total_bytes(root->fs_info->super_copy);

	/* 256MB or 2% of the FS */
	thresh = max_t(u64, 256 * 1024 * 1024, div_factor_fine(thresh, 2));
	/* system chunks need a much small threshold */
	if (sinfo->flags & BTRFS_BLOCK_GROUP_SYSTEM)
		thresh = 32 * 1024 * 1024;

	if (num_bytes > thresh && sinfo->bytes_used < div_factor(num_bytes, 8))
		return 0;
	return 1;
}

static u64 get_system_chunk_thresh(struct btrfs_root *root, u64 type)
{
	u64 num_dev;

	if (type & BTRFS_BLOCK_GROUP_RAID10 ||
	    type & BTRFS_BLOCK_GROUP_RAID0)
		num_dev = root->fs_info->fs_devices->rw_devices;
	else if (type & BTRFS_BLOCK_GROUP_RAID1)
		num_dev = 2;
	else
		num_dev = 1;	/* DUP or single */

	/* metadata for updaing devices and chunk tree */
	return btrfs_calc_trans_metadata_size(root, num_dev + 1);
}

static void check_system_chunk(struct btrfs_trans_handle *trans,
			       struct btrfs_root *root, u64 type)
{
	struct btrfs_space_info *info;
	u64 left;
	u64 thresh;

	info = __find_space_info(root->fs_info, BTRFS_BLOCK_GROUP_SYSTEM);
	spin_lock(&info->lock);
	left = info->total_bytes - info->bytes_used - info->bytes_pinned -
		info->bytes_reserved - info->bytes_readonly;
	spin_unlock(&info->lock);

	thresh = get_system_chunk_thresh(root, type);
	if (left < thresh && btrfs_test_opt(root, ENOSPC_DEBUG)) {
		printk(KERN_INFO "left=%llu, need=%llu, flags=%llu\n",
		       left, thresh, type);
		dump_space_info(info, 0, 0);
	}

	if (left < thresh) {
		u64 flags;

		flags = btrfs_get_alloc_profile(root->fs_info->chunk_root, 0);
		btrfs_alloc_chunk(trans, root, flags);
	}
}

static int do_chunk_alloc(struct btrfs_trans_handle *trans,
			  struct btrfs_root *extent_root, u64 alloc_bytes,
			  u64 flags, int force)
{
	struct btrfs_space_info *space_info;
	struct btrfs_fs_info *fs_info = extent_root->fs_info;
	int wait_for_alloc = 0;
	int ret = 0;

	space_info = __find_space_info(extent_root->fs_info, flags);
	if (!space_info) {
		ret = update_space_info(extent_root->fs_info, flags,
					0, 0, &space_info);
		BUG_ON(ret); /* -ENOMEM */
	}
	BUG_ON(!space_info); /* Logic error */

again:
	spin_lock(&space_info->lock);
	if (force < space_info->force_alloc)
		force = space_info->force_alloc;
	if (space_info->full) {
		spin_unlock(&space_info->lock);
		return 0;
	}

	if (!should_alloc_chunk(extent_root, space_info, alloc_bytes, force)) {
		spin_unlock(&space_info->lock);
		return 0;
	} else if (space_info->chunk_alloc) {
		wait_for_alloc = 1;
	} else {
		space_info->chunk_alloc = 1;
	}

	spin_unlock(&space_info->lock);

	mutex_lock(&fs_info->chunk_mutex);

	/*
	 * The chunk_mutex is held throughout the entirety of a chunk
	 * allocation, so once we've acquired the chunk_mutex we know that the
	 * other guy is done and we need to recheck and see if we should
	 * allocate.
	 */
	if (wait_for_alloc) {
		mutex_unlock(&fs_info->chunk_mutex);
		wait_for_alloc = 0;
		goto again;
	}

	/*
	 * If we have mixed data/metadata chunks we want to make sure we keep
	 * allocating mixed chunks instead of individual chunks.
	 */
	if (btrfs_mixed_space_info(space_info))
		flags |= (BTRFS_BLOCK_GROUP_DATA | BTRFS_BLOCK_GROUP_METADATA);

	/*
	 * if we're doing a data chunk, go ahead and make sure that
	 * we keep a reasonable number of metadata chunks allocated in the
	 * FS as well.
	 */
	if (flags & BTRFS_BLOCK_GROUP_DATA && fs_info->metadata_ratio) {
		fs_info->data_chunk_allocations++;
		if (!(fs_info->data_chunk_allocations %
		      fs_info->metadata_ratio))
			force_metadata_allocation(fs_info);
	}

	/*
	 * Check if we have enough space in SYSTEM chunk because we may need
	 * to update devices.
	 */
	check_system_chunk(trans, extent_root, flags);

	ret = btrfs_alloc_chunk(trans, extent_root, flags);
	if (ret < 0 && ret != -ENOSPC)
		goto out;

	spin_lock(&space_info->lock);
	if (ret)
		space_info->full = 1;
	else
		ret = 1;

	space_info->force_alloc = CHUNK_ALLOC_NO_FORCE;
	space_info->chunk_alloc = 0;
	spin_unlock(&space_info->lock);
out:
	mutex_unlock(&extent_root->fs_info->chunk_mutex);
	return ret;
}

/*
 * shrink metadata reservation for delalloc
 */
static int shrink_delalloc(struct btrfs_root *root, u64 to_reclaim,
			   bool wait_ordered)
{
	struct btrfs_block_rsv *block_rsv;
	struct btrfs_space_info *space_info;
	struct btrfs_trans_handle *trans;
	u64 reserved;
	u64 max_reclaim;
	u64 reclaimed = 0;
	long time_left;
	unsigned long nr_pages = (2 * 1024 * 1024) >> PAGE_CACHE_SHIFT;
	int loops = 0;
	unsigned long progress;

	trans = (struct btrfs_trans_handle *)current->journal_info;
	block_rsv = &root->fs_info->delalloc_block_rsv;
	space_info = block_rsv->space_info;

	smp_mb();
	reserved = space_info->bytes_may_use;
	progress = space_info->reservation_progress;

	if (reserved == 0)
		return 0;

	smp_mb();
	if (root->fs_info->delalloc_bytes == 0) {
		if (trans)
			return 0;
		btrfs_wait_ordered_extents(root, 0, 0);
		return 0;
	}

	max_reclaim = min(reserved, to_reclaim);
	nr_pages = max_t(unsigned long, nr_pages,
			 max_reclaim >> PAGE_CACHE_SHIFT);
	while (loops < 1024) {
		/* have the flusher threads jump in and do some IO */
		smp_mb();
		nr_pages = min_t(unsigned long, nr_pages,
		       root->fs_info->delalloc_bytes >> PAGE_CACHE_SHIFT);
		writeback_inodes_sb_nr_if_idle(root->fs_info->sb, nr_pages,
						WB_REASON_FS_FREE_SPACE);

		spin_lock(&space_info->lock);
		if (reserved > space_info->bytes_may_use)
			reclaimed += reserved - space_info->bytes_may_use;
		reserved = space_info->bytes_may_use;
		spin_unlock(&space_info->lock);

		loops++;

		if (reserved == 0 || reclaimed >= max_reclaim)
			break;

		if (trans && trans->transaction->blocked)
			return -EAGAIN;

		if (wait_ordered && !trans) {
			btrfs_wait_ordered_extents(root, 0, 0);
		} else {
			time_left = schedule_timeout_interruptible(1);

			/* We were interrupted, exit */
			if (time_left)
				break;
		}

		/* we've kicked the IO a few times, if anything has been freed,
		 * exit.  There is no sense in looping here for a long time
		 * when we really need to commit the transaction, or there are
		 * just too many writers without enough free space
		 */

		if (loops > 3) {
			smp_mb();
			if (progress != space_info->reservation_progress)
				break;
		}

	}

	return reclaimed >= to_reclaim;
}

/**
 * maybe_commit_transaction - possibly commit the transaction if its ok to
 * @root - the root we're allocating for
 * @bytes - the number of bytes we want to reserve
 * @force - force the commit
 *
 * This will check to make sure that committing the transaction will actually
 * get us somewhere and then commit the transaction if it does.  Otherwise it
 * will return -ENOSPC.
 */
static int may_commit_transaction(struct btrfs_root *root,
				  struct btrfs_space_info *space_info,
				  u64 bytes, int force)
{
	struct btrfs_block_rsv *delayed_rsv = &root->fs_info->delayed_block_rsv;
	struct btrfs_trans_handle *trans;

	trans = (struct btrfs_trans_handle *)current->journal_info;
	if (trans)
		return -EAGAIN;

	if (force)
		goto commit;

	/* See if there is enough pinned space to make this reservation */
	spin_lock(&space_info->lock);
	if (space_info->bytes_pinned >= bytes) {
		spin_unlock(&space_info->lock);
		goto commit;
	}
	spin_unlock(&space_info->lock);

	/*
	 * See if there is some space in the delayed insertion reservation for
	 * this reservation.
	 */
	if (space_info != delayed_rsv->space_info)
		return -ENOSPC;

	spin_lock(&space_info->lock);
	spin_lock(&delayed_rsv->lock);
	if (space_info->bytes_pinned + delayed_rsv->size < bytes) {
		spin_unlock(&delayed_rsv->lock);
		spin_unlock(&space_info->lock);
		return -ENOSPC;
	}
	spin_unlock(&delayed_rsv->lock);
	spin_unlock(&space_info->lock);

commit:
	trans = btrfs_join_transaction(root);
	if (IS_ERR(trans))
		return -ENOSPC;

	return btrfs_commit_transaction(trans, root);
}

/**
 * reserve_metadata_bytes - try to reserve bytes from the block_rsv's space
 * @root - the root we're allocating for
 * @block_rsv - the block_rsv we're allocating for
 * @orig_bytes - the number of bytes we want
 * @flush - wether or not we can flush to make our reservation
 *
 * This will reserve orgi_bytes number of bytes from the space info associated
 * with the block_rsv.  If there is not enough space it will make an attempt to
 * flush out space to make room.  It will do this by flushing delalloc if
 * possible or committing the transaction.  If flush is 0 then no attempts to
 * regain reservations will be made and this will fail if there is not enough
 * space already.
 */
static int reserve_metadata_bytes(struct btrfs_root *root,
				  struct btrfs_block_rsv *block_rsv,
				  u64 orig_bytes, int flush)
{
	struct btrfs_space_info *space_info = block_rsv->space_info;
	u64 used;
	u64 num_bytes = orig_bytes;
	int retries = 0;
	int ret = 0;
	bool committed = false;
	bool flushing = false;
	bool wait_ordered = false;

again:
	ret = 0;
	spin_lock(&space_info->lock);
	/*
	 * We only want to wait if somebody other than us is flushing and we are
	 * actually alloed to flush.
	 */
	while (flush && !flushing && space_info->flush) {
		spin_unlock(&space_info->lock);
		/*
		 * If we have a trans handle we can't wait because the flusher
		 * may have to commit the transaction, which would mean we would
		 * deadlock since we are waiting for the flusher to finish, but
		 * hold the current transaction open.
		 */
		if (current->journal_info)
			return -EAGAIN;
<<<<<<< HEAD
		ret = wait_event_interruptible(space_info->wait,
					       !space_info->flush);
		/* Must have been interrupted, return */
		if (ret) {
			printk(KERN_DEBUG "btrfs: %s returning -EINTR\n", __func__);
=======
		ret = wait_event_killable(space_info->wait, !space_info->flush);
		/* Must have been killed, return */
		if (ret)
>>>>>>> 711e1bfb
			return -EINTR;
		}

		spin_lock(&space_info->lock);
	}

	ret = -ENOSPC;
	used = space_info->bytes_used + space_info->bytes_reserved +
		space_info->bytes_pinned + space_info->bytes_readonly +
		space_info->bytes_may_use;

	/*
	 * The idea here is that we've not already over-reserved the block group
	 * then we can go ahead and save our reservation first and then start
	 * flushing if we need to.  Otherwise if we've already overcommitted
	 * lets start flushing stuff first and then come back and try to make
	 * our reservation.
	 */
	if (used <= space_info->total_bytes) {
		if (used + orig_bytes <= space_info->total_bytes) {
			space_info->bytes_may_use += orig_bytes;
			trace_btrfs_space_reservation(root->fs_info,
				"space_info", space_info->flags, orig_bytes, 1);
			ret = 0;
		} else {
			/*
			 * Ok set num_bytes to orig_bytes since we aren't
			 * overocmmitted, this way we only try and reclaim what
			 * we need.
			 */
			num_bytes = orig_bytes;
		}
	} else {
		/*
		 * Ok we're over committed, set num_bytes to the overcommitted
		 * amount plus the amount of bytes that we need for this
		 * reservation.
		 */
		wait_ordered = true;
		num_bytes = used - space_info->total_bytes +
			(orig_bytes * (retries + 1));
	}

	if (ret) {
		u64 profile = btrfs_get_alloc_profile(root, 0);
		u64 avail;

		/*
		 * If we have a lot of space that's pinned, don't bother doing
		 * the overcommit dance yet and just commit the transaction.
		 */
		avail = (space_info->total_bytes - space_info->bytes_used) * 8;
		do_div(avail, 10);
		if (space_info->bytes_pinned >= avail && flush && !committed) {
			space_info->flush = 1;
			flushing = true;
			spin_unlock(&space_info->lock);
			ret = may_commit_transaction(root, space_info,
						     orig_bytes, 1);
			if (ret)
				goto out;
			committed = true;
			goto again;
		}

		spin_lock(&root->fs_info->free_chunk_lock);
		avail = root->fs_info->free_chunk_space;

		/*
		 * If we have dup, raid1 or raid10 then only half of the free
		 * space is actually useable.
		 */
		if (profile & (BTRFS_BLOCK_GROUP_DUP |
			       BTRFS_BLOCK_GROUP_RAID1 |
			       BTRFS_BLOCK_GROUP_RAID10))
			avail >>= 1;

		/*
		 * If we aren't flushing don't let us overcommit too much, say
		 * 1/8th of the space.  If we can flush, let it overcommit up to
		 * 1/2 of the space.
		 */
		if (flush)
			avail >>= 3;
		else
			avail >>= 1;
		 spin_unlock(&root->fs_info->free_chunk_lock);

		if (used + num_bytes < space_info->total_bytes + avail) {
			space_info->bytes_may_use += orig_bytes;
			trace_btrfs_space_reservation(root->fs_info,
				"space_info", space_info->flags, orig_bytes, 1);
			ret = 0;
		} else {
			wait_ordered = true;
		}
	}

	/*
	 * Couldn't make our reservation, save our place so while we're trying
	 * to reclaim space we can actually use it instead of somebody else
	 * stealing it from us.
	 */
	if (ret && flush) {
		flushing = true;
		space_info->flush = 1;
	}

	spin_unlock(&space_info->lock);

	if (!ret || !flush)
		goto out;

	/*
	 * We do synchronous shrinking since we don't actually unreserve
	 * metadata until after the IO is completed.
	 */
	ret = shrink_delalloc(root, num_bytes, wait_ordered);
	if (ret < 0)
		goto out;

	ret = 0;

	/*
	 * So if we were overcommitted it's possible that somebody else flushed
	 * out enough space and we simply didn't have enough space to reclaim,
	 * so go back around and try again.
	 */
	if (retries < 2) {
		wait_ordered = true;
		retries++;
		goto again;
	}

	ret = -ENOSPC;
	if (committed)
		goto out;

	ret = may_commit_transaction(root, space_info, orig_bytes, 0);
	if (!ret) {
		committed = true;
		goto again;
	}

out:
	if (flushing) {
		spin_lock(&space_info->lock);
		space_info->flush = 0;
		wake_up_all(&space_info->wait);
		spin_unlock(&space_info->lock);
	}
	return ret;
}

static struct btrfs_block_rsv *get_block_rsv(
					const struct btrfs_trans_handle *trans,
					const struct btrfs_root *root)
{
	struct btrfs_block_rsv *block_rsv = NULL;

	if (root->ref_cows || root == root->fs_info->csum_root)
		block_rsv = trans->block_rsv;

	if (!block_rsv)
		block_rsv = root->block_rsv;

	if (!block_rsv)
		block_rsv = &root->fs_info->empty_block_rsv;

	return block_rsv;
}

static int block_rsv_use_bytes(struct btrfs_block_rsv *block_rsv,
			       u64 num_bytes)
{
	int ret = -ENOSPC;
	spin_lock(&block_rsv->lock);
	if (block_rsv->reserved >= num_bytes) {
		block_rsv->reserved -= num_bytes;
		if (block_rsv->reserved < block_rsv->size)
			block_rsv->full = 0;
		ret = 0;
	}
	spin_unlock(&block_rsv->lock);
	return ret;
}

static void block_rsv_add_bytes(struct btrfs_block_rsv *block_rsv,
				u64 num_bytes, int update_size)
{
	spin_lock(&block_rsv->lock);
	block_rsv->reserved += num_bytes;
	if (update_size)
		block_rsv->size += num_bytes;
	else if (block_rsv->reserved >= block_rsv->size)
		block_rsv->full = 1;
	spin_unlock(&block_rsv->lock);
}

static void block_rsv_release_bytes(struct btrfs_fs_info *fs_info,
				    struct btrfs_block_rsv *block_rsv,
				    struct btrfs_block_rsv *dest, u64 num_bytes)
{
	struct btrfs_space_info *space_info = block_rsv->space_info;

	spin_lock(&block_rsv->lock);
	if (num_bytes == (u64)-1)
		num_bytes = block_rsv->size;
	block_rsv->size -= num_bytes;
	if (block_rsv->reserved >= block_rsv->size) {
		num_bytes = block_rsv->reserved - block_rsv->size;
		block_rsv->reserved = block_rsv->size;
		block_rsv->full = 1;
	} else {
		num_bytes = 0;
	}
	spin_unlock(&block_rsv->lock);

	if (num_bytes > 0) {
		if (dest) {
			spin_lock(&dest->lock);
			if (!dest->full) {
				u64 bytes_to_add;

				bytes_to_add = dest->size - dest->reserved;
				bytes_to_add = min(num_bytes, bytes_to_add);
				dest->reserved += bytes_to_add;
				if (dest->reserved >= dest->size)
					dest->full = 1;
				num_bytes -= bytes_to_add;
			}
			spin_unlock(&dest->lock);
		}
		if (num_bytes) {
			spin_lock(&space_info->lock);
			space_info->bytes_may_use -= num_bytes;
			trace_btrfs_space_reservation(fs_info, "space_info",
					space_info->flags, num_bytes, 0);
			space_info->reservation_progress++;
			spin_unlock(&space_info->lock);
		}
	}
}

static int block_rsv_migrate_bytes(struct btrfs_block_rsv *src,
				   struct btrfs_block_rsv *dst, u64 num_bytes)
{
	int ret;

	ret = block_rsv_use_bytes(src, num_bytes);
	if (ret)
		return ret;

	block_rsv_add_bytes(dst, num_bytes, 1);
	return 0;
}

void btrfs_init_block_rsv(struct btrfs_block_rsv *rsv)
{
	memset(rsv, 0, sizeof(*rsv));
	spin_lock_init(&rsv->lock);
}

struct btrfs_block_rsv *btrfs_alloc_block_rsv(struct btrfs_root *root)
{
	struct btrfs_block_rsv *block_rsv;
	struct btrfs_fs_info *fs_info = root->fs_info;

	block_rsv = kmalloc(sizeof(*block_rsv), GFP_NOFS);
	if (!block_rsv)
		return NULL;

	btrfs_init_block_rsv(block_rsv);
	block_rsv->space_info = __find_space_info(fs_info,
						  BTRFS_BLOCK_GROUP_METADATA);
	return block_rsv;
}

void btrfs_free_block_rsv(struct btrfs_root *root,
			  struct btrfs_block_rsv *rsv)
{
	btrfs_block_rsv_release(root, rsv, (u64)-1);
	kfree(rsv);
}

static inline int __block_rsv_add(struct btrfs_root *root,
				  struct btrfs_block_rsv *block_rsv,
				  u64 num_bytes, int flush)
{
	int ret;

	if (num_bytes == 0)
		return 0;

	ret = reserve_metadata_bytes(root, block_rsv, num_bytes, flush);
	if (!ret) {
		block_rsv_add_bytes(block_rsv, num_bytes, 1);
		return 0;
	}

	return ret;
}

int btrfs_block_rsv_add(struct btrfs_root *root,
			struct btrfs_block_rsv *block_rsv,
			u64 num_bytes)
{
	return __block_rsv_add(root, block_rsv, num_bytes, 1);
}

int btrfs_block_rsv_add_noflush(struct btrfs_root *root,
				struct btrfs_block_rsv *block_rsv,
				u64 num_bytes)
{
	return __block_rsv_add(root, block_rsv, num_bytes, 0);
}

int btrfs_block_rsv_check(struct btrfs_root *root,
			  struct btrfs_block_rsv *block_rsv, int min_factor)
{
	u64 num_bytes = 0;
	int ret = -ENOSPC;

	if (!block_rsv)
		return 0;

	spin_lock(&block_rsv->lock);
	num_bytes = div_factor(block_rsv->size, min_factor);
	if (block_rsv->reserved >= num_bytes)
		ret = 0;
	spin_unlock(&block_rsv->lock);

	return ret;
}

static inline int __btrfs_block_rsv_refill(struct btrfs_root *root,
					   struct btrfs_block_rsv *block_rsv,
					   u64 min_reserved, int flush)
{
	u64 num_bytes = 0;
	int ret = -ENOSPC;

	if (!block_rsv)
		return 0;

	spin_lock(&block_rsv->lock);
	num_bytes = min_reserved;
	if (block_rsv->reserved >= num_bytes)
		ret = 0;
	else
		num_bytes -= block_rsv->reserved;
	spin_unlock(&block_rsv->lock);

	if (!ret)
		return 0;

	ret = reserve_metadata_bytes(root, block_rsv, num_bytes, flush);
	if (!ret) {
		block_rsv_add_bytes(block_rsv, num_bytes, 0);
		return 0;
	}

	return ret;
}

int btrfs_block_rsv_refill(struct btrfs_root *root,
			   struct btrfs_block_rsv *block_rsv,
			   u64 min_reserved)
{
	return __btrfs_block_rsv_refill(root, block_rsv, min_reserved, 1);
}

int btrfs_block_rsv_refill_noflush(struct btrfs_root *root,
				   struct btrfs_block_rsv *block_rsv,
				   u64 min_reserved)
{
	return __btrfs_block_rsv_refill(root, block_rsv, min_reserved, 0);
}

int btrfs_block_rsv_migrate(struct btrfs_block_rsv *src_rsv,
			    struct btrfs_block_rsv *dst_rsv,
			    u64 num_bytes)
{
	return block_rsv_migrate_bytes(src_rsv, dst_rsv, num_bytes);
}

void btrfs_block_rsv_release(struct btrfs_root *root,
			     struct btrfs_block_rsv *block_rsv,
			     u64 num_bytes)
{
	struct btrfs_block_rsv *global_rsv = &root->fs_info->global_block_rsv;
	if (global_rsv->full || global_rsv == block_rsv ||
	    block_rsv->space_info != global_rsv->space_info)
		global_rsv = NULL;
	block_rsv_release_bytes(root->fs_info, block_rsv, global_rsv,
				num_bytes);
}

/*
 * helper to calculate size of global block reservation.
 * the desired value is sum of space used by extent tree,
 * checksum tree and root tree
 */
static u64 calc_global_metadata_size(struct btrfs_fs_info *fs_info)
{
	struct btrfs_space_info *sinfo;
	u64 num_bytes;
	u64 meta_used;
	u64 data_used;
	int csum_size = btrfs_super_csum_size(fs_info->super_copy);

	sinfo = __find_space_info(fs_info, BTRFS_BLOCK_GROUP_DATA);
	spin_lock(&sinfo->lock);
	data_used = sinfo->bytes_used;
	spin_unlock(&sinfo->lock);

	sinfo = __find_space_info(fs_info, BTRFS_BLOCK_GROUP_METADATA);
	spin_lock(&sinfo->lock);
	if (sinfo->flags & BTRFS_BLOCK_GROUP_DATA)
		data_used = 0;
	meta_used = sinfo->bytes_used;
	spin_unlock(&sinfo->lock);

	num_bytes = (data_used >> fs_info->sb->s_blocksize_bits) *
		    csum_size * 2;
	num_bytes += div64_u64(data_used + meta_used, 50);

	if (num_bytes * 3 > meta_used)
		num_bytes = div64_u64(meta_used, 3);

	return ALIGN(num_bytes, fs_info->extent_root->leafsize << 10);
}

static void update_global_block_rsv(struct btrfs_fs_info *fs_info)
{
	struct btrfs_block_rsv *block_rsv = &fs_info->global_block_rsv;
	struct btrfs_space_info *sinfo = block_rsv->space_info;
	u64 num_bytes;

	num_bytes = calc_global_metadata_size(fs_info);

	spin_lock(&sinfo->lock);
	spin_lock(&block_rsv->lock);

	block_rsv->size = num_bytes;

	num_bytes = sinfo->bytes_used + sinfo->bytes_pinned +
		    sinfo->bytes_reserved + sinfo->bytes_readonly +
		    sinfo->bytes_may_use;

	if (sinfo->total_bytes > num_bytes) {
		num_bytes = sinfo->total_bytes - num_bytes;
		block_rsv->reserved += num_bytes;
		sinfo->bytes_may_use += num_bytes;
		trace_btrfs_space_reservation(fs_info, "space_info",
				      sinfo->flags, num_bytes, 1);
	}

	if (block_rsv->reserved >= block_rsv->size) {
		num_bytes = block_rsv->reserved - block_rsv->size;
		sinfo->bytes_may_use -= num_bytes;
		trace_btrfs_space_reservation(fs_info, "space_info",
				      sinfo->flags, num_bytes, 0);
		sinfo->reservation_progress++;
		block_rsv->reserved = block_rsv->size;
		block_rsv->full = 1;
	}

	spin_unlock(&block_rsv->lock);
	spin_unlock(&sinfo->lock);
}

static void init_global_block_rsv(struct btrfs_fs_info *fs_info)
{
	struct btrfs_space_info *space_info;

	space_info = __find_space_info(fs_info, BTRFS_BLOCK_GROUP_SYSTEM);
	fs_info->chunk_block_rsv.space_info = space_info;

	space_info = __find_space_info(fs_info, BTRFS_BLOCK_GROUP_METADATA);
	fs_info->global_block_rsv.space_info = space_info;
	fs_info->delalloc_block_rsv.space_info = space_info;
	fs_info->trans_block_rsv.space_info = space_info;
	fs_info->empty_block_rsv.space_info = space_info;
	fs_info->delayed_block_rsv.space_info = space_info;

	fs_info->extent_root->block_rsv = &fs_info->global_block_rsv;
	fs_info->csum_root->block_rsv = &fs_info->global_block_rsv;
	fs_info->dev_root->block_rsv = &fs_info->global_block_rsv;
	fs_info->tree_root->block_rsv = &fs_info->global_block_rsv;
	fs_info->chunk_root->block_rsv = &fs_info->chunk_block_rsv;

	update_global_block_rsv(fs_info);
}

static void release_global_block_rsv(struct btrfs_fs_info *fs_info)
{
	block_rsv_release_bytes(fs_info, &fs_info->global_block_rsv, NULL,
				(u64)-1);
	WARN_ON(fs_info->delalloc_block_rsv.size > 0);
	WARN_ON(fs_info->delalloc_block_rsv.reserved > 0);
	WARN_ON(fs_info->trans_block_rsv.size > 0);
	WARN_ON(fs_info->trans_block_rsv.reserved > 0);
	WARN_ON(fs_info->chunk_block_rsv.size > 0);
	WARN_ON(fs_info->chunk_block_rsv.reserved > 0);
	WARN_ON(fs_info->delayed_block_rsv.size > 0);
	WARN_ON(fs_info->delayed_block_rsv.reserved > 0);
}

void btrfs_trans_release_metadata(struct btrfs_trans_handle *trans,
				  struct btrfs_root *root)
{
	if (!trans->bytes_reserved)
		return;

	trace_btrfs_space_reservation(root->fs_info, "transaction",
				      trans->transid, trans->bytes_reserved, 0);
	btrfs_block_rsv_release(root, trans->block_rsv, trans->bytes_reserved);
	trans->bytes_reserved = 0;
}

/* Can only return 0 or -ENOSPC */
int btrfs_orphan_reserve_metadata(struct btrfs_trans_handle *trans,
				  struct inode *inode)
{
	struct btrfs_root *root = BTRFS_I(inode)->root;
	struct btrfs_block_rsv *src_rsv = get_block_rsv(trans, root);
	struct btrfs_block_rsv *dst_rsv = root->orphan_block_rsv;

	/*
	 * We need to hold space in order to delete our orphan item once we've
	 * added it, so this takes the reservation so we can release it later
	 * when we are truly done with the orphan item.
	 */
	u64 num_bytes = btrfs_calc_trans_metadata_size(root, 1);
	trace_btrfs_space_reservation(root->fs_info, "orphan",
				      btrfs_ino(inode), num_bytes, 1);
	return block_rsv_migrate_bytes(src_rsv, dst_rsv, num_bytes);
}

void btrfs_orphan_release_metadata(struct inode *inode)
{
	struct btrfs_root *root = BTRFS_I(inode)->root;
	u64 num_bytes = btrfs_calc_trans_metadata_size(root, 1);
	trace_btrfs_space_reservation(root->fs_info, "orphan",
				      btrfs_ino(inode), num_bytes, 0);
	btrfs_block_rsv_release(root, root->orphan_block_rsv, num_bytes);
}

int btrfs_snap_reserve_metadata(struct btrfs_trans_handle *trans,
				struct btrfs_pending_snapshot *pending)
{
	struct btrfs_root *root = pending->root;
	struct btrfs_block_rsv *src_rsv = get_block_rsv(trans, root);
	struct btrfs_block_rsv *dst_rsv = &pending->block_rsv;
	/*
	 * two for root back/forward refs, two for directory entries
	 * and one for root of the snapshot.
	 */
	u64 num_bytes = btrfs_calc_trans_metadata_size(root, 5);
	dst_rsv->space_info = src_rsv->space_info;
	return block_rsv_migrate_bytes(src_rsv, dst_rsv, num_bytes);
}

/**
 * drop_outstanding_extent - drop an outstanding extent
 * @inode: the inode we're dropping the extent for
 *
 * This is called when we are freeing up an outstanding extent, either called
 * after an error or after an extent is written.  This will return the number of
 * reserved extents that need to be freed.  This must be called with
 * BTRFS_I(inode)->lock held.
 */
static unsigned drop_outstanding_extent(struct inode *inode)
{
	unsigned drop_inode_space = 0;
	unsigned dropped_extents = 0;

	BUG_ON(!BTRFS_I(inode)->outstanding_extents);
	BTRFS_I(inode)->outstanding_extents--;

	if (BTRFS_I(inode)->outstanding_extents == 0 &&
	    BTRFS_I(inode)->delalloc_meta_reserved) {
		drop_inode_space = 1;
		BTRFS_I(inode)->delalloc_meta_reserved = 0;
	}

	/*
	 * If we have more or the same amount of outsanding extents than we have
	 * reserved then we need to leave the reserved extents count alone.
	 */
	if (BTRFS_I(inode)->outstanding_extents >=
	    BTRFS_I(inode)->reserved_extents)
		return drop_inode_space;

	dropped_extents = BTRFS_I(inode)->reserved_extents -
		BTRFS_I(inode)->outstanding_extents;
	BTRFS_I(inode)->reserved_extents -= dropped_extents;
	return dropped_extents + drop_inode_space;
}

/**
 * calc_csum_metadata_size - return the amount of metada space that must be
 *	reserved/free'd for the given bytes.
 * @inode: the inode we're manipulating
 * @num_bytes: the number of bytes in question
 * @reserve: 1 if we are reserving space, 0 if we are freeing space
 *
 * This adjusts the number of csum_bytes in the inode and then returns the
 * correct amount of metadata that must either be reserved or freed.  We
 * calculate how many checksums we can fit into one leaf and then divide the
 * number of bytes that will need to be checksumed by this value to figure out
 * how many checksums will be required.  If we are adding bytes then the number
 * may go up and we will return the number of additional bytes that must be
 * reserved.  If it is going down we will return the number of bytes that must
 * be freed.
 *
 * This must be called with BTRFS_I(inode)->lock held.
 */
static u64 calc_csum_metadata_size(struct inode *inode, u64 num_bytes,
				   int reserve)
{
	struct btrfs_root *root = BTRFS_I(inode)->root;
	u64 csum_size;
	int num_csums_per_leaf;
	int num_csums;
	int old_csums;

	if (BTRFS_I(inode)->flags & BTRFS_INODE_NODATASUM &&
	    BTRFS_I(inode)->csum_bytes == 0)
		return 0;

	old_csums = (int)div64_u64(BTRFS_I(inode)->csum_bytes, root->sectorsize);
	if (reserve)
		BTRFS_I(inode)->csum_bytes += num_bytes;
	else
		BTRFS_I(inode)->csum_bytes -= num_bytes;
	csum_size = BTRFS_LEAF_DATA_SIZE(root) - sizeof(struct btrfs_item);
	num_csums_per_leaf = (int)div64_u64(csum_size,
					    sizeof(struct btrfs_csum_item) +
					    sizeof(struct btrfs_disk_key));
	num_csums = (int)div64_u64(BTRFS_I(inode)->csum_bytes, root->sectorsize);
	num_csums = num_csums + num_csums_per_leaf - 1;
	num_csums = num_csums / num_csums_per_leaf;

	old_csums = old_csums + num_csums_per_leaf - 1;
	old_csums = old_csums / num_csums_per_leaf;

	/* No change, no need to reserve more */
	if (old_csums == num_csums)
		return 0;

	if (reserve)
		return btrfs_calc_trans_metadata_size(root,
						      num_csums - old_csums);

	return btrfs_calc_trans_metadata_size(root, old_csums - num_csums);
}

int btrfs_delalloc_reserve_metadata(struct inode *inode, u64 num_bytes)
{
	struct btrfs_root *root = BTRFS_I(inode)->root;
	struct btrfs_block_rsv *block_rsv = &root->fs_info->delalloc_block_rsv;
	u64 to_reserve = 0;
	u64 csum_bytes;
	unsigned nr_extents = 0;
	int extra_reserve = 0;
	int flush = 1;
	int ret;

	/* Need to be holding the i_mutex here if we aren't free space cache */
	if (btrfs_is_free_space_inode(root, inode))
		flush = 0;

	if (flush && btrfs_transaction_in_commit(root->fs_info))
		schedule_timeout(1);

	mutex_lock(&BTRFS_I(inode)->delalloc_mutex);
	num_bytes = ALIGN(num_bytes, root->sectorsize);

	spin_lock(&BTRFS_I(inode)->lock);
	BTRFS_I(inode)->outstanding_extents++;

	if (BTRFS_I(inode)->outstanding_extents >
	    BTRFS_I(inode)->reserved_extents)
		nr_extents = BTRFS_I(inode)->outstanding_extents -
			BTRFS_I(inode)->reserved_extents;

	/*
	 * Add an item to reserve for updating the inode when we complete the
	 * delalloc io.
	 */
	if (!BTRFS_I(inode)->delalloc_meta_reserved) {
		nr_extents++;
		extra_reserve = 1;
	}

	to_reserve = btrfs_calc_trans_metadata_size(root, nr_extents);
	to_reserve += calc_csum_metadata_size(inode, num_bytes, 1);
	csum_bytes = BTRFS_I(inode)->csum_bytes;
	spin_unlock(&BTRFS_I(inode)->lock);

	ret = reserve_metadata_bytes(root, block_rsv, to_reserve, flush);
	if (ret) {
		u64 to_free = 0;
		unsigned dropped;

		spin_lock(&BTRFS_I(inode)->lock);
		dropped = drop_outstanding_extent(inode);
		/*
		 * If the inodes csum_bytes is the same as the original
		 * csum_bytes then we know we haven't raced with any free()ers
		 * so we can just reduce our inodes csum bytes and carry on.
		 * Otherwise we have to do the normal free thing to account for
		 * the case that the free side didn't free up its reserve
		 * because of this outstanding reservation.
		 */
		if (BTRFS_I(inode)->csum_bytes == csum_bytes)
			calc_csum_metadata_size(inode, num_bytes, 0);
		else
			to_free = calc_csum_metadata_size(inode, num_bytes, 0);
		spin_unlock(&BTRFS_I(inode)->lock);
		if (dropped)
			to_free += btrfs_calc_trans_metadata_size(root, dropped);

		if (to_free) {
			btrfs_block_rsv_release(root, block_rsv, to_free);
			trace_btrfs_space_reservation(root->fs_info,
						      "delalloc",
						      btrfs_ino(inode),
						      to_free, 0);
		}
		mutex_unlock(&BTRFS_I(inode)->delalloc_mutex);
		return ret;
	}

	spin_lock(&BTRFS_I(inode)->lock);
	if (extra_reserve) {
		BTRFS_I(inode)->delalloc_meta_reserved = 1;
		nr_extents--;
	}
	BTRFS_I(inode)->reserved_extents += nr_extents;
	spin_unlock(&BTRFS_I(inode)->lock);
	mutex_unlock(&BTRFS_I(inode)->delalloc_mutex);

	if (to_reserve)
		trace_btrfs_space_reservation(root->fs_info,"delalloc",
					      btrfs_ino(inode), to_reserve, 1);
	block_rsv_add_bytes(block_rsv, to_reserve, 1);

	return 0;
}

/**
 * btrfs_delalloc_release_metadata - release a metadata reservation for an inode
 * @inode: the inode to release the reservation for
 * @num_bytes: the number of bytes we're releasing
 *
 * This will release the metadata reservation for an inode.  This can be called
 * once we complete IO for a given set of bytes to release their metadata
 * reservations.
 */
void btrfs_delalloc_release_metadata(struct inode *inode, u64 num_bytes)
{
	struct btrfs_root *root = BTRFS_I(inode)->root;
	u64 to_free = 0;
	unsigned dropped;

	num_bytes = ALIGN(num_bytes, root->sectorsize);
	spin_lock(&BTRFS_I(inode)->lock);
	dropped = drop_outstanding_extent(inode);

	to_free = calc_csum_metadata_size(inode, num_bytes, 0);
	spin_unlock(&BTRFS_I(inode)->lock);
	if (dropped > 0)
		to_free += btrfs_calc_trans_metadata_size(root, dropped);

	trace_btrfs_space_reservation(root->fs_info, "delalloc",
				      btrfs_ino(inode), to_free, 0);
	btrfs_block_rsv_release(root, &root->fs_info->delalloc_block_rsv,
				to_free);
}

/**
 * btrfs_delalloc_reserve_space - reserve data and metadata space for delalloc
 * @inode: inode we're writing to
 * @num_bytes: the number of bytes we want to allocate
 *
 * This will do the following things
 *
 * o reserve space in the data space info for num_bytes
 * o reserve space in the metadata space info based on number of outstanding
 *   extents and how much csums will be needed
 * o add to the inodes ->delalloc_bytes
 * o add it to the fs_info's delalloc inodes list.
 *
 * This will return 0 for success and -ENOSPC if there is no space left.
 */
int btrfs_delalloc_reserve_space(struct inode *inode, u64 num_bytes)
{
	int ret;

	ret = btrfs_check_data_free_space(inode, num_bytes);
	if (ret)
		return ret;

	ret = btrfs_delalloc_reserve_metadata(inode, num_bytes);
	if (ret) {
		btrfs_free_reserved_data_space(inode, num_bytes);
		return ret;
	}

	return 0;
}

/**
 * btrfs_delalloc_release_space - release data and metadata space for delalloc
 * @inode: inode we're releasing space for
 * @num_bytes: the number of bytes we want to free up
 *
 * This must be matched with a call to btrfs_delalloc_reserve_space.  This is
 * called in the case that we don't need the metadata AND data reservations
 * anymore.  So if there is an error or we insert an inline extent.
 *
 * This function will release the metadata space that was not used and will
 * decrement ->delalloc_bytes and remove it from the fs_info delalloc_inodes
 * list if there are no delalloc bytes left.
 */
void btrfs_delalloc_release_space(struct inode *inode, u64 num_bytes)
{
	btrfs_delalloc_release_metadata(inode, num_bytes);
	btrfs_free_reserved_data_space(inode, num_bytes);
}

static int update_block_group(struct btrfs_trans_handle *trans,
			      struct btrfs_root *root,
			      u64 bytenr, u64 num_bytes, int alloc)
{
	struct btrfs_block_group_cache *cache = NULL;
	struct btrfs_fs_info *info = root->fs_info;
	u64 total = num_bytes;
	u64 old_val;
	u64 byte_in_group;
	int factor;

	/* block accounting for super block */
	spin_lock(&info->delalloc_lock);
	old_val = btrfs_super_bytes_used(info->super_copy);
	if (alloc)
		old_val += num_bytes;
	else
		old_val -= num_bytes;
	btrfs_set_super_bytes_used(info->super_copy, old_val);
	spin_unlock(&info->delalloc_lock);

	while (total) {
		cache = btrfs_lookup_block_group(info, bytenr);
		if (!cache)
			return -ENOENT;
		if (cache->flags & (BTRFS_BLOCK_GROUP_DUP |
				    BTRFS_BLOCK_GROUP_RAID1 |
				    BTRFS_BLOCK_GROUP_RAID10))
			factor = 2;
		else
			factor = 1;
		/*
		 * If this block group has free space cache written out, we
		 * need to make sure to load it if we are removing space.  This
		 * is because we need the unpinning stage to actually add the
		 * space back to the block group, otherwise we will leak space.
		 */
		if (!alloc && cache->cached == BTRFS_CACHE_NO)
			cache_block_group(cache, trans, NULL, 1);

		byte_in_group = bytenr - cache->key.objectid;
		WARN_ON(byte_in_group > cache->key.offset);

		spin_lock(&cache->space_info->lock);
		spin_lock(&cache->lock);

		if (btrfs_test_opt(root, SPACE_CACHE) &&
		    cache->disk_cache_state < BTRFS_DC_CLEAR)
			cache->disk_cache_state = BTRFS_DC_CLEAR;

		cache->dirty = 1;
		old_val = btrfs_block_group_used(&cache->item);
		num_bytes = min(total, cache->key.offset - byte_in_group);
		if (alloc) {
			old_val += num_bytes;
			btrfs_set_block_group_used(&cache->item, old_val);
			cache->reserved -= num_bytes;
			cache->space_info->bytes_reserved -= num_bytes;
			cache->space_info->bytes_used += num_bytes;
			cache->space_info->disk_used += num_bytes * factor;
			spin_unlock(&cache->lock);
			spin_unlock(&cache->space_info->lock);
		} else {
			old_val -= num_bytes;
			btrfs_set_block_group_used(&cache->item, old_val);
			cache->pinned += num_bytes;
			cache->space_info->bytes_pinned += num_bytes;
			cache->space_info->bytes_used -= num_bytes;
			cache->space_info->disk_used -= num_bytes * factor;
			spin_unlock(&cache->lock);
			spin_unlock(&cache->space_info->lock);

			set_extent_dirty(info->pinned_extents,
					 bytenr, bytenr + num_bytes - 1,
					 GFP_NOFS | __GFP_NOFAIL);
		}
		btrfs_put_block_group(cache);
		total -= num_bytes;
		bytenr += num_bytes;
	}
	return 0;
}

static u64 first_logical_byte(struct btrfs_root *root, u64 search_start)
{
	struct btrfs_block_group_cache *cache;
	u64 bytenr;

	cache = btrfs_lookup_first_block_group(root->fs_info, search_start);
	if (!cache)
		return 0;

	bytenr = cache->key.objectid;
	btrfs_put_block_group(cache);

	return bytenr;
}

static int pin_down_extent(struct btrfs_root *root,
			   struct btrfs_block_group_cache *cache,
			   u64 bytenr, u64 num_bytes, int reserved)
{
	spin_lock(&cache->space_info->lock);
	spin_lock(&cache->lock);
	cache->pinned += num_bytes;
	cache->space_info->bytes_pinned += num_bytes;
	if (reserved) {
		cache->reserved -= num_bytes;
		cache->space_info->bytes_reserved -= num_bytes;
	}
	spin_unlock(&cache->lock);
	spin_unlock(&cache->space_info->lock);

	set_extent_dirty(root->fs_info->pinned_extents, bytenr,
			 bytenr + num_bytes - 1, GFP_NOFS | __GFP_NOFAIL);
	return 0;
}

/*
 * this function must be called within transaction
 */
int btrfs_pin_extent(struct btrfs_root *root,
		     u64 bytenr, u64 num_bytes, int reserved)
{
	struct btrfs_block_group_cache *cache;

	cache = btrfs_lookup_block_group(root->fs_info, bytenr);
	BUG_ON(!cache); /* Logic error */

	pin_down_extent(root, cache, bytenr, num_bytes, reserved);

	btrfs_put_block_group(cache);
	return 0;
}

/*
 * this function must be called within transaction
 */
int btrfs_pin_extent_for_log_replay(struct btrfs_trans_handle *trans,
				    struct btrfs_root *root,
				    u64 bytenr, u64 num_bytes)
{
	struct btrfs_block_group_cache *cache;

	cache = btrfs_lookup_block_group(root->fs_info, bytenr);
	BUG_ON(!cache); /* Logic error */

	/*
	 * pull in the free space cache (if any) so that our pin
	 * removes the free space from the cache.  We have load_only set
	 * to one because the slow code to read in the free extents does check
	 * the pinned extents.
	 */
	cache_block_group(cache, trans, root, 1);

	pin_down_extent(root, cache, bytenr, num_bytes, 0);

	/* remove us from the free space cache (if we're there at all) */
	btrfs_remove_free_space(cache, bytenr, num_bytes);
	btrfs_put_block_group(cache);
	return 0;
}

/**
 * btrfs_update_reserved_bytes - update the block_group and space info counters
 * @cache:	The cache we are manipulating
 * @num_bytes:	The number of bytes in question
 * @reserve:	One of the reservation enums
 *
 * This is called by the allocator when it reserves space, or by somebody who is
 * freeing space that was never actually used on disk.  For example if you
 * reserve some space for a new leaf in transaction A and before transaction A
 * commits you free that leaf, you call this with reserve set to 0 in order to
 * clear the reservation.
 *
 * Metadata reservations should be called with RESERVE_ALLOC so we do the proper
 * ENOSPC accounting.  For data we handle the reservation through clearing the
 * delalloc bits in the io_tree.  We have to do this since we could end up
 * allocating less disk space for the amount of data we have reserved in the
 * case of compression.
 *
 * If this is a reservation and the block group has become read only we cannot
 * make the reservation and return -EAGAIN, otherwise this function always
 * succeeds.
 */
static int btrfs_update_reserved_bytes(struct btrfs_block_group_cache *cache,
				       u64 num_bytes, int reserve)
{
	struct btrfs_space_info *space_info = cache->space_info;
	int ret = 0;

	spin_lock(&space_info->lock);
	spin_lock(&cache->lock);
	if (reserve != RESERVE_FREE) {
		if (cache->ro) {
			ret = -EAGAIN;
		} else {
			cache->reserved += num_bytes;
			space_info->bytes_reserved += num_bytes;
			if (reserve == RESERVE_ALLOC) {
				trace_btrfs_space_reservation(cache->fs_info,
						"space_info", space_info->flags,
						num_bytes, 0);
				space_info->bytes_may_use -= num_bytes;
			}
		}
	} else {
		if (cache->ro)
			space_info->bytes_readonly += num_bytes;
		cache->reserved -= num_bytes;
		space_info->bytes_reserved -= num_bytes;
		space_info->reservation_progress++;
	}
	spin_unlock(&cache->lock);
	spin_unlock(&space_info->lock);
	return ret;
}

void btrfs_prepare_extent_commit(struct btrfs_trans_handle *trans,
				struct btrfs_root *root)
{
	struct btrfs_fs_info *fs_info = root->fs_info;
	struct btrfs_caching_control *next;
	struct btrfs_caching_control *caching_ctl;
	struct btrfs_block_group_cache *cache;

	down_write(&fs_info->extent_commit_sem);

	list_for_each_entry_safe(caching_ctl, next,
				 &fs_info->caching_block_groups, list) {
		cache = caching_ctl->block_group;
		if (block_group_cache_done(cache)) {
			cache->last_byte_to_unpin = (u64)-1;
			list_del_init(&caching_ctl->list);
			put_caching_control(caching_ctl);
		} else {
			cache->last_byte_to_unpin = caching_ctl->progress;
		}
	}

	if (fs_info->pinned_extents == &fs_info->freed_extents[0])
		fs_info->pinned_extents = &fs_info->freed_extents[1];
	else
		fs_info->pinned_extents = &fs_info->freed_extents[0];

	up_write(&fs_info->extent_commit_sem);

	update_global_block_rsv(fs_info);
}

static int unpin_extent_range(struct btrfs_root *root, u64 start, u64 end)
{
	struct btrfs_fs_info *fs_info = root->fs_info;
	struct btrfs_block_group_cache *cache = NULL;
	u64 len;

	while (start <= end) {
		if (!cache ||
		    start >= cache->key.objectid + cache->key.offset) {
			if (cache)
				btrfs_put_block_group(cache);
			cache = btrfs_lookup_block_group(fs_info, start);
			BUG_ON(!cache); /* Logic error */
		}

		len = cache->key.objectid + cache->key.offset - start;
		len = min(len, end + 1 - start);

		if (start < cache->last_byte_to_unpin) {
			len = min(len, cache->last_byte_to_unpin - start);
			btrfs_add_free_space(cache, start, len);
		}

		start += len;

		spin_lock(&cache->space_info->lock);
		spin_lock(&cache->lock);
		cache->pinned -= len;
		cache->space_info->bytes_pinned -= len;
		if (cache->ro)
			cache->space_info->bytes_readonly += len;
		spin_unlock(&cache->lock);
		spin_unlock(&cache->space_info->lock);
	}

	if (cache)
		btrfs_put_block_group(cache);
	return 0;
}

int btrfs_finish_extent_commit(struct btrfs_trans_handle *trans,
			       struct btrfs_root *root)
{
	struct btrfs_fs_info *fs_info = root->fs_info;
	struct extent_io_tree *unpin;
	u64 start;
	u64 end;
	int ret;

	if (trans->aborted)
		return 0;

	if (fs_info->pinned_extents == &fs_info->freed_extents[0])
		unpin = &fs_info->freed_extents[1];
	else
		unpin = &fs_info->freed_extents[0];

	while (1) {
		ret = find_first_extent_bit(unpin, 0, &start, &end,
					    EXTENT_DIRTY);
		if (ret)
			break;

		if (btrfs_test_opt(root, DISCARD))
			ret = btrfs_discard_extent(root, start,
						   end + 1 - start, NULL);

		clear_extent_dirty(unpin, start, end, GFP_NOFS);
		unpin_extent_range(root, start, end);
		cond_resched();
	}

	return 0;
}

static int __btrfs_free_extent(struct btrfs_trans_handle *trans,
				struct btrfs_root *root,
				u64 bytenr, u64 num_bytes, u64 parent,
				u64 root_objectid, u64 owner_objectid,
				u64 owner_offset, int refs_to_drop,
				struct btrfs_delayed_extent_op *extent_op)
{
	struct btrfs_key key;
	struct btrfs_path *path;
	struct btrfs_fs_info *info = root->fs_info;
	struct btrfs_root *extent_root = info->extent_root;
	struct extent_buffer *leaf;
	struct btrfs_extent_item *ei;
	struct btrfs_extent_inline_ref *iref;
	int ret;
	int is_data;
	int extent_slot = 0;
	int found_extent = 0;
	int num_to_del = 1;
	u32 item_size;
	u64 refs;

	path = btrfs_alloc_path();
	if (!path)
		return -ENOMEM;

	path->reada = 1;
	path->leave_spinning = 1;

	is_data = owner_objectid >= BTRFS_FIRST_FREE_OBJECTID;
	BUG_ON(!is_data && refs_to_drop != 1);

	ret = lookup_extent_backref(trans, extent_root, path, &iref,
				    bytenr, num_bytes, parent,
				    root_objectid, owner_objectid,
				    owner_offset);
	if (ret == 0) {
		extent_slot = path->slots[0];
		while (extent_slot >= 0) {
			btrfs_item_key_to_cpu(path->nodes[0], &key,
					      extent_slot);
			if (key.objectid != bytenr)
				break;
			if (key.type == BTRFS_EXTENT_ITEM_KEY &&
			    key.offset == num_bytes) {
				found_extent = 1;
				break;
			}
			if (path->slots[0] - extent_slot > 5)
				break;
			extent_slot--;
		}
#ifdef BTRFS_COMPAT_EXTENT_TREE_V0
		item_size = btrfs_item_size_nr(path->nodes[0], extent_slot);
		if (found_extent && item_size < sizeof(*ei))
			found_extent = 0;
#endif
		if (!found_extent) {
			BUG_ON(iref);
			ret = remove_extent_backref(trans, extent_root, path,
						    NULL, refs_to_drop,
						    is_data);
			if (ret)
				goto abort;
			btrfs_release_path(path);
			path->leave_spinning = 1;

			key.objectid = bytenr;
			key.type = BTRFS_EXTENT_ITEM_KEY;
			key.offset = num_bytes;

			ret = btrfs_search_slot(trans, extent_root,
						&key, path, -1, 1);
			if (ret) {
				printk(KERN_ERR "umm, got %d back from search"
				       ", was looking for %llu\n", ret,
				       (unsigned long long)bytenr);
				if (ret > 0)
					btrfs_print_leaf(extent_root,
							 path->nodes[0]);
			}
			if (ret < 0)
				goto abort;
			extent_slot = path->slots[0];
		}
	} else if (ret == -ENOENT) {
		btrfs_print_leaf(extent_root, path->nodes[0]);
		WARN_ON(1);
		printk(KERN_ERR "btrfs unable to find ref byte nr %llu "
		       "parent %llu root %llu  owner %llu offset %llu\n",
		       (unsigned long long)bytenr,
		       (unsigned long long)parent,
		       (unsigned long long)root_objectid,
		       (unsigned long long)owner_objectid,
		       (unsigned long long)owner_offset);
	} else {
		goto abort;
	}

	leaf = path->nodes[0];
	item_size = btrfs_item_size_nr(leaf, extent_slot);
#ifdef BTRFS_COMPAT_EXTENT_TREE_V0
	if (item_size < sizeof(*ei)) {
		BUG_ON(found_extent || extent_slot != path->slots[0]);
		ret = convert_extent_item_v0(trans, extent_root, path,
					     owner_objectid, 0);
		if (ret < 0)
			goto abort;

		btrfs_release_path(path);
		path->leave_spinning = 1;

		key.objectid = bytenr;
		key.type = BTRFS_EXTENT_ITEM_KEY;
		key.offset = num_bytes;

		ret = btrfs_search_slot(trans, extent_root, &key, path,
					-1, 1);
		if (ret) {
			printk(KERN_ERR "umm, got %d back from search"
			       ", was looking for %llu\n", ret,
			       (unsigned long long)bytenr);
			btrfs_print_leaf(extent_root, path->nodes[0]);
		}
		if (ret < 0)
			goto abort;
		extent_slot = path->slots[0];
		leaf = path->nodes[0];
		item_size = btrfs_item_size_nr(leaf, extent_slot);
	}
#endif
	BUG_ON(item_size < sizeof(*ei));
	ei = btrfs_item_ptr(leaf, extent_slot,
			    struct btrfs_extent_item);
	if (owner_objectid < BTRFS_FIRST_FREE_OBJECTID) {
		struct btrfs_tree_block_info *bi;
		BUG_ON(item_size < sizeof(*ei) + sizeof(*bi));
		bi = (struct btrfs_tree_block_info *)(ei + 1);
		WARN_ON(owner_objectid != btrfs_tree_block_level(leaf, bi));
	}

	refs = btrfs_extent_refs(leaf, ei);
	BUG_ON(refs < refs_to_drop);
	refs -= refs_to_drop;

	if (refs > 0) {
		if (extent_op)
			__run_delayed_extent_op(extent_op, leaf, ei);
		/*
		 * In the case of inline back ref, reference count will
		 * be updated by remove_extent_backref
		 */
		if (iref) {
			BUG_ON(!found_extent);
		} else {
			btrfs_set_extent_refs(leaf, ei, refs);
			btrfs_mark_buffer_dirty(leaf);
		}
		if (found_extent) {
			ret = remove_extent_backref(trans, extent_root, path,
						    iref, refs_to_drop,
						    is_data);
			if (ret)
				goto abort;
		}
	} else {
		if (found_extent) {
			BUG_ON(is_data && refs_to_drop !=
			       extent_data_ref_count(root, path, iref));
			if (iref) {
				BUG_ON(path->slots[0] != extent_slot);
			} else {
				BUG_ON(path->slots[0] != extent_slot + 1);
				path->slots[0] = extent_slot;
				num_to_del = 2;
			}
		}

		ret = btrfs_del_items(trans, extent_root, path, path->slots[0],
				      num_to_del);
		if (ret)
			goto abort;
		btrfs_release_path(path);

		if (is_data) {
			ret = btrfs_del_csums(trans, root, bytenr, num_bytes);
			if (ret)
				goto abort;
		}

		ret = update_block_group(trans, root, bytenr, num_bytes, 0);
		if (ret)
			goto abort;
	}
out:
	btrfs_free_path(path);
	return ret;

abort:
	btrfs_abort_transaction(trans, extent_root, ret);
	goto out;
}

/*
 * when we free an block, it is possible (and likely) that we free the last
 * delayed ref for that extent as well.  This searches the delayed ref tree for
 * a given extent, and if there are no other delayed refs to be processed, it
 * removes it from the tree.
 */
static noinline int check_ref_cleanup(struct btrfs_trans_handle *trans,
				      struct btrfs_root *root, u64 bytenr)
{
	struct btrfs_delayed_ref_head *head;
	struct btrfs_delayed_ref_root *delayed_refs;
	struct btrfs_delayed_ref_node *ref;
	struct rb_node *node;
	int ret = 0;

	delayed_refs = &trans->transaction->delayed_refs;
	spin_lock(&delayed_refs->lock);
	head = btrfs_find_delayed_ref_head(trans, bytenr);
	if (!head)
		goto out;

	node = rb_prev(&head->node.rb_node);
	if (!node)
		goto out;

	ref = rb_entry(node, struct btrfs_delayed_ref_node, rb_node);

	/* there are still entries for this ref, we can't drop it */
	if (ref->bytenr == bytenr)
		goto out;

	if (head->extent_op) {
		if (!head->must_insert_reserved)
			goto out;
		kfree(head->extent_op);
		head->extent_op = NULL;
	}

	/*
	 * waiting for the lock here would deadlock.  If someone else has it
	 * locked they are already in the process of dropping it anyway
	 */
	if (!mutex_trylock(&head->mutex))
		goto out;

	/*
	 * at this point we have a head with no other entries.  Go
	 * ahead and process it.
	 */
	head->node.in_tree = 0;
	rb_erase(&head->node.rb_node, &delayed_refs->root);

	delayed_refs->num_entries--;
	if (waitqueue_active(&delayed_refs->seq_wait))
		wake_up(&delayed_refs->seq_wait);

	/*
	 * we don't take a ref on the node because we're removing it from the
	 * tree, so we just steal the ref the tree was holding.
	 */
	delayed_refs->num_heads--;
	if (list_empty(&head->cluster))
		delayed_refs->num_heads_ready--;

	list_del_init(&head->cluster);
	spin_unlock(&delayed_refs->lock);

	BUG_ON(head->extent_op);
	if (head->must_insert_reserved)
		ret = 1;

	mutex_unlock(&head->mutex);
	btrfs_put_delayed_ref(&head->node);
	return ret;
out:
	spin_unlock(&delayed_refs->lock);
	return 0;
}

void btrfs_free_tree_block(struct btrfs_trans_handle *trans,
			   struct btrfs_root *root,
			   struct extent_buffer *buf,
			   u64 parent, int last_ref, int for_cow)
{
	struct btrfs_block_group_cache *cache = NULL;
	int ret;

	if (root->root_key.objectid != BTRFS_TREE_LOG_OBJECTID) {
		ret = btrfs_add_delayed_tree_ref(root->fs_info, trans,
					buf->start, buf->len,
					parent, root->root_key.objectid,
					btrfs_header_level(buf),
					BTRFS_DROP_DELAYED_REF, NULL, for_cow);
		BUG_ON(ret); /* -ENOMEM */
	}

	if (!last_ref)
		return;

	cache = btrfs_lookup_block_group(root->fs_info, buf->start);

	if (btrfs_header_generation(buf) == trans->transid) {
		if (root->root_key.objectid != BTRFS_TREE_LOG_OBJECTID) {
			ret = check_ref_cleanup(trans, root, buf->start);
			if (!ret)
				goto out;
		}

		if (btrfs_header_flag(buf, BTRFS_HEADER_FLAG_WRITTEN)) {
			pin_down_extent(root, cache, buf->start, buf->len, 1);
			goto out;
		}

		WARN_ON(test_bit(EXTENT_BUFFER_DIRTY, &buf->bflags));

		btrfs_add_free_space(cache, buf->start, buf->len);
		btrfs_update_reserved_bytes(cache, buf->len, RESERVE_FREE);
	}
out:
	/*
	 * Deleting the buffer, clear the corrupt flag since it doesn't matter
	 * anymore.
	 */
	clear_bit(EXTENT_BUFFER_CORRUPT, &buf->bflags);
	btrfs_put_block_group(cache);
}

/* Can return -ENOMEM */
int btrfs_free_extent(struct btrfs_trans_handle *trans, struct btrfs_root *root,
		      u64 bytenr, u64 num_bytes, u64 parent, u64 root_objectid,
		      u64 owner, u64 offset, int for_cow)
{
	int ret;
	struct btrfs_fs_info *fs_info = root->fs_info;

	/*
	 * tree log blocks never actually go into the extent allocation
	 * tree, just update pinning info and exit early.
	 */
	if (root_objectid == BTRFS_TREE_LOG_OBJECTID) {
		WARN_ON(owner >= BTRFS_FIRST_FREE_OBJECTID);
		/* unlocks the pinned mutex */
		btrfs_pin_extent(root, bytenr, num_bytes, 1);
		ret = 0;
	} else if (owner < BTRFS_FIRST_FREE_OBJECTID) {
		ret = btrfs_add_delayed_tree_ref(fs_info, trans, bytenr,
					num_bytes,
					parent, root_objectid, (int)owner,
					BTRFS_DROP_DELAYED_REF, NULL, for_cow);
	} else {
		ret = btrfs_add_delayed_data_ref(fs_info, trans, bytenr,
						num_bytes,
						parent, root_objectid, owner,
						offset, BTRFS_DROP_DELAYED_REF,
						NULL, for_cow);
	}
	return ret;
}

static u64 stripe_align(struct btrfs_root *root, u64 val)
{
	u64 mask = ((u64)root->stripesize - 1);
	u64 ret = (val + mask) & ~mask;
	return ret;
}

/*
 * when we wait for progress in the block group caching, its because
 * our allocation attempt failed at least once.  So, we must sleep
 * and let some progress happen before we try again.
 *
 * This function will sleep at least once waiting for new free space to
 * show up, and then it will check the block group free space numbers
 * for our min num_bytes.  Another option is to have it go ahead
 * and look in the rbtree for a free extent of a given size, but this
 * is a good start.
 */
static noinline int
wait_block_group_cache_progress(struct btrfs_block_group_cache *cache,
				u64 num_bytes)
{
	struct btrfs_caching_control *caching_ctl;
	DEFINE_WAIT(wait);

	caching_ctl = get_caching_control(cache);
	if (!caching_ctl)
		return 0;

	wait_event(caching_ctl->wait, block_group_cache_done(cache) ||
		   (cache->free_space_ctl->free_space >= num_bytes));

	put_caching_control(caching_ctl);
	return 0;
}

static noinline int
wait_block_group_cache_done(struct btrfs_block_group_cache *cache)
{
	struct btrfs_caching_control *caching_ctl;
	DEFINE_WAIT(wait);

	caching_ctl = get_caching_control(cache);
	if (!caching_ctl)
		return 0;

	wait_event(caching_ctl->wait, block_group_cache_done(cache));

	put_caching_control(caching_ctl);
	return 0;
}

static int __get_block_group_index(u64 flags)
{
	int index;

	if (flags & BTRFS_BLOCK_GROUP_RAID10)
		index = 0;
	else if (flags & BTRFS_BLOCK_GROUP_RAID1)
		index = 1;
	else if (flags & BTRFS_BLOCK_GROUP_DUP)
		index = 2;
	else if (flags & BTRFS_BLOCK_GROUP_RAID0)
		index = 3;
	else
		index = 4;

	return index;
}

static int get_block_group_index(struct btrfs_block_group_cache *cache)
{
	return __get_block_group_index(cache->flags);
}

enum btrfs_loop_type {
	LOOP_CACHING_NOWAIT = 0,
	LOOP_CACHING_WAIT = 1,
	LOOP_ALLOC_CHUNK = 2,
	LOOP_NO_EMPTY_SIZE = 3,
};

/*
 * walks the btree of allocated extents and find a hole of a given size.
 * The key ins is changed to record the hole:
 * ins->objectid == block start
 * ins->flags = BTRFS_EXTENT_ITEM_KEY
 * ins->offset == number of blocks
 * Any available blocks before search_start are skipped.
 */
static noinline int find_free_extent(struct btrfs_trans_handle *trans,
				     struct btrfs_root *orig_root,
				     u64 num_bytes, u64 empty_size,
				     u64 hint_byte, struct btrfs_key *ins,
				     u64 data)
{
	int ret = 0;
	struct btrfs_root *root = orig_root->fs_info->extent_root;
	struct btrfs_free_cluster *last_ptr = NULL;
	struct btrfs_block_group_cache *block_group = NULL;
	struct btrfs_block_group_cache *used_block_group;
	u64 search_start = 0;
	int empty_cluster = 2 * 1024 * 1024;
	int allowed_chunk_alloc = 0;
	int done_chunk_alloc = 0;
	struct btrfs_space_info *space_info;
	int loop = 0;
	int index = 0;
	int alloc_type = (data & BTRFS_BLOCK_GROUP_DATA) ?
		RESERVE_ALLOC_NO_ACCOUNT : RESERVE_ALLOC;
	bool found_uncached_bg = false;
	bool failed_cluster_refill = false;
	bool failed_alloc = false;
	bool use_cluster = true;
	bool have_caching_bg = false;

	WARN_ON(num_bytes < root->sectorsize);
	btrfs_set_key_type(ins, BTRFS_EXTENT_ITEM_KEY);
	ins->objectid = 0;
	ins->offset = 0;

	trace_find_free_extent(orig_root, num_bytes, empty_size, data);

	space_info = __find_space_info(root->fs_info, data);
	if (!space_info) {
		printk(KERN_ERR "No space info for %llu\n", data);
		return -ENOSPC;
	}

	/*
	 * If the space info is for both data and metadata it means we have a
	 * small filesystem and we can't use the clustering stuff.
	 */
	if (btrfs_mixed_space_info(space_info))
		use_cluster = false;

	if (orig_root->ref_cows || empty_size)
		allowed_chunk_alloc = 1;

	if (data & BTRFS_BLOCK_GROUP_METADATA && use_cluster) {
		last_ptr = &root->fs_info->meta_alloc_cluster;
		if (!btrfs_test_opt(root, SSD))
			empty_cluster = 64 * 1024;
	}

	if ((data & BTRFS_BLOCK_GROUP_DATA) && use_cluster &&
	    btrfs_test_opt(root, SSD)) {
		last_ptr = &root->fs_info->data_alloc_cluster;
	}

	if (last_ptr) {
		spin_lock(&last_ptr->lock);
		if (last_ptr->block_group)
			hint_byte = last_ptr->window_start;
		spin_unlock(&last_ptr->lock);
	}

	search_start = max(search_start, first_logical_byte(root, 0));
	search_start = max(search_start, hint_byte);

	if (!last_ptr)
		empty_cluster = 0;

	if (search_start == hint_byte) {
		block_group = btrfs_lookup_block_group(root->fs_info,
						       search_start);
		used_block_group = block_group;
		/*
		 * we don't want to use the block group if it doesn't match our
		 * allocation bits, or if its not cached.
		 *
		 * However if we are re-searching with an ideal block group
		 * picked out then we don't care that the block group is cached.
		 */
		if (block_group && block_group_bits(block_group, data) &&
		    block_group->cached != BTRFS_CACHE_NO) {
			down_read(&space_info->groups_sem);
			if (list_empty(&block_group->list) ||
			    block_group->ro) {
				/*
				 * someone is removing this block group,
				 * we can't jump into the have_block_group
				 * target because our list pointers are not
				 * valid
				 */
				btrfs_put_block_group(block_group);
				up_read(&space_info->groups_sem);
			} else {
				index = get_block_group_index(block_group);
				goto have_block_group;
			}
		} else if (block_group) {
			btrfs_put_block_group(block_group);
		}
	}
search:
	have_caching_bg = false;
	down_read(&space_info->groups_sem);
	list_for_each_entry(block_group, &space_info->block_groups[index],
			    list) {
		u64 offset;
		int cached;

		used_block_group = block_group;
		btrfs_get_block_group(block_group);
		search_start = block_group->key.objectid;

		/*
		 * this can happen if we end up cycling through all the
		 * raid types, but we want to make sure we only allocate
		 * for the proper type.
		 */
		if (!block_group_bits(block_group, data)) {
		    u64 extra = BTRFS_BLOCK_GROUP_DUP |
				BTRFS_BLOCK_GROUP_RAID1 |
				BTRFS_BLOCK_GROUP_RAID10;

			/*
			 * if they asked for extra copies and this block group
			 * doesn't provide them, bail.  This does allow us to
			 * fill raid0 from raid1.
			 */
			if ((data & extra) && !(block_group->flags & extra))
				goto loop;
		}

have_block_group:
		cached = block_group_cache_done(block_group);
		if (unlikely(!cached)) {
			found_uncached_bg = true;
			ret = cache_block_group(block_group, trans,
						orig_root, 0);
			BUG_ON(ret < 0);
			ret = 0;
		}

		if (unlikely(block_group->ro))
			goto loop;

		/*
		 * Ok we want to try and use the cluster allocator, so
		 * lets look there
		 */
		if (last_ptr) {
			/*
			 * the refill lock keeps out other
			 * people trying to start a new cluster
			 */
			spin_lock(&last_ptr->refill_lock);
			used_block_group = last_ptr->block_group;
			if (used_block_group != block_group &&
			    (!used_block_group ||
			     used_block_group->ro ||
			     !block_group_bits(used_block_group, data))) {
				used_block_group = block_group;
				goto refill_cluster;
			}

			if (used_block_group != block_group)
				btrfs_get_block_group(used_block_group);

			offset = btrfs_alloc_from_cluster(used_block_group,
			  last_ptr, num_bytes, used_block_group->key.objectid);
			if (offset) {
				/* we have a block, we're done */
				spin_unlock(&last_ptr->refill_lock);
				trace_btrfs_reserve_extent_cluster(root,
					block_group, search_start, num_bytes);
				goto checks;
			}

			WARN_ON(last_ptr->block_group != used_block_group);
			if (used_block_group != block_group) {
				btrfs_put_block_group(used_block_group);
				used_block_group = block_group;
			}
refill_cluster:
			BUG_ON(used_block_group != block_group);
			/* If we are on LOOP_NO_EMPTY_SIZE, we can't
			 * set up a new clusters, so lets just skip it
			 * and let the allocator find whatever block
			 * it can find.  If we reach this point, we
			 * will have tried the cluster allocator
			 * plenty of times and not have found
			 * anything, so we are likely way too
			 * fragmented for the clustering stuff to find
			 * anything.
			 *
			 * However, if the cluster is taken from the
			 * current block group, release the cluster
			 * first, so that we stand a better chance of
			 * succeeding in the unclustered
			 * allocation.  */
			if (loop >= LOOP_NO_EMPTY_SIZE &&
			    last_ptr->block_group != block_group) {
				spin_unlock(&last_ptr->refill_lock);
				goto unclustered_alloc;
			}

			/*
			 * this cluster didn't work out, free it and
			 * start over
			 */
			btrfs_return_cluster_to_free_space(NULL, last_ptr);

			if (loop >= LOOP_NO_EMPTY_SIZE) {
				spin_unlock(&last_ptr->refill_lock);
				goto unclustered_alloc;
			}

			/* allocate a cluster in this block group */
			ret = btrfs_find_space_cluster(trans, root,
					       block_group, last_ptr,
					       search_start, num_bytes,
					       empty_cluster + empty_size);
			if (ret == 0) {
				/*
				 * now pull our allocation out of this
				 * cluster
				 */
				offset = btrfs_alloc_from_cluster(block_group,
						  last_ptr, num_bytes,
						  search_start);
				if (offset) {
					/* we found one, proceed */
					spin_unlock(&last_ptr->refill_lock);
					trace_btrfs_reserve_extent_cluster(root,
						block_group, search_start,
						num_bytes);
					goto checks;
				}
			} else if (!cached && loop > LOOP_CACHING_NOWAIT
				   && !failed_cluster_refill) {
				spin_unlock(&last_ptr->refill_lock);

				failed_cluster_refill = true;
				wait_block_group_cache_progress(block_group,
				       num_bytes + empty_cluster + empty_size);
				goto have_block_group;
			}

			/*
			 * at this point we either didn't find a cluster
			 * or we weren't able to allocate a block from our
			 * cluster.  Free the cluster we've been trying
			 * to use, and go to the next block group
			 */
			btrfs_return_cluster_to_free_space(NULL, last_ptr);
			spin_unlock(&last_ptr->refill_lock);
			goto loop;
		}

unclustered_alloc:
		spin_lock(&block_group->free_space_ctl->tree_lock);
		if (cached &&
		    block_group->free_space_ctl->free_space <
		    num_bytes + empty_cluster + empty_size) {
			spin_unlock(&block_group->free_space_ctl->tree_lock);
			goto loop;
		}
		spin_unlock(&block_group->free_space_ctl->tree_lock);

		offset = btrfs_find_space_for_alloc(block_group, search_start,
						    num_bytes, empty_size);
		/*
		 * If we didn't find a chunk, and we haven't failed on this
		 * block group before, and this block group is in the middle of
		 * caching and we are ok with waiting, then go ahead and wait
		 * for progress to be made, and set failed_alloc to true.
		 *
		 * If failed_alloc is true then we've already waited on this
		 * block group once and should move on to the next block group.
		 */
		if (!offset && !failed_alloc && !cached &&
		    loop > LOOP_CACHING_NOWAIT) {
			wait_block_group_cache_progress(block_group,
						num_bytes + empty_size);
			failed_alloc = true;
			goto have_block_group;
		} else if (!offset) {
			if (!cached)
				have_caching_bg = true;
			goto loop;
		}
checks:
		search_start = stripe_align(root, offset);

		/* move on to the next group */
		if (search_start + num_bytes >
		    used_block_group->key.objectid + used_block_group->key.offset) {
			btrfs_add_free_space(used_block_group, offset, num_bytes);
			goto loop;
		}

		if (offset < search_start)
			btrfs_add_free_space(used_block_group, offset,
					     search_start - offset);
		BUG_ON(offset > search_start);

		ret = btrfs_update_reserved_bytes(used_block_group, num_bytes,
						  alloc_type);
		if (ret == -EAGAIN) {
			btrfs_add_free_space(used_block_group, offset, num_bytes);
			goto loop;
		}

		/* we are all good, lets return */
		ins->objectid = search_start;
		ins->offset = num_bytes;

		trace_btrfs_reserve_extent(orig_root, block_group,
					   search_start, num_bytes);
		if (offset < search_start)
			btrfs_add_free_space(used_block_group, offset,
					     search_start - offset);
		BUG_ON(offset > search_start);
		if (used_block_group != block_group)
			btrfs_put_block_group(used_block_group);
		btrfs_put_block_group(block_group);
		break;
loop:
		failed_cluster_refill = false;
		failed_alloc = false;
		BUG_ON(index != get_block_group_index(block_group));
		if (used_block_group != block_group)
			btrfs_put_block_group(used_block_group);
		btrfs_put_block_group(block_group);
	}
	up_read(&space_info->groups_sem);

	if (!ins->objectid && loop >= LOOP_CACHING_WAIT && have_caching_bg)
		goto search;

	if (!ins->objectid && ++index < BTRFS_NR_RAID_TYPES)
		goto search;

	/*
	 * LOOP_CACHING_NOWAIT, search partially cached block groups, kicking
	 *			caching kthreads as we move along
	 * LOOP_CACHING_WAIT, search everything, and wait if our bg is caching
	 * LOOP_ALLOC_CHUNK, force a chunk allocation and try again
	 * LOOP_NO_EMPTY_SIZE, set empty_size and empty_cluster to 0 and try
	 *			again
	 */
	if (!ins->objectid && loop < LOOP_NO_EMPTY_SIZE) {
		index = 0;
		loop++;
		if (loop == LOOP_ALLOC_CHUNK) {
		       if (allowed_chunk_alloc) {
				ret = do_chunk_alloc(trans, root, num_bytes +
						     2 * 1024 * 1024, data,
						     CHUNK_ALLOC_LIMITED);
				if (ret < 0) {
					btrfs_abort_transaction(trans,
								root, ret);
					goto out;
				}
				allowed_chunk_alloc = 0;
				if (ret == 1)
					done_chunk_alloc = 1;
			} else if (!done_chunk_alloc &&
				   space_info->force_alloc ==
				   CHUNK_ALLOC_NO_FORCE) {
				space_info->force_alloc = CHUNK_ALLOC_LIMITED;
			}

		       /*
			* We didn't allocate a chunk, go ahead and drop the
			* empty size and loop again.
			*/
		       if (!done_chunk_alloc)
			       loop = LOOP_NO_EMPTY_SIZE;
		}

		if (loop == LOOP_NO_EMPTY_SIZE) {
			empty_size = 0;
			empty_cluster = 0;
		}

		goto search;
	} else if (!ins->objectid) {
		ret = -ENOSPC;
	} else if (ins->objectid) {
		ret = 0;
	}
out:

	return ret;
}

static void dump_space_info(struct btrfs_space_info *info, u64 bytes,
			    int dump_block_groups)
{
	struct btrfs_block_group_cache *cache;
	int index = 0;

	spin_lock(&info->lock);
	printk(KERN_INFO "space_info %llu has %llu free, is %sfull\n",
	       (unsigned long long)info->flags,
	       (unsigned long long)(info->total_bytes - info->bytes_used -
				    info->bytes_pinned - info->bytes_reserved -
				    info->bytes_readonly),
	       (info->full) ? "" : "not ");
	printk(KERN_INFO "space_info total=%llu, used=%llu, pinned=%llu, "
	       "reserved=%llu, may_use=%llu, readonly=%llu\n",
	       (unsigned long long)info->total_bytes,
	       (unsigned long long)info->bytes_used,
	       (unsigned long long)info->bytes_pinned,
	       (unsigned long long)info->bytes_reserved,
	       (unsigned long long)info->bytes_may_use,
	       (unsigned long long)info->bytes_readonly);
	spin_unlock(&info->lock);

	if (!dump_block_groups)
		return;

	down_read(&info->groups_sem);
again:
	list_for_each_entry(cache, &info->block_groups[index], list) {
		spin_lock(&cache->lock);
		printk(KERN_INFO "block group %llu has %llu bytes, %llu used "
		       "%llu pinned %llu reserved\n",
		       (unsigned long long)cache->key.objectid,
		       (unsigned long long)cache->key.offset,
		       (unsigned long long)btrfs_block_group_used(&cache->item),
		       (unsigned long long)cache->pinned,
		       (unsigned long long)cache->reserved);
		btrfs_dump_free_space(cache, bytes);
		spin_unlock(&cache->lock);
	}
	if (++index < BTRFS_NR_RAID_TYPES)
		goto again;
	up_read(&info->groups_sem);
}

int btrfs_reserve_extent(struct btrfs_trans_handle *trans,
			 struct btrfs_root *root,
			 u64 num_bytes, u64 min_alloc_size,
			 u64 empty_size, u64 hint_byte,
			 struct btrfs_key *ins, u64 data)
{
	bool final_tried = false;
	int ret;

	data = btrfs_get_alloc_profile(root, data);
again:
	/*
	 * the only place that sets empty_size is btrfs_realloc_node, which
	 * is not called recursively on allocations
	 */
	if (empty_size || root->ref_cows) {
		ret = do_chunk_alloc(trans, root->fs_info->extent_root,
				     num_bytes + 2 * 1024 * 1024, data,
				     CHUNK_ALLOC_NO_FORCE);
		if (ret < 0 && ret != -ENOSPC) {
			btrfs_abort_transaction(trans, root, ret);
			return ret;
		}
	}

	WARN_ON(num_bytes < root->sectorsize);
	ret = find_free_extent(trans, root, num_bytes, empty_size,
			       hint_byte, ins, data);

	if (ret == -ENOSPC) {
		if (!final_tried) {
			num_bytes = num_bytes >> 1;
			num_bytes = num_bytes & ~(root->sectorsize - 1);
			num_bytes = max(num_bytes, min_alloc_size);
			ret = do_chunk_alloc(trans, root->fs_info->extent_root,
				       num_bytes, data, CHUNK_ALLOC_FORCE);
			if (ret < 0 && ret != -ENOSPC) {
				btrfs_abort_transaction(trans, root, ret);
				return ret;
			}
			if (num_bytes == min_alloc_size)
				final_tried = true;
			goto again;
		} else if (btrfs_test_opt(root, ENOSPC_DEBUG)) {
			struct btrfs_space_info *sinfo;

			sinfo = __find_space_info(root->fs_info, data);
			printk(KERN_ERR "btrfs allocation failed flags %llu, "
			       "wanted %llu\n", (unsigned long long)data,
			       (unsigned long long)num_bytes);
			if (sinfo)
				dump_space_info(sinfo, num_bytes, 1);
		}
	}

	trace_btrfs_reserved_extent_alloc(root, ins->objectid, ins->offset);

	return ret;
}

static int __btrfs_free_reserved_extent(struct btrfs_root *root,
					u64 start, u64 len, int pin)
{
	struct btrfs_block_group_cache *cache;
	int ret = 0;

	cache = btrfs_lookup_block_group(root->fs_info, start);
	if (!cache) {
		printk(KERN_ERR "Unable to find block group for %llu\n",
		       (unsigned long long)start);
		return -ENOSPC;
	}

	if (btrfs_test_opt(root, DISCARD))
		ret = btrfs_discard_extent(root, start, len, NULL);

	if (pin)
		pin_down_extent(root, cache, start, len, 1);
	else {
		btrfs_add_free_space(cache, start, len);
		btrfs_update_reserved_bytes(cache, len, RESERVE_FREE);
	}
	btrfs_put_block_group(cache);

	trace_btrfs_reserved_extent_free(root, start, len);

	return ret;
}

int btrfs_free_reserved_extent(struct btrfs_root *root,
					u64 start, u64 len)
{
	return __btrfs_free_reserved_extent(root, start, len, 0);
}

int btrfs_free_and_pin_reserved_extent(struct btrfs_root *root,
				       u64 start, u64 len)
{
	return __btrfs_free_reserved_extent(root, start, len, 1);
}

static int alloc_reserved_file_extent(struct btrfs_trans_handle *trans,
				      struct btrfs_root *root,
				      u64 parent, u64 root_objectid,
				      u64 flags, u64 owner, u64 offset,
				      struct btrfs_key *ins, int ref_mod)
{
	int ret;
	struct btrfs_fs_info *fs_info = root->fs_info;
	struct btrfs_extent_item *extent_item;
	struct btrfs_extent_inline_ref *iref;
	struct btrfs_path *path;
	struct extent_buffer *leaf;
	int type;
	u32 size;

	if (parent > 0)
		type = BTRFS_SHARED_DATA_REF_KEY;
	else
		type = BTRFS_EXTENT_DATA_REF_KEY;

	size = sizeof(*extent_item) + btrfs_extent_inline_ref_size(type);

	path = btrfs_alloc_path();
	if (!path)
		return -ENOMEM;

	path->leave_spinning = 1;
	ret = btrfs_insert_empty_item(trans, fs_info->extent_root, path,
				      ins, size);
	if (ret) {
		btrfs_free_path(path);
		return ret;
	}

	leaf = path->nodes[0];
	extent_item = btrfs_item_ptr(leaf, path->slots[0],
				     struct btrfs_extent_item);
	btrfs_set_extent_refs(leaf, extent_item, ref_mod);
	btrfs_set_extent_generation(leaf, extent_item, trans->transid);
	btrfs_set_extent_flags(leaf, extent_item,
			       flags | BTRFS_EXTENT_FLAG_DATA);

	iref = (struct btrfs_extent_inline_ref *)(extent_item + 1);
	btrfs_set_extent_inline_ref_type(leaf, iref, type);
	if (parent > 0) {
		struct btrfs_shared_data_ref *ref;
		ref = (struct btrfs_shared_data_ref *)(iref + 1);
		btrfs_set_extent_inline_ref_offset(leaf, iref, parent);
		btrfs_set_shared_data_ref_count(leaf, ref, ref_mod);
	} else {
		struct btrfs_extent_data_ref *ref;
		ref = (struct btrfs_extent_data_ref *)(&iref->offset);
		btrfs_set_extent_data_ref_root(leaf, ref, root_objectid);
		btrfs_set_extent_data_ref_objectid(leaf, ref, owner);
		btrfs_set_extent_data_ref_offset(leaf, ref, offset);
		btrfs_set_extent_data_ref_count(leaf, ref, ref_mod);
	}

	btrfs_mark_buffer_dirty(path->nodes[0]);
	btrfs_free_path(path);

	ret = update_block_group(trans, root, ins->objectid, ins->offset, 1);
	if (ret) { /* -ENOENT, logic error */
		printk(KERN_ERR "btrfs update block group failed for %llu "
		       "%llu\n", (unsigned long long)ins->objectid,
		       (unsigned long long)ins->offset);
		BUG();
	}
	return ret;
}

static int alloc_reserved_tree_block(struct btrfs_trans_handle *trans,
				     struct btrfs_root *root,
				     u64 parent, u64 root_objectid,
				     u64 flags, struct btrfs_disk_key *key,
				     int level, struct btrfs_key *ins)
{
	int ret;
	struct btrfs_fs_info *fs_info = root->fs_info;
	struct btrfs_extent_item *extent_item;
	struct btrfs_tree_block_info *block_info;
	struct btrfs_extent_inline_ref *iref;
	struct btrfs_path *path;
	struct extent_buffer *leaf;
	u32 size = sizeof(*extent_item) + sizeof(*block_info) + sizeof(*iref);

	path = btrfs_alloc_path();
	if (!path)
		return -ENOMEM;

	path->leave_spinning = 1;
	ret = btrfs_insert_empty_item(trans, fs_info->extent_root, path,
				      ins, size);
	if (ret) {
		btrfs_free_path(path);
		return ret;
	}

	leaf = path->nodes[0];
	extent_item = btrfs_item_ptr(leaf, path->slots[0],
				     struct btrfs_extent_item);
	btrfs_set_extent_refs(leaf, extent_item, 1);
	btrfs_set_extent_generation(leaf, extent_item, trans->transid);
	btrfs_set_extent_flags(leaf, extent_item,
			       flags | BTRFS_EXTENT_FLAG_TREE_BLOCK);
	block_info = (struct btrfs_tree_block_info *)(extent_item + 1);

	btrfs_set_tree_block_key(leaf, block_info, key);
	btrfs_set_tree_block_level(leaf, block_info, level);

	iref = (struct btrfs_extent_inline_ref *)(block_info + 1);
	if (parent > 0) {
		BUG_ON(!(flags & BTRFS_BLOCK_FLAG_FULL_BACKREF));
		btrfs_set_extent_inline_ref_type(leaf, iref,
						 BTRFS_SHARED_BLOCK_REF_KEY);
		btrfs_set_extent_inline_ref_offset(leaf, iref, parent);
	} else {
		btrfs_set_extent_inline_ref_type(leaf, iref,
						 BTRFS_TREE_BLOCK_REF_KEY);
		btrfs_set_extent_inline_ref_offset(leaf, iref, root_objectid);
	}

	btrfs_mark_buffer_dirty(leaf);
	btrfs_free_path(path);

	ret = update_block_group(trans, root, ins->objectid, ins->offset, 1);
	if (ret) { /* -ENOENT, logic error */
		printk(KERN_ERR "btrfs update block group failed for %llu "
		       "%llu\n", (unsigned long long)ins->objectid,
		       (unsigned long long)ins->offset);
		BUG();
	}
	return ret;
}

int btrfs_alloc_reserved_file_extent(struct btrfs_trans_handle *trans,
				     struct btrfs_root *root,
				     u64 root_objectid, u64 owner,
				     u64 offset, struct btrfs_key *ins)
{
	int ret;

	BUG_ON(root_objectid == BTRFS_TREE_LOG_OBJECTID);

	ret = btrfs_add_delayed_data_ref(root->fs_info, trans, ins->objectid,
					 ins->offset, 0,
					 root_objectid, owner, offset,
					 BTRFS_ADD_DELAYED_EXTENT, NULL, 0);
	return ret;
}

/*
 * this is used by the tree logging recovery code.  It records that
 * an extent has been allocated and makes sure to clear the free
 * space cache bits as well
 */
int btrfs_alloc_logged_file_extent(struct btrfs_trans_handle *trans,
				   struct btrfs_root *root,
				   u64 root_objectid, u64 owner, u64 offset,
				   struct btrfs_key *ins)
{
	int ret;
	struct btrfs_block_group_cache *block_group;
	struct btrfs_caching_control *caching_ctl;
	u64 start = ins->objectid;
	u64 num_bytes = ins->offset;

	block_group = btrfs_lookup_block_group(root->fs_info, ins->objectid);
	cache_block_group(block_group, trans, NULL, 0);
	caching_ctl = get_caching_control(block_group);

	if (!caching_ctl) {
		BUG_ON(!block_group_cache_done(block_group));
		ret = btrfs_remove_free_space(block_group, start, num_bytes);
		BUG_ON(ret); /* -ENOMEM */
	} else {
		mutex_lock(&caching_ctl->mutex);

		if (start >= caching_ctl->progress) {
			ret = add_excluded_extent(root, start, num_bytes);
			BUG_ON(ret); /* -ENOMEM */
		} else if (start + num_bytes <= caching_ctl->progress) {
			ret = btrfs_remove_free_space(block_group,
						      start, num_bytes);
			BUG_ON(ret); /* -ENOMEM */
		} else {
			num_bytes = caching_ctl->progress - start;
			ret = btrfs_remove_free_space(block_group,
						      start, num_bytes);
			BUG_ON(ret); /* -ENOMEM */

			start = caching_ctl->progress;
			num_bytes = ins->objectid + ins->offset -
				    caching_ctl->progress;
			ret = add_excluded_extent(root, start, num_bytes);
			BUG_ON(ret); /* -ENOMEM */
		}

		mutex_unlock(&caching_ctl->mutex);
		put_caching_control(caching_ctl);
	}

	ret = btrfs_update_reserved_bytes(block_group, ins->offset,
					  RESERVE_ALLOC_NO_ACCOUNT);
	BUG_ON(ret); /* logic error */
	btrfs_put_block_group(block_group);
	ret = alloc_reserved_file_extent(trans, root, 0, root_objectid,
					 0, owner, offset, ins, 1);
	return ret;
}

struct extent_buffer *btrfs_init_new_buffer(struct btrfs_trans_handle *trans,
					    struct btrfs_root *root,
					    u64 bytenr, u32 blocksize,
					    int level)
{
	struct extent_buffer *buf;

	buf = btrfs_find_create_tree_block(root, bytenr, blocksize);
	if (!buf)
		return ERR_PTR(-ENOMEM);
	btrfs_set_header_generation(buf, trans->transid);
	btrfs_set_buffer_lockdep_class(root->root_key.objectid, buf, level);
	btrfs_tree_lock(buf);
	clean_tree_block(trans, root, buf);
	clear_bit(EXTENT_BUFFER_STALE, &buf->bflags);

	btrfs_set_lock_blocking(buf);
	btrfs_set_buffer_uptodate(buf);

	if (root->root_key.objectid == BTRFS_TREE_LOG_OBJECTID) {
		/*
		 * we allow two log transactions at a time, use different
		 * EXENT bit to differentiate dirty pages.
		 */
		if (root->log_transid % 2 == 0)
			set_extent_dirty(&root->dirty_log_pages, buf->start,
					buf->start + buf->len - 1, GFP_NOFS);
		else
			set_extent_new(&root->dirty_log_pages, buf->start,
					buf->start + buf->len - 1, GFP_NOFS);
	} else {
		set_extent_dirty(&trans->transaction->dirty_pages, buf->start,
			 buf->start + buf->len - 1, GFP_NOFS);
	}
	trans->blocks_used++;
	/* this returns a buffer locked for blocking */
	return buf;
}

static struct btrfs_block_rsv *
use_block_rsv(struct btrfs_trans_handle *trans,
	      struct btrfs_root *root, u32 blocksize)
{
	struct btrfs_block_rsv *block_rsv;
	struct btrfs_block_rsv *global_rsv = &root->fs_info->global_block_rsv;
	int ret;

	block_rsv = get_block_rsv(trans, root);

	if (block_rsv->size == 0) {
		ret = reserve_metadata_bytes(root, block_rsv, blocksize, 0);
		/*
		 * If we couldn't reserve metadata bytes try and use some from
		 * the global reserve.
		 */
		if (ret && block_rsv != global_rsv) {
			ret = block_rsv_use_bytes(global_rsv, blocksize);
			if (!ret)
				return global_rsv;
			return ERR_PTR(ret);
		} else if (ret) {
			return ERR_PTR(ret);
		}
		return block_rsv;
	}

	ret = block_rsv_use_bytes(block_rsv, blocksize);
	if (!ret)
		return block_rsv;
	if (ret) {
		static DEFINE_RATELIMIT_STATE(_rs,
				DEFAULT_RATELIMIT_INTERVAL,
				/*DEFAULT_RATELIMIT_BURST*/ 2);
		if (__ratelimit(&_rs)) {
			printk(KERN_DEBUG "btrfs: block rsv returned %d\n", ret);
			WARN_ON(1);
		}
		ret = reserve_metadata_bytes(root, block_rsv, blocksize, 0);
		if (!ret) {
			return block_rsv;
		} else if (ret && block_rsv != global_rsv) {
			ret = block_rsv_use_bytes(global_rsv, blocksize);
			if (!ret)
				return global_rsv;
		}
	}

	return ERR_PTR(-ENOSPC);
}

static void unuse_block_rsv(struct btrfs_fs_info *fs_info,
			    struct btrfs_block_rsv *block_rsv, u32 blocksize)
{
	block_rsv_add_bytes(block_rsv, blocksize, 0);
	block_rsv_release_bytes(fs_info, block_rsv, NULL, 0);
}

/*
 * finds a free extent and does all the dirty work required for allocation
 * returns the key for the extent through ins, and a tree buffer for
 * the first block of the extent through buf.
 *
 * returns the tree buffer or NULL.
 */
struct extent_buffer *btrfs_alloc_free_block(struct btrfs_trans_handle *trans,
					struct btrfs_root *root, u32 blocksize,
					u64 parent, u64 root_objectid,
					struct btrfs_disk_key *key, int level,
					u64 hint, u64 empty_size, int for_cow)
{
	struct btrfs_key ins;
	struct btrfs_block_rsv *block_rsv;
	struct extent_buffer *buf;
	u64 flags = 0;
	int ret;


	block_rsv = use_block_rsv(trans, root, blocksize);
	if (IS_ERR(block_rsv))
		return ERR_CAST(block_rsv);

	ret = btrfs_reserve_extent(trans, root, blocksize, blocksize,
				   empty_size, hint, &ins, 0);
	if (ret) {
		unuse_block_rsv(root->fs_info, block_rsv, blocksize);
		return ERR_PTR(ret);
	}

	buf = btrfs_init_new_buffer(trans, root, ins.objectid,
				    blocksize, level);
	BUG_ON(IS_ERR(buf)); /* -ENOMEM */

	if (root_objectid == BTRFS_TREE_RELOC_OBJECTID) {
		if (parent == 0)
			parent = ins.objectid;
		flags |= BTRFS_BLOCK_FLAG_FULL_BACKREF;
	} else
		BUG_ON(parent > 0);

	if (root_objectid != BTRFS_TREE_LOG_OBJECTID) {
		struct btrfs_delayed_extent_op *extent_op;
		extent_op = kmalloc(sizeof(*extent_op), GFP_NOFS);
		BUG_ON(!extent_op); /* -ENOMEM */
		if (key)
			memcpy(&extent_op->key, key, sizeof(extent_op->key));
		else
			memset(&extent_op->key, 0, sizeof(extent_op->key));
		extent_op->flags_to_set = flags;
		extent_op->update_key = 1;
		extent_op->update_flags = 1;
		extent_op->is_data = 0;

		ret = btrfs_add_delayed_tree_ref(root->fs_info, trans,
					ins.objectid,
					ins.offset, parent, root_objectid,
					level, BTRFS_ADD_DELAYED_EXTENT,
					extent_op, for_cow);
		BUG_ON(ret); /* -ENOMEM */
	}
	return buf;
}

struct walk_control {
	u64 refs[BTRFS_MAX_LEVEL];
	u64 flags[BTRFS_MAX_LEVEL];
	struct btrfs_key update_progress;
	int stage;
	int level;
	int shared_level;
	int update_ref;
	int keep_locks;
	int reada_slot;
	int reada_count;
	int for_reloc;
};

#define DROP_REFERENCE	1
#define UPDATE_BACKREF	2

static noinline void reada_walk_down(struct btrfs_trans_handle *trans,
				     struct btrfs_root *root,
				     struct walk_control *wc,
				     struct btrfs_path *path)
{
	u64 bytenr;
	u64 generation;
	u64 refs;
	u64 flags;
	u32 nritems;
	u32 blocksize;
	struct btrfs_key key;
	struct extent_buffer *eb;
	int ret;
	int slot;
	int nread = 0;

	if (path->slots[wc->level] < wc->reada_slot) {
		wc->reada_count = wc->reada_count * 2 / 3;
		wc->reada_count = max(wc->reada_count, 2);
	} else {
		wc->reada_count = wc->reada_count * 3 / 2;
		wc->reada_count = min_t(int, wc->reada_count,
					BTRFS_NODEPTRS_PER_BLOCK(root));
	}

	eb = path->nodes[wc->level];
	nritems = btrfs_header_nritems(eb);
	blocksize = btrfs_level_size(root, wc->level - 1);

	for (slot = path->slots[wc->level]; slot < nritems; slot++) {
		if (nread >= wc->reada_count)
			break;

		cond_resched();
		bytenr = btrfs_node_blockptr(eb, slot);
		generation = btrfs_node_ptr_generation(eb, slot);

		if (slot == path->slots[wc->level])
			goto reada;

		if (wc->stage == UPDATE_BACKREF &&
		    generation <= root->root_key.offset)
			continue;

		/* We don't lock the tree block, it's OK to be racy here */
		ret = btrfs_lookup_extent_info(trans, root, bytenr, blocksize,
					       &refs, &flags);
		/* We don't care about errors in readahead. */
		if (ret < 0)
			continue;
		BUG_ON(refs == 0);

		if (wc->stage == DROP_REFERENCE) {
			if (refs == 1)
				goto reada;

			if (wc->level == 1 &&
			    (flags & BTRFS_BLOCK_FLAG_FULL_BACKREF))
				continue;
			if (!wc->update_ref ||
			    generation <= root->root_key.offset)
				continue;
			btrfs_node_key_to_cpu(eb, &key, slot);
			ret = btrfs_comp_cpu_keys(&key,
						  &wc->update_progress);
			if (ret < 0)
				continue;
		} else {
			if (wc->level == 1 &&
			    (flags & BTRFS_BLOCK_FLAG_FULL_BACKREF))
				continue;
		}
reada:
		ret = readahead_tree_block(root, bytenr, blocksize,
					   generation);
		if (ret)
			break;
		nread++;
	}
	wc->reada_slot = slot;
}

/*
 * hepler to process tree block while walking down the tree.
 *
 * when wc->stage == UPDATE_BACKREF, this function updates
 * back refs for pointers in the block.
 *
 * NOTE: return value 1 means we should stop walking down.
 */
static noinline int walk_down_proc(struct btrfs_trans_handle *trans,
				   struct btrfs_root *root,
				   struct btrfs_path *path,
				   struct walk_control *wc, int lookup_info)
{
	int level = wc->level;
	struct extent_buffer *eb = path->nodes[level];
	u64 flag = BTRFS_BLOCK_FLAG_FULL_BACKREF;
	int ret;

	if (wc->stage == UPDATE_BACKREF &&
	    btrfs_header_owner(eb) != root->root_key.objectid)
		return 1;

	/*
	 * when reference count of tree block is 1, it won't increase
	 * again. once full backref flag is set, we never clear it.
	 */
	if (lookup_info &&
	    ((wc->stage == DROP_REFERENCE && wc->refs[level] != 1) ||
	     (wc->stage == UPDATE_BACKREF && !(wc->flags[level] & flag)))) {
		BUG_ON(!path->locks[level]);
		ret = btrfs_lookup_extent_info(trans, root,
					       eb->start, eb->len,
					       &wc->refs[level],
					       &wc->flags[level]);
		BUG_ON(ret == -ENOMEM);
		if (ret)
			return ret;
		BUG_ON(wc->refs[level] == 0);
	}

	if (wc->stage == DROP_REFERENCE) {
		if (wc->refs[level] > 1)
			return 1;

		if (path->locks[level] && !wc->keep_locks) {
			btrfs_tree_unlock_rw(eb, path->locks[level]);
			path->locks[level] = 0;
		}
		return 0;
	}

	/* wc->stage == UPDATE_BACKREF */
	if (!(wc->flags[level] & flag)) {
		BUG_ON(!path->locks[level]);
		ret = btrfs_inc_ref(trans, root, eb, 1, wc->for_reloc);
		BUG_ON(ret); /* -ENOMEM */
		ret = btrfs_dec_ref(trans, root, eb, 0, wc->for_reloc);
		BUG_ON(ret); /* -ENOMEM */
		ret = btrfs_set_disk_extent_flags(trans, root, eb->start,
						  eb->len, flag, 0);
		BUG_ON(ret); /* -ENOMEM */
		wc->flags[level] |= flag;
	}

	/*
	 * the block is shared by multiple trees, so it's not good to
	 * keep the tree lock
	 */
	if (path->locks[level] && level > 0) {
		btrfs_tree_unlock_rw(eb, path->locks[level]);
		path->locks[level] = 0;
	}
	return 0;
}

/*
 * hepler to process tree block pointer.
 *
 * when wc->stage == DROP_REFERENCE, this function checks
 * reference count of the block pointed to. if the block
 * is shared and we need update back refs for the subtree
 * rooted at the block, this function changes wc->stage to
 * UPDATE_BACKREF. if the block is shared and there is no
 * need to update back, this function drops the reference
 * to the block.
 *
 * NOTE: return value 1 means we should stop walking down.
 */
static noinline int do_walk_down(struct btrfs_trans_handle *trans,
				 struct btrfs_root *root,
				 struct btrfs_path *path,
				 struct walk_control *wc, int *lookup_info)
{
	u64 bytenr;
	u64 generation;
	u64 parent;
	u32 blocksize;
	struct btrfs_key key;
	struct extent_buffer *next;
	int level = wc->level;
	int reada = 0;
	int ret = 0;

	generation = btrfs_node_ptr_generation(path->nodes[level],
					       path->slots[level]);
	/*
	 * if the lower level block was created before the snapshot
	 * was created, we know there is no need to update back refs
	 * for the subtree
	 */
	if (wc->stage == UPDATE_BACKREF &&
	    generation <= root->root_key.offset) {
		*lookup_info = 1;
		return 1;
	}

	bytenr = btrfs_node_blockptr(path->nodes[level], path->slots[level]);
	blocksize = btrfs_level_size(root, level - 1);

	next = btrfs_find_tree_block(root, bytenr, blocksize);
	if (!next) {
		next = btrfs_find_create_tree_block(root, bytenr, blocksize);
		if (!next)
			return -ENOMEM;
		reada = 1;
	}
	btrfs_tree_lock(next);
	btrfs_set_lock_blocking(next);

	ret = btrfs_lookup_extent_info(trans, root, bytenr, blocksize,
				       &wc->refs[level - 1],
				       &wc->flags[level - 1]);
	if (ret < 0) {
		btrfs_tree_unlock(next);
		return ret;
	}

	BUG_ON(wc->refs[level - 1] == 0);
	*lookup_info = 0;

	if (wc->stage == DROP_REFERENCE) {
		if (wc->refs[level - 1] > 1) {
			if (level == 1 &&
			    (wc->flags[0] & BTRFS_BLOCK_FLAG_FULL_BACKREF))
				goto skip;

			if (!wc->update_ref ||
			    generation <= root->root_key.offset)
				goto skip;

			btrfs_node_key_to_cpu(path->nodes[level], &key,
					      path->slots[level]);
			ret = btrfs_comp_cpu_keys(&key, &wc->update_progress);
			if (ret < 0)
				goto skip;

			wc->stage = UPDATE_BACKREF;
			wc->shared_level = level - 1;
		}
	} else {
		if (level == 1 &&
		    (wc->flags[0] & BTRFS_BLOCK_FLAG_FULL_BACKREF))
			goto skip;
	}

	if (!btrfs_buffer_uptodate(next, generation, 0)) {
		btrfs_tree_unlock(next);
		free_extent_buffer(next);
		next = NULL;
		*lookup_info = 1;
	}

	if (!next) {
		if (reada && level == 1)
			reada_walk_down(trans, root, wc, path);
		next = read_tree_block(root, bytenr, blocksize, generation);
		if (!next)
			return -EIO;
		btrfs_tree_lock(next);
		btrfs_set_lock_blocking(next);
	}

	level--;
	BUG_ON(level != btrfs_header_level(next));
	path->nodes[level] = next;
	path->slots[level] = 0;
	path->locks[level] = BTRFS_WRITE_LOCK_BLOCKING;
	wc->level = level;
	if (wc->level == 1)
		wc->reada_slot = 0;
	return 0;
skip:
	wc->refs[level - 1] = 0;
	wc->flags[level - 1] = 0;
	if (wc->stage == DROP_REFERENCE) {
		if (wc->flags[level] & BTRFS_BLOCK_FLAG_FULL_BACKREF) {
			parent = path->nodes[level]->start;
		} else {
			BUG_ON(root->root_key.objectid !=
			       btrfs_header_owner(path->nodes[level]));
			parent = 0;
		}

		ret = btrfs_free_extent(trans, root, bytenr, blocksize, parent,
				root->root_key.objectid, level - 1, 0, 0);
		BUG_ON(ret); /* -ENOMEM */
	}
	btrfs_tree_unlock(next);
	free_extent_buffer(next);
	*lookup_info = 1;
	return 1;
}

/*
 * hepler to process tree block while walking up the tree.
 *
 * when wc->stage == DROP_REFERENCE, this function drops
 * reference count on the block.
 *
 * when wc->stage == UPDATE_BACKREF, this function changes
 * wc->stage back to DROP_REFERENCE if we changed wc->stage
 * to UPDATE_BACKREF previously while processing the block.
 *
 * NOTE: return value 1 means we should stop walking up.
 */
static noinline int walk_up_proc(struct btrfs_trans_handle *trans,
				 struct btrfs_root *root,
				 struct btrfs_path *path,
				 struct walk_control *wc)
{
	int ret;
	int level = wc->level;
	struct extent_buffer *eb = path->nodes[level];
	u64 parent = 0;

	if (wc->stage == UPDATE_BACKREF) {
		BUG_ON(wc->shared_level < level);
		if (level < wc->shared_level)
			goto out;

		ret = find_next_key(path, level + 1, &wc->update_progress);
		if (ret > 0)
			wc->update_ref = 0;

		wc->stage = DROP_REFERENCE;
		wc->shared_level = -1;
		path->slots[level] = 0;

		/*
		 * check reference count again if the block isn't locked.
		 * we should start walking down the tree again if reference
		 * count is one.
		 */
		if (!path->locks[level]) {
			BUG_ON(level == 0);
			btrfs_tree_lock(eb);
			btrfs_set_lock_blocking(eb);
			path->locks[level] = BTRFS_WRITE_LOCK_BLOCKING;

			ret = btrfs_lookup_extent_info(trans, root,
						       eb->start, eb->len,
						       &wc->refs[level],
						       &wc->flags[level]);
			if (ret < 0) {
				btrfs_tree_unlock_rw(eb, path->locks[level]);
				return ret;
			}
			BUG_ON(wc->refs[level] == 0);
			if (wc->refs[level] == 1) {
				btrfs_tree_unlock_rw(eb, path->locks[level]);
				return 1;
			}
		}
	}

	/* wc->stage == DROP_REFERENCE */
	BUG_ON(wc->refs[level] > 1 && !path->locks[level]);

	if (wc->refs[level] == 1) {
		if (level == 0) {
			if (wc->flags[level] & BTRFS_BLOCK_FLAG_FULL_BACKREF)
				ret = btrfs_dec_ref(trans, root, eb, 1,
						    wc->for_reloc);
			else
				ret = btrfs_dec_ref(trans, root, eb, 0,
						    wc->for_reloc);
			BUG_ON(ret); /* -ENOMEM */
		}
		/* make block locked assertion in clean_tree_block happy */
		if (!path->locks[level] &&
		    btrfs_header_generation(eb) == trans->transid) {
			btrfs_tree_lock(eb);
			btrfs_set_lock_blocking(eb);
			path->locks[level] = BTRFS_WRITE_LOCK_BLOCKING;
		}
		clean_tree_block(trans, root, eb);
	}

	if (eb == root->node) {
		if (wc->flags[level] & BTRFS_BLOCK_FLAG_FULL_BACKREF)
			parent = eb->start;
		else
			BUG_ON(root->root_key.objectid !=
			       btrfs_header_owner(eb));
	} else {
		if (wc->flags[level + 1] & BTRFS_BLOCK_FLAG_FULL_BACKREF)
			parent = path->nodes[level + 1]->start;
		else
			BUG_ON(root->root_key.objectid !=
			       btrfs_header_owner(path->nodes[level + 1]));
	}

	btrfs_free_tree_block(trans, root, eb, parent, wc->refs[level] == 1, 0);
out:
	wc->refs[level] = 0;
	wc->flags[level] = 0;
	return 0;
}

static noinline int walk_down_tree(struct btrfs_trans_handle *trans,
				   struct btrfs_root *root,
				   struct btrfs_path *path,
				   struct walk_control *wc)
{
	int level = wc->level;
	int lookup_info = 1;
	int ret;

	while (level >= 0) {
		ret = walk_down_proc(trans, root, path, wc, lookup_info);
		if (ret > 0)
			break;

		if (level == 0)
			break;

		if (path->slots[level] >=
		    btrfs_header_nritems(path->nodes[level]))
			break;

		ret = do_walk_down(trans, root, path, wc, &lookup_info);
		if (ret > 0) {
			path->slots[level]++;
			continue;
		} else if (ret < 0)
			return ret;
		level = wc->level;
	}
	return 0;
}

static noinline int walk_up_tree(struct btrfs_trans_handle *trans,
				 struct btrfs_root *root,
				 struct btrfs_path *path,
				 struct walk_control *wc, int max_level)
{
	int level = wc->level;
	int ret;

	path->slots[level] = btrfs_header_nritems(path->nodes[level]);
	while (level < max_level && path->nodes[level]) {
		wc->level = level;
		if (path->slots[level] + 1 <
		    btrfs_header_nritems(path->nodes[level])) {
			path->slots[level]++;
			return 0;
		} else {
			ret = walk_up_proc(trans, root, path, wc);
			if (ret > 0)
				return 0;

			if (path->locks[level]) {
				btrfs_tree_unlock_rw(path->nodes[level],
						     path->locks[level]);
				path->locks[level] = 0;
			}
			free_extent_buffer(path->nodes[level]);
			path->nodes[level] = NULL;
			level++;
		}
	}
	return 1;
}

/*
 * drop a subvolume tree.
 *
 * this function traverses the tree freeing any blocks that only
 * referenced by the tree.
 *
 * when a shared tree block is found. this function decreases its
 * reference count by one. if update_ref is true, this function
 * also make sure backrefs for the shared block and all lower level
 * blocks are properly updated.
 */
int btrfs_drop_snapshot(struct btrfs_root *root,
			 struct btrfs_block_rsv *block_rsv, int update_ref,
			 int for_reloc)
{
	struct btrfs_path *path;
	struct btrfs_trans_handle *trans;
	struct btrfs_root *tree_root = root->fs_info->tree_root;
	struct btrfs_root_item *root_item = &root->root_item;
	struct walk_control *wc;
	struct btrfs_key key;
	int err = 0;
	int ret;
	int level;

	path = btrfs_alloc_path();
	if (!path) {
		err = -ENOMEM;
		goto out;
	}

	wc = kzalloc(sizeof(*wc), GFP_NOFS);
	if (!wc) {
		btrfs_free_path(path);
		err = -ENOMEM;
		goto out;
	}

	trans = btrfs_start_transaction(tree_root, 0);
	if (IS_ERR(trans)) {
		err = PTR_ERR(trans);
		goto out_free;
	}

	if (block_rsv)
		trans->block_rsv = block_rsv;

	if (btrfs_disk_key_objectid(&root_item->drop_progress) == 0) {
		level = btrfs_header_level(root->node);
		path->nodes[level] = btrfs_lock_root_node(root);
		btrfs_set_lock_blocking(path->nodes[level]);
		path->slots[level] = 0;
		path->locks[level] = BTRFS_WRITE_LOCK_BLOCKING;
		memset(&wc->update_progress, 0,
		       sizeof(wc->update_progress));
	} else {
		btrfs_disk_key_to_cpu(&key, &root_item->drop_progress);
		memcpy(&wc->update_progress, &key,
		       sizeof(wc->update_progress));

		level = root_item->drop_level;
		BUG_ON(level == 0);
		path->lowest_level = level;
		ret = btrfs_search_slot(NULL, root, &key, path, 0, 0);
		path->lowest_level = 0;
		if (ret < 0) {
			err = ret;
			goto out_end_trans;
		}
		WARN_ON(ret > 0);

		/*
		 * unlock our path, this is safe because only this
		 * function is allowed to delete this snapshot
		 */
		btrfs_unlock_up_safe(path, 0);

		level = btrfs_header_level(root->node);
		while (1) {
			btrfs_tree_lock(path->nodes[level]);
			btrfs_set_lock_blocking(path->nodes[level]);

			ret = btrfs_lookup_extent_info(trans, root,
						path->nodes[level]->start,
						path->nodes[level]->len,
						&wc->refs[level],
						&wc->flags[level]);
			if (ret < 0) {
				err = ret;
				goto out_end_trans;
			}
			BUG_ON(wc->refs[level] == 0);

			if (level == root_item->drop_level)
				break;

			btrfs_tree_unlock(path->nodes[level]);
			WARN_ON(wc->refs[level] != 1);
			level--;
		}
	}

	wc->level = level;
	wc->shared_level = -1;
	wc->stage = DROP_REFERENCE;
	wc->update_ref = update_ref;
	wc->keep_locks = 0;
	wc->for_reloc = for_reloc;
	wc->reada_count = BTRFS_NODEPTRS_PER_BLOCK(root);

	while (1) {
		ret = walk_down_tree(trans, root, path, wc);
		if (ret < 0) {
			err = ret;
			break;
		}

		ret = walk_up_tree(trans, root, path, wc, BTRFS_MAX_LEVEL);
		if (ret < 0) {
			err = ret;
			break;
		}

		if (ret > 0) {
			BUG_ON(wc->stage != DROP_REFERENCE);
			break;
		}

		if (wc->stage == DROP_REFERENCE) {
			level = wc->level;
			btrfs_node_key(path->nodes[level],
				       &root_item->drop_progress,
				       path->slots[level]);
			root_item->drop_level = level;
		}

		BUG_ON(wc->level == 0);
		if (btrfs_should_end_transaction(trans, tree_root)) {
			ret = btrfs_update_root(trans, tree_root,
						&root->root_key,
						root_item);
			if (ret) {
				btrfs_abort_transaction(trans, tree_root, ret);
				err = ret;
				goto out_end_trans;
			}

			btrfs_end_transaction_throttle(trans, tree_root);
			trans = btrfs_start_transaction(tree_root, 0);
			if (IS_ERR(trans)) {
				err = PTR_ERR(trans);
				goto out_free;
			}
			if (block_rsv)
				trans->block_rsv = block_rsv;
		}
	}
	btrfs_release_path(path);
	if (err)
		goto out_end_trans;

	ret = btrfs_del_root(trans, tree_root, &root->root_key);
	if (ret) {
		btrfs_abort_transaction(trans, tree_root, ret);
		goto out_end_trans;
	}

	if (root->root_key.objectid != BTRFS_TREE_RELOC_OBJECTID) {
		ret = btrfs_find_last_root(tree_root, root->root_key.objectid,
					   NULL, NULL);
		if (ret < 0) {
			btrfs_abort_transaction(trans, tree_root, ret);
			err = ret;
			goto out_end_trans;
		} else if (ret > 0) {
			/* if we fail to delete the orphan item this time
			 * around, it'll get picked up the next time.
			 *
			 * The most common failure here is just -ENOENT.
			 */
			btrfs_del_orphan_item(trans, tree_root,
					      root->root_key.objectid);
		}
	}

	if (root->in_radix) {
		btrfs_free_fs_root(tree_root->fs_info, root);
	} else {
		free_extent_buffer(root->node);
		free_extent_buffer(root->commit_root);
		kfree(root);
	}
out_end_trans:
	btrfs_end_transaction_throttle(trans, tree_root);
out_free:
	kfree(wc);
	btrfs_free_path(path);
out:
	if (err)
		btrfs_std_error(root->fs_info, err);
	return err;
}

/*
 * drop subtree rooted at tree block 'node'.
 *
 * NOTE: this function will unlock and release tree block 'node'
 * only used by relocation code
 */
int btrfs_drop_subtree(struct btrfs_trans_handle *trans,
			struct btrfs_root *root,
			struct extent_buffer *node,
			struct extent_buffer *parent)
{
	struct btrfs_path *path;
	struct walk_control *wc;
	int level;
	int parent_level;
	int ret = 0;
	int wret;

	BUG_ON(root->root_key.objectid != BTRFS_TREE_RELOC_OBJECTID);

	path = btrfs_alloc_path();
	if (!path)
		return -ENOMEM;

	wc = kzalloc(sizeof(*wc), GFP_NOFS);
	if (!wc) {
		btrfs_free_path(path);
		return -ENOMEM;
	}

	btrfs_assert_tree_locked(parent);
	parent_level = btrfs_header_level(parent);
	extent_buffer_get(parent);
	path->nodes[parent_level] = parent;
	path->slots[parent_level] = btrfs_header_nritems(parent);

	btrfs_assert_tree_locked(node);
	level = btrfs_header_level(node);
	path->nodes[level] = node;
	path->slots[level] = 0;
	path->locks[level] = BTRFS_WRITE_LOCK_BLOCKING;

	wc->refs[parent_level] = 1;
	wc->flags[parent_level] = BTRFS_BLOCK_FLAG_FULL_BACKREF;
	wc->level = level;
	wc->shared_level = -1;
	wc->stage = DROP_REFERENCE;
	wc->update_ref = 0;
	wc->keep_locks = 1;
	wc->for_reloc = 1;
	wc->reada_count = BTRFS_NODEPTRS_PER_BLOCK(root);

	while (1) {
		wret = walk_down_tree(trans, root, path, wc);
		if (wret < 0) {
			ret = wret;
			break;
		}

		wret = walk_up_tree(trans, root, path, wc, parent_level);
		if (wret < 0)
			ret = wret;
		if (wret != 0)
			break;
	}

	kfree(wc);
	btrfs_free_path(path);
	return ret;
}

static u64 update_block_group_flags(struct btrfs_root *root, u64 flags)
{
	u64 num_devices;
	u64 stripped;

	/*
	 * if restripe for this chunk_type is on pick target profile and
	 * return, otherwise do the usual balance
	 */
	stripped = get_restripe_target(root->fs_info, flags);
	if (stripped)
		return extended_to_chunk(stripped);

	/*
	 * we add in the count of missing devices because we want
	 * to make sure that any RAID levels on a degraded FS
	 * continue to be honored.
	 */
	num_devices = root->fs_info->fs_devices->rw_devices +
		root->fs_info->fs_devices->missing_devices;

	stripped = BTRFS_BLOCK_GROUP_RAID0 |
		BTRFS_BLOCK_GROUP_RAID1 | BTRFS_BLOCK_GROUP_RAID10;

	if (num_devices == 1) {
		stripped |= BTRFS_BLOCK_GROUP_DUP;
		stripped = flags & ~stripped;

		/* turn raid0 into single device chunks */
		if (flags & BTRFS_BLOCK_GROUP_RAID0)
			return stripped;

		/* turn mirroring into duplication */
		if (flags & (BTRFS_BLOCK_GROUP_RAID1 |
			     BTRFS_BLOCK_GROUP_RAID10))
			return stripped | BTRFS_BLOCK_GROUP_DUP;
	} else {
		/* they already had raid on here, just return */
		if (flags & stripped)
			return flags;

		stripped |= BTRFS_BLOCK_GROUP_DUP;
		stripped = flags & ~stripped;

		/* switch duplicated blocks with raid1 */
		if (flags & BTRFS_BLOCK_GROUP_DUP)
			return stripped | BTRFS_BLOCK_GROUP_RAID1;

		/* this is drive concat, leave it alone */
	}

	return flags;
}

static int set_block_group_ro(struct btrfs_block_group_cache *cache, int force)
{
	struct btrfs_space_info *sinfo = cache->space_info;
	u64 num_bytes;
	u64 min_allocable_bytes;
	int ret = -ENOSPC;


	/*
	 * We need some metadata space and system metadata space for
	 * allocating chunks in some corner cases until we force to set
	 * it to be readonly.
	 */
	if ((sinfo->flags &
	     (BTRFS_BLOCK_GROUP_SYSTEM | BTRFS_BLOCK_GROUP_METADATA)) &&
	    !force)
		min_allocable_bytes = 1 * 1024 * 1024;
	else
		min_allocable_bytes = 0;

	spin_lock(&sinfo->lock);
	spin_lock(&cache->lock);

	if (cache->ro) {
		ret = 0;
		goto out;
	}

	num_bytes = cache->key.offset - cache->reserved - cache->pinned -
		    cache->bytes_super - btrfs_block_group_used(&cache->item);

	if (sinfo->bytes_used + sinfo->bytes_reserved + sinfo->bytes_pinned +
	    sinfo->bytes_may_use + sinfo->bytes_readonly + num_bytes +
	    min_allocable_bytes <= sinfo->total_bytes) {
		sinfo->bytes_readonly += num_bytes;
		cache->ro = 1;
		ret = 0;
	}
out:
	spin_unlock(&cache->lock);
	spin_unlock(&sinfo->lock);
	return ret;
}

int btrfs_set_block_group_ro(struct btrfs_root *root,
			     struct btrfs_block_group_cache *cache)

{
	struct btrfs_trans_handle *trans;
	u64 alloc_flags;
	int ret;

	BUG_ON(cache->ro);

	trans = btrfs_join_transaction(root);
	if (IS_ERR(trans))
		return PTR_ERR(trans);

	alloc_flags = update_block_group_flags(root, cache->flags);
	if (alloc_flags != cache->flags) {
		ret = do_chunk_alloc(trans, root, 2 * 1024 * 1024, alloc_flags,
				     CHUNK_ALLOC_FORCE);
		if (ret < 0)
			goto out;
	}

	ret = set_block_group_ro(cache, 0);
	if (!ret)
		goto out;
	alloc_flags = get_alloc_profile(root, cache->space_info->flags);
	ret = do_chunk_alloc(trans, root, 2 * 1024 * 1024, alloc_flags,
			     CHUNK_ALLOC_FORCE);
	if (ret < 0)
		goto out;
	ret = set_block_group_ro(cache, 0);
out:
	btrfs_end_transaction(trans, root);
	return ret;
}

int btrfs_force_chunk_alloc(struct btrfs_trans_handle *trans,
			    struct btrfs_root *root, u64 type)
{
	u64 alloc_flags = get_alloc_profile(root, type);
	return do_chunk_alloc(trans, root, 2 * 1024 * 1024, alloc_flags,
			      CHUNK_ALLOC_FORCE);
}

/*
 * helper to account the unused space of all the readonly block group in the
 * list. takes mirrors into account.
 */
static u64 __btrfs_get_ro_block_group_free_space(struct list_head *groups_list)
{
	struct btrfs_block_group_cache *block_group;
	u64 free_bytes = 0;
	int factor;

	list_for_each_entry(block_group, groups_list, list) {
		spin_lock(&block_group->lock);

		if (!block_group->ro) {
			spin_unlock(&block_group->lock);
			continue;
		}

		if (block_group->flags & (BTRFS_BLOCK_GROUP_RAID1 |
					  BTRFS_BLOCK_GROUP_RAID10 |
					  BTRFS_BLOCK_GROUP_DUP))
			factor = 2;
		else
			factor = 1;

		free_bytes += (block_group->key.offset -
			       btrfs_block_group_used(&block_group->item)) *
			       factor;

		spin_unlock(&block_group->lock);
	}

	return free_bytes;
}

/*
 * helper to account the unused space of all the readonly block group in the
 * space_info. takes mirrors into account.
 */
u64 btrfs_account_ro_block_groups_free_space(struct btrfs_space_info *sinfo)
{
	int i;
	u64 free_bytes = 0;

	spin_lock(&sinfo->lock);

	for(i = 0; i < BTRFS_NR_RAID_TYPES; i++)
		if (!list_empty(&sinfo->block_groups[i]))
			free_bytes += __btrfs_get_ro_block_group_free_space(
						&sinfo->block_groups[i]);

	spin_unlock(&sinfo->lock);

	return free_bytes;
}

void btrfs_set_block_group_rw(struct btrfs_root *root,
			      struct btrfs_block_group_cache *cache)
{
	struct btrfs_space_info *sinfo = cache->space_info;
	u64 num_bytes;

	BUG_ON(!cache->ro);

	spin_lock(&sinfo->lock);
	spin_lock(&cache->lock);
	num_bytes = cache->key.offset - cache->reserved - cache->pinned -
		    cache->bytes_super - btrfs_block_group_used(&cache->item);
	sinfo->bytes_readonly -= num_bytes;
	cache->ro = 0;
	spin_unlock(&cache->lock);
	spin_unlock(&sinfo->lock);
}

/*
 * checks to see if its even possible to relocate this block group.
 *
 * @return - -1 if it's not a good idea to relocate this block group, 0 if its
 * ok to go ahead and try.
 */
int btrfs_can_relocate(struct btrfs_root *root, u64 bytenr)
{
	struct btrfs_block_group_cache *block_group;
	struct btrfs_space_info *space_info;
	struct btrfs_fs_devices *fs_devices = root->fs_info->fs_devices;
	struct btrfs_device *device;
	u64 min_free;
	u64 dev_min = 1;
	u64 dev_nr = 0;
	u64 target;
	int index;
	int full = 0;
	int ret = 0;

	block_group = btrfs_lookup_block_group(root->fs_info, bytenr);

	/* odd, couldn't find the block group, leave it alone */
	if (!block_group)
		return -1;

	min_free = btrfs_block_group_used(&block_group->item);

	/* no bytes used, we're good */
	if (!min_free)
		goto out;

	space_info = block_group->space_info;
	spin_lock(&space_info->lock);

	full = space_info->full;

	/*
	 * if this is the last block group we have in this space, we can't
	 * relocate it unless we're able to allocate a new chunk below.
	 *
	 * Otherwise, we need to make sure we have room in the space to handle
	 * all of the extents from this block group.  If we can, we're good
	 */
	if ((space_info->total_bytes != block_group->key.offset) &&
	    (space_info->bytes_used + space_info->bytes_reserved +
	     space_info->bytes_pinned + space_info->bytes_readonly +
	     min_free < space_info->total_bytes)) {
		spin_unlock(&space_info->lock);
		goto out;
	}
	spin_unlock(&space_info->lock);

	/*
	 * ok we don't have enough space, but maybe we have free space on our
	 * devices to allocate new chunks for relocation, so loop through our
	 * alloc devices and guess if we have enough space.  if this block
	 * group is going to be restriped, run checks against the target
	 * profile instead of the current one.
	 */
	ret = -1;

	/*
	 * index:
	 *      0: raid10
	 *      1: raid1
	 *      2: dup
	 *      3: raid0
	 *      4: single
	 */
	target = get_restripe_target(root->fs_info, block_group->flags);
	if (target) {
		index = __get_block_group_index(extended_to_chunk(target));
	} else {
		/*
		 * this is just a balance, so if we were marked as full
		 * we know there is no space for a new chunk
		 */
		if (full)
			goto out;

		index = get_block_group_index(block_group);
	}

	if (index == 0) {
		dev_min = 4;
		/* Divide by 2 */
		min_free >>= 1;
	} else if (index == 1) {
		dev_min = 2;
	} else if (index == 2) {
		/* Multiply by 2 */
		min_free <<= 1;
	} else if (index == 3) {
		dev_min = fs_devices->rw_devices;
		do_div(min_free, dev_min);
	}

	mutex_lock(&root->fs_info->chunk_mutex);
	list_for_each_entry(device, &fs_devices->alloc_list, dev_alloc_list) {
		u64 dev_offset;

		/*
		 * check to make sure we can actually find a chunk with enough
		 * space to fit our block group in.
		 */
		if (device->total_bytes > device->bytes_used + min_free) {
			ret = find_free_dev_extent(device, min_free,
						   &dev_offset, NULL);
			if (!ret)
				dev_nr++;

			if (dev_nr >= dev_min)
				break;

			ret = -1;
		}
	}
	mutex_unlock(&root->fs_info->chunk_mutex);
out:
	btrfs_put_block_group(block_group);
	return ret;
}

static int find_first_block_group(struct btrfs_root *root,
		struct btrfs_path *path, struct btrfs_key *key)
{
	int ret = 0;
	struct btrfs_key found_key;
	struct extent_buffer *leaf;
	int slot;

	ret = btrfs_search_slot(NULL, root, key, path, 0, 0);
	if (ret < 0)
		goto out;

	while (1) {
		slot = path->slots[0];
		leaf = path->nodes[0];
		if (slot >= btrfs_header_nritems(leaf)) {
			ret = btrfs_next_leaf(root, path);
			if (ret == 0)
				continue;
			if (ret < 0)
				goto out;
			break;
		}
		btrfs_item_key_to_cpu(leaf, &found_key, slot);

		if (found_key.objectid >= key->objectid &&
		    found_key.type == BTRFS_BLOCK_GROUP_ITEM_KEY) {
			ret = 0;
			goto out;
		}
		path->slots[0]++;
	}
out:
	return ret;
}

void btrfs_put_block_group_cache(struct btrfs_fs_info *info)
{
	struct btrfs_block_group_cache *block_group;
	u64 last = 0;

	while (1) {
		struct inode *inode;

		block_group = btrfs_lookup_first_block_group(info, last);
		while (block_group) {
			spin_lock(&block_group->lock);
			if (block_group->iref)
				break;
			spin_unlock(&block_group->lock);
			block_group = next_block_group(info->tree_root,
						       block_group);
		}
		if (!block_group) {
			if (last == 0)
				break;
			last = 0;
			continue;
		}

		inode = block_group->inode;
		block_group->iref = 0;
		block_group->inode = NULL;
		spin_unlock(&block_group->lock);
		iput(inode);
		last = block_group->key.objectid + block_group->key.offset;
		btrfs_put_block_group(block_group);
	}
}

int btrfs_free_block_groups(struct btrfs_fs_info *info)
{
	struct btrfs_block_group_cache *block_group;
	struct btrfs_space_info *space_info;
	struct btrfs_caching_control *caching_ctl;
	struct rb_node *n;

	down_write(&info->extent_commit_sem);
	while (!list_empty(&info->caching_block_groups)) {
		caching_ctl = list_entry(info->caching_block_groups.next,
					 struct btrfs_caching_control, list);
		list_del(&caching_ctl->list);
		put_caching_control(caching_ctl);
	}
	up_write(&info->extent_commit_sem);

	spin_lock(&info->block_group_cache_lock);
	while ((n = rb_last(&info->block_group_cache_tree)) != NULL) {
		block_group = rb_entry(n, struct btrfs_block_group_cache,
				       cache_node);
		rb_erase(&block_group->cache_node,
			 &info->block_group_cache_tree);
		spin_unlock(&info->block_group_cache_lock);

		down_write(&block_group->space_info->groups_sem);
		list_del(&block_group->list);
		up_write(&block_group->space_info->groups_sem);

		if (block_group->cached == BTRFS_CACHE_STARTED)
			wait_block_group_cache_done(block_group);

		/*
		 * We haven't cached this block group, which means we could
		 * possibly have excluded extents on this block group.
		 */
		if (block_group->cached == BTRFS_CACHE_NO)
			free_excluded_extents(info->extent_root, block_group);

		btrfs_remove_free_space_cache(block_group);
		btrfs_put_block_group(block_group);

		spin_lock(&info->block_group_cache_lock);
	}
	spin_unlock(&info->block_group_cache_lock);

	/* now that all the block groups are freed, go through and
	 * free all the space_info structs.  This is only called during
	 * the final stages of unmount, and so we know nobody is
	 * using them.  We call synchronize_rcu() once before we start,
	 * just to be on the safe side.
	 */
	synchronize_rcu();

	release_global_block_rsv(info);

	while(!list_empty(&info->space_info)) {
		space_info = list_entry(info->space_info.next,
					struct btrfs_space_info,
					list);
		if (space_info->bytes_pinned > 0 ||
		    space_info->bytes_reserved > 0 ||
		    space_info->bytes_may_use > 0) {
			WARN_ON(1);
			dump_space_info(space_info, 0, 0);
		}
		list_del(&space_info->list);
		kfree(space_info);
	}
	return 0;
}

static void __link_block_group(struct btrfs_space_info *space_info,
			       struct btrfs_block_group_cache *cache)
{
	int index = get_block_group_index(cache);

	down_write(&space_info->groups_sem);
	list_add_tail(&cache->list, &space_info->block_groups[index]);
	up_write(&space_info->groups_sem);
}

int btrfs_read_block_groups(struct btrfs_root *root)
{
	struct btrfs_path *path;
	int ret;
	struct btrfs_block_group_cache *cache;
	struct btrfs_fs_info *info = root->fs_info;
	struct btrfs_space_info *space_info;
	struct btrfs_key key;
	struct btrfs_key found_key;
	struct extent_buffer *leaf;
	int need_clear = 0;
	u64 cache_gen;

	root = info->extent_root;
	key.objectid = 0;
	key.offset = 0;
	btrfs_set_key_type(&key, BTRFS_BLOCK_GROUP_ITEM_KEY);
	path = btrfs_alloc_path();
	if (!path)
		return -ENOMEM;
	path->reada = 1;

	cache_gen = btrfs_super_cache_generation(root->fs_info->super_copy);
	if (btrfs_test_opt(root, SPACE_CACHE) &&
	    btrfs_super_generation(root->fs_info->super_copy) != cache_gen)
		need_clear = 1;
	if (btrfs_test_opt(root, CLEAR_CACHE))
		need_clear = 1;

	while (1) {
		ret = find_first_block_group(root, path, &key);
		if (ret > 0)
			break;
		if (ret != 0)
			goto error;
		leaf = path->nodes[0];
		btrfs_item_key_to_cpu(leaf, &found_key, path->slots[0]);
		cache = kzalloc(sizeof(*cache), GFP_NOFS);
		if (!cache) {
			ret = -ENOMEM;
			goto error;
		}
		cache->free_space_ctl = kzalloc(sizeof(*cache->free_space_ctl),
						GFP_NOFS);
		if (!cache->free_space_ctl) {
			kfree(cache);
			ret = -ENOMEM;
			goto error;
		}

		atomic_set(&cache->count, 1);
		spin_lock_init(&cache->lock);
		cache->fs_info = info;
		INIT_LIST_HEAD(&cache->list);
		INIT_LIST_HEAD(&cache->cluster_list);

		if (need_clear)
			cache->disk_cache_state = BTRFS_DC_CLEAR;

		read_extent_buffer(leaf, &cache->item,
				   btrfs_item_ptr_offset(leaf, path->slots[0]),
				   sizeof(cache->item));
		memcpy(&cache->key, &found_key, sizeof(found_key));

		key.objectid = found_key.objectid + found_key.offset;
		btrfs_release_path(path);
		cache->flags = btrfs_block_group_flags(&cache->item);
		cache->sectorsize = root->sectorsize;

		btrfs_init_free_space_ctl(cache);

		/*
		 * We need to exclude the super stripes now so that the space
		 * info has super bytes accounted for, otherwise we'll think
		 * we have more space than we actually do.
		 */
		exclude_super_stripes(root, cache);

		/*
		 * check for two cases, either we are full, and therefore
		 * don't need to bother with the caching work since we won't
		 * find any space, or we are empty, and we can just add all
		 * the space in and be done with it.  This saves us _alot_ of
		 * time, particularly in the full case.
		 */
		if (found_key.offset == btrfs_block_group_used(&cache->item)) {
			cache->last_byte_to_unpin = (u64)-1;
			cache->cached = BTRFS_CACHE_FINISHED;
			free_excluded_extents(root, cache);
		} else if (btrfs_block_group_used(&cache->item) == 0) {
			cache->last_byte_to_unpin = (u64)-1;
			cache->cached = BTRFS_CACHE_FINISHED;
			add_new_free_space(cache, root->fs_info,
					   found_key.objectid,
					   found_key.objectid +
					   found_key.offset);
			free_excluded_extents(root, cache);
		}

		ret = update_space_info(info, cache->flags, found_key.offset,
					btrfs_block_group_used(&cache->item),
					&space_info);
		BUG_ON(ret); /* -ENOMEM */
		cache->space_info = space_info;
		spin_lock(&cache->space_info->lock);
		cache->space_info->bytes_readonly += cache->bytes_super;
		spin_unlock(&cache->space_info->lock);

		__link_block_group(space_info, cache);

		ret = btrfs_add_block_group_cache(root->fs_info, cache);
		BUG_ON(ret); /* Logic error */

		set_avail_alloc_bits(root->fs_info, cache->flags);
		if (btrfs_chunk_readonly(root, cache->key.objectid))
			set_block_group_ro(cache, 1);
	}

	list_for_each_entry_rcu(space_info, &root->fs_info->space_info, list) {
		if (!(get_alloc_profile(root, space_info->flags) &
		      (BTRFS_BLOCK_GROUP_RAID10 |
		       BTRFS_BLOCK_GROUP_RAID1 |
		       BTRFS_BLOCK_GROUP_DUP)))
			continue;
		/*
		 * avoid allocating from un-mirrored block group if there are
		 * mirrored block groups.
		 */
		list_for_each_entry(cache, &space_info->block_groups[3], list)
			set_block_group_ro(cache, 1);
		list_for_each_entry(cache, &space_info->block_groups[4], list)
			set_block_group_ro(cache, 1);
	}

	init_global_block_rsv(info);
	ret = 0;
error:
	btrfs_free_path(path);
	return ret;
}

int btrfs_make_block_group(struct btrfs_trans_handle *trans,
			   struct btrfs_root *root, u64 bytes_used,
			   u64 type, u64 chunk_objectid, u64 chunk_offset,
			   u64 size)
{
	int ret;
	struct btrfs_root *extent_root;
	struct btrfs_block_group_cache *cache;

	extent_root = root->fs_info->extent_root;

	root->fs_info->last_trans_log_full_commit = trans->transid;

	cache = kzalloc(sizeof(*cache), GFP_NOFS);
	if (!cache)
		return -ENOMEM;
	cache->free_space_ctl = kzalloc(sizeof(*cache->free_space_ctl),
					GFP_NOFS);
	if (!cache->free_space_ctl) {
		kfree(cache);
		return -ENOMEM;
	}

	cache->key.objectid = chunk_offset;
	cache->key.offset = size;
	cache->key.type = BTRFS_BLOCK_GROUP_ITEM_KEY;
	cache->sectorsize = root->sectorsize;
	cache->fs_info = root->fs_info;

	atomic_set(&cache->count, 1);
	spin_lock_init(&cache->lock);
	INIT_LIST_HEAD(&cache->list);
	INIT_LIST_HEAD(&cache->cluster_list);

	btrfs_init_free_space_ctl(cache);

	btrfs_set_block_group_used(&cache->item, bytes_used);
	btrfs_set_block_group_chunk_objectid(&cache->item, chunk_objectid);
	cache->flags = type;
	btrfs_set_block_group_flags(&cache->item, type);

	cache->last_byte_to_unpin = (u64)-1;
	cache->cached = BTRFS_CACHE_FINISHED;
	exclude_super_stripes(root, cache);

	add_new_free_space(cache, root->fs_info, chunk_offset,
			   chunk_offset + size);

	free_excluded_extents(root, cache);

	ret = update_space_info(root->fs_info, cache->flags, size, bytes_used,
				&cache->space_info);
	BUG_ON(ret); /* -ENOMEM */
	update_global_block_rsv(root->fs_info);

	spin_lock(&cache->space_info->lock);
	cache->space_info->bytes_readonly += cache->bytes_super;
	spin_unlock(&cache->space_info->lock);

	__link_block_group(cache->space_info, cache);

	ret = btrfs_add_block_group_cache(root->fs_info, cache);
	BUG_ON(ret); /* Logic error */

	ret = btrfs_insert_item(trans, extent_root, &cache->key, &cache->item,
				sizeof(cache->item));
	if (ret) {
		btrfs_abort_transaction(trans, extent_root, ret);
		return ret;
	}

	set_avail_alloc_bits(extent_root->fs_info, type);

	return 0;
}

static void clear_avail_alloc_bits(struct btrfs_fs_info *fs_info, u64 flags)
{
	u64 extra_flags = chunk_to_extended(flags) &
				BTRFS_EXTENDED_PROFILE_MASK;

	if (flags & BTRFS_BLOCK_GROUP_DATA)
		fs_info->avail_data_alloc_bits &= ~extra_flags;
	if (flags & BTRFS_BLOCK_GROUP_METADATA)
		fs_info->avail_metadata_alloc_bits &= ~extra_flags;
	if (flags & BTRFS_BLOCK_GROUP_SYSTEM)
		fs_info->avail_system_alloc_bits &= ~extra_flags;
}

int btrfs_remove_block_group(struct btrfs_trans_handle *trans,
			     struct btrfs_root *root, u64 group_start)
{
	struct btrfs_path *path;
	struct btrfs_block_group_cache *block_group;
	struct btrfs_free_cluster *cluster;
	struct btrfs_root *tree_root = root->fs_info->tree_root;
	struct btrfs_key key;
	struct inode *inode;
	int ret;
	int index;
	int factor;

	root = root->fs_info->extent_root;

	block_group = btrfs_lookup_block_group(root->fs_info, group_start);
	BUG_ON(!block_group);
	BUG_ON(!block_group->ro);

	/*
	 * Free the reserved super bytes from this block group before
	 * remove it.
	 */
	free_excluded_extents(root, block_group);

	memcpy(&key, &block_group->key, sizeof(key));
	index = get_block_group_index(block_group);
	if (block_group->flags & (BTRFS_BLOCK_GROUP_DUP |
				  BTRFS_BLOCK_GROUP_RAID1 |
				  BTRFS_BLOCK_GROUP_RAID10))
		factor = 2;
	else
		factor = 1;

	/* make sure this block group isn't part of an allocation cluster */
	cluster = &root->fs_info->data_alloc_cluster;
	spin_lock(&cluster->refill_lock);
	btrfs_return_cluster_to_free_space(block_group, cluster);
	spin_unlock(&cluster->refill_lock);

	/*
	 * make sure this block group isn't part of a metadata
	 * allocation cluster
	 */
	cluster = &root->fs_info->meta_alloc_cluster;
	spin_lock(&cluster->refill_lock);
	btrfs_return_cluster_to_free_space(block_group, cluster);
	spin_unlock(&cluster->refill_lock);

	path = btrfs_alloc_path();
	if (!path) {
		ret = -ENOMEM;
		goto out;
	}

	inode = lookup_free_space_inode(tree_root, block_group, path);
	if (!IS_ERR(inode)) {
		ret = btrfs_orphan_add(trans, inode);
		if (ret) {
			btrfs_add_delayed_iput(inode);
			goto out;
		}
		clear_nlink(inode);
		/* One for the block groups ref */
		spin_lock(&block_group->lock);
		if (block_group->iref) {
			block_group->iref = 0;
			block_group->inode = NULL;
			spin_unlock(&block_group->lock);
			iput(inode);
		} else {
			spin_unlock(&block_group->lock);
		}
		/* One for our lookup ref */
		btrfs_add_delayed_iput(inode);
	}

	key.objectid = BTRFS_FREE_SPACE_OBJECTID;
	key.offset = block_group->key.objectid;
	key.type = 0;

	ret = btrfs_search_slot(trans, tree_root, &key, path, -1, 1);
	if (ret < 0)
		goto out;
	if (ret > 0)
		btrfs_release_path(path);
	if (ret == 0) {
		ret = btrfs_del_item(trans, tree_root, path);
		if (ret)
			goto out;
		btrfs_release_path(path);
	}

	spin_lock(&root->fs_info->block_group_cache_lock);
	rb_erase(&block_group->cache_node,
		 &root->fs_info->block_group_cache_tree);
	spin_unlock(&root->fs_info->block_group_cache_lock);

	down_write(&block_group->space_info->groups_sem);
	/*
	 * we must use list_del_init so people can check to see if they
	 * are still on the list after taking the semaphore
	 */
	list_del_init(&block_group->list);
	if (list_empty(&block_group->space_info->block_groups[index]))
		clear_avail_alloc_bits(root->fs_info, block_group->flags);
	up_write(&block_group->space_info->groups_sem);

	if (block_group->cached == BTRFS_CACHE_STARTED)
		wait_block_group_cache_done(block_group);

	btrfs_remove_free_space_cache(block_group);

	spin_lock(&block_group->space_info->lock);
	block_group->space_info->total_bytes -= block_group->key.offset;
	block_group->space_info->bytes_readonly -= block_group->key.offset;
	block_group->space_info->disk_total -= block_group->key.offset * factor;
	spin_unlock(&block_group->space_info->lock);

	memcpy(&key, &block_group->key, sizeof(key));

	btrfs_clear_space_info_full(root->fs_info);

	btrfs_put_block_group(block_group);
	btrfs_put_block_group(block_group);

	ret = btrfs_search_slot(trans, root, &key, path, -1, 1);
	if (ret > 0)
		ret = -EIO;
	if (ret < 0)
		goto out;

	ret = btrfs_del_item(trans, root, path);
out:
	btrfs_free_path(path);
	return ret;
}

int btrfs_init_space_info(struct btrfs_fs_info *fs_info)
{
	struct btrfs_space_info *space_info;
	struct btrfs_super_block *disk_super;
	u64 features;
	u64 flags;
	int mixed = 0;
	int ret;

	disk_super = fs_info->super_copy;
	if (!btrfs_super_root(disk_super))
		return 1;

	features = btrfs_super_incompat_flags(disk_super);
	if (features & BTRFS_FEATURE_INCOMPAT_MIXED_GROUPS)
		mixed = 1;

	flags = BTRFS_BLOCK_GROUP_SYSTEM;
	ret = update_space_info(fs_info, flags, 0, 0, &space_info);
	if (ret)
		goto out;

	if (mixed) {
		flags = BTRFS_BLOCK_GROUP_METADATA | BTRFS_BLOCK_GROUP_DATA;
		ret = update_space_info(fs_info, flags, 0, 0, &space_info);
	} else {
		flags = BTRFS_BLOCK_GROUP_METADATA;
		ret = update_space_info(fs_info, flags, 0, 0, &space_info);
		if (ret)
			goto out;

		flags = BTRFS_BLOCK_GROUP_DATA;
		ret = update_space_info(fs_info, flags, 0, 0, &space_info);
	}
out:
	return ret;
}

int btrfs_error_unpin_extent_range(struct btrfs_root *root, u64 start, u64 end)
{
	return unpin_extent_range(root, start, end);
}

int btrfs_error_discard_extent(struct btrfs_root *root, u64 bytenr,
			       u64 num_bytes, u64 *actual_bytes)
{
	return btrfs_discard_extent(root, bytenr, num_bytes, actual_bytes);
}

int btrfs_trim_fs(struct btrfs_root *root, struct fstrim_range *range)
{
	struct btrfs_fs_info *fs_info = root->fs_info;
	struct btrfs_block_group_cache *cache = NULL;
	u64 group_trimmed;
	u64 start;
	u64 end;
	u64 trimmed = 0;
	u64 total_bytes = btrfs_super_total_bytes(fs_info->super_copy);
	int ret = 0;

	/*
	 * try to trim all FS space, our block group may start from non-zero.
	 */
	if (range->len == total_bytes)
		cache = btrfs_lookup_first_block_group(fs_info, range->start);
	else
		cache = btrfs_lookup_block_group(fs_info, range->start);

	while (cache) {
		if (cache->key.objectid >= (range->start + range->len)) {
			btrfs_put_block_group(cache);
			break;
		}

		start = max(range->start, cache->key.objectid);
		end = min(range->start + range->len,
				cache->key.objectid + cache->key.offset);

		if (end - start >= range->minlen) {
			if (!block_group_cache_done(cache)) {
				ret = cache_block_group(cache, NULL, root, 0);
				if (!ret)
					wait_block_group_cache_done(cache);
			}
			ret = btrfs_trim_block_group(cache,
						     &group_trimmed,
						     start,
						     end,
						     range->minlen);

			trimmed += group_trimmed;
			if (ret) {
				btrfs_put_block_group(cache);
				break;
			}
		}

		cache = next_block_group(fs_info->tree_root, cache);
	}

	range->len = trimmed;
	return ret;
}<|MERGE_RESOLUTION|>--- conflicted
+++ resolved
@@ -2301,10 +2301,7 @@
 
 				if (ret) {
 					printk(KERN_DEBUG "btrfs: run_delayed_extent_op returned %d\n", ret);
-<<<<<<< HEAD
-=======
 					spin_lock(&delayed_refs->lock);
->>>>>>> 711e1bfb
 					return ret;
 				}
 
@@ -2335,10 +2332,7 @@
 
 		if (ret) {
 			printk(KERN_DEBUG "btrfs: run_one_delayed_ref returned %d\n", ret);
-<<<<<<< HEAD
-=======
 			spin_lock(&delayed_refs->lock);
->>>>>>> 711e1bfb
 			return ret;
 		}
 
@@ -3777,19 +3771,10 @@
 		 */
 		if (current->journal_info)
 			return -EAGAIN;
-<<<<<<< HEAD
-		ret = wait_event_interruptible(space_info->wait,
-					       !space_info->flush);
-		/* Must have been interrupted, return */
-		if (ret) {
-			printk(KERN_DEBUG "btrfs: %s returning -EINTR\n", __func__);
-=======
 		ret = wait_event_killable(space_info->wait, !space_info->flush);
 		/* Must have been killed, return */
 		if (ret)
->>>>>>> 711e1bfb
 			return -EINTR;
-		}
 
 		spin_lock(&space_info->lock);
 	}
