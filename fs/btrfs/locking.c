/*
 * Copyright (C) 2008 Oracle.  All rights reserved.
 *
 * This program is free software; you can redistribute it and/or
 * modify it under the terms of the GNU General Public
 * License v2 as published by the Free Software Foundation.
 *
 * This program is distributed in the hope that it will be useful,
 * but WITHOUT ANY WARRANTY; without even the implied warranty of
 * MERCHANTABILITY or FITNESS FOR A PARTICULAR PURPOSE.  See the GNU
 * General Public License for more details.
 *
 * You should have received a copy of the GNU General Public
 * License along with this program; if not, write to the
 * Free Software Foundation, Inc., 59 Temple Place - Suite 330,
 * Boston, MA 021110-1307, USA.
 */
#include <linux/sched.h>
#include <linux/pagemap.h>
#include <linux/spinlock.h>
#include <linux/page-flags.h>
#include <asm/bug.h>
#include "ctree.h"
#include "extent_io.h"
#include "locking.h"

void btrfs_assert_tree_read_locked(struct extent_buffer *eb);

/*
 * if we currently have a spinning reader or writer lock
 * (indicated by the rw flag) this will bump the count
 * of blocking holders and drop the spinlock.
 */
void btrfs_set_lock_blocking_rw(struct extent_buffer *eb, int rw)
{
	if (eb->lock_nested) {
		read_lock(&eb->lock);
		if (eb->lock_nested && current->pid == eb->lock_owner) {
			read_unlock(&eb->lock);
			return;
		}
		read_unlock(&eb->lock);
	}
	if (rw == BTRFS_WRITE_LOCK) {
		if (atomic_read(&eb->blocking_writers) == 0) {
			WARN_ON(atomic_read(&eb->spinning_writers) != 1);
			atomic_dec(&eb->spinning_writers);
			btrfs_assert_tree_locked(eb);
			atomic_inc(&eb->blocking_writers);
			write_unlock(&eb->lock);
		}
	} else if (rw == BTRFS_READ_LOCK) {
		btrfs_assert_tree_read_locked(eb);
		atomic_inc(&eb->blocking_readers);
		WARN_ON(atomic_read(&eb->spinning_readers) == 0);
		atomic_dec(&eb->spinning_readers);
		read_unlock(&eb->lock);
	}
	return;
}

/*
 * if we currently have a blocking lock, take the spinlock
 * and drop our blocking count
 */
void btrfs_clear_lock_blocking_rw(struct extent_buffer *eb, int rw)
{
	if (eb->lock_nested) {
		read_lock(&eb->lock);
		if (&eb->lock_nested && current->pid == eb->lock_owner) {
			read_unlock(&eb->lock);
			return;
		}
		read_unlock(&eb->lock);
	}
	if (rw == BTRFS_WRITE_LOCK_BLOCKING) {
		BUG_ON(atomic_read(&eb->blocking_writers) != 1);
		write_lock(&eb->lock);
		WARN_ON(atomic_read(&eb->spinning_writers));
		atomic_inc(&eb->spinning_writers);
		if (atomic_dec_and_test(&eb->blocking_writers))
			wake_up(&eb->write_lock_wq);
	} else if (rw == BTRFS_READ_LOCK_BLOCKING) {
		BUG_ON(atomic_read(&eb->blocking_readers) == 0);
		read_lock(&eb->lock);
		atomic_inc(&eb->spinning_readers);
		if (atomic_dec_and_test(&eb->blocking_readers))
			wake_up(&eb->read_lock_wq);
	}
	return;
}

/*
 * take a spinning read lock.  This will wait for any blocking
 * writers
 */
void btrfs_tree_read_lock(struct extent_buffer *eb)
{
again:
	read_lock(&eb->lock);
	if (atomic_read(&eb->blocking_writers) &&
	    current->pid == eb->lock_owner) {
		/*
		 * This extent is already write-locked by our thread. We allow
		 * an additional read lock to be added because it's for the same
		 * thread. btrfs_find_all_roots() depends on this as it may be
		 * called on a partly (write-)locked tree.
		 */
		BUG_ON(eb->lock_nested);
		eb->lock_nested = 1;
		read_unlock(&eb->lock);
		return;
	}
	read_unlock(&eb->lock);
	wait_event(eb->write_lock_wq, atomic_read(&eb->blocking_writers) == 0);
	read_lock(&eb->lock);
	if (atomic_read(&eb->blocking_writers)) {
		read_unlock(&eb->lock);
		goto again;
	}
	atomic_inc(&eb->read_locks);
	atomic_inc(&eb->spinning_readers);
}

/*
 * returns 1 if we get the read lock and 0 if we don't
 * this won't wait for blocking writers
 */
int btrfs_try_tree_read_lock(struct extent_buffer *eb)
{
	if (atomic_read(&eb->blocking_writers))
		return 0;

	read_lock(&eb->lock);
	if (atomic_read(&eb->blocking_writers)) {
		read_unlock(&eb->lock);
		return 0;
	}
	atomic_inc(&eb->read_locks);
	atomic_inc(&eb->spinning_readers);
	return 1;
}

/*
 * returns 1 if we get the read lock and 0 if we don't
 * this won't wait for blocking writers or readers
 */
int btrfs_try_tree_write_lock(struct extent_buffer *eb)
{
	if (atomic_read(&eb->blocking_writers) ||
	    atomic_read(&eb->blocking_readers))
		return 0;
	write_lock(&eb->lock);
	if (atomic_read(&eb->blocking_writers) ||
	    atomic_read(&eb->blocking_readers)) {
		write_unlock(&eb->lock);
		return 0;
	}
	atomic_inc(&eb->write_locks);
	atomic_inc(&eb->spinning_writers);
	eb->lock_owner = current->pid;
	return 1;
}

/*
 * drop a spinning read lock
 */
void btrfs_tree_read_unlock(struct extent_buffer *eb)
{
	if (eb->lock_nested) {
		read_lock(&eb->lock);
		if (eb->lock_nested && current->pid == eb->lock_owner) {
			eb->lock_nested = 0;
			read_unlock(&eb->lock);
			return;
		}
		read_unlock(&eb->lock);
	}
	btrfs_assert_tree_read_locked(eb);
	WARN_ON(atomic_read(&eb->spinning_readers) == 0);
	atomic_dec(&eb->spinning_readers);
	atomic_dec(&eb->read_locks);
	read_unlock(&eb->lock);
}

/*
 * drop a blocking read lock
 */
void btrfs_tree_read_unlock_blocking(struct extent_buffer *eb)
{
	if (eb->lock_nested) {
		read_lock(&eb->lock);
		if (eb->lock_nested && current->pid == eb->lock_owner) {
			eb->lock_nested = 0;
			read_unlock(&eb->lock);
			return;
		}
		read_unlock(&eb->lock);
	}
	btrfs_assert_tree_read_locked(eb);
	WARN_ON(atomic_read(&eb->blocking_readers) == 0);
	if (atomic_dec_and_test(&eb->blocking_readers))
		wake_up(&eb->read_lock_wq);
	atomic_dec(&eb->read_locks);
}

/*
 * take a spinning write lock.  This will wait for both
 * blocking readers or writers
 */
void btrfs_tree_lock(struct extent_buffer *eb)
{
again:
	wait_event(eb->read_lock_wq, atomic_read(&eb->blocking_readers) == 0);
	wait_event(eb->write_lock_wq, atomic_read(&eb->blocking_writers) == 0);
	write_lock(&eb->lock);
	if (atomic_read(&eb->blocking_readers)) {
		write_unlock(&eb->lock);
		wait_event(eb->read_lock_wq,
			   atomic_read(&eb->blocking_readers) == 0);
		goto again;
	}
	if (atomic_read(&eb->blocking_writers)) {
		write_unlock(&eb->lock);
		wait_event(eb->write_lock_wq,
			   atomic_read(&eb->blocking_writers) == 0);
		goto again;
	}
	WARN_ON(atomic_read(&eb->spinning_writers));
	atomic_inc(&eb->spinning_writers);
	atomic_inc(&eb->write_locks);
	eb->lock_owner = current->pid;
<<<<<<< HEAD
	return 0;
=======
>>>>>>> e816b57a
}

/*
 * drop a spinning or a blocking write lock.
 */
void btrfs_tree_unlock(struct extent_buffer *eb)
{
	int blockers = atomic_read(&eb->blocking_writers);

	BUG_ON(blockers > 1);

	btrfs_assert_tree_locked(eb);
	atomic_dec(&eb->write_locks);

	if (blockers) {
		WARN_ON(atomic_read(&eb->spinning_writers));
		atomic_dec(&eb->blocking_writers);
		smp_wmb();
		wake_up(&eb->write_lock_wq);
	} else {
		WARN_ON(atomic_read(&eb->spinning_writers) != 1);
		atomic_dec(&eb->spinning_writers);
		write_unlock(&eb->lock);
	}
}

void btrfs_assert_tree_locked(struct extent_buffer *eb)
{
	BUG_ON(!atomic_read(&eb->write_locks));
}

void btrfs_assert_tree_read_locked(struct extent_buffer *eb)
{
	BUG_ON(!atomic_read(&eb->read_locks));
}<|MERGE_RESOLUTION|>--- conflicted
+++ resolved
@@ -230,10 +230,6 @@
 	atomic_inc(&eb->spinning_writers);
 	atomic_inc(&eb->write_locks);
 	eb->lock_owner = current->pid;
-<<<<<<< HEAD
-	return 0;
-=======
->>>>>>> e816b57a
 }
 
 /*
