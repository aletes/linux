/*
 * Copyright (C) 2007 Oracle.  All rights reserved.
 *
 * This program is free software; you can redistribute it and/or
 * modify it under the terms of the GNU General Public
 * License v2 as published by the Free Software Foundation.
 *
 * This program is distributed in the hope that it will be useful,
 * but WITHOUT ANY WARRANTY; without even the implied warranty of
 * MERCHANTABILITY or FITNESS FOR A PARTICULAR PURPOSE.  See the GNU
 * General Public License for more details.
 *
 * You should have received a copy of the GNU General Public
 * License along with this program; if not, write to the
 * Free Software Foundation, Inc., 59 Temple Place - Suite 330,
 * Boston, MA 021110-1307, USA.
 */

#include <linux/fs.h>
#include <linux/slab.h>
#include <linux/sched.h>
#include <linux/writeback.h>
#include <linux/pagemap.h>
#include <linux/blkdev.h>
#include "ctree.h"
#include "disk-io.h"
#include "transaction.h"
#include "locking.h"
#include "tree-log.h"
#include "inode-map.h"

#define BTRFS_ROOT_TRANS_TAG 0

void put_transaction(struct btrfs_transaction *transaction)
{
	WARN_ON(atomic_read(&transaction->use_count) == 0);
	if (atomic_dec_and_test(&transaction->use_count)) {
		BUG_ON(!list_empty(&transaction->list));
		WARN_ON(transaction->delayed_refs.root.rb_node);
		WARN_ON(!list_empty(&transaction->delayed_refs.seq_head));
		memset(transaction, 0, sizeof(*transaction));
		kmem_cache_free(btrfs_transaction_cachep, transaction);
	}
}

static noinline void switch_commit_root(struct btrfs_root *root)
{
	free_extent_buffer(root->commit_root);
	root->commit_root = btrfs_root_node(root);
}

/*
 * either allocate a new transaction or hop into the existing one
 */
static noinline int join_transaction(struct btrfs_root *root, int nofail)
{
	struct btrfs_transaction *cur_trans;

	spin_lock(&root->fs_info->trans_lock);
loop:
	/* The file system has been taken offline. No new transactions. */
	if (root->fs_info->fs_state & BTRFS_SUPER_FLAG_ERROR) {
		spin_unlock(&root->fs_info->trans_lock);
		return -EROFS;
	}

	if (root->fs_info->trans_no_join) {
		if (!nofail) {
			spin_unlock(&root->fs_info->trans_lock);
			return -EBUSY;
		}
	}

	cur_trans = root->fs_info->running_transaction;
	if (cur_trans) {
<<<<<<< HEAD
		if (cur_trans->aborted)
			return cur_trans->aborted;
=======
		if (cur_trans->aborted) {
			spin_unlock(&root->fs_info->trans_lock);
			return cur_trans->aborted;
		}
>>>>>>> 711e1bfb
		atomic_inc(&cur_trans->use_count);
		atomic_inc(&cur_trans->num_writers);
		cur_trans->num_joined++;
		spin_unlock(&root->fs_info->trans_lock);
		return 0;
	}
	spin_unlock(&root->fs_info->trans_lock);

	cur_trans = kmem_cache_alloc(btrfs_transaction_cachep, GFP_NOFS);
	if (!cur_trans)
		return -ENOMEM;

	spin_lock(&root->fs_info->trans_lock);
	if (root->fs_info->running_transaction) {
		/*
		 * someone started a transaction after we unlocked.  Make sure
		 * to redo the trans_no_join checks above
		 */
		kmem_cache_free(btrfs_transaction_cachep, cur_trans);
		cur_trans = root->fs_info->running_transaction;
		goto loop;
	}

	atomic_set(&cur_trans->num_writers, 1);
	cur_trans->num_joined = 0;
	init_waitqueue_head(&cur_trans->writer_wait);
	init_waitqueue_head(&cur_trans->commit_wait);
	cur_trans->in_commit = 0;
	cur_trans->blocked = 0;
	/*
	 * One for this trans handle, one so it will live on until we
	 * commit the transaction.
	 */
	atomic_set(&cur_trans->use_count, 2);
	cur_trans->commit_done = 0;
	cur_trans->start_time = get_seconds();

	cur_trans->delayed_refs.root = RB_ROOT;
	cur_trans->delayed_refs.num_entries = 0;
	cur_trans->delayed_refs.num_heads_ready = 0;
	cur_trans->delayed_refs.num_heads = 0;
	cur_trans->delayed_refs.flushing = 0;
	cur_trans->delayed_refs.run_delayed_start = 0;
	cur_trans->delayed_refs.seq = 1;
	init_waitqueue_head(&cur_trans->delayed_refs.seq_wait);
	spin_lock_init(&cur_trans->commit_lock);
	spin_lock_init(&cur_trans->delayed_refs.lock);
	INIT_LIST_HEAD(&cur_trans->delayed_refs.seq_head);

	INIT_LIST_HEAD(&cur_trans->pending_snapshots);
	list_add_tail(&cur_trans->list, &root->fs_info->trans_list);
	extent_io_tree_init(&cur_trans->dirty_pages,
			     root->fs_info->btree_inode->i_mapping);
	root->fs_info->generation++;
	cur_trans->transid = root->fs_info->generation;
	root->fs_info->running_transaction = cur_trans;
	cur_trans->aborted = 0;
	spin_unlock(&root->fs_info->trans_lock);

	return 0;
}

/*
 * this does all the record keeping required to make sure that a reference
 * counted root is properly recorded in a given transaction.  This is required
 * to make sure the old root from before we joined the transaction is deleted
 * when the transaction commits
 */
static int record_root_in_trans(struct btrfs_trans_handle *trans,
			       struct btrfs_root *root)
{
	if (root->ref_cows && root->last_trans < trans->transid) {
		WARN_ON(root == root->fs_info->extent_root);
		WARN_ON(root->commit_root != root->node);

		/*
		 * see below for in_trans_setup usage rules
		 * we have the reloc mutex held now, so there
		 * is only one writer in this function
		 */
		root->in_trans_setup = 1;

		/* make sure readers find in_trans_setup before
		 * they find our root->last_trans update
		 */
		smp_wmb();

		spin_lock(&root->fs_info->fs_roots_radix_lock);
		if (root->last_trans == trans->transid) {
			spin_unlock(&root->fs_info->fs_roots_radix_lock);
			return 0;
		}
		radix_tree_tag_set(&root->fs_info->fs_roots_radix,
			   (unsigned long)root->root_key.objectid,
			   BTRFS_ROOT_TRANS_TAG);
		spin_unlock(&root->fs_info->fs_roots_radix_lock);
		root->last_trans = trans->transid;

		/* this is pretty tricky.  We don't want to
		 * take the relocation lock in btrfs_record_root_in_trans
		 * unless we're really doing the first setup for this root in
		 * this transaction.
		 *
		 * Normally we'd use root->last_trans as a flag to decide
		 * if we want to take the expensive mutex.
		 *
		 * But, we have to set root->last_trans before we
		 * init the relocation root, otherwise, we trip over warnings
		 * in ctree.c.  The solution used here is to flag ourselves
		 * with root->in_trans_setup.  When this is 1, we're still
		 * fixing up the reloc trees and everyone must wait.
		 *
		 * When this is zero, they can trust root->last_trans and fly
		 * through btrfs_record_root_in_trans without having to take the
		 * lock.  smp_wmb() makes sure that all the writes above are
		 * done before we pop in the zero below
		 */
		btrfs_init_reloc_root(trans, root);
		smp_wmb();
		root->in_trans_setup = 0;
	}
	return 0;
}


int btrfs_record_root_in_trans(struct btrfs_trans_handle *trans,
			       struct btrfs_root *root)
{
	if (!root->ref_cows)
		return 0;

	/*
	 * see record_root_in_trans for comments about in_trans_setup usage
	 * and barriers
	 */
	smp_rmb();
	if (root->last_trans == trans->transid &&
	    !root->in_trans_setup)
		return 0;

	mutex_lock(&root->fs_info->reloc_mutex);
	record_root_in_trans(trans, root);
	mutex_unlock(&root->fs_info->reloc_mutex);

	return 0;
}

/* wait for commit against the current transaction to become unblocked
 * when this is done, it is safe to start a new transaction, but the current
 * transaction might not be fully on disk.
 */
static void wait_current_trans(struct btrfs_root *root)
{
	struct btrfs_transaction *cur_trans;

	spin_lock(&root->fs_info->trans_lock);
	cur_trans = root->fs_info->running_transaction;
	if (cur_trans && cur_trans->blocked) {
		atomic_inc(&cur_trans->use_count);
		spin_unlock(&root->fs_info->trans_lock);

		wait_event(root->fs_info->transaction_wait,
			   !cur_trans->blocked);
		put_transaction(cur_trans);
	} else {
		spin_unlock(&root->fs_info->trans_lock);
	}
}

enum btrfs_trans_type {
	TRANS_START,
	TRANS_JOIN,
	TRANS_USERSPACE,
	TRANS_JOIN_NOLOCK,
};

static int may_wait_transaction(struct btrfs_root *root, int type)
{
	if (root->fs_info->log_root_recovering)
		return 0;

	if (type == TRANS_USERSPACE)
		return 1;

	if (type == TRANS_START &&
	    !atomic_read(&root->fs_info->open_ioctl_trans))
		return 1;

	return 0;
}

static struct btrfs_trans_handle *start_transaction(struct btrfs_root *root,
						    u64 num_items, int type)
{
	struct btrfs_trans_handle *h;
	struct btrfs_transaction *cur_trans;
	u64 num_bytes = 0;
	int ret;

	if (root->fs_info->fs_state & BTRFS_SUPER_FLAG_ERROR)
		return ERR_PTR(-EROFS);

	if (current->journal_info) {
		WARN_ON(type != TRANS_JOIN && type != TRANS_JOIN_NOLOCK);
		h = current->journal_info;
		h->use_count++;
		h->orig_rsv = h->block_rsv;
		h->block_rsv = NULL;
		goto got_it;
	}

	/*
	 * Do the reservation before we join the transaction so we can do all
	 * the appropriate flushing if need be.
	 */
	if (num_items > 0 && root != root->fs_info->chunk_root) {
		num_bytes = btrfs_calc_trans_metadata_size(root, num_items);
		ret = btrfs_block_rsv_add(root,
					  &root->fs_info->trans_block_rsv,
					  num_bytes);
		if (ret)
			return ERR_PTR(ret);
	}
again:
	h = kmem_cache_alloc(btrfs_trans_handle_cachep, GFP_NOFS);
	if (!h)
		return ERR_PTR(-ENOMEM);

	if (may_wait_transaction(root, type))
		wait_current_trans(root);

	do {
		ret = join_transaction(root, type == TRANS_JOIN_NOLOCK);
		if (ret == -EBUSY)
			wait_current_trans(root);
	} while (ret == -EBUSY);

	if (ret < 0) {
		kmem_cache_free(btrfs_trans_handle_cachep, h);
		return ERR_PTR(ret);
	}

	cur_trans = root->fs_info->running_transaction;

	h->transid = cur_trans->transid;
	h->transaction = cur_trans;
	h->blocks_used = 0;
	h->bytes_reserved = 0;
	h->delayed_ref_updates = 0;
	h->use_count = 1;
	h->block_rsv = NULL;
	h->orig_rsv = NULL;
	h->aborted = 0;

	smp_mb();
	if (cur_trans->blocked && may_wait_transaction(root, type)) {
		btrfs_commit_transaction(h, root);
		goto again;
	}

	if (num_bytes) {
		trace_btrfs_space_reservation(root->fs_info, "transaction",
					      h->transid, num_bytes, 1);
		h->block_rsv = &root->fs_info->trans_block_rsv;
		h->bytes_reserved = num_bytes;
	}

got_it:
	btrfs_record_root_in_trans(h, root);

	if (!current->journal_info && type != TRANS_USERSPACE)
		current->journal_info = h;
	return h;
}

struct btrfs_trans_handle *btrfs_start_transaction(struct btrfs_root *root,
						   int num_items)
{
	return start_transaction(root, num_items, TRANS_START);
}
struct btrfs_trans_handle *btrfs_join_transaction(struct btrfs_root *root)
{
	return start_transaction(root, 0, TRANS_JOIN);
}

struct btrfs_trans_handle *btrfs_join_transaction_nolock(struct btrfs_root *root)
{
	return start_transaction(root, 0, TRANS_JOIN_NOLOCK);
}

struct btrfs_trans_handle *btrfs_start_ioctl_transaction(struct btrfs_root *root)
{
	return start_transaction(root, 0, TRANS_USERSPACE);
}

/* wait for a transaction commit to be fully complete */
static noinline void wait_for_commit(struct btrfs_root *root,
				    struct btrfs_transaction *commit)
{
	wait_event(commit->commit_wait, commit->commit_done);
}

int btrfs_wait_for_commit(struct btrfs_root *root, u64 transid)
{
	struct btrfs_transaction *cur_trans = NULL, *t;
	int ret;

	ret = 0;
	if (transid) {
		if (transid <= root->fs_info->last_trans_committed)
			goto out;

		/* find specified transaction */
		spin_lock(&root->fs_info->trans_lock);
		list_for_each_entry(t, &root->fs_info->trans_list, list) {
			if (t->transid == transid) {
				cur_trans = t;
				atomic_inc(&cur_trans->use_count);
				break;
			}
			if (t->transid > transid)
				break;
		}
		spin_unlock(&root->fs_info->trans_lock);
		ret = -EINVAL;
		if (!cur_trans)
			goto out;  /* bad transid */
	} else {
		/* find newest transaction that is committing | committed */
		spin_lock(&root->fs_info->trans_lock);
		list_for_each_entry_reverse(t, &root->fs_info->trans_list,
					    list) {
			if (t->in_commit) {
				if (t->commit_done)
					break;
				cur_trans = t;
				atomic_inc(&cur_trans->use_count);
				break;
			}
		}
		spin_unlock(&root->fs_info->trans_lock);
		if (!cur_trans)
			goto out;  /* nothing committing|committed */
	}

	wait_for_commit(root, cur_trans);

	put_transaction(cur_trans);
	ret = 0;
out:
	return ret;
}

void btrfs_throttle(struct btrfs_root *root)
{
	if (!atomic_read(&root->fs_info->open_ioctl_trans))
		wait_current_trans(root);
}

static int should_end_transaction(struct btrfs_trans_handle *trans,
				  struct btrfs_root *root)
{
	int ret;

	ret = btrfs_block_rsv_check(root, &root->fs_info->global_block_rsv, 5);
	return ret ? 1 : 0;
}

int btrfs_should_end_transaction(struct btrfs_trans_handle *trans,
				 struct btrfs_root *root)
{
	struct btrfs_transaction *cur_trans = trans->transaction;
	struct btrfs_block_rsv *rsv = trans->block_rsv;
	int updates;
	int err;

	smp_mb();
	if (cur_trans->blocked || cur_trans->delayed_refs.flushing)
		return 1;

	/*
	 * We need to do this in case we're deleting csums so the global block
	 * rsv get's used instead of the csum block rsv.
	 */
	trans->block_rsv = NULL;

	updates = trans->delayed_ref_updates;
	trans->delayed_ref_updates = 0;
	if (updates) {
		err = btrfs_run_delayed_refs(trans, root, updates);
		if (err) /* Error code will also eval true */
			return err;
	}

	trans->block_rsv = rsv;

	return should_end_transaction(trans, root);
}

static int __btrfs_end_transaction(struct btrfs_trans_handle *trans,
			  struct btrfs_root *root, int throttle, int lock)
{
	struct btrfs_transaction *cur_trans = trans->transaction;
	struct btrfs_fs_info *info = root->fs_info;
	int count = 0;
	int err = 0;

	if (--trans->use_count) {
		trans->block_rsv = trans->orig_rsv;
		return 0;
	}

	btrfs_trans_release_metadata(trans, root);
	trans->block_rsv = NULL;
	while (count < 2) {
		unsigned long cur = trans->delayed_ref_updates;
		trans->delayed_ref_updates = 0;
		if (cur &&
		    trans->transaction->delayed_refs.num_heads_ready > 64) {
			trans->delayed_ref_updates = 0;
			btrfs_run_delayed_refs(trans, root, cur);
		} else {
			break;
		}
		count++;
	}

	if (lock && !atomic_read(&root->fs_info->open_ioctl_trans) &&
	    should_end_transaction(trans, root)) {
		trans->transaction->blocked = 1;
		smp_wmb();
	}

	if (lock && cur_trans->blocked && !cur_trans->in_commit) {
		if (throttle) {
			/*
			 * We may race with somebody else here so end up having
			 * to call end_transaction on ourselves again, so inc
			 * our use_count.
			 */
			trans->use_count++;
			return btrfs_commit_transaction(trans, root);
		} else {
			wake_up_process(info->transaction_kthread);
		}
	}

	WARN_ON(cur_trans != info->running_transaction);
	WARN_ON(atomic_read(&cur_trans->num_writers) < 1);
	atomic_dec(&cur_trans->num_writers);

	smp_mb();
	if (waitqueue_active(&cur_trans->writer_wait))
		wake_up(&cur_trans->writer_wait);
	put_transaction(cur_trans);

	if (current->journal_info == trans)
		current->journal_info = NULL;

	if (throttle)
		btrfs_run_delayed_iputs(root);

	if (trans->aborted ||
	    root->fs_info->fs_state & BTRFS_SUPER_FLAG_ERROR) {
		err = -EIO;
	}

	memset(trans, 0, sizeof(*trans));
	kmem_cache_free(btrfs_trans_handle_cachep, trans);
	return err;
}

int btrfs_end_transaction(struct btrfs_trans_handle *trans,
			  struct btrfs_root *root)
{
	int ret;

	ret = __btrfs_end_transaction(trans, root, 0, 1);
	if (ret)
		return ret;
	return 0;
}

int btrfs_end_transaction_throttle(struct btrfs_trans_handle *trans,
				   struct btrfs_root *root)
{
	int ret;

	ret = __btrfs_end_transaction(trans, root, 1, 1);
	if (ret)
		return ret;
	return 0;
}

int btrfs_end_transaction_nolock(struct btrfs_trans_handle *trans,
				 struct btrfs_root *root)
{
	int ret;

	ret = __btrfs_end_transaction(trans, root, 0, 0);
	if (ret)
		return ret;
	return 0;
}

int btrfs_end_transaction_dmeta(struct btrfs_trans_handle *trans,
				struct btrfs_root *root)
{
	return __btrfs_end_transaction(trans, root, 1, 1);
}

/*
 * when btree blocks are allocated, they have some corresponding bits set for
 * them in one of two extent_io trees.  This is used to make sure all of
 * those extents are sent to disk but does not wait on them
 */
int btrfs_write_marked_extents(struct btrfs_root *root,
			       struct extent_io_tree *dirty_pages, int mark)
{
	int err = 0;
	int werr = 0;
	struct address_space *mapping = root->fs_info->btree_inode->i_mapping;
	u64 start = 0;
	u64 end;

	while (!find_first_extent_bit(dirty_pages, start, &start, &end,
				      mark)) {
		convert_extent_bit(dirty_pages, start, end, EXTENT_NEED_WAIT, mark,
				   GFP_NOFS);
		err = filemap_fdatawrite_range(mapping, start, end);
		if (err)
			werr = err;
		cond_resched();
		start = end + 1;
	}
	if (err)
		werr = err;
	return werr;
}

/*
 * when btree blocks are allocated, they have some corresponding bits set for
 * them in one of two extent_io trees.  This is used to make sure all of
 * those extents are on disk for transaction or log commit.  We wait
 * on all the pages and clear them from the dirty pages state tree
 */
int btrfs_wait_marked_extents(struct btrfs_root *root,
			      struct extent_io_tree *dirty_pages, int mark)
{
	int err = 0;
	int werr = 0;
	struct address_space *mapping = root->fs_info->btree_inode->i_mapping;
	u64 start = 0;
	u64 end;

	while (!find_first_extent_bit(dirty_pages, start, &start, &end,
				      EXTENT_NEED_WAIT)) {
		clear_extent_bits(dirty_pages, start, end, EXTENT_NEED_WAIT, GFP_NOFS);
		err = filemap_fdatawait_range(mapping, start, end);
		if (err)
			werr = err;
		cond_resched();
		start = end + 1;
	}
	if (err)
		werr = err;
	return werr;
}

/*
 * when btree blocks are allocated, they have some corresponding bits set for
 * them in one of two extent_io trees.  This is used to make sure all of
 * those extents are on disk for transaction or log commit
 */
int btrfs_write_and_wait_marked_extents(struct btrfs_root *root,
				struct extent_io_tree *dirty_pages, int mark)
{
	int ret;
	int ret2;

	ret = btrfs_write_marked_extents(root, dirty_pages, mark);
	ret2 = btrfs_wait_marked_extents(root, dirty_pages, mark);

	if (ret)
		return ret;
	if (ret2)
		return ret2;
	return 0;
}

int btrfs_write_and_wait_transaction(struct btrfs_trans_handle *trans,
				     struct btrfs_root *root)
{
	if (!trans || !trans->transaction) {
		struct inode *btree_inode;
		btree_inode = root->fs_info->btree_inode;
		return filemap_write_and_wait(btree_inode->i_mapping);
	}
	return btrfs_write_and_wait_marked_extents(root,
					   &trans->transaction->dirty_pages,
					   EXTENT_DIRTY);
}

/*
 * this is used to update the root pointer in the tree of tree roots.
 *
 * But, in the case of the extent allocation tree, updating the root
 * pointer may allocate blocks which may change the root of the extent
 * allocation tree.
 *
 * So, this loops and repeats and makes sure the cowonly root didn't
 * change while the root pointer was being updated in the metadata.
 */
static int update_cowonly_root(struct btrfs_trans_handle *trans,
			       struct btrfs_root *root)
{
	int ret;
	u64 old_root_bytenr;
	u64 old_root_used;
	struct btrfs_root *tree_root = root->fs_info->tree_root;

	old_root_used = btrfs_root_used(&root->root_item);
	btrfs_write_dirty_block_groups(trans, root);

	while (1) {
		old_root_bytenr = btrfs_root_bytenr(&root->root_item);
		if (old_root_bytenr == root->node->start &&
		    old_root_used == btrfs_root_used(&root->root_item))
			break;

		btrfs_set_root_node(&root->root_item, root->node);
		ret = btrfs_update_root(trans, tree_root,
					&root->root_key,
					&root->root_item);
		if (ret)
			return ret;

		old_root_used = btrfs_root_used(&root->root_item);
		ret = btrfs_write_dirty_block_groups(trans, root);
		if (ret)
			return ret;
	}

	if (root != root->fs_info->extent_root)
		switch_commit_root(root);

	return 0;
}

/*
 * update all the cowonly tree roots on disk
 *
 * The error handling in this function may not be obvious. Any of the
 * failures will cause the file system to go offline. We still need
 * to clean up the delayed refs.
 */
static noinline int commit_cowonly_roots(struct btrfs_trans_handle *trans,
					 struct btrfs_root *root)
{
	struct btrfs_fs_info *fs_info = root->fs_info;
	struct list_head *next;
	struct extent_buffer *eb;
	int ret;

	ret = btrfs_run_delayed_refs(trans, root, (unsigned long)-1);
	if (ret)
		return ret;

	eb = btrfs_lock_root_node(fs_info->tree_root);
	ret = btrfs_cow_block(trans, fs_info->tree_root, eb, NULL,
			      0, &eb);
	btrfs_tree_unlock(eb);
	free_extent_buffer(eb);

	if (ret)
		return ret;

	ret = btrfs_run_delayed_refs(trans, root, (unsigned long)-1);
	if (ret)
		return ret;

	while (!list_empty(&fs_info->dirty_cowonly_roots)) {
		next = fs_info->dirty_cowonly_roots.next;
		list_del_init(next);
		root = list_entry(next, struct btrfs_root, dirty_list);

		ret = update_cowonly_root(trans, root);
		if (ret)
			return ret;
	}

	down_write(&fs_info->extent_commit_sem);
	switch_commit_root(fs_info->extent_root);
	up_write(&fs_info->extent_commit_sem);

	return 0;
}

/*
 * dead roots are old snapshots that need to be deleted.  This allocates
 * a dirty root struct and adds it into the list of dead roots that need to
 * be deleted
 */
int btrfs_add_dead_root(struct btrfs_root *root)
{
	spin_lock(&root->fs_info->trans_lock);
	list_add(&root->root_list, &root->fs_info->dead_roots);
	spin_unlock(&root->fs_info->trans_lock);
	return 0;
}

/*
 * update all the cowonly tree roots on disk
 */
static noinline int commit_fs_roots(struct btrfs_trans_handle *trans,
				    struct btrfs_root *root)
{
	struct btrfs_root *gang[8];
	struct btrfs_fs_info *fs_info = root->fs_info;
	int i;
	int ret;
	int err = 0;

	spin_lock(&fs_info->fs_roots_radix_lock);
	while (1) {
		ret = radix_tree_gang_lookup_tag(&fs_info->fs_roots_radix,
						 (void **)gang, 0,
						 ARRAY_SIZE(gang),
						 BTRFS_ROOT_TRANS_TAG);
		if (ret == 0)
			break;
		for (i = 0; i < ret; i++) {
			root = gang[i];
			radix_tree_tag_clear(&fs_info->fs_roots_radix,
					(unsigned long)root->root_key.objectid,
					BTRFS_ROOT_TRANS_TAG);
			spin_unlock(&fs_info->fs_roots_radix_lock);

			btrfs_free_log(trans, root);
			btrfs_update_reloc_root(trans, root);
			btrfs_orphan_commit_root(trans, root);

			btrfs_save_ino_cache(root, trans);

			/* see comments in should_cow_block() */
			root->force_cow = 0;
			smp_wmb();

			if (root->commit_root != root->node) {
				mutex_lock(&root->fs_commit_mutex);
				switch_commit_root(root);
				btrfs_unpin_free_ino(root);
				mutex_unlock(&root->fs_commit_mutex);

				btrfs_set_root_node(&root->root_item,
						    root->node);
			}

			err = btrfs_update_root(trans, fs_info->tree_root,
						&root->root_key,
						&root->root_item);
			spin_lock(&fs_info->fs_roots_radix_lock);
			if (err)
				break;
		}
	}
	spin_unlock(&fs_info->fs_roots_radix_lock);
	return err;
}

/*
 * defrag a given btree.  If cacheonly == 1, this won't read from the disk,
 * otherwise every leaf in the btree is read and defragged.
 */
int btrfs_defrag_root(struct btrfs_root *root, int cacheonly)
{
	struct btrfs_fs_info *info = root->fs_info;
	struct btrfs_trans_handle *trans;
	int ret;
	unsigned long nr;

	if (xchg(&root->defrag_running, 1))
		return 0;

	while (1) {
		trans = btrfs_start_transaction(root, 0);
		if (IS_ERR(trans))
			return PTR_ERR(trans);

		ret = btrfs_defrag_leaves(trans, root, cacheonly);

		nr = trans->blocks_used;
		btrfs_end_transaction(trans, root);
		btrfs_btree_balance_dirty(info->tree_root, nr);
		cond_resched();

		if (btrfs_fs_closing(root->fs_info) || ret != -EAGAIN)
			break;
	}
	root->defrag_running = 0;
	return ret;
}

/*
 * new snapshots need to be created at a very specific time in the
 * transaction commit.  This does the actual creation
 */
static noinline int create_pending_snapshot(struct btrfs_trans_handle *trans,
				   struct btrfs_fs_info *fs_info,
				   struct btrfs_pending_snapshot *pending)
{
	struct btrfs_key key;
	struct btrfs_root_item *new_root_item;
	struct btrfs_root *tree_root = fs_info->tree_root;
	struct btrfs_root *root = pending->root;
	struct btrfs_root *parent_root;
	struct btrfs_block_rsv *rsv;
	struct inode *parent_inode;
	struct dentry *parent;
	struct dentry *dentry;
	struct extent_buffer *tmp;
	struct extent_buffer *old;
	int ret;
	u64 to_reserve = 0;
	u64 index = 0;
	u64 objectid;
	u64 root_flags;

	rsv = trans->block_rsv;

	new_root_item = kmalloc(sizeof(*new_root_item), GFP_NOFS);
	if (!new_root_item) {
		ret = pending->error = -ENOMEM;
		goto fail;
	}

	ret = btrfs_find_free_objectid(tree_root, &objectid);
	if (ret) {
		pending->error = ret;
		goto fail;
	}

	btrfs_reloc_pre_snapshot(trans, pending, &to_reserve);

	if (to_reserve > 0) {
		ret = btrfs_block_rsv_add_noflush(root, &pending->block_rsv,
						  to_reserve);
		if (ret) {
			pending->error = ret;
			goto fail;
		}
	}

	key.objectid = objectid;
	key.offset = (u64)-1;
	key.type = BTRFS_ROOT_ITEM_KEY;

	trans->block_rsv = &pending->block_rsv;

	dentry = pending->dentry;
	parent = dget_parent(dentry);
	parent_inode = parent->d_inode;
	parent_root = BTRFS_I(parent_inode)->root;
	record_root_in_trans(trans, parent_root);

	/*
	 * insert the directory item
	 */
	ret = btrfs_set_inode_index(parent_inode, &index);
	BUG_ON(ret); /* -ENOMEM */
	ret = btrfs_insert_dir_item(trans, parent_root,
				dentry->d_name.name, dentry->d_name.len,
				parent_inode, &key,
				BTRFS_FT_DIR, index);
	if (ret == -EEXIST) {
		pending->error = -EEXIST;
		dput(parent);
		goto fail;
	} else if (ret) {
		goto abort_trans_dput;
	}

	btrfs_i_size_write(parent_inode, parent_inode->i_size +
					 dentry->d_name.len * 2);
	ret = btrfs_update_inode(trans, parent_root, parent_inode);
	if (ret)
		goto abort_trans_dput;

	/*
	 * pull in the delayed directory update
	 * and the delayed inode item
	 * otherwise we corrupt the FS during
	 * snapshot
	 */
	ret = btrfs_run_delayed_items(trans, root);
	if (ret) { /* Transaction aborted */
		dput(parent);
		goto fail;
	}

	record_root_in_trans(trans, root);
	btrfs_set_root_last_snapshot(&root->root_item, trans->transid);
	memcpy(new_root_item, &root->root_item, sizeof(*new_root_item));
	btrfs_check_and_init_root_item(new_root_item);

	root_flags = btrfs_root_flags(new_root_item);
	if (pending->readonly)
		root_flags |= BTRFS_ROOT_SUBVOL_RDONLY;
	else
		root_flags &= ~BTRFS_ROOT_SUBVOL_RDONLY;
	btrfs_set_root_flags(new_root_item, root_flags);

	old = btrfs_lock_root_node(root);
	ret = btrfs_cow_block(trans, root, old, NULL, 0, &old);
	if (ret) {
		btrfs_tree_unlock(old);
		free_extent_buffer(old);
		goto abort_trans_dput;
	}

	btrfs_set_lock_blocking(old);

	ret = btrfs_copy_root(trans, root, old, &tmp, objectid);
	/* clean up in any case */
	btrfs_tree_unlock(old);
	free_extent_buffer(old);
	if (ret)
		goto abort_trans_dput;

	/* see comments in should_cow_block() */
	root->force_cow = 1;
	smp_wmb();

	btrfs_set_root_node(new_root_item, tmp);
	/* record when the snapshot was created in key.offset */
	key.offset = trans->transid;
	ret = btrfs_insert_root(trans, tree_root, &key, new_root_item);
	btrfs_tree_unlock(tmp);
	free_extent_buffer(tmp);
	if (ret)
		goto abort_trans_dput;

	/*
	 * insert root back/forward references
	 */
	ret = btrfs_add_root_ref(trans, tree_root, objectid,
				 parent_root->root_key.objectid,
				 btrfs_ino(parent_inode), index,
				 dentry->d_name.name, dentry->d_name.len);
	dput(parent);
	if (ret)
		goto fail;

	key.offset = (u64)-1;
	pending->snap = btrfs_read_fs_root_no_name(root->fs_info, &key);
	if (IS_ERR(pending->snap)) {
		ret = PTR_ERR(pending->snap);
		goto abort_trans;
	}

	ret = btrfs_reloc_post_snapshot(trans, pending);
	if (ret)
		goto abort_trans;
	ret = 0;
fail:
	kfree(new_root_item);
	trans->block_rsv = rsv;
	btrfs_block_rsv_release(root, &pending->block_rsv, (u64)-1);
	return ret;

abort_trans_dput:
	dput(parent);
abort_trans:
	btrfs_abort_transaction(trans, root, ret);
	goto fail;
}

/*
 * create all the snapshots we've scheduled for creation
 */
static noinline int create_pending_snapshots(struct btrfs_trans_handle *trans,
					     struct btrfs_fs_info *fs_info)
{
	struct btrfs_pending_snapshot *pending;
	struct list_head *head = &trans->transaction->pending_snapshots;

	list_for_each_entry(pending, head, list)
		create_pending_snapshot(trans, fs_info, pending);
	return 0;
}

static void update_super_roots(struct btrfs_root *root)
{
	struct btrfs_root_item *root_item;
	struct btrfs_super_block *super;

	super = root->fs_info->super_copy;

	root_item = &root->fs_info->chunk_root->root_item;
	super->chunk_root = root_item->bytenr;
	super->chunk_root_generation = root_item->generation;
	super->chunk_root_level = root_item->level;

	root_item = &root->fs_info->tree_root->root_item;
	super->root = root_item->bytenr;
	super->generation = root_item->generation;
	super->root_level = root_item->level;
	if (btrfs_test_opt(root, SPACE_CACHE))
		super->cache_generation = root_item->generation;
}

int btrfs_transaction_in_commit(struct btrfs_fs_info *info)
{
	int ret = 0;
	spin_lock(&info->trans_lock);
	if (info->running_transaction)
		ret = info->running_transaction->in_commit;
	spin_unlock(&info->trans_lock);
	return ret;
}

int btrfs_transaction_blocked(struct btrfs_fs_info *info)
{
	int ret = 0;
	spin_lock(&info->trans_lock);
	if (info->running_transaction)
		ret = info->running_transaction->blocked;
	spin_unlock(&info->trans_lock);
	return ret;
}

/*
 * wait for the current transaction commit to start and block subsequent
 * transaction joins
 */
static void wait_current_trans_commit_start(struct btrfs_root *root,
					    struct btrfs_transaction *trans)
{
	wait_event(root->fs_info->transaction_blocked_wait, trans->in_commit);
}

/*
 * wait for the current transaction to start and then become unblocked.
 * caller holds ref.
 */
static void wait_current_trans_commit_start_and_unblock(struct btrfs_root *root,
					 struct btrfs_transaction *trans)
{
	wait_event(root->fs_info->transaction_wait,
		   trans->commit_done || (trans->in_commit && !trans->blocked));
}

/*
 * commit transactions asynchronously. once btrfs_commit_transaction_async
 * returns, any subsequent transaction will not be allowed to join.
 */
struct btrfs_async_commit {
	struct btrfs_trans_handle *newtrans;
	struct btrfs_root *root;
	struct delayed_work work;
};

static void do_async_commit(struct work_struct *work)
{
	struct btrfs_async_commit *ac =
		container_of(work, struct btrfs_async_commit, work.work);

	btrfs_commit_transaction(ac->newtrans, ac->root);
	kfree(ac);
}

int btrfs_commit_transaction_async(struct btrfs_trans_handle *trans,
				   struct btrfs_root *root,
				   int wait_for_unblock)
{
	struct btrfs_async_commit *ac;
	struct btrfs_transaction *cur_trans;

	ac = kmalloc(sizeof(*ac), GFP_NOFS);
	if (!ac)
		return -ENOMEM;

	INIT_DELAYED_WORK(&ac->work, do_async_commit);
	ac->root = root;
	ac->newtrans = btrfs_join_transaction(root);
	if (IS_ERR(ac->newtrans)) {
		int err = PTR_ERR(ac->newtrans);
		kfree(ac);
		return err;
	}

	/* take transaction reference */
	cur_trans = trans->transaction;
	atomic_inc(&cur_trans->use_count);

	btrfs_end_transaction(trans, root);
	schedule_delayed_work(&ac->work, 0);

	/* wait for transaction to start and unblock */
	if (wait_for_unblock)
		wait_current_trans_commit_start_and_unblock(root, cur_trans);
	else
		wait_current_trans_commit_start(root, cur_trans);

	if (current->journal_info == trans)
		current->journal_info = NULL;

	put_transaction(cur_trans);
	return 0;
}


static void cleanup_transaction(struct btrfs_trans_handle *trans,
				struct btrfs_root *root)
{
	struct btrfs_transaction *cur_trans = trans->transaction;

	WARN_ON(trans->use_count > 1);

	spin_lock(&root->fs_info->trans_lock);
	list_del_init(&cur_trans->list);
	spin_unlock(&root->fs_info->trans_lock);

	btrfs_cleanup_one_transaction(trans->transaction, root);

	put_transaction(cur_trans);
	put_transaction(cur_trans);

	trace_btrfs_transaction_commit(root);

	btrfs_scrub_continue(root);

	if (current->journal_info == trans)
		current->journal_info = NULL;

	kmem_cache_free(btrfs_trans_handle_cachep, trans);
}

/*
 * btrfs_transaction state sequence:
 *    in_commit = 0, blocked = 0  (initial)
 *    in_commit = 1, blocked = 1
 *    blocked = 0
 *    commit_done = 1
 */
int btrfs_commit_transaction(struct btrfs_trans_handle *trans,
			     struct btrfs_root *root)
{
	unsigned long joined = 0;
	struct btrfs_transaction *cur_trans = trans->transaction;
	struct btrfs_transaction *prev_trans = NULL;
	DEFINE_WAIT(wait);
	int ret = -EIO;
	int should_grow = 0;
	unsigned long now = get_seconds();
	int flush_on_commit = btrfs_test_opt(root, FLUSHONCOMMIT);

	btrfs_run_ordered_operations(root, 0);

	btrfs_trans_release_metadata(trans, root);
	trans->block_rsv = NULL;

	if (cur_trans->aborted)
		goto cleanup_transaction;

	/* make a pass through all the delayed refs we have so far
	 * any runnings procs may add more while we are here
	 */
	ret = btrfs_run_delayed_refs(trans, root, 0);
	if (ret)
		goto cleanup_transaction;

	cur_trans = trans->transaction;

	/*
	 * set the flushing flag so procs in this transaction have to
	 * start sending their work down.
	 */
	cur_trans->delayed_refs.flushing = 1;

	ret = btrfs_run_delayed_refs(trans, root, 0);
	if (ret)
		goto cleanup_transaction;

	spin_lock(&cur_trans->commit_lock);
	if (cur_trans->in_commit) {
		spin_unlock(&cur_trans->commit_lock);
		atomic_inc(&cur_trans->use_count);
		ret = btrfs_end_transaction(trans, root);

		wait_for_commit(root, cur_trans);

		put_transaction(cur_trans);

		return ret;
	}

	trans->transaction->in_commit = 1;
	trans->transaction->blocked = 1;
	spin_unlock(&cur_trans->commit_lock);
	wake_up(&root->fs_info->transaction_blocked_wait);

	spin_lock(&root->fs_info->trans_lock);
	if (cur_trans->list.prev != &root->fs_info->trans_list) {
		prev_trans = list_entry(cur_trans->list.prev,
					struct btrfs_transaction, list);
		if (!prev_trans->commit_done) {
			atomic_inc(&prev_trans->use_count);
			spin_unlock(&root->fs_info->trans_lock);

			wait_for_commit(root, prev_trans);

			put_transaction(prev_trans);
		} else {
			spin_unlock(&root->fs_info->trans_lock);
		}
	} else {
		spin_unlock(&root->fs_info->trans_lock);
	}

	if (now < cur_trans->start_time || now - cur_trans->start_time < 1)
		should_grow = 1;

	do {
		int snap_pending = 0;

		joined = cur_trans->num_joined;
		if (!list_empty(&trans->transaction->pending_snapshots))
			snap_pending = 1;

		WARN_ON(cur_trans != trans->transaction);

		if (flush_on_commit || snap_pending) {
			btrfs_start_delalloc_inodes(root, 1);
			btrfs_wait_ordered_extents(root, 0, 1);
		}

		ret = btrfs_run_delayed_items(trans, root);
		if (ret)
			goto cleanup_transaction;

		/*
		 * rename don't use btrfs_join_transaction, so, once we
		 * set the transaction to blocked above, we aren't going
		 * to get any new ordered operations.  We can safely run
		 * it here and no for sure that nothing new will be added
		 * to the list
		 */
		btrfs_run_ordered_operations(root, 1);

		prepare_to_wait(&cur_trans->writer_wait, &wait,
				TASK_UNINTERRUPTIBLE);

		if (atomic_read(&cur_trans->num_writers) > 1)
			schedule_timeout(MAX_SCHEDULE_TIMEOUT);
		else if (should_grow)
			schedule_timeout(1);

		finish_wait(&cur_trans->writer_wait, &wait);
	} while (atomic_read(&cur_trans->num_writers) > 1 ||
		 (should_grow && cur_trans->num_joined != joined));

	/*
	 * Ok now we need to make sure to block out any other joins while we
	 * commit the transaction.  We could have started a join before setting
	 * no_join so make sure to wait for num_writers to == 1 again.
	 */
	spin_lock(&root->fs_info->trans_lock);
	root->fs_info->trans_no_join = 1;
	spin_unlock(&root->fs_info->trans_lock);
	wait_event(cur_trans->writer_wait,
		   atomic_read(&cur_trans->num_writers) == 1);

	/*
	 * the reloc mutex makes sure that we stop
	 * the balancing code from coming in and moving
	 * extents around in the middle of the commit
	 */
	mutex_lock(&root->fs_info->reloc_mutex);

	ret = btrfs_run_delayed_items(trans, root);
	if (ret) {
		mutex_unlock(&root->fs_info->reloc_mutex);
		goto cleanup_transaction;
	}

	ret = create_pending_snapshots(trans, root->fs_info);
	if (ret) {
		mutex_unlock(&root->fs_info->reloc_mutex);
		goto cleanup_transaction;
	}

	ret = btrfs_run_delayed_refs(trans, root, (unsigned long)-1);
	if (ret) {
		mutex_unlock(&root->fs_info->reloc_mutex);
		goto cleanup_transaction;
	}

	/*
	 * make sure none of the code above managed to slip in a
	 * delayed item
	 */
	btrfs_assert_delayed_root_empty(root);

	WARN_ON(cur_trans != trans->transaction);

	btrfs_scrub_pause(root);
	/* btrfs_commit_tree_roots is responsible for getting the
	 * various roots consistent with each other.  Every pointer
	 * in the tree of tree roots has to point to the most up to date
	 * root for every subvolume and other tree.  So, we have to keep
	 * the tree logging code from jumping in and changing any
	 * of the trees.
	 *
	 * At this point in the commit, there can't be any tree-log
	 * writers, but a little lower down we drop the trans mutex
	 * and let new people in.  By holding the tree_log_mutex
	 * from now until after the super is written, we avoid races
	 * with the tree-log code.
	 */
	mutex_lock(&root->fs_info->tree_log_mutex);

	ret = commit_fs_roots(trans, root);
	if (ret) {
		mutex_unlock(&root->fs_info->tree_log_mutex);
<<<<<<< HEAD
=======
		mutex_unlock(&root->fs_info->reloc_mutex);
>>>>>>> 711e1bfb
		goto cleanup_transaction;
	}

	/* commit_fs_roots gets rid of all the tree log roots, it is now
	 * safe to free the root of tree log roots
	 */
	btrfs_free_log_root_tree(trans, root->fs_info);

	ret = commit_cowonly_roots(trans, root);
	if (ret) {
		mutex_unlock(&root->fs_info->tree_log_mutex);
<<<<<<< HEAD
=======
		mutex_unlock(&root->fs_info->reloc_mutex);
>>>>>>> 711e1bfb
		goto cleanup_transaction;
	}

	btrfs_prepare_extent_commit(trans, root);

	cur_trans = root->fs_info->running_transaction;

	btrfs_set_root_node(&root->fs_info->tree_root->root_item,
			    root->fs_info->tree_root->node);
	switch_commit_root(root->fs_info->tree_root);

	btrfs_set_root_node(&root->fs_info->chunk_root->root_item,
			    root->fs_info->chunk_root->node);
	switch_commit_root(root->fs_info->chunk_root);

	update_super_roots(root);

	if (!root->fs_info->log_root_recovering) {
		btrfs_set_super_log_root(root->fs_info->super_copy, 0);
		btrfs_set_super_log_root_level(root->fs_info->super_copy, 0);
	}

	memcpy(root->fs_info->super_for_commit, root->fs_info->super_copy,
	       sizeof(*root->fs_info->super_copy));

	trans->transaction->blocked = 0;
	spin_lock(&root->fs_info->trans_lock);
	root->fs_info->running_transaction = NULL;
	root->fs_info->trans_no_join = 0;
	spin_unlock(&root->fs_info->trans_lock);
	mutex_unlock(&root->fs_info->reloc_mutex);

	wake_up(&root->fs_info->transaction_wait);

	ret = btrfs_write_and_wait_transaction(trans, root);
	if (ret) {
		btrfs_error(root->fs_info, ret,
			    "Error while writing out transaction.");
		mutex_unlock(&root->fs_info->tree_log_mutex);
		goto cleanup_transaction;
	}

	ret = write_ctree_super(trans, root, 0);
	if (ret) {
		mutex_unlock(&root->fs_info->tree_log_mutex);
		goto cleanup_transaction;
	}

	/*
	 * the super is written, we can safely allow the tree-loggers
	 * to go about their business
	 */
	mutex_unlock(&root->fs_info->tree_log_mutex);

	btrfs_finish_extent_commit(trans, root);

	cur_trans->commit_done = 1;

	root->fs_info->last_trans_committed = cur_trans->transid;

	wake_up(&cur_trans->commit_wait);

	spin_lock(&root->fs_info->trans_lock);
	list_del_init(&cur_trans->list);
	spin_unlock(&root->fs_info->trans_lock);

	put_transaction(cur_trans);
	put_transaction(cur_trans);

	trace_btrfs_transaction_commit(root);

	btrfs_scrub_continue(root);

	if (current->journal_info == trans)
		current->journal_info = NULL;

	kmem_cache_free(btrfs_trans_handle_cachep, trans);

	if (current != root->fs_info->transaction_kthread)
		btrfs_run_delayed_iputs(root);

	return ret;

cleanup_transaction:
	btrfs_printk(root->fs_info, "Skipping commit of aborted transaction.\n");
//	WARN_ON(1);
	if (current->journal_info == trans)
		current->journal_info = NULL;
	cleanup_transaction(trans, root);

	return ret;
}

/*
 * interface function to delete all the snapshots we have scheduled for deletion
 */
int btrfs_clean_old_snapshots(struct btrfs_root *root)
{
	LIST_HEAD(list);
	struct btrfs_fs_info *fs_info = root->fs_info;

	spin_lock(&fs_info->trans_lock);
	list_splice_init(&fs_info->dead_roots, &list);
	spin_unlock(&fs_info->trans_lock);

	while (!list_empty(&list)) {
		int ret;

		root = list_entry(list.next, struct btrfs_root, root_list);
		list_del(&root->root_list);

		btrfs_kill_all_delayed_nodes(root);

		if (btrfs_header_backref_rev(root->node) <
		    BTRFS_MIXED_BACKREF_REV)
			ret = btrfs_drop_snapshot(root, NULL, 0, 0);
		else
			ret =btrfs_drop_snapshot(root, NULL, 1, 0);
		BUG_ON(ret < 0);
	}
	return 0;
}<|MERGE_RESOLUTION|>--- conflicted
+++ resolved
@@ -73,15 +73,10 @@
 
 	cur_trans = root->fs_info->running_transaction;
 	if (cur_trans) {
-<<<<<<< HEAD
-		if (cur_trans->aborted)
-			return cur_trans->aborted;
-=======
 		if (cur_trans->aborted) {
 			spin_unlock(&root->fs_info->trans_lock);
 			return cur_trans->aborted;
 		}
->>>>>>> 711e1bfb
 		atomic_inc(&cur_trans->use_count);
 		atomic_inc(&cur_trans->num_writers);
 		cur_trans->num_joined++;
@@ -1407,10 +1402,7 @@
 	ret = commit_fs_roots(trans, root);
 	if (ret) {
 		mutex_unlock(&root->fs_info->tree_log_mutex);
-<<<<<<< HEAD
-=======
 		mutex_unlock(&root->fs_info->reloc_mutex);
->>>>>>> 711e1bfb
 		goto cleanup_transaction;
 	}
 
@@ -1422,10 +1414,7 @@
 	ret = commit_cowonly_roots(trans, root);
 	if (ret) {
 		mutex_unlock(&root->fs_info->tree_log_mutex);
-<<<<<<< HEAD
-=======
 		mutex_unlock(&root->fs_info->reloc_mutex);
->>>>>>> 711e1bfb
 		goto cleanup_transaction;
 	}
 
