--- conflicted
+++ resolved
@@ -1092,26 +1092,6 @@
 /*
  * Set/clear/test dir complete flag on the dir's dentry.
  */
-<<<<<<< HEAD
-static struct dentry * __d_find_any_alias(struct inode *inode)
-{
-	struct dentry *alias;
-
-	if (list_empty(&inode->i_dentry))
-		return NULL;
-	alias = list_first_entry(&inode->i_dentry, struct dentry, d_alias);
-	return alias;
-}
-
-void ceph_dir_set_complete(struct inode *inode)
-{
-	struct dentry *dentry = __d_find_any_alias(inode);
-	
-	if (dentry && ceph_dentry(dentry)) {
-		dout(" marking %p (%p) complete\n", inode, dentry);
-		set_bit(CEPH_D_COMPLETE, &ceph_dentry(dentry)->flags);
-	}
-=======
 void ceph_dir_set_complete(struct inode *inode)
 {
 	struct dentry *dentry = d_find_any_alias(inode);
@@ -1122,36 +1102,28 @@
 		set_bit(CEPH_D_COMPLETE, &ceph_dentry(dentry)->flags);
 	}
 	dput(dentry);
->>>>>>> dcd6c922
 }
 
 void ceph_dir_clear_complete(struct inode *inode)
 {
-<<<<<<< HEAD
-	struct dentry *dentry = __d_find_any_alias(inode);
+	struct dentry *dentry = d_find_any_alias(inode);
+
+	if (dentry && ceph_dentry(dentry)) {
+		dout(" marking %p (%p) complete\n", inode, dentry);
+		set_bit(CEPH_D_COMPLETE, &ceph_dentry(dentry)->flags);
+	}
+	dput(dentry);
+}
+
+bool ceph_dir_test_complete(struct inode *inode)
+{
+	struct dentry *dentry = d_find_any_alias(inode);
 
 	if (dentry && ceph_dentry(dentry)) {
 		dout(" marking %p (%p) NOT complete\n", inode, dentry);
 		clear_bit(CEPH_D_COMPLETE, &ceph_dentry(dentry)->flags);
 	}
-=======
-	struct dentry *dentry = d_find_any_alias(inode);
-
-	if (dentry && ceph_dentry(dentry)) {
-		dout(" marking %p (%p) complete\n", inode, dentry);
-		set_bit(CEPH_D_COMPLETE, &ceph_dentry(dentry)->flags);
-	}
 	dput(dentry);
->>>>>>> dcd6c922
-}
-
-bool ceph_dir_test_complete(struct inode *inode)
-{
-<<<<<<< HEAD
-	struct dentry *dentry = __d_find_any_alias(inode);
-
-	if (dentry && ceph_dentry(dentry))
-		return test_bit(CEPH_D_COMPLETE, &ceph_dentry(dentry)->flags);
 	return false;
 }
 
@@ -1165,40 +1137,12 @@
 {
 	struct ceph_dentry_info *di;
 
-	dout("d_release %p\n", dentry);
+	dout("ceph_d_prune %p\n", dentry);
 
 	/* do we have a valid parent? */
 	if (!dentry->d_parent || IS_ROOT(dentry))
 		return;
 
-=======
-	struct dentry *dentry = d_find_any_alias(inode);
-
-	if (dentry && ceph_dentry(dentry)) {
-		dout(" marking %p (%p) NOT complete\n", inode, dentry);
-		clear_bit(CEPH_D_COMPLETE, &ceph_dentry(dentry)->flags);
-	}
-	dput(dentry);
-	return false;
-}
-
-/*
- * When the VFS prunes a dentry from the cache, we need to clear the
- * complete flag on the parent directory.
- *
- * Called under dentry->d_lock.
- */
-static void ceph_d_prune(struct dentry *dentry)
-{
-	struct ceph_dentry_info *di;
-
-	dout("ceph_d_prune %p\n", dentry);
-
-	/* do we have a valid parent? */
-	if (!dentry->d_parent || IS_ROOT(dentry))
-		return;
-
->>>>>>> dcd6c922
 	/* if we are not hashed, we don't affect D_COMPLETE */
 	if (d_unhashed(dentry))
 		return;
