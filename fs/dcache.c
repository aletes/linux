--- conflicted
+++ resolved
@@ -142,7 +142,6 @@
  * The strings are both count bytes long, and count is non-zero.
  */
 #ifdef CONFIG_DCACHE_WORD_ACCESS
-<<<<<<< HEAD
 
 #include <asm/word-at-a-time.h>
 /*
@@ -154,33 +153,12 @@
  * In contrast, 'ct' and 'tcount' can be from a pathname, and do
  * need the careful unaligned handling.
  */
-static inline int dentry_cmp(const unsigned char *cs, size_t scount,
-				const unsigned char *ct, size_t tcount)
+static inline int dentry_string_cmp(const unsigned char *cs, const unsigned char *ct, unsigned tcount)
 {
 	unsigned long a,b,mask;
-=======
->>>>>>> cfaf0251
-
-#include <asm/word-at-a-time.h>
-/*
- * NOTE! 'cs' and 'scount' come from a dentry, so it has a
- * aligned allocation for this particular component. We don't
- * strictly need the load_unaligned_zeropad() safety, but it
- * doesn't hurt either.
- *
- * In contrast, 'ct' and 'tcount' can be from a pathname, and do
- * need the careful unaligned handling.
- */
-static inline int dentry_string_cmp(const unsigned char *cs, const unsigned char *ct, unsigned tcount)
-{
-	unsigned long a,b,mask;
 
 	for (;;) {
-<<<<<<< HEAD
-		a = load_unaligned_zeropad(cs);
-=======
 		a = *(unsigned long *)cs;
->>>>>>> cfaf0251
 		b = load_unaligned_zeropad(ct);
 		if (tcount < sizeof(unsigned long))
 			break;
@@ -197,15 +175,6 @@
 }
 
 #else
-<<<<<<< HEAD
-
-static inline int dentry_cmp(const unsigned char *cs, size_t scount,
-				const unsigned char *ct, size_t tcount)
-{
-	if (scount != tcount)
-		return 1;
-=======
->>>>>>> cfaf0251
 
 static inline int dentry_string_cmp(const unsigned char *cs, const unsigned char *ct, unsigned tcount)
 {
@@ -217,8 +186,6 @@
 		tcount--;
 	} while (tcount);
 	return 0;
-<<<<<<< HEAD
-=======
 }
 
 #endif
@@ -245,10 +212,7 @@
 	cs = ACCESS_ONCE(dentry->d_name.name);
 	smp_read_barrier_depends();
 	return dentry_string_cmp(cs, ct, tcount);
->>>>>>> cfaf0251
-}
-
-#endif
+}
 
 static void __d_free(struct rcu_head *head)
 {
