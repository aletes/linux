--- conflicted
+++ resolved
@@ -46,13 +46,6 @@
 {
 	int ret;
 	struct inode *inode = filp->f_mapping->host;
-<<<<<<< HEAD
-	struct writeback_control wbc = {
-		.sync_mode = WB_SYNC_ALL,
-		.nr_to_write = 0, /* metadata-only; caller takes care of data */
-	};
-=======
->>>>>>> 45f53cc9
 	struct super_block *sb;
 
 	if (!(inode->i_state & I_DIRTY))
@@ -60,11 +53,7 @@
 	if (datasync && !(inode->i_state & I_DIRTY_DATASYNC))
 		return 0;
 
-<<<<<<< HEAD
-	ret = sync_inode(inode, &wbc);
-=======
 	ret = sync_inode_metadata(inode, 1);
->>>>>>> 45f53cc9
 
 	/* This is a good place to write the sb */
 	/* TODO: Sechedule an sb-sync on create */
