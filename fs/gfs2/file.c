--- conflicted
+++ resolved
@@ -365,11 +365,7 @@
 	u64 pos = page->index << PAGE_CACHE_SHIFT;
 	unsigned int data_blocks, ind_blocks, rblocks;
 	struct gfs2_holder gh;
-<<<<<<< HEAD
-	struct gfs2_alloc *al;
-=======
 	struct gfs2_qadata *qa;
->>>>>>> dcd6c922
 	loff_t size;
 	int ret;
 
@@ -612,11 +608,7 @@
 	struct inode *inode = mapping->host;
 	int sync_state = inode->i_state & (I_DIRTY_SYNC|I_DIRTY_DATASYNC);
 	struct gfs2_inode *ip = GFS2_I(inode);
-<<<<<<< HEAD
-	int ret, ret1 = 0;
-=======
 	int ret = 0, ret1 = 0;
->>>>>>> dcd6c922
 
 	if (mapping->nrpages) {
 		ret1 = filemap_fdatawrite_range(mapping, start, end);
@@ -704,7 +696,6 @@
 
 		error = gfs2_block_map(inode, lblock, &bh_map, 1);
 		if (unlikely(error))
-<<<<<<< HEAD
 			goto out;
 		len -= bh_map.b_size;
 		nr_blks = bh_map.b_size >> inode->i_blkbits;
@@ -714,17 +705,6 @@
 		if (unlikely(!buffer_zeronew(&bh_map))) {
 			error = -EIO;
 			goto out;
-=======
-			goto out;
-		len -= bh_map.b_size;
-		nr_blks = bh_map.b_size >> inode->i_blkbits;
-		lblock += nr_blks;
-		if (!buffer_new(&bh_map))
-			continue;
-		if (unlikely(!buffer_zeronew(&bh_map))) {
-			error = -EIO;
-			goto out;
->>>>>>> dcd6c922
 		}
 	}
 	if (offset + len > inode->i_size && !(mode & FALLOC_FL_KEEP_SIZE))
@@ -830,10 +810,6 @@
 		max_bytes = bytes;
 		calc_max_reserv(ip, (len > max_chunk_size)? max_chunk_size: len,
 				&max_bytes, &data_blocks, &ind_blocks);
-<<<<<<< HEAD
-		al->al_requested = data_blocks + ind_blocks;
-=======
->>>>>>> dcd6c922
 
 		rblocks = RES_DINODE + ind_blocks + RES_STATFS + RES_QUOTA +
 			  RES_RG_HDR + gfs2_rg_blocks(ip);
