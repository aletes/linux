/*
 *  linux/fs/namei.c
 *
 *  Copyright (C) 1991, 1992  Linus Torvalds
 */

/*
 * Some corrections by tytso.
 */

/* [Feb 1997 T. Schoebel-Theuer] Complete rewrite of the pathname
 * lookup logic.
 */
/* [Feb-Apr 2000, AV] Rewrite to the new namespace architecture.
 */

#include <linux/init.h>
#include <linux/export.h>
#include <linux/kernel.h>
#include <linux/slab.h>
#include <linux/fs.h>
#include <linux/namei.h>
#include <linux/pagemap.h>
#include <linux/fsnotify.h>
#include <linux/personality.h>
#include <linux/security.h>
#include <linux/ima.h>
#include <linux/syscalls.h>
#include <linux/mount.h>
#include <linux/audit.h>
#include <linux/capability.h>
#include <linux/file.h>
#include <linux/fcntl.h>
#include <linux/device_cgroup.h>
#include <linux/fs_struct.h>
#include <linux/posix_acl.h>
#include <asm/uaccess.h>

#include "internal.h"
#include "mount.h"

/* [Feb-1997 T. Schoebel-Theuer]
 * Fundamental changes in the pathname lookup mechanisms (namei)
 * were necessary because of omirr.  The reason is that omirr needs
 * to know the _real_ pathname, not the user-supplied one, in case
 * of symlinks (and also when transname replacements occur).
 *
 * The new code replaces the old recursive symlink resolution with
 * an iterative one (in case of non-nested symlink chains).  It does
 * this with calls to <fs>_follow_link().
 * As a side effect, dir_namei(), _namei() and follow_link() are now 
 * replaced with a single function lookup_dentry() that can handle all 
 * the special cases of the former code.
 *
 * With the new dcache, the pathname is stored at each inode, at least as
 * long as the refcount of the inode is positive.  As a side effect, the
 * size of the dcache depends on the inode cache and thus is dynamic.
 *
 * [29-Apr-1998 C. Scott Ananian] Updated above description of symlink
 * resolution to correspond with current state of the code.
 *
 * Note that the symlink resolution is not *completely* iterative.
 * There is still a significant amount of tail- and mid- recursion in
 * the algorithm.  Also, note that <fs>_readlink() is not used in
 * lookup_dentry(): lookup_dentry() on the result of <fs>_readlink()
 * may return different results than <fs>_follow_link().  Many virtual
 * filesystems (including /proc) exhibit this behavior.
 */

/* [24-Feb-97 T. Schoebel-Theuer] Side effects caused by new implementation:
 * New symlink semantics: when open() is called with flags O_CREAT | O_EXCL
 * and the name already exists in form of a symlink, try to create the new
 * name indicated by the symlink. The old code always complained that the
 * name already exists, due to not following the symlink even if its target
 * is nonexistent.  The new semantics affects also mknod() and link() when
 * the name is a symlink pointing to a non-existent name.
 *
 * I don't know which semantics is the right one, since I have no access
 * to standards. But I found by trial that HP-UX 9.0 has the full "new"
 * semantics implemented, while SunOS 4.1.1 and Solaris (SunOS 5.4) have the
 * "old" one. Personally, I think the new semantics is much more logical.
 * Note that "ln old new" where "new" is a symlink pointing to a non-existing
 * file does succeed in both HP-UX and SunOs, but not in Solaris
 * and in the old Linux semantics.
 */

/* [16-Dec-97 Kevin Buhr] For security reasons, we change some symlink
 * semantics.  See the comments in "open_namei" and "do_link" below.
 *
 * [10-Sep-98 Alan Modra] Another symlink change.
 */

/* [Feb-Apr 2000 AV] Complete rewrite. Rules for symlinks:
 *	inside the path - always follow.
 *	in the last component in creation/removal/renaming - never follow.
 *	if LOOKUP_FOLLOW passed - follow.
 *	if the pathname has trailing slashes - follow.
 *	otherwise - don't follow.
 * (applied in that order).
 *
 * [Jun 2000 AV] Inconsistent behaviour of open() in case if flags==O_CREAT
 * restored for 2.4. This is the last surviving part of old 4.2BSD bug.
 * During the 2.4 we need to fix the userland stuff depending on it -
 * hopefully we will be able to get rid of that wart in 2.5. So far only
 * XEmacs seems to be relying on it...
 */
/*
 * [Sep 2001 AV] Single-semaphore locking scheme (kudos to David Holland)
 * implemented.  Let's see if raised priority of ->s_vfs_rename_mutex gives
 * any extra contention...
 */

/* In order to reduce some races, while at the same time doing additional
 * checking and hopefully speeding things up, we copy filenames to the
 * kernel data space before using them..
 *
 * POSIX.1 2.4: an empty pathname is invalid (ENOENT).
 * PATH_MAX includes the nul terminator --RR.
 */
static char *getname_flags(const char __user *filename, int flags, int *empty)
{
	char *result = __getname(), *err;
	int len;

	if (unlikely(!result))
		return ERR_PTR(-ENOMEM);

	len = strncpy_from_user(result, filename, PATH_MAX);
	err = ERR_PTR(len);
	if (unlikely(len < 0))
		goto error;

	/* The empty path is special. */
	if (unlikely(!len)) {
		if (empty)
			*empty = 1;
		err = ERR_PTR(-ENOENT);
		if (!(flags & LOOKUP_EMPTY))
			goto error;
	}

	err = ERR_PTR(-ENAMETOOLONG);
	if (likely(len < PATH_MAX)) {
		audit_getname(result);
		return result;
	}

error:
	__putname(result);
	return err;
}

char *getname(const char __user * filename)
{
	return getname_flags(filename, 0, NULL);
}

#ifdef CONFIG_AUDITSYSCALL
void putname(const char *name)
{
	if (unlikely(!audit_dummy_context()))
		audit_putname(name);
	else
		__putname(name);
}
EXPORT_SYMBOL(putname);
#endif

static int check_acl(struct inode *inode, int mask)
{
#ifdef CONFIG_FS_POSIX_ACL
	struct posix_acl *acl;

	if (mask & MAY_NOT_BLOCK) {
		acl = get_cached_acl_rcu(inode, ACL_TYPE_ACCESS);
	        if (!acl)
	                return -EAGAIN;
		/* no ->get_acl() calls in RCU mode... */
		if (acl == ACL_NOT_CACHED)
			return -ECHILD;
	        return posix_acl_permission(inode, acl, mask & ~MAY_NOT_BLOCK);
	}

	acl = get_cached_acl(inode, ACL_TYPE_ACCESS);

	/*
	 * A filesystem can force a ACL callback by just never filling the
	 * ACL cache. But normally you'd fill the cache either at inode
	 * instantiation time, or on the first ->get_acl call.
	 *
	 * If the filesystem doesn't have a get_acl() function at all, we'll
	 * just create the negative cache entry.
	 */
	if (acl == ACL_NOT_CACHED) {
	        if (inode->i_op->get_acl) {
			acl = inode->i_op->get_acl(inode, ACL_TYPE_ACCESS);
			if (IS_ERR(acl))
				return PTR_ERR(acl);
		} else {
		        set_cached_acl(inode, ACL_TYPE_ACCESS, NULL);
		        return -EAGAIN;
		}
	}

	if (acl) {
	        int error = posix_acl_permission(inode, acl, mask);
	        posix_acl_release(acl);
	        return error;
	}
#endif

	return -EAGAIN;
}

/*
 * This does the basic permission checking
 */
static int acl_permission_check(struct inode *inode, int mask)
{
	unsigned int mode = inode->i_mode;

	if (likely(uid_eq(current_fsuid(), inode->i_uid)))
		mode >>= 6;
	else {
		if (IS_POSIXACL(inode) && (mode & S_IRWXG)) {
			int error = check_acl(inode, mask);
			if (error != -EAGAIN)
				return error;
		}

		if (in_group_p(inode->i_gid))
			mode >>= 3;
	}

	/*
	 * If the DACs are ok we don't need any capability check.
	 */
	if ((mask & ~mode & (MAY_READ | MAY_WRITE | MAY_EXEC)) == 0)
		return 0;
	return -EACCES;
}

/**
 * generic_permission -  check for access rights on a Posix-like filesystem
 * @inode:	inode to check access rights for
 * @mask:	right to check for (%MAY_READ, %MAY_WRITE, %MAY_EXEC, ...)
 *
 * Used to check for read/write/execute permissions on a file.
 * We use "fsuid" for this, letting us set arbitrary permissions
 * for filesystem access without changing the "normal" uids which
 * are used for other things.
 *
 * generic_permission is rcu-walk aware. It returns -ECHILD in case an rcu-walk
 * request cannot be satisfied (eg. requires blocking or too much complexity).
 * It would then be called again in ref-walk mode.
 */
int generic_permission(struct inode *inode, int mask)
{
	int ret;

	/*
	 * Do the basic permission checks.
	 */
	ret = acl_permission_check(inode, mask);
	if (ret != -EACCES)
		return ret;

	if (S_ISDIR(inode->i_mode)) {
		/* DACs are overridable for directories */
		if (inode_capable(inode, CAP_DAC_OVERRIDE))
			return 0;
		if (!(mask & MAY_WRITE))
			if (inode_capable(inode, CAP_DAC_READ_SEARCH))
				return 0;
		return -EACCES;
	}
	/*
	 * Read/write DACs are always overridable.
	 * Executable DACs are overridable when there is
	 * at least one exec bit set.
	 */
	if (!(mask & MAY_EXEC) || (inode->i_mode & S_IXUGO))
		if (inode_capable(inode, CAP_DAC_OVERRIDE))
			return 0;

	/*
	 * Searching includes executable on directories, else just read.
	 */
	mask &= MAY_READ | MAY_WRITE | MAY_EXEC;
	if (mask == MAY_READ)
		if (inode_capable(inode, CAP_DAC_READ_SEARCH))
			return 0;

	return -EACCES;
}

/*
 * We _really_ want to just do "generic_permission()" without
 * even looking at the inode->i_op values. So we keep a cache
 * flag in inode->i_opflags, that says "this has not special
 * permission function, use the fast case".
 */
static inline int do_inode_permission(struct inode *inode, int mask)
{
	if (unlikely(!(inode->i_opflags & IOP_FASTPERM))) {
		if (likely(inode->i_op->permission))
			return inode->i_op->permission(inode, mask);

		/* This gets set once for the inode lifetime */
		spin_lock(&inode->i_lock);
		inode->i_opflags |= IOP_FASTPERM;
		spin_unlock(&inode->i_lock);
	}
	return generic_permission(inode, mask);
}

/**
 * inode_permission  -  check for access rights to a given inode
 * @inode:	inode to check permission on
 * @mask:	right to check for (%MAY_READ, %MAY_WRITE, %MAY_EXEC, ...)
 *
 * Used to check for read/write/execute permissions on an inode.
 * We use "fsuid" for this, letting us set arbitrary permissions
 * for filesystem access without changing the "normal" uids which
 * are used for other things.
 *
 * When checking for MAY_APPEND, MAY_WRITE must also be set in @mask.
 */
int inode_permission(struct inode *inode, int mask)
{
	int retval;

	if (unlikely(mask & MAY_WRITE)) {
		umode_t mode = inode->i_mode;

		/*
		 * Nobody gets write access to a read-only fs.
		 */
		if (IS_RDONLY(inode) &&
		    (S_ISREG(mode) || S_ISDIR(mode) || S_ISLNK(mode)))
			return -EROFS;

		/*
		 * Nobody gets write access to an immutable file.
		 */
		if (IS_IMMUTABLE(inode))
			return -EACCES;
	}

	retval = do_inode_permission(inode, mask);
	if (retval)
		return retval;

	retval = devcgroup_inode_permission(inode, mask);
	if (retval)
		return retval;

	return security_inode_permission(inode, mask);
}

/**
 * path_get - get a reference to a path
 * @path: path to get the reference to
 *
 * Given a path increment the reference count to the dentry and the vfsmount.
 */
void path_get(struct path *path)
{
	mntget(path->mnt);
	dget(path->dentry);
}
EXPORT_SYMBOL(path_get);

/**
 * path_put - put a reference to a path
 * @path: path to put the reference to
 *
 * Given a path decrement the reference count to the dentry and the vfsmount.
 */
void path_put(struct path *path)
{
	dput(path->dentry);
	mntput(path->mnt);
}
EXPORT_SYMBOL(path_put);

/*
 * Path walking has 2 modes, rcu-walk and ref-walk (see
 * Documentation/filesystems/path-lookup.txt).  In situations when we can't
 * continue in RCU mode, we attempt to drop out of rcu-walk mode and grab
 * normal reference counts on dentries and vfsmounts to transition to rcu-walk
 * mode.  Refcounts are grabbed at the last known good point before rcu-walk
 * got stuck, so ref-walk may continue from there. If this is not successful
 * (eg. a seqcount has changed), then failure is returned and it's up to caller
 * to restart the path walk from the beginning in ref-walk mode.
 */

/**
 * unlazy_walk - try to switch to ref-walk mode.
 * @nd: nameidata pathwalk data
 * @dentry: child of nd->path.dentry or NULL
 * Returns: 0 on success, -ECHILD on failure
 *
 * unlazy_walk attempts to legitimize the current nd->path, nd->root and dentry
 * for ref-walk mode.  @dentry must be a path found by a do_lookup call on
 * @nd or NULL.  Must be called from rcu-walk context.
 */
static int unlazy_walk(struct nameidata *nd, struct dentry *dentry)
{
	struct fs_struct *fs = current->fs;
	struct dentry *parent = nd->path.dentry;
	int want_root = 0;

	BUG_ON(!(nd->flags & LOOKUP_RCU));
	if (nd->root.mnt && !(nd->flags & LOOKUP_ROOT)) {
		want_root = 1;
		spin_lock(&fs->lock);
		if (nd->root.mnt != fs->root.mnt ||
				nd->root.dentry != fs->root.dentry)
			goto err_root;
	}
	spin_lock(&parent->d_lock);
	if (!dentry) {
		if (!__d_rcu_to_refcount(parent, nd->seq))
			goto err_parent;
		BUG_ON(nd->inode != parent->d_inode);
	} else {
		if (dentry->d_parent != parent)
			goto err_parent;
		spin_lock_nested(&dentry->d_lock, DENTRY_D_LOCK_NESTED);
		if (!__d_rcu_to_refcount(dentry, nd->seq))
			goto err_child;
		/*
		 * If the sequence check on the child dentry passed, then
		 * the child has not been removed from its parent. This
		 * means the parent dentry must be valid and able to take
		 * a reference at this point.
		 */
		BUG_ON(!IS_ROOT(dentry) && dentry->d_parent != parent);
		BUG_ON(!parent->d_count);
		parent->d_count++;
		spin_unlock(&dentry->d_lock);
	}
	spin_unlock(&parent->d_lock);
	if (want_root) {
		path_get(&nd->root);
		spin_unlock(&fs->lock);
	}
	mntget(nd->path.mnt);

	rcu_read_unlock();
	br_read_unlock(&vfsmount_lock);
	nd->flags &= ~LOOKUP_RCU;
	return 0;

err_child:
	spin_unlock(&dentry->d_lock);
err_parent:
	spin_unlock(&parent->d_lock);
err_root:
	if (want_root)
		spin_unlock(&fs->lock);
	return -ECHILD;
}

/**
 * release_open_intent - free up open intent resources
 * @nd: pointer to nameidata
 */
void release_open_intent(struct nameidata *nd)
{
	struct file *file = nd->intent.open.file;

	if (file && !IS_ERR(file)) {
		if (file->f_path.dentry == NULL)
			put_filp(file);
		else
			fput(file);
	}
}

static inline int d_revalidate(struct dentry *dentry, struct nameidata *nd)
{
	return dentry->d_op->d_revalidate(dentry, nd);
}

/**
 * complete_walk - successful completion of path walk
 * @nd:  pointer nameidata
 *
 * If we had been in RCU mode, drop out of it and legitimize nd->path.
 * Revalidate the final result, unless we'd already done that during
 * the path walk or the filesystem doesn't ask for it.  Return 0 on
 * success, -error on failure.  In case of failure caller does not
 * need to drop nd->path.
 */
static int complete_walk(struct nameidata *nd)
{
	struct dentry *dentry = nd->path.dentry;
	int status;

	if (nd->flags & LOOKUP_RCU) {
		nd->flags &= ~LOOKUP_RCU;
		if (!(nd->flags & LOOKUP_ROOT))
			nd->root.mnt = NULL;
		spin_lock(&dentry->d_lock);
		if (unlikely(!__d_rcu_to_refcount(dentry, nd->seq))) {
			spin_unlock(&dentry->d_lock);
			rcu_read_unlock();
			br_read_unlock(&vfsmount_lock);
			return -ECHILD;
		}
		BUG_ON(nd->inode != dentry->d_inode);
		spin_unlock(&dentry->d_lock);
		mntget(nd->path.mnt);
		rcu_read_unlock();
		br_read_unlock(&vfsmount_lock);
	}

	if (likely(!(nd->flags & LOOKUP_JUMPED)))
		return 0;

	if (likely(!(dentry->d_flags & DCACHE_OP_REVALIDATE)))
		return 0;

	if (likely(!(dentry->d_sb->s_type->fs_flags & FS_REVAL_DOT)))
		return 0;

	/* Note: we do not d_invalidate() */
	status = d_revalidate(dentry, nd);
	if (status > 0)
		return 0;

	if (!status)
		status = -ESTALE;

	path_put(&nd->path);
	return status;
}

static __always_inline void set_root(struct nameidata *nd)
{
	if (!nd->root.mnt)
		get_fs_root(current->fs, &nd->root);
}

static int link_path_walk(const char *, struct nameidata *);

static __always_inline void set_root_rcu(struct nameidata *nd)
{
	if (!nd->root.mnt) {
		struct fs_struct *fs = current->fs;
		unsigned seq;

		do {
			seq = read_seqcount_begin(&fs->seq);
			nd->root = fs->root;
			nd->seq = __read_seqcount_begin(&nd->root.dentry->d_seq);
		} while (read_seqcount_retry(&fs->seq, seq));
	}
}

static __always_inline int __vfs_follow_link(struct nameidata *nd, const char *link)
{
	int ret;

	if (IS_ERR(link))
		goto fail;

	if (*link == '/') {
		set_root(nd);
		path_put(&nd->path);
		nd->path = nd->root;
		path_get(&nd->root);
		nd->flags |= LOOKUP_JUMPED;
	}
	nd->inode = nd->path.dentry->d_inode;

	ret = link_path_walk(link, nd);
	return ret;
fail:
	path_put(&nd->path);
	return PTR_ERR(link);
}

static void path_put_conditional(struct path *path, struct nameidata *nd)
{
	dput(path->dentry);
	if (path->mnt != nd->path.mnt)
		mntput(path->mnt);
}

static inline void path_to_nameidata(const struct path *path,
					struct nameidata *nd)
{
	if (!(nd->flags & LOOKUP_RCU)) {
		dput(nd->path.dentry);
		if (nd->path.mnt != path->mnt)
			mntput(nd->path.mnt);
	}
	nd->path.mnt = path->mnt;
	nd->path.dentry = path->dentry;
}

static inline void put_link(struct nameidata *nd, struct path *link, void *cookie)
{
	struct inode *inode = link->dentry->d_inode;
	if (!IS_ERR(cookie) && inode->i_op->put_link)
		inode->i_op->put_link(link->dentry, nd, cookie);
	path_put(link);
}

static __always_inline int
follow_link(struct path *link, struct nameidata *nd, void **p)
{
	int error;
	struct dentry *dentry = link->dentry;

	BUG_ON(nd->flags & LOOKUP_RCU);

	if (link->mnt == nd->path.mnt)
		mntget(link->mnt);

	if (unlikely(current->total_link_count >= 40)) {
		*p = ERR_PTR(-ELOOP); /* no ->put_link(), please */
		path_put(&nd->path);
		return -ELOOP;
	}
	cond_resched();
	current->total_link_count++;

	touch_atime(link);
	nd_set_link(nd, NULL);

	error = security_inode_follow_link(link->dentry, nd);
	if (error) {
		*p = ERR_PTR(error); /* no ->put_link(), please */
		path_put(&nd->path);
		return error;
	}

	nd->last_type = LAST_BIND;
	*p = dentry->d_inode->i_op->follow_link(dentry, nd);
	error = PTR_ERR(*p);
	if (!IS_ERR(*p)) {
		char *s = nd_get_link(nd);
		error = 0;
		if (s)
			error = __vfs_follow_link(nd, s);
		else if (nd->last_type == LAST_BIND) {
			nd->flags |= LOOKUP_JUMPED;
			nd->inode = nd->path.dentry->d_inode;
			if (nd->inode->i_op->follow_link) {
				/* stepped on a _really_ weird one */
				path_put(&nd->path);
				error = -ELOOP;
			}
		}
	}
	return error;
}

static int follow_up_rcu(struct path *path)
{
	struct mount *mnt = real_mount(path->mnt);
	struct mount *parent;
	struct dentry *mountpoint;

	parent = mnt->mnt_parent;
	if (&parent->mnt == path->mnt)
		return 0;
	mountpoint = mnt->mnt_mountpoint;
	path->dentry = mountpoint;
	path->mnt = &parent->mnt;
	return 1;
}

int follow_up(struct path *path)
{
	struct mount *mnt = real_mount(path->mnt);
	struct mount *parent;
	struct dentry *mountpoint;

	br_read_lock(&vfsmount_lock);
	parent = mnt->mnt_parent;
	if (&parent->mnt == path->mnt) {
		br_read_unlock(&vfsmount_lock);
		return 0;
	}
	mntget(&parent->mnt);
	mountpoint = dget(mnt->mnt_mountpoint);
	br_read_unlock(&vfsmount_lock);
	dput(path->dentry);
	path->dentry = mountpoint;
	mntput(path->mnt);
	path->mnt = &parent->mnt;
	return 1;
}

/*
 * Perform an automount
 * - return -EISDIR to tell follow_managed() to stop and return the path we
 *   were called with.
 */
static int follow_automount(struct path *path, unsigned flags,
			    bool *need_mntput)
{
	struct vfsmount *mnt;
	int err;

	if (!path->dentry->d_op || !path->dentry->d_op->d_automount)
		return -EREMOTE;

	/* We don't want to mount if someone's just doing a stat -
	 * unless they're stat'ing a directory and appended a '/' to
	 * the name.
	 *
	 * We do, however, want to mount if someone wants to open or
	 * create a file of any type under the mountpoint, wants to
	 * traverse through the mountpoint or wants to open the
	 * mounted directory.  Also, autofs may mark negative dentries
	 * as being automount points.  These will need the attentions
	 * of the daemon to instantiate them before they can be used.
	 */
	if (!(flags & (LOOKUP_PARENT | LOOKUP_DIRECTORY |
		     LOOKUP_OPEN | LOOKUP_CREATE | LOOKUP_AUTOMOUNT)) &&
	    path->dentry->d_inode)
		return -EISDIR;

	current->total_link_count++;
	if (current->total_link_count >= 40)
		return -ELOOP;

	mnt = path->dentry->d_op->d_automount(path);
	if (IS_ERR(mnt)) {
		/*
		 * The filesystem is allowed to return -EISDIR here to indicate
		 * it doesn't want to automount.  For instance, autofs would do
		 * this so that its userspace daemon can mount on this dentry.
		 *
		 * However, we can only permit this if it's a terminal point in
		 * the path being looked up; if it wasn't then the remainder of
		 * the path is inaccessible and we should say so.
		 */
		if (PTR_ERR(mnt) == -EISDIR && (flags & LOOKUP_PARENT))
			return -EREMOTE;
		return PTR_ERR(mnt);
	}

	if (!mnt) /* mount collision */
		return 0;

	if (!*need_mntput) {
		/* lock_mount() may release path->mnt on error */
		mntget(path->mnt);
		*need_mntput = true;
	}
	err = finish_automount(mnt, path);

	switch (err) {
	case -EBUSY:
		/* Someone else made a mount here whilst we were busy */
		return 0;
	case 0:
		path_put(path);
		path->mnt = mnt;
		path->dentry = dget(mnt->mnt_root);
		return 0;
	default:
		return err;
	}

}

/*
 * Handle a dentry that is managed in some way.
 * - Flagged for transit management (autofs)
 * - Flagged as mountpoint
 * - Flagged as automount point
 *
 * This may only be called in refwalk mode.
 *
 * Serialization is taken care of in namespace.c
 */
static int follow_managed(struct path *path, unsigned flags)
{
	struct vfsmount *mnt = path->mnt; /* held by caller, must be left alone */
	unsigned managed;
	bool need_mntput = false;
	int ret = 0;

	/* Given that we're not holding a lock here, we retain the value in a
	 * local variable for each dentry as we look at it so that we don't see
	 * the components of that value change under us */
	while (managed = ACCESS_ONCE(path->dentry->d_flags),
	       managed &= DCACHE_MANAGED_DENTRY,
	       unlikely(managed != 0)) {
		/* Allow the filesystem to manage the transit without i_mutex
		 * being held. */
		if (managed & DCACHE_MANAGE_TRANSIT) {
			BUG_ON(!path->dentry->d_op);
			BUG_ON(!path->dentry->d_op->d_manage);
			ret = path->dentry->d_op->d_manage(path->dentry, false);
			if (ret < 0)
				break;
		}

		/* Transit to a mounted filesystem. */
		if (managed & DCACHE_MOUNTED) {
			struct vfsmount *mounted = lookup_mnt(path);
			if (mounted) {
				dput(path->dentry);
				if (need_mntput)
					mntput(path->mnt);
				path->mnt = mounted;
				path->dentry = dget(mounted->mnt_root);
				need_mntput = true;
				continue;
			}

			/* Something is mounted on this dentry in another
			 * namespace and/or whatever was mounted there in this
			 * namespace got unmounted before we managed to get the
			 * vfsmount_lock */
		}

		/* Handle an automount point */
		if (managed & DCACHE_NEED_AUTOMOUNT) {
			ret = follow_automount(path, flags, &need_mntput);
			if (ret < 0)
				break;
			continue;
		}

		/* We didn't change the current path point */
		break;
	}

	if (need_mntput && path->mnt == mnt)
		mntput(path->mnt);
	if (ret == -EISDIR)
		ret = 0;
	return ret < 0 ? ret : need_mntput;
}

int follow_down_one(struct path *path)
{
	struct vfsmount *mounted;

	mounted = lookup_mnt(path);
	if (mounted) {
		dput(path->dentry);
		mntput(path->mnt);
		path->mnt = mounted;
		path->dentry = dget(mounted->mnt_root);
		return 1;
	}
	return 0;
}

static inline bool managed_dentry_might_block(struct dentry *dentry)
{
	return (dentry->d_flags & DCACHE_MANAGE_TRANSIT &&
		dentry->d_op->d_manage(dentry, true) < 0);
}

/*
 * Try to skip to top of mountpoint pile in rcuwalk mode.  Fail if
 * we meet a managed dentry that would need blocking.
 */
static bool __follow_mount_rcu(struct nameidata *nd, struct path *path,
			       struct inode **inode)
{
	for (;;) {
		struct mount *mounted;
		/*
		 * Don't forget we might have a non-mountpoint managed dentry
		 * that wants to block transit.
		 */
		if (unlikely(managed_dentry_might_block(path->dentry)))
			return false;

		if (!d_mountpoint(path->dentry))
			break;

		mounted = __lookup_mnt(path->mnt, path->dentry, 1);
		if (!mounted)
			break;
		path->mnt = &mounted->mnt;
		path->dentry = mounted->mnt.mnt_root;
		nd->flags |= LOOKUP_JUMPED;
		nd->seq = read_seqcount_begin(&path->dentry->d_seq);
		/*
		 * Update the inode too. We don't need to re-check the
		 * dentry sequence number here after this d_inode read,
		 * because a mount-point is always pinned.
		 */
		*inode = path->dentry->d_inode;
	}
	return true;
}

static void follow_mount_rcu(struct nameidata *nd)
{
	while (d_mountpoint(nd->path.dentry)) {
		struct mount *mounted;
		mounted = __lookup_mnt(nd->path.mnt, nd->path.dentry, 1);
		if (!mounted)
			break;
		nd->path.mnt = &mounted->mnt;
		nd->path.dentry = mounted->mnt.mnt_root;
		nd->seq = read_seqcount_begin(&nd->path.dentry->d_seq);
	}
}

static int follow_dotdot_rcu(struct nameidata *nd)
{
	set_root_rcu(nd);

	while (1) {
		if (nd->path.dentry == nd->root.dentry &&
		    nd->path.mnt == nd->root.mnt) {
			break;
		}
		if (nd->path.dentry != nd->path.mnt->mnt_root) {
			struct dentry *old = nd->path.dentry;
			struct dentry *parent = old->d_parent;
			unsigned seq;

			seq = read_seqcount_begin(&parent->d_seq);
			if (read_seqcount_retry(&old->d_seq, nd->seq))
				goto failed;
			nd->path.dentry = parent;
			nd->seq = seq;
			break;
		}
		if (!follow_up_rcu(&nd->path))
			break;
		nd->seq = read_seqcount_begin(&nd->path.dentry->d_seq);
	}
	follow_mount_rcu(nd);
	nd->inode = nd->path.dentry->d_inode;
	return 0;

failed:
	nd->flags &= ~LOOKUP_RCU;
	if (!(nd->flags & LOOKUP_ROOT))
		nd->root.mnt = NULL;
	rcu_read_unlock();
	br_read_unlock(&vfsmount_lock);
	return -ECHILD;
}

/*
 * Follow down to the covering mount currently visible to userspace.  At each
 * point, the filesystem owning that dentry may be queried as to whether the
 * caller is permitted to proceed or not.
 */
int follow_down(struct path *path)
{
	unsigned managed;
	int ret;

	while (managed = ACCESS_ONCE(path->dentry->d_flags),
	       unlikely(managed & DCACHE_MANAGED_DENTRY)) {
		/* Allow the filesystem to manage the transit without i_mutex
		 * being held.
		 *
		 * We indicate to the filesystem if someone is trying to mount
		 * something here.  This gives autofs the chance to deny anyone
		 * other than its daemon the right to mount on its
		 * superstructure.
		 *
		 * The filesystem may sleep at this point.
		 */
		if (managed & DCACHE_MANAGE_TRANSIT) {
			BUG_ON(!path->dentry->d_op);
			BUG_ON(!path->dentry->d_op->d_manage);
			ret = path->dentry->d_op->d_manage(
				path->dentry, false);
			if (ret < 0)
				return ret == -EISDIR ? 0 : ret;
		}

		/* Transit to a mounted filesystem. */
		if (managed & DCACHE_MOUNTED) {
			struct vfsmount *mounted = lookup_mnt(path);
			if (!mounted)
				break;
			dput(path->dentry);
			mntput(path->mnt);
			path->mnt = mounted;
			path->dentry = dget(mounted->mnt_root);
			continue;
		}

		/* Don't handle automount points here */
		break;
	}
	return 0;
}

/*
 * Skip to top of mountpoint pile in refwalk mode for follow_dotdot()
 */
static void follow_mount(struct path *path)
{
	while (d_mountpoint(path->dentry)) {
		struct vfsmount *mounted = lookup_mnt(path);
		if (!mounted)
			break;
		dput(path->dentry);
		mntput(path->mnt);
		path->mnt = mounted;
		path->dentry = dget(mounted->mnt_root);
	}
}

static void follow_dotdot(struct nameidata *nd)
{
	set_root(nd);

	while(1) {
		struct dentry *old = nd->path.dentry;

		if (nd->path.dentry == nd->root.dentry &&
		    nd->path.mnt == nd->root.mnt) {
			break;
		}
		if (nd->path.dentry != nd->path.mnt->mnt_root) {
			/* rare case of legitimate dget_parent()... */
			nd->path.dentry = dget_parent(nd->path.dentry);
			dput(old);
			break;
		}
		if (!follow_up(&nd->path))
			break;
	}
	follow_mount(&nd->path);
	nd->inode = nd->path.dentry->d_inode;
}

/*
 * This looks up the name in dcache, possibly revalidates the old dentry and
 * allocates a new one if not found or not valid.  In the need_lookup argument
 * returns whether i_op->lookup is necessary.
 *
 * dir->d_inode->i_mutex must be held
 */
static struct dentry *lookup_dcache(struct qstr *name, struct dentry *dir,
				    struct nameidata *nd, bool *need_lookup)
{
	struct dentry *dentry;
	int error;

	*need_lookup = false;
	dentry = d_lookup(dir, name);
	if (dentry) {
		if (d_need_lookup(dentry)) {
			*need_lookup = true;
		} else if (dentry->d_flags & DCACHE_OP_REVALIDATE) {
			error = d_revalidate(dentry, nd);
			if (unlikely(error <= 0)) {
				if (error < 0) {
					dput(dentry);
					return ERR_PTR(error);
				} else if (!d_invalidate(dentry)) {
					dput(dentry);
					dentry = NULL;
				}
			}
		}
	}

	if (!dentry) {
		dentry = d_alloc(dir, name);
		if (unlikely(!dentry))
			return ERR_PTR(-ENOMEM);

		*need_lookup = true;
	}
	return dentry;
}

/*
 * Call i_op->lookup on the dentry.  The dentry must be negative but may be
 * hashed if it was pouplated with DCACHE_NEED_LOOKUP.
 *
 * dir->d_inode->i_mutex must be held
 */
static struct dentry *lookup_real(struct inode *dir, struct dentry *dentry,
				  struct nameidata *nd)
{
	struct dentry *old;

	/* Don't create child dentry for a dead directory. */
	if (unlikely(IS_DEADDIR(dir))) {
		dput(dentry);
		return ERR_PTR(-ENOENT);
	}

	old = dir->i_op->lookup(dir, dentry, nd);
	if (unlikely(old)) {
		dput(dentry);
		dentry = old;
	}
	return dentry;
}

static struct dentry *__lookup_hash(struct qstr *name,
		struct dentry *base, struct nameidata *nd)
{
	bool need_lookup;
	struct dentry *dentry;

	dentry = lookup_dcache(name, base, nd, &need_lookup);
	if (!need_lookup)
		return dentry;

	return lookup_real(base->d_inode, dentry, nd);
}

/*
 *  It's more convoluted than I'd like it to be, but... it's still fairly
 *  small and for now I'd prefer to have fast path as straight as possible.
 *  It _is_ time-critical.
 */
static int lookup_fast(struct nameidata *nd, struct qstr *name,
		       struct path *path, struct inode **inode)
{
	struct vfsmount *mnt = nd->path.mnt;
	struct dentry *dentry, *parent = nd->path.dentry;
	int need_reval = 1;
	int status = 1;
	int err;

	/*
	 * Rename seqlock is not required here because in the off chance
	 * of a false negative due to a concurrent rename, we're going to
	 * do the non-racy lookup, below.
	 */
	if (nd->flags & LOOKUP_RCU) {
		unsigned seq;
		dentry = __d_lookup_rcu(parent, name, &seq, nd->inode);
		if (!dentry)
			goto unlazy;

		/*
		 * This sequence count validates that the inode matches
		 * the dentry name information from lookup.
		 */
		*inode = dentry->d_inode;
		if (read_seqcount_retry(&dentry->d_seq, seq))
			return -ECHILD;

		/*
		 * This sequence count validates that the parent had no
		 * changes while we did the lookup of the dentry above.
		 *
		 * The memory barrier in read_seqcount_begin of child is
		 *  enough, we can use __read_seqcount_retry here.
		 */
		if (__read_seqcount_retry(&parent->d_seq, nd->seq))
			return -ECHILD;
		nd->seq = seq;

		if (unlikely(d_need_lookup(dentry)))
			goto unlazy;
		if (unlikely(dentry->d_flags & DCACHE_OP_REVALIDATE)) {
			status = d_revalidate(dentry, nd);
			if (unlikely(status <= 0)) {
				if (status != -ECHILD)
					need_reval = 0;
				goto unlazy;
			}
		}
		path->mnt = mnt;
		path->dentry = dentry;
		if (unlikely(!__follow_mount_rcu(nd, path, inode)))
			goto unlazy;
		if (unlikely(path->dentry->d_flags & DCACHE_NEED_AUTOMOUNT))
			goto unlazy;
		return 0;
unlazy:
		if (unlazy_walk(nd, dentry))
			return -ECHILD;
	} else {
		dentry = __d_lookup(parent, name);
	}

	if (unlikely(!dentry))
		goto need_lookup;

	if (unlikely(d_need_lookup(dentry))) {
		dput(dentry);
		goto need_lookup;
	}

	if (unlikely(dentry->d_flags & DCACHE_OP_REVALIDATE) && need_reval)
		status = d_revalidate(dentry, nd);
	if (unlikely(status <= 0)) {
		if (status < 0) {
			dput(dentry);
			return status;
		}
		if (!d_invalidate(dentry)) {
			dput(dentry);
			goto need_lookup;
		}
	}

	path->mnt = mnt;
	path->dentry = dentry;
	err = follow_managed(path, nd->flags);
	if (unlikely(err < 0)) {
		path_put_conditional(path, nd);
		return err;
	}
	if (err)
		nd->flags |= LOOKUP_JUMPED;
	*inode = path->dentry->d_inode;
	return 0;

need_lookup:
	return 1;
}

/* Fast lookup failed, do it the slow way */
static int lookup_slow(struct nameidata *nd, struct qstr *name,
		       struct path *path)
{
	struct dentry *dentry, *parent;
	int err;

	parent = nd->path.dentry;
	BUG_ON(nd->inode != parent->d_inode);

	mutex_lock(&parent->d_inode->i_mutex);
	dentry = __lookup_hash(name, parent, nd);
	mutex_unlock(&parent->d_inode->i_mutex);
	if (IS_ERR(dentry))
		return PTR_ERR(dentry);
	path->mnt = nd->path.mnt;
	path->dentry = dentry;
	err = follow_managed(path, nd->flags);
	if (unlikely(err < 0)) {
		path_put_conditional(path, nd);
		return err;
	}
	if (err)
		nd->flags |= LOOKUP_JUMPED;
	return 0;
}

static inline int may_lookup(struct nameidata *nd)
{
	if (nd->flags & LOOKUP_RCU) {
		int err = inode_permission(nd->inode, MAY_EXEC|MAY_NOT_BLOCK);
		if (err != -ECHILD)
			return err;
		if (unlazy_walk(nd, NULL))
			return -ECHILD;
	}
	return inode_permission(nd->inode, MAY_EXEC);
}

static inline int handle_dots(struct nameidata *nd, int type)
{
	if (type == LAST_DOTDOT) {
		if (nd->flags & LOOKUP_RCU) {
			if (follow_dotdot_rcu(nd))
				return -ECHILD;
		} else
			follow_dotdot(nd);
	}
	return 0;
}

static void terminate_walk(struct nameidata *nd)
{
	if (!(nd->flags & LOOKUP_RCU)) {
		path_put(&nd->path);
	} else {
		nd->flags &= ~LOOKUP_RCU;
		if (!(nd->flags & LOOKUP_ROOT))
			nd->root.mnt = NULL;
		rcu_read_unlock();
		br_read_unlock(&vfsmount_lock);
	}
}

/*
 * Do we need to follow links? We _really_ want to be able
 * to do this check without having to look at inode->i_op,
 * so we keep a cache of "no, this doesn't need follow_link"
 * for the common case.
 */
static inline int should_follow_link(struct inode *inode, int follow)
{
	if (unlikely(!(inode->i_opflags & IOP_NOFOLLOW))) {
		if (likely(inode->i_op->follow_link))
			return follow;

		/* This gets set once for the inode lifetime */
		spin_lock(&inode->i_lock);
		inode->i_opflags |= IOP_NOFOLLOW;
		spin_unlock(&inode->i_lock);
	}
	return 0;
}

static inline int walk_component(struct nameidata *nd, struct path *path,
		struct qstr *name, int type, int follow)
{
	struct inode *inode;
	int err;
	/*
	 * "." and ".." are special - ".." especially so because it has
	 * to be able to know about the current root directory and
	 * parent relationships.
	 */
	if (unlikely(type != LAST_NORM))
		return handle_dots(nd, type);
	err = lookup_fast(nd, name, path, &inode);
	if (unlikely(err)) {
		if (err < 0)
			goto out_err;

		err = lookup_slow(nd, name, path);
		if (err < 0)
			goto out_err;

		inode = path->dentry->d_inode;
	}
	err = -ENOENT;
	if (!inode)
		goto out_path_put;

	if (should_follow_link(inode, follow)) {
		if (nd->flags & LOOKUP_RCU) {
			if (unlikely(unlazy_walk(nd, path->dentry))) {
				err = -ECHILD;
				goto out_err;
			}
		}
		BUG_ON(inode != path->dentry->d_inode);
		return 1;
	}
	path_to_nameidata(path, nd);
	nd->inode = inode;
	return 0;

out_path_put:
	path_to_nameidata(path, nd);
out_err:
	terminate_walk(nd);
	return err;
}

/*
 * This limits recursive symlink follows to 8, while
 * limiting consecutive symlinks to 40.
 *
 * Without that kind of total limit, nasty chains of consecutive
 * symlinks can cause almost arbitrarily long lookups.
 */
static inline int nested_symlink(struct path *path, struct nameidata *nd)
{
	int res;

	if (unlikely(current->link_count >= MAX_NESTED_LINKS)) {
		path_put_conditional(path, nd);
		path_put(&nd->path);
		return -ELOOP;
	}
	BUG_ON(nd->depth >= MAX_NESTED_LINKS);

	nd->depth++;
	current->link_count++;

	do {
		struct path link = *path;
		void *cookie;

		res = follow_link(&link, nd, &cookie);
		if (!res)
			res = walk_component(nd, path, &nd->last,
					     nd->last_type, LOOKUP_FOLLOW);
		put_link(nd, &link, cookie);
	} while (res > 0);

	current->link_count--;
	nd->depth--;
	return res;
}

/*
 * We really don't want to look at inode->i_op->lookup
 * when we don't have to. So we keep a cache bit in
 * the inode ->i_opflags field that says "yes, we can
 * do lookup on this inode".
 */
static inline int can_lookup(struct inode *inode)
{
	if (likely(inode->i_opflags & IOP_LOOKUP))
		return 1;
	if (likely(!inode->i_op->lookup))
		return 0;

	/* We do this once for the lifetime of the inode */
	spin_lock(&inode->i_lock);
	inode->i_opflags |= IOP_LOOKUP;
	spin_unlock(&inode->i_lock);
	return 1;
}

/*
 * We can do the critical dentry name comparison and hashing
 * operations one word at a time, but we are limited to:
 *
 * - Architectures with fast unaligned word accesses. We could
 *   do a "get_unaligned()" if this helps and is sufficiently
 *   fast.
 *
 * - Little-endian machines (so that we can generate the mask
 *   of low bytes efficiently). Again, we *could* do a byte
 *   swapping load on big-endian architectures if that is not
 *   expensive enough to make the optimization worthless.
 *
 * - non-CONFIG_DEBUG_PAGEALLOC configurations (so that we
 *   do not trap on the (extremely unlikely) case of a page
 *   crossing operation.
 *
 * - Furthermore, we need an efficient 64-bit compile for the
 *   64-bit case in order to generate the "number of bytes in
 *   the final mask". Again, that could be replaced with a
 *   efficient population count instruction or similar.
 */
#ifdef CONFIG_DCACHE_WORD_ACCESS

#include <asm/word-at-a-time.h>

#ifdef CONFIG_64BIT

static inline unsigned int fold_hash(unsigned long hash)
{
	hash += hash >> (8*sizeof(int));
	return hash;
}

#else	/* 32-bit case */

#define fold_hash(x) (x)

#endif

unsigned int full_name_hash(const unsigned char *name, unsigned int len)
{
	unsigned long a, mask;
	unsigned long hash = 0;

	for (;;) {
		a = load_unaligned_zeropad(name);
		if (len < sizeof(unsigned long))
			break;
		hash += a;
		hash *= 9;
		name += sizeof(unsigned long);
		len -= sizeof(unsigned long);
		if (!len)
			goto done;
	}
	mask = ~(~0ul << len*8);
	hash += mask & a;
done:
	return fold_hash(hash);
}
EXPORT_SYMBOL(full_name_hash);

/*
 * Calculate the length and hash of the path component, and
 * return the length of the component;
 */
static inline unsigned long hash_name(const char *name, unsigned int *hashp)
{
	unsigned long a, b, adata, bdata, mask, hash, len;
	const struct word_at_a_time constants = WORD_AT_A_TIME_CONSTANTS;

	hash = a = 0;
	len = -sizeof(unsigned long);
	do {
		hash = (hash + a) * 9;
		len += sizeof(unsigned long);
		a = load_unaligned_zeropad(name+len);
<<<<<<< HEAD
		/* Do we have any NUL or '/' bytes in this word? */
		mask = has_zero(a) | has_zero(a ^ REPEAT_BYTE('/'));
	} while (!mask);

	/* The mask *below* the first high bit set */
	mask = (mask - 1) & ~mask;
	mask >>= 7;
	hash += a & mask;
=======
		b = a ^ REPEAT_BYTE('/');
	} while (!(has_zero(a, &adata, &constants) | has_zero(b, &bdata, &constants)));

	adata = prep_zero_mask(a, adata, &constants);
	bdata = prep_zero_mask(b, bdata, &constants);

	mask = create_zero_mask(adata | bdata);

	hash += a & zero_bytemask(mask);
>>>>>>> cfaf0251
	*hashp = fold_hash(hash);

	return len + find_zero(mask);
}

#else

unsigned int full_name_hash(const unsigned char *name, unsigned int len)
{
	unsigned long hash = init_name_hash();
	while (len--)
		hash = partial_name_hash(*name++, hash);
	return end_name_hash(hash);
}
EXPORT_SYMBOL(full_name_hash);

/*
 * We know there's a real path component here of at least
 * one character.
 */
static inline unsigned long hash_name(const char *name, unsigned int *hashp)
{
	unsigned long hash = init_name_hash();
	unsigned long len = 0, c;

	c = (unsigned char)*name;
	do {
		len++;
		hash = partial_name_hash(c, hash);
		c = (unsigned char)name[len];
	} while (c && c != '/');
	*hashp = end_name_hash(hash);
	return len;
}

#endif

/*
 * Name resolution.
 * This is the basic name resolution function, turning a pathname into
 * the final dentry. We expect 'base' to be positive and a directory.
 *
 * Returns 0 and nd will have valid dentry and mnt on success.
 * Returns error and drops reference to input namei data on failure.
 */
static int link_path_walk(const char *name, struct nameidata *nd)
{
	struct path next;
	int err;
	
	while (*name=='/')
		name++;
	if (!*name)
		return 0;

	/* At this point we know we have a real path component. */
	for(;;) {
		struct qstr this;
		long len;
		int type;

		err = may_lookup(nd);
 		if (err)
			break;

		len = hash_name(name, &this.hash);
		this.name = name;
		this.len = len;

		type = LAST_NORM;
		if (name[0] == '.') switch (len) {
			case 2:
				if (name[1] == '.') {
					type = LAST_DOTDOT;
					nd->flags |= LOOKUP_JUMPED;
				}
				break;
			case 1:
				type = LAST_DOT;
		}
		if (likely(type == LAST_NORM)) {
			struct dentry *parent = nd->path.dentry;
			nd->flags &= ~LOOKUP_JUMPED;
			if (unlikely(parent->d_flags & DCACHE_OP_HASH)) {
				err = parent->d_op->d_hash(parent, nd->inode,
							   &this);
				if (err < 0)
					break;
			}
		}

		if (!name[len])
			goto last_component;
		/*
		 * If it wasn't NUL, we know it was '/'. Skip that
		 * slash, and continue until no more slashes.
		 */
		do {
			len++;
		} while (unlikely(name[len] == '/'));
		if (!name[len])
			goto last_component;
		name += len;

		err = walk_component(nd, &next, &this, type, LOOKUP_FOLLOW);
		if (err < 0)
			return err;

		if (err) {
			err = nested_symlink(&next, nd);
			if (err)
				return err;
		}
		if (can_lookup(nd->inode))
			continue;
		err = -ENOTDIR; 
		break;
		/* here ends the main loop */

last_component:
		nd->last = this;
		nd->last_type = type;
		return 0;
	}
	terminate_walk(nd);
	return err;
}

static int path_init(int dfd, const char *name, unsigned int flags,
		     struct nameidata *nd, struct file **fp)
{
	int retval = 0;
	int fput_needed;
	struct file *file;

	nd->last_type = LAST_ROOT; /* if there are only slashes... */
	nd->flags = flags | LOOKUP_JUMPED;
	nd->depth = 0;
	if (flags & LOOKUP_ROOT) {
		struct inode *inode = nd->root.dentry->d_inode;
		if (*name) {
			if (!inode->i_op->lookup)
				return -ENOTDIR;
			retval = inode_permission(inode, MAY_EXEC);
			if (retval)
				return retval;
		}
		nd->path = nd->root;
		nd->inode = inode;
		if (flags & LOOKUP_RCU) {
			br_read_lock(&vfsmount_lock);
			rcu_read_lock();
			nd->seq = __read_seqcount_begin(&nd->path.dentry->d_seq);
		} else {
			path_get(&nd->path);
		}
		return 0;
	}

	nd->root.mnt = NULL;

	if (*name=='/') {
		if (flags & LOOKUP_RCU) {
			br_read_lock(&vfsmount_lock);
			rcu_read_lock();
			set_root_rcu(nd);
		} else {
			set_root(nd);
			path_get(&nd->root);
		}
		nd->path = nd->root;
	} else if (dfd == AT_FDCWD) {
		if (flags & LOOKUP_RCU) {
			struct fs_struct *fs = current->fs;
			unsigned seq;

			br_read_lock(&vfsmount_lock);
			rcu_read_lock();

			do {
				seq = read_seqcount_begin(&fs->seq);
				nd->path = fs->pwd;
				nd->seq = __read_seqcount_begin(&nd->path.dentry->d_seq);
			} while (read_seqcount_retry(&fs->seq, seq));
		} else {
			get_fs_pwd(current->fs, &nd->path);
		}
	} else {
		struct dentry *dentry;

		file = fget_raw_light(dfd, &fput_needed);
		retval = -EBADF;
		if (!file)
			goto out_fail;

		dentry = file->f_path.dentry;

		if (*name) {
			retval = -ENOTDIR;
			if (!S_ISDIR(dentry->d_inode->i_mode))
				goto fput_fail;

			retval = inode_permission(dentry->d_inode, MAY_EXEC);
			if (retval)
				goto fput_fail;
		}

		nd->path = file->f_path;
		if (flags & LOOKUP_RCU) {
			if (fput_needed)
				*fp = file;
			nd->seq = __read_seqcount_begin(&nd->path.dentry->d_seq);
			br_read_lock(&vfsmount_lock);
			rcu_read_lock();
		} else {
			path_get(&file->f_path);
			fput_light(file, fput_needed);
		}
	}

	nd->inode = nd->path.dentry->d_inode;
	return 0;

fput_fail:
	fput_light(file, fput_needed);
out_fail:
	return retval;
}

static inline int lookup_last(struct nameidata *nd, struct path *path)
{
	if (nd->last_type == LAST_NORM && nd->last.name[nd->last.len])
		nd->flags |= LOOKUP_FOLLOW | LOOKUP_DIRECTORY;

	nd->flags &= ~LOOKUP_PARENT;
	return walk_component(nd, path, &nd->last, nd->last_type,
					nd->flags & LOOKUP_FOLLOW);
}

/* Returns 0 and nd will be valid on success; Retuns error, otherwise. */
static int path_lookupat(int dfd, const char *name,
				unsigned int flags, struct nameidata *nd)
{
	struct file *base = NULL;
	struct path path;
	int err;

	/*
	 * Path walking is largely split up into 2 different synchronisation
	 * schemes, rcu-walk and ref-walk (explained in
	 * Documentation/filesystems/path-lookup.txt). These share much of the
	 * path walk code, but some things particularly setup, cleanup, and
	 * following mounts are sufficiently divergent that functions are
	 * duplicated. Typically there is a function foo(), and its RCU
	 * analogue, foo_rcu().
	 *
	 * -ECHILD is the error number of choice (just to avoid clashes) that
	 * is returned if some aspect of an rcu-walk fails. Such an error must
	 * be handled by restarting a traditional ref-walk (which will always
	 * be able to complete).
	 */
	err = path_init(dfd, name, flags | LOOKUP_PARENT, nd, &base);

	if (unlikely(err))
		return err;

	current->total_link_count = 0;
	err = link_path_walk(name, nd);

	if (!err && !(flags & LOOKUP_PARENT)) {
		err = lookup_last(nd, &path);
		while (err > 0) {
			void *cookie;
			struct path link = path;
			nd->flags |= LOOKUP_PARENT;
			err = follow_link(&link, nd, &cookie);
			if (!err)
				err = lookup_last(nd, &path);
			put_link(nd, &link, cookie);
		}
	}

	if (!err)
		err = complete_walk(nd);

	if (!err && nd->flags & LOOKUP_DIRECTORY) {
		if (!nd->inode->i_op->lookup) {
			path_put(&nd->path);
			err = -ENOTDIR;
		}
	}

	if (base)
		fput(base);

	if (nd->root.mnt && !(nd->flags & LOOKUP_ROOT)) {
		path_put(&nd->root);
		nd->root.mnt = NULL;
	}
	return err;
}

static int do_path_lookup(int dfd, const char *name,
				unsigned int flags, struct nameidata *nd)
{
	int retval = path_lookupat(dfd, name, flags | LOOKUP_RCU, nd);
	if (unlikely(retval == -ECHILD))
		retval = path_lookupat(dfd, name, flags, nd);
	if (unlikely(retval == -ESTALE))
		retval = path_lookupat(dfd, name, flags | LOOKUP_REVAL, nd);

	if (likely(!retval)) {
		if (unlikely(!audit_dummy_context())) {
			if (nd->path.dentry && nd->inode)
				audit_inode(name, nd->path.dentry);
		}
	}
	return retval;
}

int kern_path_parent(const char *name, struct nameidata *nd)
{
	return do_path_lookup(AT_FDCWD, name, LOOKUP_PARENT, nd);
}

int kern_path(const char *name, unsigned int flags, struct path *path)
{
	struct nameidata nd;
	int res = do_path_lookup(AT_FDCWD, name, flags, &nd);
	if (!res)
		*path = nd.path;
	return res;
}

/**
 * vfs_path_lookup - lookup a file path relative to a dentry-vfsmount pair
 * @dentry:  pointer to dentry of the base directory
 * @mnt: pointer to vfs mount of the base directory
 * @name: pointer to file name
 * @flags: lookup flags
 * @path: pointer to struct path to fill
 */
int vfs_path_lookup(struct dentry *dentry, struct vfsmount *mnt,
		    const char *name, unsigned int flags,
		    struct path *path)
{
	struct nameidata nd;
	int err;
	nd.root.dentry = dentry;
	nd.root.mnt = mnt;
	BUG_ON(flags & LOOKUP_PARENT);
	/* the first argument of do_path_lookup() is ignored with LOOKUP_ROOT */
	err = do_path_lookup(AT_FDCWD, name, flags | LOOKUP_ROOT, &nd);
	if (!err)
		*path = nd.path;
	return err;
}

/*
 * Restricted form of lookup. Doesn't follow links, single-component only,
 * needs parent already locked. Doesn't follow mounts.
 * SMP-safe.
 */
static struct dentry *lookup_hash(struct nameidata *nd)
{
	return __lookup_hash(&nd->last, nd->path.dentry, nd);
}

/**
 * lookup_one_len - filesystem helper to lookup single pathname component
 * @name:	pathname component to lookup
 * @base:	base directory to lookup from
 * @len:	maximum length @len should be interpreted to
 *
 * Note that this routine is purely a helper for filesystem usage and should
 * not be called by generic code.  Also note that by using this function the
 * nameidata argument is passed to the filesystem methods and a filesystem
 * using this helper needs to be prepared for that.
 */
struct dentry *lookup_one_len(const char *name, struct dentry *base, int len)
{
	struct qstr this;
	unsigned int c;
	int err;

	WARN_ON_ONCE(!mutex_is_locked(&base->d_inode->i_mutex));

	this.name = name;
	this.len = len;
	this.hash = full_name_hash(name, len);
	if (!len)
		return ERR_PTR(-EACCES);

	while (len--) {
		c = *(const unsigned char *)name++;
		if (c == '/' || c == '\0')
			return ERR_PTR(-EACCES);
	}
	/*
	 * See if the low-level filesystem might want
	 * to use its own hash..
	 */
	if (base->d_flags & DCACHE_OP_HASH) {
		int err = base->d_op->d_hash(base, base->d_inode, &this);
		if (err < 0)
			return ERR_PTR(err);
	}

	err = inode_permission(base->d_inode, MAY_EXEC);
	if (err)
		return ERR_PTR(err);

	return __lookup_hash(&this, base, NULL);
}

int user_path_at_empty(int dfd, const char __user *name, unsigned flags,
		 struct path *path, int *empty)
{
	struct nameidata nd;
	char *tmp = getname_flags(name, flags, empty);
	int err = PTR_ERR(tmp);
	if (!IS_ERR(tmp)) {

		BUG_ON(flags & LOOKUP_PARENT);

		err = do_path_lookup(dfd, tmp, flags, &nd);
		putname(tmp);
		if (!err)
			*path = nd.path;
	}
	return err;
}

int user_path_at(int dfd, const char __user *name, unsigned flags,
		 struct path *path)
{
	return user_path_at_empty(dfd, name, flags, path, NULL);
}

static int user_path_parent(int dfd, const char __user *path,
			struct nameidata *nd, char **name)
{
	char *s = getname(path);
	int error;

	if (IS_ERR(s))
		return PTR_ERR(s);

	error = do_path_lookup(dfd, s, LOOKUP_PARENT, nd);
	if (error)
		putname(s);
	else
		*name = s;

	return error;
}

/*
 * It's inline, so penalty for filesystems that don't use sticky bit is
 * minimal.
 */
static inline int check_sticky(struct inode *dir, struct inode *inode)
{
	kuid_t fsuid = current_fsuid();

	if (!(dir->i_mode & S_ISVTX))
		return 0;
	if (uid_eq(inode->i_uid, fsuid))
		return 0;
	if (uid_eq(dir->i_uid, fsuid))
		return 0;
	return !inode_capable(inode, CAP_FOWNER);
}

/*
 *	Check whether we can remove a link victim from directory dir, check
 *  whether the type of victim is right.
 *  1. We can't do it if dir is read-only (done in permission())
 *  2. We should have write and exec permissions on dir
 *  3. We can't remove anything from append-only dir
 *  4. We can't do anything with immutable dir (done in permission())
 *  5. If the sticky bit on dir is set we should either
 *	a. be owner of dir, or
 *	b. be owner of victim, or
 *	c. have CAP_FOWNER capability
 *  6. If the victim is append-only or immutable we can't do antyhing with
 *     links pointing to it.
 *  7. If we were asked to remove a directory and victim isn't one - ENOTDIR.
 *  8. If we were asked to remove a non-directory and victim isn't one - EISDIR.
 *  9. We can't remove a root or mountpoint.
 * 10. We don't allow removal of NFS sillyrenamed files; it's handled by
 *     nfs_async_unlink().
 */
static int may_delete(struct inode *dir,struct dentry *victim,int isdir)
{
	int error;

	if (!victim->d_inode)
		return -ENOENT;

	BUG_ON(victim->d_parent->d_inode != dir);
	audit_inode_child(victim, dir);

	error = inode_permission(dir, MAY_WRITE | MAY_EXEC);
	if (error)
		return error;
	if (IS_APPEND(dir))
		return -EPERM;
	if (check_sticky(dir, victim->d_inode)||IS_APPEND(victim->d_inode)||
	    IS_IMMUTABLE(victim->d_inode) || IS_SWAPFILE(victim->d_inode))
		return -EPERM;
	if (isdir) {
		if (!S_ISDIR(victim->d_inode->i_mode))
			return -ENOTDIR;
		if (IS_ROOT(victim))
			return -EBUSY;
	} else if (S_ISDIR(victim->d_inode->i_mode))
		return -EISDIR;
	if (IS_DEADDIR(dir))
		return -ENOENT;
	if (victim->d_flags & DCACHE_NFSFS_RENAMED)
		return -EBUSY;
	return 0;
}

/*	Check whether we can create an object with dentry child in directory
 *  dir.
 *  1. We can't do it if child already exists (open has special treatment for
 *     this case, but since we are inlined it's OK)
 *  2. We can't do it if dir is read-only (done in permission())
 *  3. We should have write and exec permissions on dir
 *  4. We can't do it if dir is immutable (done in permission())
 */
static inline int may_create(struct inode *dir, struct dentry *child)
{
	if (child->d_inode)
		return -EEXIST;
	if (IS_DEADDIR(dir))
		return -ENOENT;
	return inode_permission(dir, MAY_WRITE | MAY_EXEC);
}

/*
 * p1 and p2 should be directories on the same fs.
 */
struct dentry *lock_rename(struct dentry *p1, struct dentry *p2)
{
	struct dentry *p;

	if (p1 == p2) {
		mutex_lock_nested(&p1->d_inode->i_mutex, I_MUTEX_PARENT);
		return NULL;
	}

	mutex_lock(&p1->d_inode->i_sb->s_vfs_rename_mutex);

	p = d_ancestor(p2, p1);
	if (p) {
		mutex_lock_nested(&p2->d_inode->i_mutex, I_MUTEX_PARENT);
		mutex_lock_nested(&p1->d_inode->i_mutex, I_MUTEX_CHILD);
		return p;
	}

	p = d_ancestor(p1, p2);
	if (p) {
		mutex_lock_nested(&p1->d_inode->i_mutex, I_MUTEX_PARENT);
		mutex_lock_nested(&p2->d_inode->i_mutex, I_MUTEX_CHILD);
		return p;
	}

	mutex_lock_nested(&p1->d_inode->i_mutex, I_MUTEX_PARENT);
	mutex_lock_nested(&p2->d_inode->i_mutex, I_MUTEX_CHILD);
	return NULL;
}

void unlock_rename(struct dentry *p1, struct dentry *p2)
{
	mutex_unlock(&p1->d_inode->i_mutex);
	if (p1 != p2) {
		mutex_unlock(&p2->d_inode->i_mutex);
		mutex_unlock(&p1->d_inode->i_sb->s_vfs_rename_mutex);
	}
}

int vfs_create(struct inode *dir, struct dentry *dentry, umode_t mode,
		struct nameidata *nd)
{
	int error = may_create(dir, dentry);

	if (error)
		return error;

	if (!dir->i_op->create)
		return -EACCES;	/* shouldn't it be ENOSYS? */
	mode &= S_IALLUGO;
	mode |= S_IFREG;
	error = security_inode_create(dir, dentry, mode);
	if (error)
		return error;
	error = dir->i_op->create(dir, dentry, mode, nd);
	if (!error)
		fsnotify_create(dir, dentry);
	return error;
}

static int may_open(struct path *path, int acc_mode, int flag)
{
	struct dentry *dentry = path->dentry;
	struct inode *inode = dentry->d_inode;
	int error;

	/* O_PATH? */
	if (!acc_mode)
		return 0;

	if (!inode)
		return -ENOENT;

	switch (inode->i_mode & S_IFMT) {
	case S_IFLNK:
		return -ELOOP;
	case S_IFDIR:
		if (acc_mode & MAY_WRITE)
			return -EISDIR;
		break;
	case S_IFBLK:
	case S_IFCHR:
		if (path->mnt->mnt_flags & MNT_NODEV)
			return -EACCES;
		/*FALLTHRU*/
	case S_IFIFO:
	case S_IFSOCK:
		flag &= ~O_TRUNC;
		break;
	}

	error = inode_permission(inode, acc_mode);
	if (error)
		return error;

	/*
	 * An append-only file must be opened in append mode for writing.
	 */
	if (IS_APPEND(inode)) {
		if  ((flag & O_ACCMODE) != O_RDONLY && !(flag & O_APPEND))
			return -EPERM;
		if (flag & O_TRUNC)
			return -EPERM;
	}

	/* O_NOATIME can only be set by the owner or superuser */
	if (flag & O_NOATIME && !inode_owner_or_capable(inode))
		return -EPERM;

	return 0;
}

static int handle_truncate(struct file *filp)
{
	struct path *path = &filp->f_path;
	struct inode *inode = path->dentry->d_inode;
	int error = get_write_access(inode);
	if (error)
		return error;
	/*
	 * Refuse to truncate files with mandatory locks held on them.
	 */
	error = locks_verify_locked(inode);
	if (!error)
		error = security_path_truncate(path);
	if (!error) {
		error = do_truncate(path->dentry, 0,
				    ATTR_MTIME|ATTR_CTIME|ATTR_OPEN,
				    filp);
	}
	put_write_access(inode);
	return error;
}

static inline int open_to_namei_flags(int flag)
{
	if ((flag & O_ACCMODE) == 3)
		flag--;
	return flag;
}

/*
 * Handle the last step of open()
 */
static struct file *do_last(struct nameidata *nd, struct path *path,
			    const struct open_flags *op, const char *pathname)
{
	struct dentry *dir = nd->path.dentry;
	struct dentry *dentry;
	int open_flag = op->open_flag;
	int will_truncate = open_flag & O_TRUNC;
	int want_write = 0;
	int acc_mode = op->acc_mode;
	struct file *filp;
	struct inode *inode;
	int symlink_ok = 0;
	struct path save_parent = { .dentry = NULL, .mnt = NULL };
	bool retried = false;
	int error;

	nd->flags &= ~LOOKUP_PARENT;
	nd->flags |= op->intent;

	switch (nd->last_type) {
	case LAST_DOTDOT:
	case LAST_DOT:
		error = handle_dots(nd, nd->last_type);
		if (error)
			return ERR_PTR(error);
		/* fallthrough */
	case LAST_ROOT:
		error = complete_walk(nd);
		if (error)
			return ERR_PTR(error);
		audit_inode(pathname, nd->path.dentry);
		if (open_flag & O_CREAT) {
			error = -EISDIR;
			goto exit;
		}
		goto ok;
	case LAST_BIND:
		error = complete_walk(nd);
		if (error)
			return ERR_PTR(error);
		audit_inode(pathname, dir);
		goto ok;
	}

	if (!(open_flag & O_CREAT)) {
		if (nd->last.name[nd->last.len])
			nd->flags |= LOOKUP_FOLLOW | LOOKUP_DIRECTORY;
		if (open_flag & O_PATH && !(nd->flags & LOOKUP_FOLLOW))
			symlink_ok = 1;
		/* we _can_ be in RCU mode here */
		error = lookup_fast(nd, &nd->last, path, &inode);
		if (unlikely(error)) {
			if (error < 0)
				goto exit;

			error = lookup_slow(nd, &nd->last, path);
			if (error < 0)
				goto exit;

			inode = path->dentry->d_inode;
		}
		goto finish_lookup;
	}

	/* create side of things */
	/*
	 * This will *only* deal with leaving RCU mode - LOOKUP_JUMPED has been
	 * cleared when we got to the last component we are about to look up
	 */
	error = complete_walk(nd);
	if (error)
		return ERR_PTR(error);

	audit_inode(pathname, dir);
	error = -EISDIR;
	/* trailing slashes? */
	if (nd->last.name[nd->last.len])
		goto exit;

retry_lookup:
	mutex_lock(&dir->d_inode->i_mutex);

	dentry = lookup_hash(nd);
	error = PTR_ERR(dentry);
	if (IS_ERR(dentry)) {
		mutex_unlock(&dir->d_inode->i_mutex);
		goto exit;
	}

	path->dentry = dentry;
	path->mnt = nd->path.mnt;

	/* Negative dentry, just create the file */
	if (!dentry->d_inode) {
		umode_t mode = op->mode;
		if (!IS_POSIXACL(dir->d_inode))
			mode &= ~current_umask();
		/*
		 * This write is needed to ensure that a
		 * rw->ro transition does not occur between
		 * the time when the file is created and when
		 * a permanent write count is taken through
		 * the 'struct file' in nameidata_to_filp().
		 */
		error = mnt_want_write(nd->path.mnt);
		if (error)
			goto exit_mutex_unlock;
		want_write = 1;
		/* Don't check for write permission, don't truncate */
		open_flag &= ~O_TRUNC;
		will_truncate = 0;
		acc_mode = MAY_OPEN;
		error = security_path_mknod(&nd->path, dentry, mode, 0);
		if (error)
			goto exit_mutex_unlock;
		error = vfs_create(dir->d_inode, dentry, mode, nd);
		if (error)
			goto exit_mutex_unlock;
		mutex_unlock(&dir->d_inode->i_mutex);
		dput(nd->path.dentry);
		nd->path.dentry = dentry;
		goto common;
	}

	/*
	 * It already exists.
	 */
	mutex_unlock(&dir->d_inode->i_mutex);
	audit_inode(pathname, path->dentry);

	error = -EEXIST;
	if (open_flag & O_EXCL)
		goto exit_dput;

	error = follow_managed(path, nd->flags);
	if (error < 0)
		goto exit_dput;

	if (error)
		nd->flags |= LOOKUP_JUMPED;

	BUG_ON(nd->flags & LOOKUP_RCU);
	inode = path->dentry->d_inode;
finish_lookup:
	/* we _can_ be in RCU mode here */
	error = -ENOENT;
	if (!inode) {
		path_to_nameidata(path, nd);
		goto exit;
	}

	if (should_follow_link(inode, !symlink_ok)) {
		if (nd->flags & LOOKUP_RCU) {
			if (unlikely(unlazy_walk(nd, path->dentry))) {
				error = -ECHILD;
				goto exit;
			}
		}
		BUG_ON(inode != path->dentry->d_inode);
		return NULL;
	}

	if ((nd->flags & LOOKUP_RCU) || nd->path.mnt != path->mnt) {
		path_to_nameidata(path, nd);
	} else {
		save_parent.dentry = nd->path.dentry;
		save_parent.mnt = mntget(path->mnt);
		nd->path.dentry = path->dentry;

	}
	nd->inode = inode;
	/* Why this, you ask?  _Now_ we might have grown LOOKUP_JUMPED... */
	error = complete_walk(nd);
	if (error) {
		path_put(&save_parent);
		return ERR_PTR(error);
	}
	error = -EISDIR;
	if ((open_flag & O_CREAT) && S_ISDIR(nd->inode->i_mode))
		goto exit;
	error = -ENOTDIR;
	if ((nd->flags & LOOKUP_DIRECTORY) && !nd->inode->i_op->lookup)
		goto exit;
	audit_inode(pathname, nd->path.dentry);
ok:
	if (!S_ISREG(nd->inode->i_mode))
		will_truncate = 0;

	if (will_truncate) {
		error = mnt_want_write(nd->path.mnt);
		if (error)
			goto exit;
		want_write = 1;
	}
common:
	error = may_open(&nd->path, acc_mode, open_flag);
	if (error)
		goto exit;
	filp = nameidata_to_filp(nd);
	if (filp == ERR_PTR(-EOPENSTALE) && save_parent.dentry && !retried) {
		BUG_ON(save_parent.dentry != dir);
		path_put(&nd->path);
		nd->path = save_parent;
		nd->inode = dir->d_inode;
		save_parent.mnt = NULL;
		save_parent.dentry = NULL;
		if (want_write) {
			mnt_drop_write(nd->path.mnt);
			want_write = 0;
		}
		retried = true;
		goto retry_lookup;
	}
	if (!IS_ERR(filp)) {
		error = ima_file_check(filp, op->acc_mode);
		if (error) {
			fput(filp);
			filp = ERR_PTR(error);
		}
	}
	if (!IS_ERR(filp)) {
		if (will_truncate) {
			error = handle_truncate(filp);
			if (error) {
				fput(filp);
				filp = ERR_PTR(error);
			}
		}
	}
out:
	if (want_write)
		mnt_drop_write(nd->path.mnt);
	path_put(&save_parent);
	terminate_walk(nd);
	return filp;

exit_mutex_unlock:
	mutex_unlock(&dir->d_inode->i_mutex);
exit_dput:
	path_put_conditional(path, nd);
exit:
	filp = ERR_PTR(error);
	goto out;
}

static struct file *path_openat(int dfd, const char *pathname,
		struct nameidata *nd, const struct open_flags *op, int flags)
{
	struct file *base = NULL;
	struct file *filp;
	struct path path;
	int error;

	filp = get_empty_filp();
	if (!filp)
		return ERR_PTR(-ENFILE);

	filp->f_flags = op->open_flag;
	nd->intent.open.file = filp;
	nd->intent.open.flags = open_to_namei_flags(op->open_flag);
	nd->intent.open.create_mode = op->mode;

	error = path_init(dfd, pathname, flags | LOOKUP_PARENT, nd, &base);
	if (unlikely(error))
		goto out_filp;

	current->total_link_count = 0;
	error = link_path_walk(pathname, nd);
	if (unlikely(error))
		goto out_filp;

	filp = do_last(nd, &path, op, pathname);
	while (unlikely(!filp)) { /* trailing symlink */
		struct path link = path;
		void *cookie;
		if (!(nd->flags & LOOKUP_FOLLOW)) {
			path_put_conditional(&path, nd);
			path_put(&nd->path);
			filp = ERR_PTR(-ELOOP);
			break;
		}
		nd->flags |= LOOKUP_PARENT;
		nd->flags &= ~(LOOKUP_OPEN|LOOKUP_CREATE|LOOKUP_EXCL);
		error = follow_link(&link, nd, &cookie);
		if (unlikely(error))
			filp = ERR_PTR(error);
		else
			filp = do_last(nd, &path, op, pathname);
		put_link(nd, &link, cookie);
	}
out:
	if (nd->root.mnt && !(nd->flags & LOOKUP_ROOT))
		path_put(&nd->root);
	if (base)
		fput(base);
	release_open_intent(nd);
	if (filp == ERR_PTR(-EOPENSTALE)) {
		if (flags & LOOKUP_RCU)
			filp = ERR_PTR(-ECHILD);
		else
			filp = ERR_PTR(-ESTALE);
	}
	return filp;

out_filp:
	filp = ERR_PTR(error);
	goto out;
}

struct file *do_filp_open(int dfd, const char *pathname,
		const struct open_flags *op, int flags)
{
	struct nameidata nd;
	struct file *filp;

	filp = path_openat(dfd, pathname, &nd, op, flags | LOOKUP_RCU);
	if (unlikely(filp == ERR_PTR(-ECHILD)))
		filp = path_openat(dfd, pathname, &nd, op, flags);
	if (unlikely(filp == ERR_PTR(-ESTALE)))
		filp = path_openat(dfd, pathname, &nd, op, flags | LOOKUP_REVAL);
	return filp;
}

struct file *do_file_open_root(struct dentry *dentry, struct vfsmount *mnt,
		const char *name, const struct open_flags *op, int flags)
{
	struct nameidata nd;
	struct file *file;

	nd.root.mnt = mnt;
	nd.root.dentry = dentry;

	flags |= LOOKUP_ROOT;

	if (dentry->d_inode->i_op->follow_link && op->intent & LOOKUP_OPEN)
		return ERR_PTR(-ELOOP);

	file = path_openat(-1, name, &nd, op, flags | LOOKUP_RCU);
	if (unlikely(file == ERR_PTR(-ECHILD)))
		file = path_openat(-1, name, &nd, op, flags);
	if (unlikely(file == ERR_PTR(-ESTALE)))
		file = path_openat(-1, name, &nd, op, flags | LOOKUP_REVAL);
	return file;
}

struct dentry *kern_path_create(int dfd, const char *pathname, struct path *path, int is_dir)
{
	struct dentry *dentry = ERR_PTR(-EEXIST);
	struct nameidata nd;
	int error = do_path_lookup(dfd, pathname, LOOKUP_PARENT, &nd);
	if (error)
		return ERR_PTR(error);

	/*
	 * Yucky last component or no last component at all?
	 * (foo/., foo/.., /////)
	 */
	if (nd.last_type != LAST_NORM)
		goto out;
	nd.flags &= ~LOOKUP_PARENT;
	nd.flags |= LOOKUP_CREATE | LOOKUP_EXCL;
	nd.intent.open.flags = O_EXCL;

	/*
	 * Do the final lookup.
	 */
	mutex_lock_nested(&nd.path.dentry->d_inode->i_mutex, I_MUTEX_PARENT);
	dentry = lookup_hash(&nd);
	if (IS_ERR(dentry))
		goto fail;

	if (dentry->d_inode)
		goto eexist;
	/*
	 * Special case - lookup gave negative, but... we had foo/bar/
	 * From the vfs_mknod() POV we just have a negative dentry -
	 * all is fine. Let's be bastards - you had / on the end, you've
	 * been asking for (non-existent) directory. -ENOENT for you.
	 */
	if (unlikely(!is_dir && nd.last.name[nd.last.len])) {
		dput(dentry);
		dentry = ERR_PTR(-ENOENT);
		goto fail;
	}
	*path = nd.path;
	return dentry;
eexist:
	dput(dentry);
	dentry = ERR_PTR(-EEXIST);
fail:
	mutex_unlock(&nd.path.dentry->d_inode->i_mutex);
out:
	path_put(&nd.path);
	return dentry;
}
EXPORT_SYMBOL(kern_path_create);

struct dentry *user_path_create(int dfd, const char __user *pathname, struct path *path, int is_dir)
{
	char *tmp = getname(pathname);
	struct dentry *res;
	if (IS_ERR(tmp))
		return ERR_CAST(tmp);
	res = kern_path_create(dfd, tmp, path, is_dir);
	putname(tmp);
	return res;
}
EXPORT_SYMBOL(user_path_create);

int vfs_mknod(struct inode *dir, struct dentry *dentry, umode_t mode, dev_t dev)
{
	int error = may_create(dir, dentry);

	if (error)
		return error;

	if ((S_ISCHR(mode) || S_ISBLK(mode)) && !capable(CAP_MKNOD))
		return -EPERM;

	if (!dir->i_op->mknod)
		return -EPERM;

	error = devcgroup_inode_mknod(mode, dev);
	if (error)
		return error;

	error = security_inode_mknod(dir, dentry, mode, dev);
	if (error)
		return error;

	error = dir->i_op->mknod(dir, dentry, mode, dev);
	if (!error)
		fsnotify_create(dir, dentry);
	return error;
}

static int may_mknod(umode_t mode)
{
	switch (mode & S_IFMT) {
	case S_IFREG:
	case S_IFCHR:
	case S_IFBLK:
	case S_IFIFO:
	case S_IFSOCK:
	case 0: /* zero mode translates to S_IFREG */
		return 0;
	case S_IFDIR:
		return -EPERM;
	default:
		return -EINVAL;
	}
}

SYSCALL_DEFINE4(mknodat, int, dfd, const char __user *, filename, umode_t, mode,
		unsigned, dev)
{
	struct dentry *dentry;
	struct path path;
	int error;

	if (S_ISDIR(mode))
		return -EPERM;

	dentry = user_path_create(dfd, filename, &path, 0);
	if (IS_ERR(dentry))
		return PTR_ERR(dentry);

	if (!IS_POSIXACL(path.dentry->d_inode))
		mode &= ~current_umask();
	error = may_mknod(mode);
	if (error)
		goto out_dput;
	error = mnt_want_write(path.mnt);
	if (error)
		goto out_dput;
	error = security_path_mknod(&path, dentry, mode, dev);
	if (error)
		goto out_drop_write;
	switch (mode & S_IFMT) {
		case 0: case S_IFREG:
			error = vfs_create(path.dentry->d_inode,dentry,mode,NULL);
			break;
		case S_IFCHR: case S_IFBLK:
			error = vfs_mknod(path.dentry->d_inode,dentry,mode,
					new_decode_dev(dev));
			break;
		case S_IFIFO: case S_IFSOCK:
			error = vfs_mknod(path.dentry->d_inode,dentry,mode,0);
			break;
	}
out_drop_write:
	mnt_drop_write(path.mnt);
out_dput:
	dput(dentry);
	mutex_unlock(&path.dentry->d_inode->i_mutex);
	path_put(&path);

	return error;
}

SYSCALL_DEFINE3(mknod, const char __user *, filename, umode_t, mode, unsigned, dev)
{
	return sys_mknodat(AT_FDCWD, filename, mode, dev);
}

int vfs_mkdir(struct inode *dir, struct dentry *dentry, umode_t mode)
{
	int error = may_create(dir, dentry);
	unsigned max_links = dir->i_sb->s_max_links;

	if (error)
		return error;

	if (!dir->i_op->mkdir)
		return -EPERM;

	mode &= (S_IRWXUGO|S_ISVTX);
	error = security_inode_mkdir(dir, dentry, mode);
	if (error)
		return error;

	if (max_links && dir->i_nlink >= max_links)
		return -EMLINK;

	error = dir->i_op->mkdir(dir, dentry, mode);
	if (!error)
		fsnotify_mkdir(dir, dentry);
	return error;
}

SYSCALL_DEFINE3(mkdirat, int, dfd, const char __user *, pathname, umode_t, mode)
{
	struct dentry *dentry;
	struct path path;
	int error;

	dentry = user_path_create(dfd, pathname, &path, 1);
	if (IS_ERR(dentry))
		return PTR_ERR(dentry);

	if (!IS_POSIXACL(path.dentry->d_inode))
		mode &= ~current_umask();
	error = mnt_want_write(path.mnt);
	if (error)
		goto out_dput;
	error = security_path_mkdir(&path, dentry, mode);
	if (error)
		goto out_drop_write;
	error = vfs_mkdir(path.dentry->d_inode, dentry, mode);
out_drop_write:
	mnt_drop_write(path.mnt);
out_dput:
	dput(dentry);
	mutex_unlock(&path.dentry->d_inode->i_mutex);
	path_put(&path);
	return error;
}

SYSCALL_DEFINE2(mkdir, const char __user *, pathname, umode_t, mode)
{
	return sys_mkdirat(AT_FDCWD, pathname, mode);
}

/*
 * The dentry_unhash() helper will try to drop the dentry early: we
 * should have a usage count of 1 if we're the only user of this
 * dentry, and if that is true (possibly after pruning the dcache),
 * then we drop the dentry now.
 *
 * A low-level filesystem can, if it choses, legally
 * do a
 *
 *	if (!d_unhashed(dentry))
 *		return -EBUSY;
 *
 * if it cannot handle the case of removing a directory
 * that is still in use by something else..
 */
void dentry_unhash(struct dentry *dentry)
{
	shrink_dcache_parent(dentry);
	spin_lock(&dentry->d_lock);
	if (dentry->d_count == 1)
		__d_drop(dentry);
	spin_unlock(&dentry->d_lock);
}

int vfs_rmdir(struct inode *dir, struct dentry *dentry)
{
	int error = may_delete(dir, dentry, 1);

	if (error)
		return error;

	if (!dir->i_op->rmdir)
		return -EPERM;

	dget(dentry);
	mutex_lock(&dentry->d_inode->i_mutex);

	error = -EBUSY;
	if (d_mountpoint(dentry))
		goto out;

	error = security_inode_rmdir(dir, dentry);
	if (error)
		goto out;

	shrink_dcache_parent(dentry);
	error = dir->i_op->rmdir(dir, dentry);
	if (error)
		goto out;

	dentry->d_inode->i_flags |= S_DEAD;
	dont_mount(dentry);

out:
	mutex_unlock(&dentry->d_inode->i_mutex);
	dput(dentry);
	if (!error)
		d_delete(dentry);
	return error;
}

static long do_rmdir(int dfd, const char __user *pathname)
{
	int error = 0;
	char * name;
	struct dentry *dentry;
	struct nameidata nd;

	error = user_path_parent(dfd, pathname, &nd, &name);
	if (error)
		return error;

	switch(nd.last_type) {
	case LAST_DOTDOT:
		error = -ENOTEMPTY;
		goto exit1;
	case LAST_DOT:
		error = -EINVAL;
		goto exit1;
	case LAST_ROOT:
		error = -EBUSY;
		goto exit1;
	}

	nd.flags &= ~LOOKUP_PARENT;

	mutex_lock_nested(&nd.path.dentry->d_inode->i_mutex, I_MUTEX_PARENT);
	dentry = lookup_hash(&nd);
	error = PTR_ERR(dentry);
	if (IS_ERR(dentry))
		goto exit2;
	if (!dentry->d_inode) {
		error = -ENOENT;
		goto exit3;
	}
	error = mnt_want_write(nd.path.mnt);
	if (error)
		goto exit3;
	error = security_path_rmdir(&nd.path, dentry);
	if (error)
		goto exit4;
	error = vfs_rmdir(nd.path.dentry->d_inode, dentry);
exit4:
	mnt_drop_write(nd.path.mnt);
exit3:
	dput(dentry);
exit2:
	mutex_unlock(&nd.path.dentry->d_inode->i_mutex);
exit1:
	path_put(&nd.path);
	putname(name);
	return error;
}

SYSCALL_DEFINE1(rmdir, const char __user *, pathname)
{
	return do_rmdir(AT_FDCWD, pathname);
}

int vfs_unlink(struct inode *dir, struct dentry *dentry)
{
	int error = may_delete(dir, dentry, 0);

	if (error)
		return error;

	if (!dir->i_op->unlink)
		return -EPERM;

	mutex_lock(&dentry->d_inode->i_mutex);
	if (d_mountpoint(dentry))
		error = -EBUSY;
	else {
		error = security_inode_unlink(dir, dentry);
		if (!error) {
			error = dir->i_op->unlink(dir, dentry);
			if (!error)
				dont_mount(dentry);
		}
	}
	mutex_unlock(&dentry->d_inode->i_mutex);

	/* We don't d_delete() NFS sillyrenamed files--they still exist. */
	if (!error && !(dentry->d_flags & DCACHE_NFSFS_RENAMED)) {
		fsnotify_link_count(dentry->d_inode);
		d_delete(dentry);
	}

	return error;
}

/*
 * Make sure that the actual truncation of the file will occur outside its
 * directory's i_mutex.  Truncate can take a long time if there is a lot of
 * writeout happening, and we don't want to prevent access to the directory
 * while waiting on the I/O.
 */
static long do_unlinkat(int dfd, const char __user *pathname)
{
	int error;
	char *name;
	struct dentry *dentry;
	struct nameidata nd;
	struct inode *inode = NULL;

	error = user_path_parent(dfd, pathname, &nd, &name);
	if (error)
		return error;

	error = -EISDIR;
	if (nd.last_type != LAST_NORM)
		goto exit1;

	nd.flags &= ~LOOKUP_PARENT;

	mutex_lock_nested(&nd.path.dentry->d_inode->i_mutex, I_MUTEX_PARENT);
	dentry = lookup_hash(&nd);
	error = PTR_ERR(dentry);
	if (!IS_ERR(dentry)) {
		/* Why not before? Because we want correct error value */
		if (nd.last.name[nd.last.len])
			goto slashes;
		inode = dentry->d_inode;
		if (!inode)
			goto slashes;
		ihold(inode);
		error = mnt_want_write(nd.path.mnt);
		if (error)
			goto exit2;
		error = security_path_unlink(&nd.path, dentry);
		if (error)
			goto exit3;
		error = vfs_unlink(nd.path.dentry->d_inode, dentry);
exit3:
		mnt_drop_write(nd.path.mnt);
	exit2:
		dput(dentry);
	}
	mutex_unlock(&nd.path.dentry->d_inode->i_mutex);
	if (inode)
		iput(inode);	/* truncate the inode here */
exit1:
	path_put(&nd.path);
	putname(name);
	return error;

slashes:
	error = !dentry->d_inode ? -ENOENT :
		S_ISDIR(dentry->d_inode->i_mode) ? -EISDIR : -ENOTDIR;
	goto exit2;
}

SYSCALL_DEFINE3(unlinkat, int, dfd, const char __user *, pathname, int, flag)
{
	if ((flag & ~AT_REMOVEDIR) != 0)
		return -EINVAL;

	if (flag & AT_REMOVEDIR)
		return do_rmdir(dfd, pathname);

	return do_unlinkat(dfd, pathname);
}

SYSCALL_DEFINE1(unlink, const char __user *, pathname)
{
	return do_unlinkat(AT_FDCWD, pathname);
}

int vfs_symlink(struct inode *dir, struct dentry *dentry, const char *oldname)
{
	int error = may_create(dir, dentry);

	if (error)
		return error;

	if (!dir->i_op->symlink)
		return -EPERM;

	error = security_inode_symlink(dir, dentry, oldname);
	if (error)
		return error;

	error = dir->i_op->symlink(dir, dentry, oldname);
	if (!error)
		fsnotify_create(dir, dentry);
	return error;
}

SYSCALL_DEFINE3(symlinkat, const char __user *, oldname,
		int, newdfd, const char __user *, newname)
{
	int error;
	char *from;
	struct dentry *dentry;
	struct path path;

	from = getname(oldname);
	if (IS_ERR(from))
		return PTR_ERR(from);

	dentry = user_path_create(newdfd, newname, &path, 0);
	error = PTR_ERR(dentry);
	if (IS_ERR(dentry))
		goto out_putname;

	error = mnt_want_write(path.mnt);
	if (error)
		goto out_dput;
	error = security_path_symlink(&path, dentry, from);
	if (error)
		goto out_drop_write;
	error = vfs_symlink(path.dentry->d_inode, dentry, from);
out_drop_write:
	mnt_drop_write(path.mnt);
out_dput:
	dput(dentry);
	mutex_unlock(&path.dentry->d_inode->i_mutex);
	path_put(&path);
out_putname:
	putname(from);
	return error;
}

SYSCALL_DEFINE2(symlink, const char __user *, oldname, const char __user *, newname)
{
	return sys_symlinkat(oldname, AT_FDCWD, newname);
}

int vfs_link(struct dentry *old_dentry, struct inode *dir, struct dentry *new_dentry)
{
	struct inode *inode = old_dentry->d_inode;
	unsigned max_links = dir->i_sb->s_max_links;
	int error;

	if (!inode)
		return -ENOENT;

	error = may_create(dir, new_dentry);
	if (error)
		return error;

	if (dir->i_sb != inode->i_sb)
		return -EXDEV;

	/*
	 * A link to an append-only or immutable file cannot be created.
	 */
	if (IS_APPEND(inode) || IS_IMMUTABLE(inode))
		return -EPERM;
	if (!dir->i_op->link)
		return -EPERM;
	if (S_ISDIR(inode->i_mode))
		return -EPERM;

	error = security_inode_link(old_dentry, dir, new_dentry);
	if (error)
		return error;

	mutex_lock(&inode->i_mutex);
	/* Make sure we don't allow creating hardlink to an unlinked file */
	if (inode->i_nlink == 0)
		error =  -ENOENT;
	else if (max_links && inode->i_nlink >= max_links)
		error = -EMLINK;
	else
		error = dir->i_op->link(old_dentry, dir, new_dentry);
	mutex_unlock(&inode->i_mutex);
	if (!error)
		fsnotify_link(dir, inode, new_dentry);
	return error;
}

/*
 * Hardlinks are often used in delicate situations.  We avoid
 * security-related surprises by not following symlinks on the
 * newname.  --KAB
 *
 * We don't follow them on the oldname either to be compatible
 * with linux 2.0, and to avoid hard-linking to directories
 * and other special files.  --ADM
 */
SYSCALL_DEFINE5(linkat, int, olddfd, const char __user *, oldname,
		int, newdfd, const char __user *, newname, int, flags)
{
	struct dentry *new_dentry;
	struct path old_path, new_path;
	int how = 0;
	int error;

	if ((flags & ~(AT_SYMLINK_FOLLOW | AT_EMPTY_PATH)) != 0)
		return -EINVAL;
	/*
	 * To use null names we require CAP_DAC_READ_SEARCH
	 * This ensures that not everyone will be able to create
	 * handlink using the passed filedescriptor.
	 */
	if (flags & AT_EMPTY_PATH) {
		if (!capable(CAP_DAC_READ_SEARCH))
			return -ENOENT;
		how = LOOKUP_EMPTY;
	}

	if (flags & AT_SYMLINK_FOLLOW)
		how |= LOOKUP_FOLLOW;

	error = user_path_at(olddfd, oldname, how, &old_path);
	if (error)
		return error;

	new_dentry = user_path_create(newdfd, newname, &new_path, 0);
	error = PTR_ERR(new_dentry);
	if (IS_ERR(new_dentry))
		goto out;

	error = -EXDEV;
	if (old_path.mnt != new_path.mnt)
		goto out_dput;
	error = mnt_want_write(new_path.mnt);
	if (error)
		goto out_dput;
	error = security_path_link(old_path.dentry, &new_path, new_dentry);
	if (error)
		goto out_drop_write;
	error = vfs_link(old_path.dentry, new_path.dentry->d_inode, new_dentry);
out_drop_write:
	mnt_drop_write(new_path.mnt);
out_dput:
	dput(new_dentry);
	mutex_unlock(&new_path.dentry->d_inode->i_mutex);
	path_put(&new_path);
out:
	path_put(&old_path);

	return error;
}

SYSCALL_DEFINE2(link, const char __user *, oldname, const char __user *, newname)
{
	return sys_linkat(AT_FDCWD, oldname, AT_FDCWD, newname, 0);
}

/*
 * The worst of all namespace operations - renaming directory. "Perverted"
 * doesn't even start to describe it. Somebody in UCB had a heck of a trip...
 * Problems:
 *	a) we can get into loop creation. Check is done in is_subdir().
 *	b) race potential - two innocent renames can create a loop together.
 *	   That's where 4.4 screws up. Current fix: serialization on
 *	   sb->s_vfs_rename_mutex. We might be more accurate, but that's another
 *	   story.
 *	c) we have to lock _three_ objects - parents and victim (if it exists).
 *	   And that - after we got ->i_mutex on parents (until then we don't know
 *	   whether the target exists).  Solution: try to be smart with locking
 *	   order for inodes.  We rely on the fact that tree topology may change
 *	   only under ->s_vfs_rename_mutex _and_ that parent of the object we
 *	   move will be locked.  Thus we can rank directories by the tree
 *	   (ancestors first) and rank all non-directories after them.
 *	   That works since everybody except rename does "lock parent, lookup,
 *	   lock child" and rename is under ->s_vfs_rename_mutex.
 *	   HOWEVER, it relies on the assumption that any object with ->lookup()
 *	   has no more than 1 dentry.  If "hybrid" objects will ever appear,
 *	   we'd better make sure that there's no link(2) for them.
 *	d) conversion from fhandle to dentry may come in the wrong moment - when
 *	   we are removing the target. Solution: we will have to grab ->i_mutex
 *	   in the fhandle_to_dentry code. [FIXME - current nfsfh.c relies on
 *	   ->i_mutex on parents, which works but leads to some truly excessive
 *	   locking].
 */
static int vfs_rename_dir(struct inode *old_dir, struct dentry *old_dentry,
			  struct inode *new_dir, struct dentry *new_dentry)
{
	int error = 0;
	struct inode *target = new_dentry->d_inode;
	unsigned max_links = new_dir->i_sb->s_max_links;

	/*
	 * If we are going to change the parent - check write permissions,
	 * we'll need to flip '..'.
	 */
	if (new_dir != old_dir) {
		error = inode_permission(old_dentry->d_inode, MAY_WRITE);
		if (error)
			return error;
	}

	error = security_inode_rename(old_dir, old_dentry, new_dir, new_dentry);
	if (error)
		return error;

	dget(new_dentry);
	if (target)
		mutex_lock(&target->i_mutex);

	error = -EBUSY;
	if (d_mountpoint(old_dentry) || d_mountpoint(new_dentry))
		goto out;

	error = -EMLINK;
	if (max_links && !target && new_dir != old_dir &&
	    new_dir->i_nlink >= max_links)
		goto out;

	if (target)
		shrink_dcache_parent(new_dentry);
	error = old_dir->i_op->rename(old_dir, old_dentry, new_dir, new_dentry);
	if (error)
		goto out;

	if (target) {
		target->i_flags |= S_DEAD;
		dont_mount(new_dentry);
	}
out:
	if (target)
		mutex_unlock(&target->i_mutex);
	dput(new_dentry);
	if (!error)
		if (!(old_dir->i_sb->s_type->fs_flags & FS_RENAME_DOES_D_MOVE))
			d_move(old_dentry,new_dentry);
	return error;
}

static int vfs_rename_other(struct inode *old_dir, struct dentry *old_dentry,
			    struct inode *new_dir, struct dentry *new_dentry)
{
	struct inode *target = new_dentry->d_inode;
	int error;

	error = security_inode_rename(old_dir, old_dentry, new_dir, new_dentry);
	if (error)
		return error;

	dget(new_dentry);
	if (target)
		mutex_lock(&target->i_mutex);

	error = -EBUSY;
	if (d_mountpoint(old_dentry)||d_mountpoint(new_dentry))
		goto out;

	error = old_dir->i_op->rename(old_dir, old_dentry, new_dir, new_dentry);
	if (error)
		goto out;

	if (target)
		dont_mount(new_dentry);
	if (!(old_dir->i_sb->s_type->fs_flags & FS_RENAME_DOES_D_MOVE))
		d_move(old_dentry, new_dentry);
out:
	if (target)
		mutex_unlock(&target->i_mutex);
	dput(new_dentry);
	return error;
}

int vfs_rename(struct inode *old_dir, struct dentry *old_dentry,
	       struct inode *new_dir, struct dentry *new_dentry)
{
	int error;
	int is_dir = S_ISDIR(old_dentry->d_inode->i_mode);
	const unsigned char *old_name;

	if (old_dentry->d_inode == new_dentry->d_inode)
 		return 0;
 
	error = may_delete(old_dir, old_dentry, is_dir);
	if (error)
		return error;

	if (!new_dentry->d_inode)
		error = may_create(new_dir, new_dentry);
	else
		error = may_delete(new_dir, new_dentry, is_dir);
	if (error)
		return error;

	if (!old_dir->i_op->rename)
		return -EPERM;

	old_name = fsnotify_oldname_init(old_dentry->d_name.name);

	if (is_dir)
		error = vfs_rename_dir(old_dir,old_dentry,new_dir,new_dentry);
	else
		error = vfs_rename_other(old_dir,old_dentry,new_dir,new_dentry);
	if (!error)
		fsnotify_move(old_dir, new_dir, old_name, is_dir,
			      new_dentry->d_inode, old_dentry);
	fsnotify_oldname_free(old_name);

	return error;
}

SYSCALL_DEFINE4(renameat, int, olddfd, const char __user *, oldname,
		int, newdfd, const char __user *, newname)
{
	struct dentry *old_dir, *new_dir;
	struct dentry *old_dentry, *new_dentry;
	struct dentry *trap;
	struct nameidata oldnd, newnd;
	char *from;
	char *to;
	int error;

	error = user_path_parent(olddfd, oldname, &oldnd, &from);
	if (error)
		goto exit;

	error = user_path_parent(newdfd, newname, &newnd, &to);
	if (error)
		goto exit1;

	error = -EXDEV;
	if (oldnd.path.mnt != newnd.path.mnt)
		goto exit2;

	old_dir = oldnd.path.dentry;
	error = -EBUSY;
	if (oldnd.last_type != LAST_NORM)
		goto exit2;

	new_dir = newnd.path.dentry;
	if (newnd.last_type != LAST_NORM)
		goto exit2;

	oldnd.flags &= ~LOOKUP_PARENT;
	newnd.flags &= ~LOOKUP_PARENT;
	newnd.flags |= LOOKUP_RENAME_TARGET;

	trap = lock_rename(new_dir, old_dir);

	old_dentry = lookup_hash(&oldnd);
	error = PTR_ERR(old_dentry);
	if (IS_ERR(old_dentry))
		goto exit3;
	/* source must exist */
	error = -ENOENT;
	if (!old_dentry->d_inode)
		goto exit4;
	/* unless the source is a directory trailing slashes give -ENOTDIR */
	if (!S_ISDIR(old_dentry->d_inode->i_mode)) {
		error = -ENOTDIR;
		if (oldnd.last.name[oldnd.last.len])
			goto exit4;
		if (newnd.last.name[newnd.last.len])
			goto exit4;
	}
	/* source should not be ancestor of target */
	error = -EINVAL;
	if (old_dentry == trap)
		goto exit4;
	new_dentry = lookup_hash(&newnd);
	error = PTR_ERR(new_dentry);
	if (IS_ERR(new_dentry))
		goto exit4;
	/* target should not be an ancestor of source */
	error = -ENOTEMPTY;
	if (new_dentry == trap)
		goto exit5;

	error = mnt_want_write(oldnd.path.mnt);
	if (error)
		goto exit5;
	error = security_path_rename(&oldnd.path, old_dentry,
				     &newnd.path, new_dentry);
	if (error)
		goto exit6;
	error = vfs_rename(old_dir->d_inode, old_dentry,
				   new_dir->d_inode, new_dentry);
exit6:
	mnt_drop_write(oldnd.path.mnt);
exit5:
	dput(new_dentry);
exit4:
	dput(old_dentry);
exit3:
	unlock_rename(new_dir, old_dir);
exit2:
	path_put(&newnd.path);
	putname(to);
exit1:
	path_put(&oldnd.path);
	putname(from);
exit:
	return error;
}

SYSCALL_DEFINE2(rename, const char __user *, oldname, const char __user *, newname)
{
	return sys_renameat(AT_FDCWD, oldname, AT_FDCWD, newname);
}

int vfs_readlink(struct dentry *dentry, char __user *buffer, int buflen, const char *link)
{
	int len;

	len = PTR_ERR(link);
	if (IS_ERR(link))
		goto out;

	len = strlen(link);
	if (len > (unsigned) buflen)
		len = buflen;
	if (copy_to_user(buffer, link, len))
		len = -EFAULT;
out:
	return len;
}

/*
 * A helper for ->readlink().  This should be used *ONLY* for symlinks that
 * have ->follow_link() touching nd only in nd_set_link().  Using (or not
 * using) it for any given inode is up to filesystem.
 */
int generic_readlink(struct dentry *dentry, char __user *buffer, int buflen)
{
	struct nameidata nd;
	void *cookie;
	int res;

	nd.depth = 0;
	cookie = dentry->d_inode->i_op->follow_link(dentry, &nd);
	if (IS_ERR(cookie))
		return PTR_ERR(cookie);

	res = vfs_readlink(dentry, buffer, buflen, nd_get_link(&nd));
	if (dentry->d_inode->i_op->put_link)
		dentry->d_inode->i_op->put_link(dentry, &nd, cookie);
	return res;
}

int vfs_follow_link(struct nameidata *nd, const char *link)
{
	return __vfs_follow_link(nd, link);
}

/* get the link contents into pagecache */
static char *page_getlink(struct dentry * dentry, struct page **ppage)
{
	char *kaddr;
	struct page *page;
	struct address_space *mapping = dentry->d_inode->i_mapping;
	page = read_mapping_page(mapping, 0, NULL);
	if (IS_ERR(page))
		return (char*)page;
	*ppage = page;
	kaddr = kmap(page);
	nd_terminate_link(kaddr, dentry->d_inode->i_size, PAGE_SIZE - 1);
	return kaddr;
}

int page_readlink(struct dentry *dentry, char __user *buffer, int buflen)
{
	struct page *page = NULL;
	char *s = page_getlink(dentry, &page);
	int res = vfs_readlink(dentry,buffer,buflen,s);
	if (page) {
		kunmap(page);
		page_cache_release(page);
	}
	return res;
}

void *page_follow_link_light(struct dentry *dentry, struct nameidata *nd)
{
	struct page *page = NULL;
	nd_set_link(nd, page_getlink(dentry, &page));
	return page;
}

void page_put_link(struct dentry *dentry, struct nameidata *nd, void *cookie)
{
	struct page *page = cookie;

	if (page) {
		kunmap(page);
		page_cache_release(page);
	}
}

/*
 * The nofs argument instructs pagecache_write_begin to pass AOP_FLAG_NOFS
 */
int __page_symlink(struct inode *inode, const char *symname, int len, int nofs)
{
	struct address_space *mapping = inode->i_mapping;
	struct page *page;
	void *fsdata;
	int err;
	char *kaddr;
	unsigned int flags = AOP_FLAG_UNINTERRUPTIBLE;
	if (nofs)
		flags |= AOP_FLAG_NOFS;

retry:
	err = pagecache_write_begin(NULL, mapping, 0, len-1,
				flags, &page, &fsdata);
	if (err)
		goto fail;

	kaddr = kmap_atomic(page);
	memcpy(kaddr, symname, len-1);
	kunmap_atomic(kaddr);

	err = pagecache_write_end(NULL, mapping, 0, len-1, len-1,
							page, fsdata);
	if (err < 0)
		goto fail;
	if (err < len-1)
		goto retry;

	mark_inode_dirty(inode);
	return 0;
fail:
	return err;
}

int page_symlink(struct inode *inode, const char *symname, int len)
{
	return __page_symlink(inode, symname, len,
			!(mapping_gfp_mask(inode->i_mapping) & __GFP_FS));
}

const struct inode_operations page_symlink_inode_operations = {
	.readlink	= generic_readlink,
	.follow_link	= page_follow_link_light,
	.put_link	= page_put_link,
};

EXPORT_SYMBOL(user_path_at);
EXPORT_SYMBOL(follow_down_one);
EXPORT_SYMBOL(follow_down);
EXPORT_SYMBOL(follow_up);
EXPORT_SYMBOL(get_write_access); /* binfmt_aout */
EXPORT_SYMBOL(getname);
EXPORT_SYMBOL(lock_rename);
EXPORT_SYMBOL(lookup_one_len);
EXPORT_SYMBOL(page_follow_link_light);
EXPORT_SYMBOL(page_put_link);
EXPORT_SYMBOL(page_readlink);
EXPORT_SYMBOL(__page_symlink);
EXPORT_SYMBOL(page_symlink);
EXPORT_SYMBOL(page_symlink_inode_operations);
EXPORT_SYMBOL(kern_path);
EXPORT_SYMBOL(vfs_path_lookup);
EXPORT_SYMBOL(inode_permission);
EXPORT_SYMBOL(unlock_rename);
EXPORT_SYMBOL(vfs_create);
EXPORT_SYMBOL(vfs_follow_link);
EXPORT_SYMBOL(vfs_link);
EXPORT_SYMBOL(vfs_mkdir);
EXPORT_SYMBOL(vfs_mknod);
EXPORT_SYMBOL(generic_permission);
EXPORT_SYMBOL(vfs_readlink);
EXPORT_SYMBOL(vfs_rename);
EXPORT_SYMBOL(vfs_rmdir);
EXPORT_SYMBOL(vfs_symlink);
EXPORT_SYMBOL(vfs_unlink);
EXPORT_SYMBOL(dentry_unhash);
EXPORT_SYMBOL(generic_readlink);<|MERGE_RESOLUTION|>--- conflicted
+++ resolved
@@ -1492,16 +1492,6 @@
 		hash = (hash + a) * 9;
 		len += sizeof(unsigned long);
 		a = load_unaligned_zeropad(name+len);
-<<<<<<< HEAD
-		/* Do we have any NUL or '/' bytes in this word? */
-		mask = has_zero(a) | has_zero(a ^ REPEAT_BYTE('/'));
-	} while (!mask);
-
-	/* The mask *below* the first high bit set */
-	mask = (mask - 1) & ~mask;
-	mask >>= 7;
-	hash += a & mask;
-=======
 		b = a ^ REPEAT_BYTE('/');
 	} while (!(has_zero(a, &adata, &constants) | has_zero(b, &bdata, &constants)));
 
@@ -1511,7 +1501,6 @@
 	mask = create_zero_mask(adata | bdata);
 
 	hash += a & zero_bytemask(mask);
->>>>>>> cfaf0251
 	*hashp = fold_hash(hash);
 
 	return len + find_zero(mask);
