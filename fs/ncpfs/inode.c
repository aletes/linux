--- conflicted
+++ resolved
@@ -542,10 +542,7 @@
 	sb->s_blocksize_bits = 10;
 	sb->s_magic = NCP_SUPER_MAGIC;
 	sb->s_op = &ncp_sops;
-<<<<<<< HEAD
-=======
 	sb->s_d_op = &ncp_dentry_operations;
->>>>>>> 3cbea436
 	sb->s_bdi = &server->bdi;
 
 	server = NCP_SBP(sb);
