--- conflicted
+++ resolved
@@ -363,27 +363,12 @@
 		list_add(&data->list, &hdr->rpc_list);
 		nbytes -= len;
 		offset += len;
-<<<<<<< HEAD
-	} while(nbytes != 0);
-	atomic_set(&req->wb_complete, requests);
-	desc->pg_rpc_callops = &nfs_read_partial_ops;
-	return ret;
-out_bad:
-	while (!list_empty(res)) {
-		data = list_entry(res->next, struct nfs_read_data, list);
-		list_del(&data->list);
-		nfs_readdata_release(data);
-	}
-	nfs_readpage_release(req);
-	return -ENOMEM;
-=======
 	} while (nbytes != 0);
 
 	nfs_list_remove_request(req);
 	nfs_list_add_request(req, &hdr->pages);
 	desc->pg_rpc_callops = &nfs_read_common_ops;
 	return 0;
->>>>>>> cfaf0251
 }
 
 static int nfs_pagein_one(struct nfs_pageio_descriptor *desc,
