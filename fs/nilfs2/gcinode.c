/*
 * gcinode.c - dummy inodes to buffer blocks for garbage collection
 *
 * Copyright (C) 2005-2008 Nippon Telegraph and Telephone Corporation.
 *
 * This program is free software; you can redistribute it and/or modify
 * it under the terms of the GNU General Public License as published by
 * the Free Software Foundation; either version 2 of the License, or
 * (at your option) any later version.
 *
 * This program is distributed in the hope that it will be useful,
 * but WITHOUT ANY WARRANTY; without even the implied warranty of
 * MERCHANTABILITY or FITNESS FOR A PARTICULAR PURPOSE.  See the
 * GNU General Public License for more details.
 *
 * You should have received a copy of the GNU General Public License
 * along with this program; if not, write to the Free Software
 * Foundation, Inc., 51 Franklin St, Fifth Floor, Boston, MA  02110-1301  USA
 *
 * Written by Seiji Kihara <kihara@osrg.net>, Amagai Yoshiji <amagai@osrg.net>,
 *            and Ryusuke Konishi <ryusuke@osrg.net>.
 * Revised by Ryusuke Konishi <ryusuke@osrg.net>.
 *
 */
/*
 * This file adds the cache of on-disk blocks to be moved in garbage
 * collection.  The disk blocks are held with dummy inodes (called
 * gcinodes), and this file provides lookup function of the dummy
 * inodes and their buffer read function.
 *
 * Buffers and pages held by the dummy inodes will be released each
 * time after they are copied to a new log.  Dirty blocks made on the
 * current generation and the blocks to be moved by GC never overlap
 * because the dirty blocks make a new generation; they rather must be
 * written individually.
 */

#include <linux/buffer_head.h>
#include <linux/mpage.h>
#include <linux/hash.h>
#include <linux/slab.h>
#include <linux/swap.h>
#include "nilfs.h"
#include "btree.h"
#include "btnode.h"
#include "page.h"
#include "mdt.h"
#include "dat.h"
#include "ifile.h"

static const struct address_space_operations def_gcinode_aops = {
	.sync_page		= block_sync_page,
};

/*
 * nilfs_gccache_submit_read_data() - add data buffer and submit read request
 * @inode - gc inode
 * @blkoff - dummy offset treated as the key for the page cache
 * @pbn - physical block number of the block
 * @vbn - virtual block number of the block, 0 for non-virtual block
 * @out_bh - indirect pointer to a buffer_head struct to receive the results
 *
 * Description: nilfs_gccache_submit_read_data() registers the data buffer
 * specified by @pbn to the GC pagecache with the key @blkoff.
 * This function sets @vbn (@pbn if @vbn is zero) in b_blocknr of the buffer.
 *
 * Return Value: On success, 0 is returned. On Error, one of the following
 * negative error code is returned.
 *
 * %-EIO - I/O error.
 *
 * %-ENOMEM - Insufficient amount of memory available.
 *
 * %-ENOENT - The block specified with @pbn does not exist.
 */
int nilfs_gccache_submit_read_data(struct inode *inode, sector_t blkoff,
				   sector_t pbn, __u64 vbn,
				   struct buffer_head **out_bh)
{
	struct buffer_head *bh;
	int err;

	bh = nilfs_grab_buffer(inode, inode->i_mapping, blkoff, 0);
	if (unlikely(!bh))
		return -ENOMEM;

	if (buffer_uptodate(bh))
		goto out;

	if (pbn == 0) {
		struct inode *dat_inode = NILFS_I_NILFS(inode)->ns_dat;
					  /* use original dat, not gc dat. */
		err = nilfs_dat_translate(dat_inode, vbn, &pbn);
		if (unlikely(err)) { /* -EIO, -ENOMEM, -ENOENT */
			brelse(bh);
			goto failed;
		}
	}

	lock_buffer(bh);
	if (buffer_uptodate(bh)) {
		unlock_buffer(bh);
		goto out;
	}

	if (!buffer_mapped(bh)) {
		bh->b_bdev = NILFS_I_NILFS(inode)->ns_bdev;
		set_buffer_mapped(bh);
	}
	bh->b_blocknr = pbn;
	bh->b_end_io = end_buffer_read_sync;
	get_bh(bh);
	submit_bh(READ, bh);
	if (vbn)
		bh->b_blocknr = vbn;
 out:
	err = 0;
	*out_bh = bh;

 failed:
	unlock_page(bh->b_page);
	page_cache_release(bh->b_page);
	return err;
}

/*
 * nilfs_gccache_submit_read_node() - add node buffer and submit read request
 * @inode - gc inode
 * @pbn - physical block number for the block
 * @vbn - virtual block number for the block
 * @out_bh - indirect pointer to a buffer_head struct to receive the results
 *
 * Description: nilfs_gccache_submit_read_node() registers the node buffer
 * specified by @vbn to the GC pagecache.  @pbn can be supplied by the
 * caller to avoid translation of the disk block address.
 *
 * Return Value: On success, 0 is returned. On Error, one of the following
 * negative error code is returned.
 *
 * %-EIO - I/O error.
 *
 * %-ENOMEM - Insufficient amount of memory available.
 */
int nilfs_gccache_submit_read_node(struct inode *inode, sector_t pbn,
				   __u64 vbn, struct buffer_head **out_bh)
{
	int ret;

	ret = nilfs_btnode_submit_block(&NILFS_I(inode)->i_btnode_cache,
					vbn ? : pbn, pbn, READ, out_bh, &pbn);
	if (ret == -EEXIST) /* internal code (cache hit) */
		ret = 0;
	return ret;
}

int nilfs_gccache_wait_and_mark_dirty(struct buffer_head *bh)
{
	wait_on_buffer(bh);
	if (!buffer_uptodate(bh))
		return -EIO;
	if (buffer_dirty(bh))
		return -EEXIST;

	if (buffer_nilfs_node(bh)) {
		if (nilfs_btree_broken_node_block(bh)) {
			clear_buffer_uptodate(bh);
			return -EIO;
		}
		nilfs_btnode_mark_dirty(bh);
	} else {
		nilfs_mark_buffer_dirty(bh);
	}
	return 0;
}

int nilfs_init_gcinode(struct inode *inode)
{
	struct nilfs_inode_info *ii = NILFS_I(inode);
<<<<<<< HEAD
	struct the_nilfs *nilfs = NILFS_SB(inode->i_sb)->s_nilfs;
=======
>>>>>>> 3cbea436

	inode->i_mode = S_IFREG;
	mapping_set_gfp_mask(inode->i_mapping, GFP_NOFS);
	inode->i_mapping->a_ops = &def_gcinode_aops;
	inode->i_mapping->backing_dev_info = inode->i_sb->s_bdi;

	ii->i_flags = 0;
	nilfs_bmap_init_gc(ii->i_bmap);

<<<<<<< HEAD
	/*
	 * Add the inode to GC inode list. Garbage Collection
	 * is serialized and no two processes manipulate the
	 * list simultaneously.
	 */
	igrab(inode);
	list_add(&NILFS_I(inode)->i_dirty, &nilfs->ns_gc_inodes);

=======
>>>>>>> 3cbea436
	return 0;
}

/**
 * nilfs_remove_all_gcinodes() - remove all unprocessed gc inodes
 */
void nilfs_remove_all_gcinodes(struct the_nilfs *nilfs)
{
	struct list_head *head = &nilfs->ns_gc_inodes;
	struct nilfs_inode_info *ii;

	while (!list_empty(head)) {
		ii = list_first_entry(head, struct nilfs_inode_info, i_dirty);
		list_del_init(&ii->i_dirty);
		iput(&ii->vfs_inode);
	}
}<|MERGE_RESOLUTION|>--- conflicted
+++ resolved
@@ -176,10 +176,6 @@
 int nilfs_init_gcinode(struct inode *inode)
 {
 	struct nilfs_inode_info *ii = NILFS_I(inode);
-<<<<<<< HEAD
-	struct the_nilfs *nilfs = NILFS_SB(inode->i_sb)->s_nilfs;
-=======
->>>>>>> 3cbea436
 
 	inode->i_mode = S_IFREG;
 	mapping_set_gfp_mask(inode->i_mapping, GFP_NOFS);
@@ -189,17 +185,6 @@
 	ii->i_flags = 0;
 	nilfs_bmap_init_gc(ii->i_bmap);
 
-<<<<<<< HEAD
-	/*
-	 * Add the inode to GC inode list. Garbage Collection
-	 * is serialized and no two processes manipulate the
-	 * list simultaneously.
-	 */
-	igrab(inode);
-	list_add(&NILFS_I(inode)->i_dirty, &nilfs->ns_gc_inodes);
-
-=======
->>>>>>> 3cbea436
 	return 0;
 }
 
