/*
 *  Copyright (C) 2008 Red Hat, Inc., Eric Paris <eparis@redhat.com>
 *
 *  This program is free software; you can redistribute it and/or modify
 *  it under the terms of the GNU General Public License as published by
 *  the Free Software Foundation; either version 2, or (at your option)
 *  any later version.
 *
 *  This program is distributed in the hope that it will be useful,
 *  but WITHOUT ANY WARRANTY; without even the implied warranty of
 *  MERCHANTABILITY or FITNESS FOR A PARTICULAR PURPOSE.  See the
 *  GNU General Public License for more details.
 *
 *  You should have received a copy of the GNU General Public License
 *  along with this program; see the file COPYING.  If not, write to
 *  the Free Software Foundation, 675 Mass Ave, Cambridge, MA 02139, USA.
 */

#include <linux/fs.h>
#include <linux/init.h>
#include <linux/kernel.h>
#include <linux/module.h>
#include <linux/mutex.h>
#include <linux/spinlock.h>
#include <linux/writeback.h> /* for inode_lock */

#include <asm/atomic.h>

#include <linux/fsnotify_backend.h>
#include "fsnotify.h"

/*
 * Recalculate the mask of events relevant to a given inode locked.
 */
static void fsnotify_recalc_inode_mask_locked(struct inode *inode)
{
	struct fsnotify_mark *mark;
	struct hlist_node *pos;
	__u32 new_mask = 0;

	assert_spin_locked(&inode->i_lock);

	hlist_for_each_entry(mark, pos, &inode->i_fsnotify_marks, i.i_list)
		new_mask |= mark->mask;
	inode->i_fsnotify_mask = new_mask;
}

/*
 * Recalculate the inode->i_fsnotify_mask, or the mask of all FS_* event types
 * any notifier is interested in hearing for this inode.
 */
void fsnotify_recalc_inode_mask(struct inode *inode)
{
	spin_lock(&inode->i_lock);
	fsnotify_recalc_inode_mask_locked(inode);
	spin_unlock(&inode->i_lock);

	__fsnotify_update_child_dentry_flags(inode);
}

void fsnotify_destroy_inode_mark(struct fsnotify_mark *mark)
{
	struct inode *inode = mark->i.inode;

	assert_spin_locked(&mark->lock);
	assert_spin_locked(&mark->group->mark_lock);

	spin_lock(&inode->i_lock);

	hlist_del_init_rcu(&mark->i.i_list);
	mark->i.inode = NULL;

	/*
	 * this mark is now off the inode->i_fsnotify_marks list and we
	 * hold the inode->i_lock, so this is the perfect time to update the
	 * inode->i_fsnotify_mask
	 */
	fsnotify_recalc_inode_mask_locked(inode);

	spin_unlock(&inode->i_lock);
}

/*
 * Given an inode, destroy all of the marks associated with that inode.
 */
void fsnotify_clear_marks_by_inode(struct inode *inode)
{
	struct fsnotify_mark *mark, *lmark;
	struct hlist_node *pos, *n;
	LIST_HEAD(free_list);

	spin_lock(&inode->i_lock);
	hlist_for_each_entry_safe(mark, pos, n, &inode->i_fsnotify_marks, i.i_list) {
		list_add(&mark->i.free_i_list, &free_list);
		hlist_del_init_rcu(&mark->i.i_list);
		fsnotify_get_mark(mark);
	}
	spin_unlock(&inode->i_lock);

	list_for_each_entry_safe(mark, lmark, &free_list, i.free_i_list) {
		fsnotify_destroy_mark(mark);
		fsnotify_put_mark(mark);
	}
}

/*
 * Given a group clear all of the inode marks associated with that group.
 */
void fsnotify_clear_inode_marks_by_group(struct fsnotify_group *group)
{
	fsnotify_clear_marks_by_group_flags(group, FSNOTIFY_MARK_FLAG_INODE);
}

/*
 * given a group and inode, find the mark associated with that combination.
 * if found take a reference to that mark and return it, else return NULL
 */
struct fsnotify_mark *fsnotify_find_inode_mark_locked(struct fsnotify_group *group,
						      struct inode *inode)
{
	struct fsnotify_mark *mark;
	struct hlist_node *pos;

	assert_spin_locked(&inode->i_lock);

	hlist_for_each_entry(mark, pos, &inode->i_fsnotify_marks, i.i_list) {
		if (mark->group == group) {
			fsnotify_get_mark(mark);
			return mark;
		}
	}
	return NULL;
}

/*
 * given a group and inode, find the mark associated with that combination.
 * if found take a reference to that mark and return it, else return NULL
 */
struct fsnotify_mark *fsnotify_find_inode_mark(struct fsnotify_group *group,
					       struct inode *inode)
{
	struct fsnotify_mark *mark;

	spin_lock(&inode->i_lock);
	mark = fsnotify_find_inode_mark_locked(group, inode);
	spin_unlock(&inode->i_lock);
<<<<<<< HEAD

	return mark;
}

=======

	return mark;
}

>>>>>>> 45f53cc9
/*
 * If we are setting a mark mask on an inode mark we should pin the inode
 * in memory.
 */
void fsnotify_set_inode_mark_mask_locked(struct fsnotify_mark *mark,
					 __u32 mask)
{
	struct inode *inode;

	assert_spin_locked(&mark->lock);

	if (mask &&
	    mark->i.inode &&
	    !(mark->flags & FSNOTIFY_MARK_FLAG_OBJECT_PINNED)) {
		mark->flags |= FSNOTIFY_MARK_FLAG_OBJECT_PINNED;
		inode = igrab(mark->i.inode);
		/*
		 * we shouldn't be able to get here if the inode wasn't
		 * already safely held in memory.  But bug in case it
		 * ever is wrong.
		 */
		BUG_ON(!inode);
	}
}

/*
 * Attach an initialized mark to a given inode.
 * These marks may be used for the fsnotify backend to determine which
 * event types should be delivered to which group and for which inodes.  These
<<<<<<< HEAD
 * marks are ordered according to the group's location in memory.
=======
 * marks are ordered according to priority, highest number first, and then by
 * the group's location in memory.
>>>>>>> 45f53cc9
 */
int fsnotify_add_inode_mark(struct fsnotify_mark *mark,
			    struct fsnotify_group *group, struct inode *inode,
			    int allow_dups)
{
	struct fsnotify_mark *lmark;
	struct hlist_node *node, *last = NULL;
	int ret = 0;

	mark->flags |= FSNOTIFY_MARK_FLAG_INODE;

	assert_spin_locked(&mark->lock);
	assert_spin_locked(&group->mark_lock);

	spin_lock(&inode->i_lock);

	mark->i.inode = inode;

	/* is mark the first mark? */
	if (hlist_empty(&inode->i_fsnotify_marks)) {
		hlist_add_head_rcu(&mark->i.i_list, &inode->i_fsnotify_marks);
		goto out;
	}

	/* should mark be in the middle of the current list? */
	hlist_for_each_entry(lmark, node, &inode->i_fsnotify_marks, i.i_list) {
		last = node;
<<<<<<< HEAD

		if ((lmark->group == group) && !allow_dups) {
			ret = -EEXIST;
			goto out;
		}

		if (mark->group < lmark->group)
			continue;

		hlist_add_before_rcu(&mark->i.i_list, &lmark->i.i_list);
		goto out;
	}

	BUG_ON(last == NULL);
	/* mark should be the last entry.  last is the current last entry */
	hlist_add_after_rcu(last, &mark->i.i_list);
out:
	fsnotify_recalc_inode_mask_locked(inode);
	spin_unlock(&inode->i_lock);
=======

		if ((lmark->group == group) && !allow_dups) {
			ret = -EEXIST;
			goto out;
		}

		if (mark->group->priority < lmark->group->priority)
			continue;

		if ((mark->group->priority == lmark->group->priority) &&
		    (mark->group < lmark->group))
			continue;

		hlist_add_before_rcu(&mark->i.i_list, &lmark->i.i_list);
		goto out;
	}
>>>>>>> 45f53cc9

	BUG_ON(last == NULL);
	/* mark should be the last entry.  last is the current last entry */
	hlist_add_after_rcu(last, &mark->i.i_list);
out:
	fsnotify_recalc_inode_mask_locked(inode);
	spin_unlock(&inode->i_lock);

	return ret;
}

/**
 * fsnotify_unmount_inodes - an sb is unmounting.  handle any watched inodes.
 * @list: list of inodes being unmounted (sb->s_inodes)
 *
 * Called with inode_lock held, protecting the unmounting super block's list
 * of inodes, and with iprune_mutex held, keeping shrink_icache_memory() at bay.
 * We temporarily drop inode_lock, however, and CAN block.
 */
void fsnotify_unmount_inodes(struct list_head *list)
{
	struct inode *inode, *next_i, *need_iput = NULL;

	spin_lock(&inode_lock);
	list_for_each_entry_safe(inode, next_i, list, i_sb_list) {
		struct inode *need_iput_tmp;

		/*
		 * We cannot __iget() an inode in state I_FREEING,
		 * I_WILL_FREE, or I_NEW which is fine because by that point
		 * the inode cannot have any associated watches.
		 */
		if (inode->i_state & (I_FREEING|I_WILL_FREE|I_NEW))
			continue;

		/*
		 * If i_count is zero, the inode cannot have any watches and
		 * doing an __iget/iput with MS_ACTIVE clear would actually
		 * evict all inodes with zero i_count from icache which is
		 * unnecessarily violent and may in fact be illegal to do.
		 */
		if (!atomic_read(&inode->i_count))
			continue;

		need_iput_tmp = need_iput;
		need_iput = NULL;

		/* In case fsnotify_inode_delete() drops a reference. */
		if (inode != need_iput_tmp)
			__iget(inode);
		else
			need_iput_tmp = NULL;

		/* In case the dropping of a reference would nuke next_i. */
		if ((&next_i->i_sb_list != list) &&
		    atomic_read(&next_i->i_count) &&
		    !(next_i->i_state & (I_FREEING | I_WILL_FREE))) {
			__iget(next_i);
			need_iput = next_i;
		}

		/*
		 * We can safely drop inode_lock here because we hold
		 * references on both inode and next_i.  Also no new inodes
		 * will be added since the umount has begun.  Finally,
		 * iprune_mutex keeps shrink_icache_memory() away.
		 */
		spin_unlock(&inode_lock);

		if (need_iput_tmp)
			iput(need_iput_tmp);

		/* for each watch, send FS_UNMOUNT and then remove it */
		fsnotify(inode, FS_UNMOUNT, inode, FSNOTIFY_EVENT_INODE, NULL, 0);

		fsnotify_inode_delete(inode);

		iput(inode);

		spin_lock(&inode_lock);
	}
	spin_unlock(&inode_lock);
}<|MERGE_RESOLUTION|>--- conflicted
+++ resolved
@@ -144,17 +144,10 @@
 	spin_lock(&inode->i_lock);
 	mark = fsnotify_find_inode_mark_locked(group, inode);
 	spin_unlock(&inode->i_lock);
-<<<<<<< HEAD
 
 	return mark;
 }
 
-=======
-
-	return mark;
-}
-
->>>>>>> 45f53cc9
 /*
  * If we are setting a mark mask on an inode mark we should pin the inode
  * in memory.
@@ -184,12 +177,8 @@
  * Attach an initialized mark to a given inode.
  * These marks may be used for the fsnotify backend to determine which
  * event types should be delivered to which group and for which inodes.  These
-<<<<<<< HEAD
- * marks are ordered according to the group's location in memory.
-=======
  * marks are ordered according to priority, highest number first, and then by
  * the group's location in memory.
->>>>>>> 45f53cc9
  */
 int fsnotify_add_inode_mark(struct fsnotify_mark *mark,
 			    struct fsnotify_group *group, struct inode *inode,
@@ -217,33 +206,12 @@
 	/* should mark be in the middle of the current list? */
 	hlist_for_each_entry(lmark, node, &inode->i_fsnotify_marks, i.i_list) {
 		last = node;
-<<<<<<< HEAD
 
 		if ((lmark->group == group) && !allow_dups) {
 			ret = -EEXIST;
 			goto out;
 		}
 
-		if (mark->group < lmark->group)
-			continue;
-
-		hlist_add_before_rcu(&mark->i.i_list, &lmark->i.i_list);
-		goto out;
-	}
-
-	BUG_ON(last == NULL);
-	/* mark should be the last entry.  last is the current last entry */
-	hlist_add_after_rcu(last, &mark->i.i_list);
-out:
-	fsnotify_recalc_inode_mask_locked(inode);
-	spin_unlock(&inode->i_lock);
-=======
-
-		if ((lmark->group == group) && !allow_dups) {
-			ret = -EEXIST;
-			goto out;
-		}
-
 		if (mark->group->priority < lmark->group->priority)
 			continue;
 
@@ -254,7 +222,6 @@
 		hlist_add_before_rcu(&mark->i.i_list, &lmark->i.i_list);
 		goto out;
 	}
->>>>>>> 45f53cc9
 
 	BUG_ON(last == NULL);
 	/* mark should be the last entry.  last is the current last entry */
