/*
 *	fs/proc/vmcore.c Interface for accessing the crash
 * 				 dump from the system's previous life.
 * 	Heavily borrowed from fs/proc/kcore.c
 *	Created by: Hariprasad Nellitheertha (hari@in.ibm.com)
 *	Copyright (C) IBM Corporation, 2004. All rights reserved
 *
 */

#include <linux/mm.h>
#include <linux/proc_fs.h>
#include <linux/user.h>
#include <linux/elf.h>
#include <linux/elfcore.h>
#include <linux/slab.h>
#include <linux/highmem.h>
#include <linux/bootmem.h>
#include <linux/init.h>
#include <linux/crash_dump.h>
#include <linux/list.h>
#include <asm/uaccess.h>
#include <asm/io.h>

/* List representing chunks of contiguous memory areas and their offsets in
 * vmcore file.
 */
static LIST_HEAD(vmcore_list);

/* Stores the pointer to the buffer containing kernel elf core headers. */
static char *elfcorebuf;
static size_t elfcorebuf_sz;

/* Total size of vmcore file. */
static u64 vmcore_size;

static struct proc_dir_entry *proc_vmcore = NULL;

/* Reads a page from the oldmem device from given offset. */
static ssize_t read_from_oldmem(char *buf, size_t count,
				u64 *ppos, int userbuf)
{
	unsigned long pfn, offset;
	size_t nr_bytes;
	ssize_t read = 0, tmp;

	if (!count)
		return 0;

	offset = (unsigned long)(*ppos % PAGE_SIZE);
	pfn = (unsigned long)(*ppos / PAGE_SIZE);

	do {
		if (count > (PAGE_SIZE - offset))
			nr_bytes = PAGE_SIZE - offset;
		else
			nr_bytes = count;

		tmp = copy_oldmem_page(pfn, buf, nr_bytes, offset, userbuf);
		if (tmp < 0)
			return tmp;
		*ppos += nr_bytes;
		count -= nr_bytes;
		buf += nr_bytes;
		read += nr_bytes;
		++pfn;
		offset = 0;
	} while (count);

	return read;
}

/* Maps vmcore file offset to respective physical address in memroy. */
static u64 map_offset_to_paddr(loff_t offset, struct list_head *vc_list,
					struct vmcore **m_ptr)
{
	struct vmcore *m;
	u64 paddr;

	list_for_each_entry(m, vc_list, list) {
		u64 start, end;
		start = m->offset;
		end = m->offset + m->size - 1;
		if (offset >= start && offset <= end) {
			paddr = m->paddr + offset - start;
			*m_ptr = m;
			return paddr;
		}
	}
	*m_ptr = NULL;
	return 0;
}

/* Read from the ELF header and then the crash dump. On error, negative value is
 * returned otherwise number of bytes read are returned.
 */
static ssize_t read_vmcore(struct file *file, char __user *buffer,
				size_t buflen, loff_t *fpos)
{
	ssize_t acc = 0, tmp;
	size_t tsz;
	u64 start, nr_bytes;
	struct vmcore *curr_m = NULL;

	if (buflen == 0 || *fpos >= vmcore_size)
		return 0;

	/* trim buflen to not go beyond EOF */
	if (buflen > vmcore_size - *fpos)
		buflen = vmcore_size - *fpos;

	/* Read ELF core header */
	if (*fpos < elfcorebuf_sz) {
		tsz = elfcorebuf_sz - *fpos;
		if (buflen < tsz)
			tsz = buflen;
		if (copy_to_user(buffer, elfcorebuf + *fpos, tsz))
			return -EFAULT;
		buflen -= tsz;
		*fpos += tsz;
		buffer += tsz;
		acc += tsz;

		/* leave now if filled buffer already */
		if (buflen == 0)
			return acc;
	}

	start = map_offset_to_paddr(*fpos, &vmcore_list, &curr_m);
	if (!curr_m)
        	return -EINVAL;
	if ((tsz = (PAGE_SIZE - (start & ~PAGE_MASK))) > buflen)
		tsz = buflen;

	/* Calculate left bytes in current memory segment. */
	nr_bytes = (curr_m->size - (start - curr_m->paddr));
	if (tsz > nr_bytes)
		tsz = nr_bytes;

	while (buflen) {
		tmp = read_from_oldmem(buffer, tsz, &start, 1);
		if (tmp < 0)
			return tmp;
		buflen -= tsz;
		*fpos += tsz;
		buffer += tsz;
		acc += tsz;
		if (start >= (curr_m->paddr + curr_m->size)) {
			if (curr_m->list.next == &vmcore_list)
				return acc;	/*EOF*/
			curr_m = list_entry(curr_m->list.next,
						struct vmcore, list);
			start = curr_m->paddr;
		}
		if ((tsz = (PAGE_SIZE - (start & ~PAGE_MASK))) > buflen)
			tsz = buflen;
		/* Calculate left bytes in current memory segment. */
		nr_bytes = (curr_m->size - (start - curr_m->paddr));
		if (tsz > nr_bytes)
			tsz = nr_bytes;
	}
	return acc;
}

static const struct file_operations proc_vmcore_operations = {
	.read		= read_vmcore,
<<<<<<< HEAD
	.llseek		= generic_file_llseek,
=======
	.llseek		= default_llseek,
>>>>>>> 062c1825
};

static struct vmcore* __init get_new_element(void)
{
	return kzalloc(sizeof(struct vmcore), GFP_KERNEL);
}

static u64 __init get_vmcore_size_elf64(char *elfptr)
{
	int i;
	u64 size;
	Elf64_Ehdr *ehdr_ptr;
	Elf64_Phdr *phdr_ptr;

	ehdr_ptr = (Elf64_Ehdr *)elfptr;
	phdr_ptr = (Elf64_Phdr*)(elfptr + sizeof(Elf64_Ehdr));
	size = sizeof(Elf64_Ehdr) + ((ehdr_ptr->e_phnum) * sizeof(Elf64_Phdr));
	for (i = 0; i < ehdr_ptr->e_phnum; i++) {
		size += phdr_ptr->p_memsz;
		phdr_ptr++;
	}
	return size;
}

static u64 __init get_vmcore_size_elf32(char *elfptr)
{
	int i;
	u64 size;
	Elf32_Ehdr *ehdr_ptr;
	Elf32_Phdr *phdr_ptr;

	ehdr_ptr = (Elf32_Ehdr *)elfptr;
	phdr_ptr = (Elf32_Phdr*)(elfptr + sizeof(Elf32_Ehdr));
	size = sizeof(Elf32_Ehdr) + ((ehdr_ptr->e_phnum) * sizeof(Elf32_Phdr));
	for (i = 0; i < ehdr_ptr->e_phnum; i++) {
		size += phdr_ptr->p_memsz;
		phdr_ptr++;
	}
	return size;
}

/* Merges all the PT_NOTE headers into one. */
static int __init merge_note_headers_elf64(char *elfptr, size_t *elfsz,
						struct list_head *vc_list)
{
	int i, nr_ptnote=0, rc=0;
	char *tmp;
	Elf64_Ehdr *ehdr_ptr;
	Elf64_Phdr phdr, *phdr_ptr;
	Elf64_Nhdr *nhdr_ptr;
	u64 phdr_sz = 0, note_off;

	ehdr_ptr = (Elf64_Ehdr *)elfptr;
	phdr_ptr = (Elf64_Phdr*)(elfptr + sizeof(Elf64_Ehdr));
	for (i = 0; i < ehdr_ptr->e_phnum; i++, phdr_ptr++) {
		int j;
		void *notes_section;
		struct vmcore *new;
		u64 offset, max_sz, sz, real_sz = 0;
		if (phdr_ptr->p_type != PT_NOTE)
			continue;
		nr_ptnote++;
		max_sz = phdr_ptr->p_memsz;
		offset = phdr_ptr->p_offset;
		notes_section = kmalloc(max_sz, GFP_KERNEL);
		if (!notes_section)
			return -ENOMEM;
		rc = read_from_oldmem(notes_section, max_sz, &offset, 0);
		if (rc < 0) {
			kfree(notes_section);
			return rc;
		}
		nhdr_ptr = notes_section;
		for (j = 0; j < max_sz; j += sz) {
			if (nhdr_ptr->n_namesz == 0)
				break;
			sz = sizeof(Elf64_Nhdr) +
				((nhdr_ptr->n_namesz + 3) & ~3) +
				((nhdr_ptr->n_descsz + 3) & ~3);
			real_sz += sz;
			nhdr_ptr = (Elf64_Nhdr*)((char*)nhdr_ptr + sz);
		}

		/* Add this contiguous chunk of notes section to vmcore list.*/
		new = get_new_element();
		if (!new) {
			kfree(notes_section);
			return -ENOMEM;
		}
		new->paddr = phdr_ptr->p_offset;
		new->size = real_sz;
		list_add_tail(&new->list, vc_list);
		phdr_sz += real_sz;
		kfree(notes_section);
	}

	/* Prepare merged PT_NOTE program header. */
	phdr.p_type    = PT_NOTE;
	phdr.p_flags   = 0;
	note_off = sizeof(Elf64_Ehdr) +
			(ehdr_ptr->e_phnum - nr_ptnote +1) * sizeof(Elf64_Phdr);
	phdr.p_offset  = note_off;
	phdr.p_vaddr   = phdr.p_paddr = 0;
	phdr.p_filesz  = phdr.p_memsz = phdr_sz;
	phdr.p_align   = 0;

	/* Add merged PT_NOTE program header*/
	tmp = elfptr + sizeof(Elf64_Ehdr);
	memcpy(tmp, &phdr, sizeof(phdr));
	tmp += sizeof(phdr);

	/* Remove unwanted PT_NOTE program headers. */
	i = (nr_ptnote - 1) * sizeof(Elf64_Phdr);
	*elfsz = *elfsz - i;
	memmove(tmp, tmp+i, ((*elfsz)-sizeof(Elf64_Ehdr)-sizeof(Elf64_Phdr)));

	/* Modify e_phnum to reflect merged headers. */
	ehdr_ptr->e_phnum = ehdr_ptr->e_phnum - nr_ptnote + 1;

	return 0;
}

/* Merges all the PT_NOTE headers into one. */
static int __init merge_note_headers_elf32(char *elfptr, size_t *elfsz,
						struct list_head *vc_list)
{
	int i, nr_ptnote=0, rc=0;
	char *tmp;
	Elf32_Ehdr *ehdr_ptr;
	Elf32_Phdr phdr, *phdr_ptr;
	Elf32_Nhdr *nhdr_ptr;
	u64 phdr_sz = 0, note_off;

	ehdr_ptr = (Elf32_Ehdr *)elfptr;
	phdr_ptr = (Elf32_Phdr*)(elfptr + sizeof(Elf32_Ehdr));
	for (i = 0; i < ehdr_ptr->e_phnum; i++, phdr_ptr++) {
		int j;
		void *notes_section;
		struct vmcore *new;
		u64 offset, max_sz, sz, real_sz = 0;
		if (phdr_ptr->p_type != PT_NOTE)
			continue;
		nr_ptnote++;
		max_sz = phdr_ptr->p_memsz;
		offset = phdr_ptr->p_offset;
		notes_section = kmalloc(max_sz, GFP_KERNEL);
		if (!notes_section)
			return -ENOMEM;
		rc = read_from_oldmem(notes_section, max_sz, &offset, 0);
		if (rc < 0) {
			kfree(notes_section);
			return rc;
		}
		nhdr_ptr = notes_section;
		for (j = 0; j < max_sz; j += sz) {
			if (nhdr_ptr->n_namesz == 0)
				break;
			sz = sizeof(Elf32_Nhdr) +
				((nhdr_ptr->n_namesz + 3) & ~3) +
				((nhdr_ptr->n_descsz + 3) & ~3);
			real_sz += sz;
			nhdr_ptr = (Elf32_Nhdr*)((char*)nhdr_ptr + sz);
		}

		/* Add this contiguous chunk of notes section to vmcore list.*/
		new = get_new_element();
		if (!new) {
			kfree(notes_section);
			return -ENOMEM;
		}
		new->paddr = phdr_ptr->p_offset;
		new->size = real_sz;
		list_add_tail(&new->list, vc_list);
		phdr_sz += real_sz;
		kfree(notes_section);
	}

	/* Prepare merged PT_NOTE program header. */
	phdr.p_type    = PT_NOTE;
	phdr.p_flags   = 0;
	note_off = sizeof(Elf32_Ehdr) +
			(ehdr_ptr->e_phnum - nr_ptnote +1) * sizeof(Elf32_Phdr);
	phdr.p_offset  = note_off;
	phdr.p_vaddr   = phdr.p_paddr = 0;
	phdr.p_filesz  = phdr.p_memsz = phdr_sz;
	phdr.p_align   = 0;

	/* Add merged PT_NOTE program header*/
	tmp = elfptr + sizeof(Elf32_Ehdr);
	memcpy(tmp, &phdr, sizeof(phdr));
	tmp += sizeof(phdr);

	/* Remove unwanted PT_NOTE program headers. */
	i = (nr_ptnote - 1) * sizeof(Elf32_Phdr);
	*elfsz = *elfsz - i;
	memmove(tmp, tmp+i, ((*elfsz)-sizeof(Elf32_Ehdr)-sizeof(Elf32_Phdr)));

	/* Modify e_phnum to reflect merged headers. */
	ehdr_ptr->e_phnum = ehdr_ptr->e_phnum - nr_ptnote + 1;

	return 0;
}

/* Add memory chunks represented by program headers to vmcore list. Also update
 * the new offset fields of exported program headers. */
static int __init process_ptload_program_headers_elf64(char *elfptr,
						size_t elfsz,
						struct list_head *vc_list)
{
	int i;
	Elf64_Ehdr *ehdr_ptr;
	Elf64_Phdr *phdr_ptr;
	loff_t vmcore_off;
	struct vmcore *new;

	ehdr_ptr = (Elf64_Ehdr *)elfptr;
	phdr_ptr = (Elf64_Phdr*)(elfptr + sizeof(Elf64_Ehdr)); /* PT_NOTE hdr */

	/* First program header is PT_NOTE header. */
	vmcore_off = sizeof(Elf64_Ehdr) +
			(ehdr_ptr->e_phnum) * sizeof(Elf64_Phdr) +
			phdr_ptr->p_memsz; /* Note sections */

	for (i = 0; i < ehdr_ptr->e_phnum; i++, phdr_ptr++) {
		if (phdr_ptr->p_type != PT_LOAD)
			continue;

		/* Add this contiguous chunk of memory to vmcore list.*/
		new = get_new_element();
		if (!new)
			return -ENOMEM;
		new->paddr = phdr_ptr->p_offset;
		new->size = phdr_ptr->p_memsz;
		list_add_tail(&new->list, vc_list);

		/* Update the program header offset. */
		phdr_ptr->p_offset = vmcore_off;
		vmcore_off = vmcore_off + phdr_ptr->p_memsz;
	}
	return 0;
}

static int __init process_ptload_program_headers_elf32(char *elfptr,
						size_t elfsz,
						struct list_head *vc_list)
{
	int i;
	Elf32_Ehdr *ehdr_ptr;
	Elf32_Phdr *phdr_ptr;
	loff_t vmcore_off;
	struct vmcore *new;

	ehdr_ptr = (Elf32_Ehdr *)elfptr;
	phdr_ptr = (Elf32_Phdr*)(elfptr + sizeof(Elf32_Ehdr)); /* PT_NOTE hdr */

	/* First program header is PT_NOTE header. */
	vmcore_off = sizeof(Elf32_Ehdr) +
			(ehdr_ptr->e_phnum) * sizeof(Elf32_Phdr) +
			phdr_ptr->p_memsz; /* Note sections */

	for (i = 0; i < ehdr_ptr->e_phnum; i++, phdr_ptr++) {
		if (phdr_ptr->p_type != PT_LOAD)
			continue;

		/* Add this contiguous chunk of memory to vmcore list.*/
		new = get_new_element();
		if (!new)
			return -ENOMEM;
		new->paddr = phdr_ptr->p_offset;
		new->size = phdr_ptr->p_memsz;
		list_add_tail(&new->list, vc_list);

		/* Update the program header offset */
		phdr_ptr->p_offset = vmcore_off;
		vmcore_off = vmcore_off + phdr_ptr->p_memsz;
	}
	return 0;
}

/* Sets offset fields of vmcore elements. */
static void __init set_vmcore_list_offsets_elf64(char *elfptr,
						struct list_head *vc_list)
{
	loff_t vmcore_off;
	Elf64_Ehdr *ehdr_ptr;
	struct vmcore *m;

	ehdr_ptr = (Elf64_Ehdr *)elfptr;

	/* Skip Elf header and program headers. */
	vmcore_off = sizeof(Elf64_Ehdr) +
			(ehdr_ptr->e_phnum) * sizeof(Elf64_Phdr);

	list_for_each_entry(m, vc_list, list) {
		m->offset = vmcore_off;
		vmcore_off += m->size;
	}
}

/* Sets offset fields of vmcore elements. */
static void __init set_vmcore_list_offsets_elf32(char *elfptr,
						struct list_head *vc_list)
{
	loff_t vmcore_off;
	Elf32_Ehdr *ehdr_ptr;
	struct vmcore *m;

	ehdr_ptr = (Elf32_Ehdr *)elfptr;

	/* Skip Elf header and program headers. */
	vmcore_off = sizeof(Elf32_Ehdr) +
			(ehdr_ptr->e_phnum) * sizeof(Elf32_Phdr);

	list_for_each_entry(m, vc_list, list) {
		m->offset = vmcore_off;
		vmcore_off += m->size;
	}
}

static int __init parse_crash_elf64_headers(void)
{
	int rc=0;
	Elf64_Ehdr ehdr;
	u64 addr;

	addr = elfcorehdr_addr;

	/* Read Elf header */
	rc = read_from_oldmem((char*)&ehdr, sizeof(Elf64_Ehdr), &addr, 0);
	if (rc < 0)
		return rc;

	/* Do some basic Verification. */
	if (memcmp(ehdr.e_ident, ELFMAG, SELFMAG) != 0 ||
		(ehdr.e_type != ET_CORE) ||
		!vmcore_elf_check_arch(&ehdr) ||
		ehdr.e_ident[EI_CLASS] != ELFCLASS64 ||
		ehdr.e_ident[EI_VERSION] != EV_CURRENT ||
		ehdr.e_version != EV_CURRENT ||
		ehdr.e_ehsize != sizeof(Elf64_Ehdr) ||
		ehdr.e_phentsize != sizeof(Elf64_Phdr) ||
		ehdr.e_phnum == 0) {
		printk(KERN_WARNING "Warning: Core image elf header is not"
					"sane\n");
		return -EINVAL;
	}

	/* Read in all elf headers. */
	elfcorebuf_sz = sizeof(Elf64_Ehdr) + ehdr.e_phnum * sizeof(Elf64_Phdr);
	elfcorebuf = kmalloc(elfcorebuf_sz, GFP_KERNEL);
	if (!elfcorebuf)
		return -ENOMEM;
	addr = elfcorehdr_addr;
	rc = read_from_oldmem(elfcorebuf, elfcorebuf_sz, &addr, 0);
	if (rc < 0) {
		kfree(elfcorebuf);
		return rc;
	}

	/* Merge all PT_NOTE headers into one. */
	rc = merge_note_headers_elf64(elfcorebuf, &elfcorebuf_sz, &vmcore_list);
	if (rc) {
		kfree(elfcorebuf);
		return rc;
	}
	rc = process_ptload_program_headers_elf64(elfcorebuf, elfcorebuf_sz,
							&vmcore_list);
	if (rc) {
		kfree(elfcorebuf);
		return rc;
	}
	set_vmcore_list_offsets_elf64(elfcorebuf, &vmcore_list);
	return 0;
}

static int __init parse_crash_elf32_headers(void)
{
	int rc=0;
	Elf32_Ehdr ehdr;
	u64 addr;

	addr = elfcorehdr_addr;

	/* Read Elf header */
	rc = read_from_oldmem((char*)&ehdr, sizeof(Elf32_Ehdr), &addr, 0);
	if (rc < 0)
		return rc;

	/* Do some basic Verification. */
	if (memcmp(ehdr.e_ident, ELFMAG, SELFMAG) != 0 ||
		(ehdr.e_type != ET_CORE) ||
		!elf_check_arch(&ehdr) ||
		ehdr.e_ident[EI_CLASS] != ELFCLASS32||
		ehdr.e_ident[EI_VERSION] != EV_CURRENT ||
		ehdr.e_version != EV_CURRENT ||
		ehdr.e_ehsize != sizeof(Elf32_Ehdr) ||
		ehdr.e_phentsize != sizeof(Elf32_Phdr) ||
		ehdr.e_phnum == 0) {
		printk(KERN_WARNING "Warning: Core image elf header is not"
					"sane\n");
		return -EINVAL;
	}

	/* Read in all elf headers. */
	elfcorebuf_sz = sizeof(Elf32_Ehdr) + ehdr.e_phnum * sizeof(Elf32_Phdr);
	elfcorebuf = kmalloc(elfcorebuf_sz, GFP_KERNEL);
	if (!elfcorebuf)
		return -ENOMEM;
	addr = elfcorehdr_addr;
	rc = read_from_oldmem(elfcorebuf, elfcorebuf_sz, &addr, 0);
	if (rc < 0) {
		kfree(elfcorebuf);
		return rc;
	}

	/* Merge all PT_NOTE headers into one. */
	rc = merge_note_headers_elf32(elfcorebuf, &elfcorebuf_sz, &vmcore_list);
	if (rc) {
		kfree(elfcorebuf);
		return rc;
	}
	rc = process_ptload_program_headers_elf32(elfcorebuf, elfcorebuf_sz,
								&vmcore_list);
	if (rc) {
		kfree(elfcorebuf);
		return rc;
	}
	set_vmcore_list_offsets_elf32(elfcorebuf, &vmcore_list);
	return 0;
}

static int __init parse_crash_elf_headers(void)
{
	unsigned char e_ident[EI_NIDENT];
	u64 addr;
	int rc=0;

	addr = elfcorehdr_addr;
	rc = read_from_oldmem(e_ident, EI_NIDENT, &addr, 0);
	if (rc < 0)
		return rc;
	if (memcmp(e_ident, ELFMAG, SELFMAG) != 0) {
		printk(KERN_WARNING "Warning: Core image elf header"
					" not found\n");
		return -EINVAL;
	}

	if (e_ident[EI_CLASS] == ELFCLASS64) {
		rc = parse_crash_elf64_headers();
		if (rc)
			return rc;

		/* Determine vmcore size. */
		vmcore_size = get_vmcore_size_elf64(elfcorebuf);
	} else if (e_ident[EI_CLASS] == ELFCLASS32) {
		rc = parse_crash_elf32_headers();
		if (rc)
			return rc;

		/* Determine vmcore size. */
		vmcore_size = get_vmcore_size_elf32(elfcorebuf);
	} else {
		printk(KERN_WARNING "Warning: Core image elf header is not"
					" sane\n");
		return -EINVAL;
	}
	return 0;
}

/* Init function for vmcore module. */
static int __init vmcore_init(void)
{
	int rc = 0;

	/* If elfcorehdr= has been passed in cmdline, then capture the dump.*/
	if (!(is_vmcore_usable()))
		return rc;
	rc = parse_crash_elf_headers();
	if (rc) {
		printk(KERN_WARNING "Kdump: vmcore not initialized\n");
		return rc;
	}

	proc_vmcore = proc_create("vmcore", S_IRUSR, NULL, &proc_vmcore_operations);
	if (proc_vmcore)
		proc_vmcore->size = vmcore_size;
	return 0;
}
module_init(vmcore_init)<|MERGE_RESOLUTION|>--- conflicted
+++ resolved
@@ -163,11 +163,7 @@
 
 static const struct file_operations proc_vmcore_operations = {
 	.read		= read_vmcore,
-<<<<<<< HEAD
-	.llseek		= generic_file_llseek,
-=======
 	.llseek		= default_llseek,
->>>>>>> 062c1825
 };
 
 static struct vmcore* __init get_new_element(void)
