--- conflicted
+++ resolved
@@ -703,13 +703,8 @@
 				goto done;
 			XFS_WANT_CORRUPTED_GOTO(i == 1, done);
 		}
-<<<<<<< HEAD
-		if (bma->ip->i_d.di_format == XFS_DINODE_FMT_EXTENTS &&
-		    bma->ip->i_d.di_nextents > bma->ip->i_df.if_ext_max) {
-=======
 
 		if (xfs_bmap_needs_btree(bma->ip, XFS_DATA_FORK)) {
->>>>>>> dcd6c922
 			error = xfs_bmap_extents_to_btree(bma->tp, bma->ip,
 					bma->firstblock, bma->flist,
 					&bma->cur, 1, &tmp_rval, XFS_DATA_FORK);
@@ -792,13 +787,8 @@
 				goto done;
 			XFS_WANT_CORRUPTED_GOTO(i == 1, done);
 		}
-<<<<<<< HEAD
-		if (bma->ip->i_d.di_format == XFS_DINODE_FMT_EXTENTS &&
-		    bma->ip->i_d.di_nextents > bma->ip->i_df.if_ext_max) {
-=======
 
 		if (xfs_bmap_needs_btree(bma->ip, XFS_DATA_FORK)) {
->>>>>>> dcd6c922
 			error = xfs_bmap_extents_to_btree(bma->tp, bma->ip,
 				bma->firstblock, bma->flist, &bma->cur, 1,
 				&tmp_rval, XFS_DATA_FORK);
@@ -866,13 +856,8 @@
 				goto done;
 			XFS_WANT_CORRUPTED_GOTO(i == 1, done);
 		}
-<<<<<<< HEAD
-		if (bma->ip->i_d.di_format == XFS_DINODE_FMT_EXTENTS &&
-		    bma->ip->i_d.di_nextents > bma->ip->i_df.if_ext_max) {
-=======
 
 		if (xfs_bmap_needs_btree(bma->ip, XFS_DATA_FORK)) {
->>>>>>> dcd6c922
 			error = xfs_bmap_extents_to_btree(bma->tp, bma->ip,
 					bma->firstblock, bma->flist, &bma->cur,
 					1, &tmp_rval, XFS_DATA_FORK);
@@ -919,12 +904,7 @@
 	}
 
 	/* convert to a btree if necessary */
-<<<<<<< HEAD
-	if (XFS_IFORK_FORMAT(bma->ip, XFS_DATA_FORK) == XFS_DINODE_FMT_EXTENTS &&
-	    XFS_IFORK_NEXTENTS(bma->ip, XFS_DATA_FORK) > ifp->if_ext_max) {
-=======
 	if (xfs_bmap_needs_btree(bma->ip, XFS_DATA_FORK)) {
->>>>>>> dcd6c922
 		int	tmp_logflags;	/* partial log flag return val */
 
 		ASSERT(bma->cur == NULL);
@@ -1460,12 +1440,7 @@
 	}
 
 	/* convert to a btree if necessary */
-<<<<<<< HEAD
-	if (XFS_IFORK_FORMAT(ip, XFS_DATA_FORK) == XFS_DINODE_FMT_EXTENTS &&
-	    XFS_IFORK_NEXTENTS(ip, XFS_DATA_FORK) > ifp->if_ext_max) {
-=======
 	if (xfs_bmap_needs_btree(ip, XFS_DATA_FORK)) {
->>>>>>> dcd6c922
 		int	tmp_logflags;	/* partial log flag return val */
 
 		ASSERT(cur == NULL);
@@ -1653,7 +1628,6 @@
 	int			state;	/* state bits, accessed thru macros */
 
 	ifp = XFS_IFORK_PTR(bma->ip, whichfork);
-<<<<<<< HEAD
 
 	ASSERT(bma->idx >= 0);
 	ASSERT(bma->idx <= ifp->if_bytes / sizeof(struct xfs_bmbt_rec));
@@ -1661,15 +1635,6 @@
 	ASSERT(!bma->cur ||
 	       !(bma->cur->bc_private.b.flags & XFS_BTCUR_BPRV_WASDEL));
 
-=======
-
-	ASSERT(bma->idx >= 0);
-	ASSERT(bma->idx <= ifp->if_bytes / sizeof(struct xfs_bmbt_rec));
-	ASSERT(!isnullstartblock(new->br_startblock));
-	ASSERT(!bma->cur ||
-	       !(bma->cur->bc_private.b.flags & XFS_BTCUR_BPRV_WASDEL));
-
->>>>>>> dcd6c922
 	XFS_STATS_INC(xs_add_exlist);
 
 	state = 0;
@@ -1865,12 +1830,7 @@
 	}
 
 	/* convert to a btree if necessary */
-<<<<<<< HEAD
-	if (XFS_IFORK_FORMAT(bma->ip, whichfork) == XFS_DINODE_FMT_EXTENTS &&
-	    XFS_IFORK_NEXTENTS(bma->ip, whichfork) > ifp->if_ext_max) {
-=======
 	if (xfs_bmap_needs_btree(bma->ip, whichfork)) {
->>>>>>> dcd6c922
 		int	tmp_logflags;	/* partial log flag return val */
 
 		ASSERT(bma->cur == NULL);
@@ -4419,11 +4379,6 @@
 	XFS_STATS_INC(xs_blk_mapr);
 
 	ifp = XFS_IFORK_PTR(ip, whichfork);
-<<<<<<< HEAD
-	ASSERT(ifp->if_ext_max ==
-	       XFS_IFORK_SIZE(ip, whichfork) / (uint)sizeof(xfs_bmbt_rec_t));
-=======
->>>>>>> dcd6c922
 
 	if (!(ifp->if_flags & XFS_IFEXTENTS)) {
 		error = xfs_iread_extents(NULL, ip, whichfork);
@@ -4674,11 +4629,8 @@
 	int			error;
 	int			rt;
 
-<<<<<<< HEAD
-=======
 	ASSERT(bma->length > 0);
 
->>>>>>> dcd6c922
 	rt = (whichfork == XFS_DATA_FORK) && XFS_IS_REALTIME_INODE(bma->ip);
 
 	/*
@@ -4899,10 +4851,7 @@
 	ASSERT(*nmap <= XFS_BMAP_MAX_NMAP);
 	ASSERT(!(flags & XFS_BMAPI_IGSTATE));
 	ASSERT(tp != NULL);
-<<<<<<< HEAD
-=======
 	ASSERT(len > 0);
->>>>>>> dcd6c922
 
 	whichfork = (flags & XFS_BMAPI_ATTRFORK) ?
 		XFS_ATTR_FORK : XFS_DATA_FORK;
@@ -4920,11 +4869,6 @@
 		return XFS_ERROR(EIO);
 
 	ifp = XFS_IFORK_PTR(ip, whichfork);
-<<<<<<< HEAD
-	ASSERT(ifp->if_ext_max ==
-	       XFS_IFORK_SIZE(ip, whichfork) / (uint)sizeof(xfs_bmbt_rec_t));
-=======
->>>>>>> dcd6c922
 
 	XFS_STATS_INC(xs_blk_mapw);
 
@@ -4975,32 +4919,6 @@
 			bma.eof = eof;
 			bma.conv = !!(flags & XFS_BMAPI_CONVERT);
 			bma.wasdel = wasdelay;
-<<<<<<< HEAD
-			bma.length = len;
-			bma.offset = bno;
-
-			error = xfs_bmapi_allocate(&bma, flags);
-			if (error)
-				goto error0;
-			if (bma.blkno == NULLFSBLOCK)
-				break;
-		}
-
-		/* Deal with the allocated space we found.  */
-		xfs_bmapi_trim_map(mval, &bma.got, &bno, len, obno,
-							end, n, flags);
-
-		/* Execute unwritten extent conversion if necessary */
-		error = xfs_bmapi_convert_unwritten(&bma, mval, len, flags);
-		if (error == EAGAIN)
-			continue;
-		if (error)
-			goto error0;
-
-		/* update the extent map to return */
-		xfs_bmapi_update_map(&mval, &bno, &len, obno, end, &n, flags);
-
-=======
 			bma.offset = bno;
 
 			/*
@@ -5038,7 +4956,6 @@
 		/* update the extent map to return */
 		xfs_bmapi_update_map(&mval, &bno, &len, obno, end, &n, flags);
 
->>>>>>> dcd6c922
 		/*
 		 * If we're done, stop now.  Stop when we've allocated
 		 * XFS_BMAP_MAX_NMAP extents no matter what.  Otherwise
@@ -5060,12 +4977,7 @@
 	/*
 	 * Transform from btree to extents, give it cur.
 	 */
-<<<<<<< HEAD
-	if (XFS_IFORK_FORMAT(ip, whichfork) == XFS_DINODE_FMT_BTREE &&
-	    XFS_IFORK_NEXTENTS(ip, whichfork) <= ifp->if_ext_max) {
-=======
 	if (xfs_bmap_wants_extents(ip, whichfork)) {
->>>>>>> dcd6c922
 		int		tmp_logflags = 0;
 
 		ASSERT(bma.cur);
