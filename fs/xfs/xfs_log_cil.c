/*
 * Copyright (c) 2010 Red Hat, Inc. All Rights Reserved.
 *
 * This program is free software; you can redistribute it and/or
 * modify it under the terms of the GNU General Public License as
 * published by the Free Software Foundation.
 *
 * This program is distributed in the hope that it would be useful,
 * but WITHOUT ANY WARRANTY; without even the implied warranty of
 * MERCHANTABILITY or FITNESS FOR A PARTICULAR PURPOSE.  See the
 * GNU General Public License for more details.
 *
 * You should have received a copy of the GNU General Public License
 * along with this program; if not, write the Free Software Foundation,
 * Inc.,  51 Franklin St, Fifth Floor, Boston, MA  02110-1301  USA
 */

#include "xfs.h"
#include "xfs_fs.h"
#include "xfs_types.h"
#include "xfs_bit.h"
#include "xfs_log.h"
#include "xfs_inum.h"
#include "xfs_trans.h"
#include "xfs_trans_priv.h"
#include "xfs_log_priv.h"
#include "xfs_sb.h"
#include "xfs_ag.h"
#include "xfs_mount.h"
#include "xfs_error.h"
#include "xfs_alloc.h"

/*
 * Perform initial CIL structure initialisation. If the CIL is not
 * enabled in this filesystem, ensure the log->l_cilp is null so
 * we can check this conditional to determine if we are doing delayed
 * logging or not.
 */
int
xlog_cil_init(
	struct log	*log)
{
	struct xfs_cil	*cil;
	struct xfs_cil_ctx *ctx;

	log->l_cilp = NULL;
	if (!(log->l_mp->m_flags & XFS_MOUNT_DELAYLOG))
		return 0;

	cil = kmem_zalloc(sizeof(*cil), KM_SLEEP|KM_MAYFAIL);
	if (!cil)
		return ENOMEM;

	ctx = kmem_zalloc(sizeof(*ctx), KM_SLEEP|KM_MAYFAIL);
	if (!ctx) {
		kmem_free(cil);
		return ENOMEM;
	}

	INIT_LIST_HEAD(&cil->xc_cil);
	INIT_LIST_HEAD(&cil->xc_committing);
	spin_lock_init(&cil->xc_cil_lock);
	init_rwsem(&cil->xc_ctx_lock);
	sv_init(&cil->xc_commit_wait, SV_DEFAULT, "cilwait");

	INIT_LIST_HEAD(&ctx->committing);
	INIT_LIST_HEAD(&ctx->busy_extents);
	ctx->sequence = 1;
	ctx->cil = cil;
	cil->xc_ctx = ctx;
	cil->xc_current_sequence = ctx->sequence;

	cil->xc_log = log;
	log->l_cilp = cil;
	return 0;
}

void
xlog_cil_destroy(
	struct log	*log)
{
	if (!log->l_cilp)
		return;

	if (log->l_cilp->xc_ctx) {
		if (log->l_cilp->xc_ctx->ticket)
			xfs_log_ticket_put(log->l_cilp->xc_ctx->ticket);
		kmem_free(log->l_cilp->xc_ctx);
	}

	ASSERT(list_empty(&log->l_cilp->xc_cil));
	kmem_free(log->l_cilp);
}

/*
 * Allocate a new ticket. Failing to get a new ticket makes it really hard to
 * recover, so we don't allow failure here. Also, we allocate in a context that
 * we don't want to be issuing transactions from, so we need to tell the
 * allocation code this as well.
 *
 * We don't reserve any space for the ticket - we are going to steal whatever
 * space we require from transactions as they commit. To ensure we reserve all
 * the space required, we need to set the current reservation of the ticket to
 * zero so that we know to steal the initial transaction overhead from the
 * first transaction commit.
 */
static struct xlog_ticket *
xlog_cil_ticket_alloc(
	struct log	*log)
{
	struct xlog_ticket *tic;

	tic = xlog_ticket_alloc(log, 0, 1, XFS_TRANSACTION, 0,
				KM_SLEEP|KM_NOFS);
	tic->t_trans_type = XFS_TRANS_CHECKPOINT;

	/*
	 * set the current reservation to zero so we know to steal the basic
	 * transaction overhead reservation from the first transaction commit.
	 */
	tic->t_curr_res = 0;
	return tic;
}

/*
 * After the first stage of log recovery is done, we know where the head and
 * tail of the log are. We need this log initialisation done before we can
 * initialise the first CIL checkpoint context.
 *
 * Here we allocate a log ticket to track space usage during a CIL push.  This
 * ticket is passed to xlog_write() directly so that we don't slowly leak log
 * space by failing to account for space used by log headers and additional
 * region headers for split regions.
 */
void
xlog_cil_init_post_recovery(
	struct log	*log)
{
	if (!log->l_cilp)
		return;

	log->l_cilp->xc_ctx->ticket = xlog_cil_ticket_alloc(log);
	log->l_cilp->xc_ctx->sequence = 1;
	log->l_cilp->xc_ctx->commit_lsn = xlog_assign_lsn(log->l_curr_cycle,
								log->l_curr_block);
}

/*
 * Format log item into a flat buffers
 *
 * For delayed logging, we need to hold a formatted buffer containing all the
 * changes on the log item. This enables us to relog the item in memory and
 * write it out asynchronously without needing to relock the object that was
 * modified at the time it gets written into the iclog.
 *
 * This function builds a vector for the changes in each log item in the
 * transaction. It then works out the length of the buffer needed for each log
 * item, allocates them and formats the vector for the item into the buffer.
 * The buffer is then attached to the log item are then inserted into the
 * Committed Item List for tracking until the next checkpoint is written out.
 *
 * We don't set up region headers during this process; we simply copy the
 * regions into the flat buffer. We can do this because we still have to do a
 * formatting step to write the regions into the iclog buffer.  Writing the
 * ophdrs during the iclog write means that we can support splitting large
 * regions across iclog boundares without needing a change in the format of the
 * item/region encapsulation.
 *
 * Hence what we need to do now is change the rewrite the vector array to point
 * to the copied region inside the buffer we just allocated. This allows us to
 * format the regions into the iclog as though they are being formatted
 * directly out of the objects themselves.
 */
static void
xlog_cil_format_items(
	struct log		*log,
	struct xfs_log_vec	*log_vector)
{
	struct xfs_log_vec *lv;

	ASSERT(log_vector);
	for (lv = log_vector; lv; lv = lv->lv_next) {
		void	*ptr;
		int	index;
		int	len = 0;

		/* build the vector array and calculate it's length */
		IOP_FORMAT(lv->lv_item, lv->lv_iovecp);
		for (index = 0; index < lv->lv_niovecs; index++)
			len += lv->lv_iovecp[index].i_len;

		lv->lv_buf_len = len;
		lv->lv_buf = kmem_alloc(lv->lv_buf_len, KM_SLEEP|KM_NOFS);
		ptr = lv->lv_buf;

		for (index = 0; index < lv->lv_niovecs; index++) {
			struct xfs_log_iovec *vec = &lv->lv_iovecp[index];

			memcpy(ptr, vec->i_addr, vec->i_len);
			vec->i_addr = ptr;
			ptr += vec->i_len;
		}
		ASSERT(ptr == lv->lv_buf + lv->lv_buf_len);
	}
<<<<<<< HEAD
}

static void
xlog_cil_insert_items(
	struct log		*log,
	struct xfs_log_vec	*log_vector,
	struct xlog_ticket	*ticket,
	xfs_lsn_t		*start_lsn)
{
	struct xfs_log_vec *lv;

	if (start_lsn)
		*start_lsn = log->l_cilp->xc_ctx->sequence;

	ASSERT(log_vector);
	for (lv = log_vector; lv; lv = lv->lv_next)
		xlog_cil_insert(log, ticket, lv->lv_item, lv);
=======
>>>>>>> 45f53cc9
}

/*
 * Prepare the log item for insertion into the CIL. Calculate the difference in
 * log space and vectors it will consume, and if it is a new item pin it as
 * well.
 */
STATIC void
xfs_cil_prepare_item(
	struct log		*log,
	struct xfs_log_vec	*lv,
	int			*len,
	int			*diff_iovecs)
{
	struct xfs_log_vec	*old = lv->lv_item->li_lv;

	if (old) {
		/* existing lv on log item, space used is a delta */
		ASSERT(!list_empty(&lv->lv_item->li_cil));
		ASSERT(old->lv_buf && old->lv_buf_len && old->lv_niovecs);

		*len += lv->lv_buf_len - old->lv_buf_len;
		*diff_iovecs += lv->lv_niovecs - old->lv_niovecs;
		kmem_free(old->lv_buf);
		kmem_free(old);
	} else {
		/* new lv, must pin the log item */
		ASSERT(!lv->lv_item->li_lv);
		ASSERT(list_empty(&lv->lv_item->li_cil));

		*len += lv->lv_buf_len;
		*diff_iovecs += lv->lv_niovecs;
		IOP_PIN(lv->lv_item);

	}

	/* attach new log vector to log item */
	lv->lv_item->li_lv = lv;

	/*
	 * If this is the first time the item is being committed to the
	 * CIL, store the sequence number on the log item so we can
	 * tell in future commits whether this is the first checkpoint
	 * the item is being committed into.
	 */
	if (!lv->lv_item->li_seq)
		lv->lv_item->li_seq = log->l_cilp->xc_ctx->sequence;
}

/*
<<<<<<< HEAD
=======
 * Insert the log items into the CIL and calculate the difference in space
 * consumed by the item. Add the space to the checkpoint ticket and calculate
 * if the change requires additional log metadata. If it does, take that space
 * as well. Remove the amount of space we addded to the checkpoint ticket from
 * the current transaction ticket so that the accounting works out correctly.
 */
static void
xlog_cil_insert_items(
	struct log		*log,
	struct xfs_log_vec	*log_vector,
	struct xlog_ticket	*ticket)
{
	struct xfs_cil		*cil = log->l_cilp;
	struct xfs_cil_ctx	*ctx = cil->xc_ctx;
	struct xfs_log_vec	*lv;
	int			len = 0;
	int			diff_iovecs = 0;
	int			iclog_space;

	ASSERT(log_vector);

	/*
	 * Do all the accounting aggregation and switching of log vectors
	 * around in a separate loop to the insertion of items into the CIL.
	 * Then we can do a separate loop to update the CIL within a single
	 * lock/unlock pair. This reduces the number of round trips on the CIL
	 * lock from O(nr_logvectors) to O(1) and greatly reduces the overall
	 * hold time for the transaction commit.
	 *
	 * If this is the first time the item is being placed into the CIL in
	 * this context, pin it so it can't be written to disk until the CIL is
	 * flushed to the iclog and the iclog written to disk.
	 *
	 * We can do this safely because the context can't checkpoint until we
	 * are done so it doesn't matter exactly how we update the CIL.
	 */
	for (lv = log_vector; lv; lv = lv->lv_next)
		xfs_cil_prepare_item(log, lv, &len, &diff_iovecs);

	/* account for space used by new iovec headers  */
	len += diff_iovecs * sizeof(xlog_op_header_t);

	spin_lock(&cil->xc_cil_lock);

	/* move the items to the tail of the CIL */
	for (lv = log_vector; lv; lv = lv->lv_next)
		list_move_tail(&lv->lv_item->li_cil, &cil->xc_cil);

	ctx->nvecs += diff_iovecs;

	/*
	 * Now transfer enough transaction reservation to the context ticket
	 * for the checkpoint. The context ticket is special - the unit
	 * reservation has to grow as well as the current reservation as we
	 * steal from tickets so we can correctly determine the space used
	 * during the transaction commit.
	 */
	if (ctx->ticket->t_curr_res == 0) {
		/* first commit in checkpoint, steal the header reservation */
		ASSERT(ticket->t_curr_res >= ctx->ticket->t_unit_res + len);
		ctx->ticket->t_curr_res = ctx->ticket->t_unit_res;
		ticket->t_curr_res -= ctx->ticket->t_unit_res;
	}

	/* do we need space for more log record headers? */
	iclog_space = log->l_iclog_size - log->l_iclog_hsize;
	if (len > 0 && (ctx->space_used / iclog_space !=
				(ctx->space_used + len) / iclog_space)) {
		int hdrs;

		hdrs = (len + iclog_space - 1) / iclog_space;
		/* need to take into account split region headers, too */
		hdrs *= log->l_iclog_hsize + sizeof(struct xlog_op_header);
		ctx->ticket->t_unit_res += hdrs;
		ctx->ticket->t_curr_res += hdrs;
		ticket->t_curr_res -= hdrs;
		ASSERT(ticket->t_curr_res >= len);
	}
	ticket->t_curr_res -= len;
	ctx->space_used += len;

	spin_unlock(&cil->xc_cil_lock);
}

static void
xlog_cil_free_logvec(
	struct xfs_log_vec	*log_vector)
{
	struct xfs_log_vec	*lv;

	for (lv = log_vector; lv; ) {
		struct xfs_log_vec *next = lv->lv_next;
		kmem_free(lv->lv_buf);
		kmem_free(lv);
		lv = next;
	}
}

/*
>>>>>>> 45f53cc9
 * Mark all items committed and clear busy extents. We free the log vector
 * chains in a separate pass so that we unpin the log items as quickly as
 * possible.
 */
static void
xlog_cil_committed(
	void	*args,
	int	abort)
{
	struct xfs_cil_ctx	*ctx = args;
	struct xfs_log_vec	*lv;
	int			abortflag = abort ? XFS_LI_ABORTED : 0;
	struct xfs_busy_extent	*busyp, *n;

	/* unpin all the log items */
	for (lv = ctx->lv_chain; lv; lv = lv->lv_next ) {
		xfs_trans_item_committed(lv->lv_item, ctx->start_lsn,
							abortflag);
	}

	list_for_each_entry_safe(busyp, n, &ctx->busy_extents, list)
		xfs_alloc_busy_clear(ctx->cil->xc_log->l_mp, busyp);

	spin_lock(&ctx->cil->xc_cil_lock);
	list_del(&ctx->committing);
	spin_unlock(&ctx->cil->xc_cil_lock);

	xlog_cil_free_logvec(ctx->lv_chain);
	kmem_free(ctx);
}

/*
 * Push the Committed Item List to the log. If @push_seq flag is zero, then it
 * is a background flush and so we can chose to ignore it. Otherwise, if the
 * current sequence is the same as @push_seq we need to do a flush. If
 * @push_seq is less than the current sequence, then it has already been
 * flushed and we don't need to do anything - the caller will wait for it to
 * complete if necessary.
 *
 * @push_seq is a value rather than a flag because that allows us to do an
 * unlocked check of the sequence number for a match. Hence we can allows log
 * forces to run racily and not issue pushes for the same sequence twice. If we
 * get a race between multiple pushes for the same sequence they will block on
 * the first one and then abort, hence avoiding needless pushes.
 */
STATIC int
xlog_cil_push(
	struct log		*log,
	xfs_lsn_t		push_seq)
{
	struct xfs_cil		*cil = log->l_cilp;
	struct xfs_log_vec	*lv;
	struct xfs_cil_ctx	*ctx;
	struct xfs_cil_ctx	*new_ctx;
	struct xlog_in_core	*commit_iclog;
	struct xlog_ticket	*tic;
	int			num_lv;
	int			num_iovecs;
	int			len;
	int			error = 0;
	struct xfs_trans_header thdr;
	struct xfs_log_iovec	lhdr;
	struct xfs_log_vec	lvhdr = { NULL };
	xfs_lsn_t		commit_lsn;

	if (!cil)
		return 0;

	ASSERT(!push_seq || push_seq <= cil->xc_ctx->sequence);

	new_ctx = kmem_zalloc(sizeof(*new_ctx), KM_SLEEP|KM_NOFS);
	new_ctx->ticket = xlog_cil_ticket_alloc(log);

	/*
	 * Lock out transaction commit, but don't block for background pushes
	 * unless we are well over the CIL space limit. See the definition of
	 * XLOG_CIL_HARD_SPACE_LIMIT() for the full explanation of the logic
	 * used here.
	 */
	if (!down_write_trylock(&cil->xc_ctx_lock)) {
		if (!push_seq &&
		    cil->xc_ctx->space_used < XLOG_CIL_HARD_SPACE_LIMIT(log))
			goto out_free_ticket;
		down_write(&cil->xc_ctx_lock);
	}
	ctx = cil->xc_ctx;

	/* check if we've anything to push */
	if (list_empty(&cil->xc_cil))
		goto out_skip;

	/* check for spurious background flush */
	if (!push_seq && cil->xc_ctx->space_used < XLOG_CIL_SPACE_LIMIT(log))
		goto out_skip;

	/* check for a previously pushed seqeunce */
	if (push_seq && push_seq < cil->xc_ctx->sequence)
		goto out_skip;

	/*
	 * pull all the log vectors off the items in the CIL, and
	 * remove the items from the CIL. We don't need the CIL lock
	 * here because it's only needed on the transaction commit
	 * side which is currently locked out by the flush lock.
	 */
	lv = NULL;
	num_lv = 0;
	num_iovecs = 0;
	len = 0;
	while (!list_empty(&cil->xc_cil)) {
		struct xfs_log_item	*item;
		int			i;

		item = list_first_entry(&cil->xc_cil,
					struct xfs_log_item, li_cil);
		list_del_init(&item->li_cil);
		if (!ctx->lv_chain)
			ctx->lv_chain = item->li_lv;
		else
			lv->lv_next = item->li_lv;
		lv = item->li_lv;
		item->li_lv = NULL;

		num_lv++;
		num_iovecs += lv->lv_niovecs;
		for (i = 0; i < lv->lv_niovecs; i++)
			len += lv->lv_iovecp[i].i_len;
	}

	/*
	 * initialise the new context and attach it to the CIL. Then attach
	 * the current context to the CIL committing lsit so it can be found
	 * during log forces to extract the commit lsn of the sequence that
	 * needs to be forced.
	 */
	INIT_LIST_HEAD(&new_ctx->committing);
	INIT_LIST_HEAD(&new_ctx->busy_extents);
	new_ctx->sequence = ctx->sequence + 1;
	new_ctx->cil = cil;
	cil->xc_ctx = new_ctx;

	/*
	 * mirror the new sequence into the cil structure so that we can do
	 * unlocked checks against the current sequence in log forces without
	 * risking deferencing a freed context pointer.
	 */
	cil->xc_current_sequence = new_ctx->sequence;

	/*
	 * The switch is now done, so we can drop the context lock and move out
	 * of a shared context. We can't just go straight to the commit record,
	 * though - we need to synchronise with previous and future commits so
	 * that the commit records are correctly ordered in the log to ensure
	 * that we process items during log IO completion in the correct order.
	 *
	 * For example, if we get an EFI in one checkpoint and the EFD in the
	 * next (e.g. due to log forces), we do not want the checkpoint with
	 * the EFD to be committed before the checkpoint with the EFI.  Hence
	 * we must strictly order the commit records of the checkpoints so
	 * that: a) the checkpoint callbacks are attached to the iclogs in the
	 * correct order; and b) the checkpoints are replayed in correct order
	 * in log recovery.
	 *
	 * Hence we need to add this context to the committing context list so
	 * that higher sequences will wait for us to write out a commit record
	 * before they do.
	 */
	spin_lock(&cil->xc_cil_lock);
	list_add(&ctx->committing, &cil->xc_committing);
	spin_unlock(&cil->xc_cil_lock);
	up_write(&cil->xc_ctx_lock);

	/*
	 * Build a checkpoint transaction header and write it to the log to
	 * begin the transaction. We need to account for the space used by the
	 * transaction header here as it is not accounted for in xlog_write().
	 *
	 * The LSN we need to pass to the log items on transaction commit is
	 * the LSN reported by the first log vector write. If we use the commit
	 * record lsn then we can move the tail beyond the grant write head.
	 */
	tic = ctx->ticket;
	thdr.th_magic = XFS_TRANS_HEADER_MAGIC;
	thdr.th_type = XFS_TRANS_CHECKPOINT;
	thdr.th_tid = tic->t_tid;
	thdr.th_num_items = num_iovecs;
	lhdr.i_addr = &thdr;
	lhdr.i_len = sizeof(xfs_trans_header_t);
	lhdr.i_type = XLOG_REG_TYPE_TRANSHDR;
	tic->t_curr_res -= lhdr.i_len + sizeof(xlog_op_header_t);

	lvhdr.lv_niovecs = 1;
	lvhdr.lv_iovecp = &lhdr;
	lvhdr.lv_next = ctx->lv_chain;

	error = xlog_write(log, &lvhdr, tic, &ctx->start_lsn, NULL, 0);
	if (error)
		goto out_abort;

	/*
	 * now that we've written the checkpoint into the log, strictly
	 * order the commit records so replay will get them in the right order.
	 */
restart:
	spin_lock(&cil->xc_cil_lock);
	list_for_each_entry(new_ctx, &cil->xc_committing, committing) {
		/*
		 * Higher sequences will wait for this one so skip them.
		 * Don't wait for own own sequence, either.
		 */
		if (new_ctx->sequence >= ctx->sequence)
			continue;
		if (!new_ctx->commit_lsn) {
			/*
			 * It is still being pushed! Wait for the push to
			 * complete, then start again from the beginning.
			 */
			sv_wait(&cil->xc_commit_wait, 0, &cil->xc_cil_lock, 0);
			goto restart;
		}
	}
	spin_unlock(&cil->xc_cil_lock);

	commit_lsn = xfs_log_done(log->l_mp, tic, &commit_iclog, 0);
	if (error || commit_lsn == -1)
		goto out_abort;

	/* attach all the transactions w/ busy extents to iclog */
	ctx->log_cb.cb_func = xlog_cil_committed;
	ctx->log_cb.cb_arg = ctx;
	error = xfs_log_notify(log->l_mp, commit_iclog, &ctx->log_cb);
	if (error)
		goto out_abort;

	/*
	 * now the checkpoint commit is complete and we've attached the
	 * callbacks to the iclog we can assign the commit LSN to the context
	 * and wake up anyone who is waiting for the commit to complete.
	 */
	spin_lock(&cil->xc_cil_lock);
	ctx->commit_lsn = commit_lsn;
	sv_broadcast(&cil->xc_commit_wait);
	spin_unlock(&cil->xc_cil_lock);

	/* release the hounds! */
	return xfs_log_release_iclog(log->l_mp, commit_iclog);

out_skip:
	up_write(&cil->xc_ctx_lock);
out_free_ticket:
	xfs_log_ticket_put(new_ctx->ticket);
	kmem_free(new_ctx);
	return 0;

out_abort:
	xlog_cil_committed(ctx, XFS_LI_ABORTED);
	return XFS_ERROR(EIO);
}

/*
 * Commit a transaction with the given vector to the Committed Item List.
 *
 * To do this, we need to format the item, pin it in memory if required and
 * account for the space used by the transaction. Once we have done that we
 * need to release the unused reservation for the transaction, attach the
 * transaction to the checkpoint context so we carry the busy extents through
 * to checkpoint completion, and then unlock all the items in the transaction.
 *
 * For more specific information about the order of operations in
 * xfs_log_commit_cil() please refer to the comments in
 * xfs_trans_commit_iclog().
 *
 * Called with the context lock already held in read mode to lock out
 * background commit, returns without it held once background commits are
 * allowed again.
 */
int
xfs_log_commit_cil(
	struct xfs_mount	*mp,
	struct xfs_trans	*tp,
	struct xfs_log_vec	*log_vector,
	xfs_lsn_t		*commit_lsn,
	int			flags)
{
	struct log		*log = mp->m_log;
	int			log_flags = 0;
	int			push = 0;

	if (flags & XFS_TRANS_RELEASE_LOG_RES)
		log_flags = XFS_LOG_REL_PERM_RESERV;

	if (XLOG_FORCED_SHUTDOWN(log)) {
		xlog_cil_free_logvec(log_vector);
		return XFS_ERROR(EIO);
	}

	/*
	 * do all the hard work of formatting items (including memory
	 * allocation) outside the CIL context lock. This prevents stalling CIL
	 * pushes when we are low on memory and a transaction commit spends a
	 * lot of time in memory reclaim.
	 */
	xlog_cil_format_items(log, log_vector);

	/* lock out background commit */
	down_read(&log->l_cilp->xc_ctx_lock);
<<<<<<< HEAD
	xlog_cil_insert_items(log, log_vector, tp->t_ticket, commit_lsn);
=======
	if (commit_lsn)
		*commit_lsn = log->l_cilp->xc_ctx->sequence;

	xlog_cil_insert_items(log, log_vector, tp->t_ticket);
>>>>>>> 45f53cc9

	/* check we didn't blow the reservation */
	if (tp->t_ticket->t_curr_res < 0)
		xlog_print_tic_res(log->l_mp, tp->t_ticket);

	/* attach the transaction to the CIL if it has any busy extents */
	if (!list_empty(&tp->t_busy)) {
		spin_lock(&log->l_cilp->xc_cil_lock);
		list_splice_init(&tp->t_busy,
					&log->l_cilp->xc_ctx->busy_extents);
		spin_unlock(&log->l_cilp->xc_cil_lock);
	}

	tp->t_commit_lsn = *commit_lsn;
	xfs_log_done(mp, tp->t_ticket, NULL, log_flags);
	xfs_trans_unreserve_and_mod_sb(tp);

	/*
	 * Once all the items of the transaction have been copied to the CIL,
	 * the items can be unlocked and freed.
	 *
	 * This needs to be done before we drop the CIL context lock because we
	 * have to update state in the log items and unlock them before they go
	 * to disk. If we don't, then the CIL checkpoint can race with us and
	 * we can run checkpoint completion before we've updated and unlocked
	 * the log items. This affects (at least) processing of stale buffers,
	 * inodes and EFIs.
	 */
	xfs_trans_free_items(tp, *commit_lsn, 0);

	/* check for background commit before unlock */
	if (log->l_cilp->xc_ctx->space_used > XLOG_CIL_SPACE_LIMIT(log))
		push = 1;

	up_read(&log->l_cilp->xc_ctx_lock);

	/*
	 * We need to push CIL every so often so we don't cache more than we
	 * can fit in the log. The limit really is that a checkpoint can't be
	 * more than half the log (the current checkpoint is not allowed to
	 * overwrite the previous checkpoint), but commit latency and memory
	 * usage limit this to a smaller size in most cases.
	 */
	if (push)
		xlog_cil_push(log, 0);
	return 0;
}

/*
 * Conditionally push the CIL based on the sequence passed in.
 *
 * We only need to push if we haven't already pushed the sequence
 * number given. Hence the only time we will trigger a push here is
 * if the push sequence is the same as the current context.
 *
 * We return the current commit lsn to allow the callers to determine if a
 * iclog flush is necessary following this call.
 *
 * XXX: Initially, just push the CIL unconditionally and return whatever
 * commit lsn is there. It'll be empty, so this is broken for now.
 */
xfs_lsn_t
xlog_cil_force_lsn(
	struct log	*log,
	xfs_lsn_t	sequence)
{
	struct xfs_cil		*cil = log->l_cilp;
	struct xfs_cil_ctx	*ctx;
	xfs_lsn_t		commit_lsn = NULLCOMMITLSN;

	ASSERT(sequence <= cil->xc_current_sequence);

	/*
	 * check to see if we need to force out the current context.
	 * xlog_cil_push() handles racing pushes for the same sequence,
	 * so no need to deal with it here.
	 */
	if (sequence == cil->xc_current_sequence)
		xlog_cil_push(log, sequence);

	/*
	 * See if we can find a previous sequence still committing.
	 * We need to wait for all previous sequence commits to complete
	 * before allowing the force of push_seq to go ahead. Hence block
	 * on commits for those as well.
	 */
restart:
	spin_lock(&cil->xc_cil_lock);
	list_for_each_entry(ctx, &cil->xc_committing, committing) {
		if (ctx->sequence > sequence)
			continue;
		if (!ctx->commit_lsn) {
			/*
			 * It is still being pushed! Wait for the push to
			 * complete, then start again from the beginning.
			 */
			sv_wait(&cil->xc_commit_wait, 0, &cil->xc_cil_lock, 0);
			goto restart;
		}
		if (ctx->sequence != sequence)
			continue;
		/* found it! */
		commit_lsn = ctx->commit_lsn;
	}
	spin_unlock(&cil->xc_cil_lock);
	return commit_lsn;
}

/*
 * Check if the current log item was first committed in this sequence.
 * We can't rely on just the log item being in the CIL, we have to check
 * the recorded commit sequence number.
 *
 * Note: for this to be used in a non-racy manner, it has to be called with
 * CIL flushing locked out. As a result, it should only be used during the
 * transaction commit process when deciding what to format into the item.
 */
bool
xfs_log_item_in_current_chkpt(
	struct xfs_log_item *lip)
{
	struct xfs_cil_ctx *ctx;

	if (!(lip->li_mountp->m_flags & XFS_MOUNT_DELAYLOG))
		return false;
	if (list_empty(&lip->li_cil))
		return false;

	ctx = lip->li_mountp->m_log->l_cilp->xc_ctx;

	/*
	 * li_seq is written on the first commit of a log item to record the
	 * first checkpoint it is written to. Hence if it is different to the
	 * current sequence, we're in a new checkpoint.
	 */
	if (XFS_LSN_CMP(lip->li_seq, ctx->sequence) != 0)
		return false;
	return true;
}<|MERGE_RESOLUTION|>--- conflicted
+++ resolved
@@ -202,26 +202,6 @@
 		}
 		ASSERT(ptr == lv->lv_buf + lv->lv_buf_len);
 	}
-<<<<<<< HEAD
-}
-
-static void
-xlog_cil_insert_items(
-	struct log		*log,
-	struct xfs_log_vec	*log_vector,
-	struct xlog_ticket	*ticket,
-	xfs_lsn_t		*start_lsn)
-{
-	struct xfs_log_vec *lv;
-
-	if (start_lsn)
-		*start_lsn = log->l_cilp->xc_ctx->sequence;
-
-	ASSERT(log_vector);
-	for (lv = log_vector; lv; lv = lv->lv_next)
-		xlog_cil_insert(log, ticket, lv->lv_item, lv);
-=======
->>>>>>> 45f53cc9
 }
 
 /*
@@ -272,8 +252,6 @@
 }
 
 /*
-<<<<<<< HEAD
-=======
  * Insert the log items into the CIL and calculate the difference in space
  * consumed by the item. Add the space to the checkpoint ticket and calculate
  * if the change requires additional log metadata. If it does, take that space
@@ -373,7 +351,6 @@
 }
 
 /*
->>>>>>> 45f53cc9
  * Mark all items committed and clear busy extents. We free the log vector
  * chains in a separate pass so that we unpin the log items as quickly as
  * possible.
@@ -680,14 +657,10 @@
 
 	/* lock out background commit */
 	down_read(&log->l_cilp->xc_ctx_lock);
-<<<<<<< HEAD
-	xlog_cil_insert_items(log, log_vector, tp->t_ticket, commit_lsn);
-=======
 	if (commit_lsn)
 		*commit_lsn = log->l_cilp->xc_ctx->sequence;
 
 	xlog_cil_insert_items(log, log_vector, tp->t_ticket);
->>>>>>> 45f53cc9
 
 	/* check we didn't blow the reservation */
 	if (tp->t_ticket->t_curr_res < 0)
