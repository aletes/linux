--- conflicted
+++ resolved
@@ -32,10 +32,6 @@
 struct class;
 struct subsys_private;
 struct bus_type;
-<<<<<<< HEAD
-struct bus_type_private;
-=======
->>>>>>> 3cbea436
 struct device_node;
 
 struct bus_attribute {
@@ -512,21 +508,13 @@
 
 static inline void device_enable_async_suspend(struct device *dev)
 {
-<<<<<<< HEAD
-	if (dev->power.status == DPM_ON)
-=======
 	if (!dev->power.in_suspend)
->>>>>>> 3cbea436
 		dev->power.async_suspend = true;
 }
 
 static inline void device_disable_async_suspend(struct device *dev)
 {
-<<<<<<< HEAD
-	if (dev->power.status == DPM_ON)
-=======
 	if (!dev->power.in_suspend)
->>>>>>> 3cbea436
 		dev->power.async_suspend = false;
 }
 
