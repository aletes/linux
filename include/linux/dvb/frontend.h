--- conflicted
+++ resolved
@@ -354,10 +354,7 @@
 	SYS_DAB,
 	SYS_DVBT2,
 	SYS_TURBO,
-<<<<<<< HEAD
-=======
 	SYS_DVBC_ANNEX_C,
->>>>>>> dcd6c922
 } fe_delivery_system_t;
 
 
