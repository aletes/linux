--- conflicted
+++ resolved
@@ -593,10 +593,7 @@
  * @report_fixup: called before report descriptor parsing (NULL means nop)
  * @input_mapping: invoked on input registering before mapping an usage
  * @input_mapped: invoked on input registering after mapping an usage
-<<<<<<< HEAD
-=======
  * @feature_mapping: invoked on feature registering
->>>>>>> 3cbea436
  * @suspend: invoked on suspend (NULL means nop)
  * @resume: invoked on resume if device was not reset (NULL means nop)
  * @reset_resume: invoked on resume if device was reset (NULL means nop)
@@ -640,12 +637,9 @@
 	int (*input_mapped)(struct hid_device *hdev,
 			struct hid_input *hidinput, struct hid_field *field,
 			struct hid_usage *usage, unsigned long **bit, int *max);
-<<<<<<< HEAD
-=======
 	void (*feature_mapping)(struct hid_device *hdev,
 			struct hid_input *hidinput, struct hid_field *field,
 			struct hid_usage *usage);
->>>>>>> 3cbea436
 #ifdef CONFIG_PM
 	int (*suspend)(struct hid_device *hdev, pm_message_t message);
 	int (*resume)(struct hid_device *hdev);
