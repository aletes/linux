--- conflicted
+++ resolved
@@ -384,18 +384,6 @@
 	dev_set_drvdata(&dev->dev, data);
 }
 
-<<<<<<< HEAD
-static inline int i2c_parent_is_i2c_adapter(const struct i2c_adapter *adapter)
-{
-	return adapter->dev.parent != NULL
-		&& adapter->dev.parent->bus == &i2c_bus_type
-		&& adapter->dev.parent->type == &i2c_adapter_type;
-}
-
-/* Adapter locking functions, exported for shared pin cases */
-void i2c_lock_adapter(struct i2c_adapter *);
-void i2c_unlock_adapter(struct i2c_adapter *);
-=======
 static inline struct i2c_adapter *
 i2c_parent_is_i2c_adapter(const struct i2c_adapter *adapter)
 {
@@ -406,7 +394,6 @@
 	else
 		return NULL;
 }
->>>>>>> 45f53cc9
 
 /* Adapter locking functions, exported for shared pin cases */
 void i2c_lock_adapter(struct i2c_adapter *);
