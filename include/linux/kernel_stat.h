#ifndef _LINUX_KERNEL_STAT_H
#define _LINUX_KERNEL_STAT_H

#include <linux/smp.h>
#include <linux/threads.h>
#include <linux/percpu.h>
#include <linux/cpumask.h>
#include <linux/interrupt.h>
#include <asm/irq.h>
#include <asm/cputime.h>

/*
 * 'kernel_stat.h' contains the definitions needed for doing
 * some kernel statistics (CPU usage, context switches ...),
 * used by rstatd/perfmeter
 */

struct cpu_usage_stat {
	cputime64_t user;
	cputime64_t nice;
	cputime64_t system;
	cputime64_t softirq;
	cputime64_t irq;
	cputime64_t idle;
	cputime64_t iowait;
	cputime64_t steal;
	cputime64_t guest;
	cputime64_t guest_nice;
};

struct kernel_stat {
	struct cpu_usage_stat	cpustat;
#ifndef CONFIG_GENERIC_HARDIRQS
       unsigned int irqs[NR_IRQS];
#endif
	unsigned long irqs_sum;
	unsigned int softirqs[NR_SOFTIRQS];
};

DECLARE_PER_CPU(struct kernel_stat, kstat);

#define kstat_cpu(cpu)	per_cpu(kstat, cpu)
/* Must have preemption disabled for this to be meaningful. */
#define kstat_this_cpu	__get_cpu_var(kstat)

extern unsigned long long nr_context_switches(void);

#ifndef CONFIG_GENERIC_HARDIRQS

struct irq_desc;

static inline void kstat_incr_irqs_this_cpu(unsigned int irq,
					    struct irq_desc *desc)
{
<<<<<<< HEAD
	kstat_this_cpu.irqs[irq]++;
	kstat_this_cpu.irqs_sum++;
=======
	__this_cpu_inc(kstat.irqs[irq]);
	__this_cpu_inc(kstat.irqs_sum);
>>>>>>> 3cbea436
}

static inline unsigned int kstat_irqs_cpu(unsigned int irq, int cpu)
{
       return kstat_cpu(cpu).irqs[irq];
}
#else
#include <linux/irq.h>
extern unsigned int kstat_irqs_cpu(unsigned int irq, int cpu);
<<<<<<< HEAD
#define kstat_irqs_this_cpu(DESC) \
	((DESC)->kstat_irqs[smp_processor_id()])
#define kstat_incr_irqs_this_cpu(irqno, DESC) do {\
	((DESC)->kstat_irqs[smp_processor_id()]++);\
	kstat_this_cpu.irqs_sum++; } while (0)
=======

#define kstat_incr_irqs_this_cpu(irqno, DESC)		\
do {							\
	__this_cpu_inc(*(DESC)->kstat_irqs);		\
	__this_cpu_inc(kstat.irqs_sum);			\
} while (0)
>>>>>>> 3cbea436

#endif

static inline void kstat_incr_softirqs_this_cpu(unsigned int irq)
{
	__this_cpu_inc(kstat.softirqs[irq]);
}

static inline unsigned int kstat_softirqs_cpu(unsigned int irq, int cpu)
{
       return kstat_cpu(cpu).softirqs[irq];
}

/*
 * Number of interrupts per specific IRQ source, since bootup
 */
#ifndef CONFIG_GENERIC_HARDIRQS
static inline unsigned int kstat_irqs(unsigned int irq)
{
	unsigned int sum = 0;
	int cpu;

	for_each_possible_cpu(cpu)
		sum += kstat_irqs_cpu(irq, cpu);

	return sum;
}
#else
extern unsigned int kstat_irqs(unsigned int irq);
#endif

/*
 * Number of interrupts per cpu, since bootup
 */
static inline unsigned int kstat_cpu_irqs_sum(unsigned int cpu)
{
	return kstat_cpu(cpu).irqs_sum;
}

/*
 * Lock/unlock the current runqueue - to extract task statistics:
 */
extern unsigned long long task_delta_exec(struct task_struct *);

extern void account_user_time(struct task_struct *, cputime_t, cputime_t);
extern void account_system_time(struct task_struct *, int, cputime_t, cputime_t);
extern void account_steal_time(cputime_t);
extern void account_idle_time(cputime_t);

extern void account_process_tick(struct task_struct *, int user);
extern void account_steal_ticks(unsigned long ticks);
extern void account_idle_ticks(unsigned long ticks);

#endif /* _LINUX_KERNEL_STAT_H */<|MERGE_RESOLUTION|>--- conflicted
+++ resolved
@@ -52,13 +52,8 @@
 static inline void kstat_incr_irqs_this_cpu(unsigned int irq,
 					    struct irq_desc *desc)
 {
-<<<<<<< HEAD
-	kstat_this_cpu.irqs[irq]++;
-	kstat_this_cpu.irqs_sum++;
-=======
 	__this_cpu_inc(kstat.irqs[irq]);
 	__this_cpu_inc(kstat.irqs_sum);
->>>>>>> 3cbea436
 }
 
 static inline unsigned int kstat_irqs_cpu(unsigned int irq, int cpu)
@@ -68,20 +63,12 @@
 #else
 #include <linux/irq.h>
 extern unsigned int kstat_irqs_cpu(unsigned int irq, int cpu);
-<<<<<<< HEAD
-#define kstat_irqs_this_cpu(DESC) \
-	((DESC)->kstat_irqs[smp_processor_id()])
-#define kstat_incr_irqs_this_cpu(irqno, DESC) do {\
-	((DESC)->kstat_irqs[smp_processor_id()]++);\
-	kstat_this_cpu.irqs_sum++; } while (0)
-=======
 
 #define kstat_incr_irqs_this_cpu(irqno, DESC)		\
 do {							\
 	__this_cpu_inc(*(DESC)->kstat_irqs);		\
 	__this_cpu_inc(kstat.irqs_sum);			\
 } while (0)
->>>>>>> 3cbea436
 
 #endif
 
