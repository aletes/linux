#ifndef __LINUX_NL80211_H
#define __LINUX_NL80211_H
/*
 * 802.11 netlink interface public header
 *
 * Copyright 2006-2010 Johannes Berg <johannes@sipsolutions.net>
 * Copyright 2008 Michael Wu <flamingice@sourmilk.net>
 * Copyright 2008 Luis Carlos Cobo <luisca@cozybit.com>
 * Copyright 2008 Michael Buesch <mb@bu3sch.de>
 * Copyright 2008, 2009 Luis R. Rodriguez <lrodriguez@atheros.com>
 * Copyright 2008 Jouni Malinen <jouni.malinen@atheros.com>
 * Copyright 2008 Colin McCabe <colin@cozybit.com>
 *
 * Permission to use, copy, modify, and/or distribute this software for any
 * purpose with or without fee is hereby granted, provided that the above
 * copyright notice and this permission notice appear in all copies.
 *
 * THE SOFTWARE IS PROVIDED "AS IS" AND THE AUTHOR DISCLAIMS ALL WARRANTIES
 * WITH REGARD TO THIS SOFTWARE INCLUDING ALL IMPLIED WARRANTIES OF
 * MERCHANTABILITY AND FITNESS. IN NO EVENT SHALL THE AUTHOR BE LIABLE FOR
 * ANY SPECIAL, DIRECT, INDIRECT, OR CONSEQUENTIAL DAMAGES OR ANY DAMAGES
 * WHATSOEVER RESULTING FROM LOSS OF USE, DATA OR PROFITS, WHETHER IN AN
 * ACTION OF CONTRACT, NEGLIGENCE OR OTHER TORTIOUS ACTION, ARISING OUT OF
 * OR IN CONNECTION WITH THE USE OR PERFORMANCE OF THIS SOFTWARE.
 *
 */

#include <linux/types.h>

/**
 * DOC: Station handling
 *
 * Stations are added per interface, but a special case exists with VLAN
 * interfaces. When a station is bound to an AP interface, it may be moved
 * into a VLAN identified by a VLAN interface index (%NL80211_ATTR_STA_VLAN).
 * The station is still assumed to belong to the AP interface it was added
 * to.
 *
 * TODO: need more info?
 */

/**
 * DOC: Frame transmission/registration support
 *
 * Frame transmission and registration support exists to allow userspace
 * management entities such as wpa_supplicant react to management frames
 * that are not being handled by the kernel. This includes, for example,
 * certain classes of action frames that cannot be handled in the kernel
 * for various reasons.
 *
 * Frame registration is done on a per-interface basis and registrations
 * cannot be removed other than by closing the socket. It is possible to
 * specify a registration filter to register, for example, only for a
 * certain type of action frame. In particular with action frames, those
 * that userspace registers for will not be returned as unhandled by the
 * driver, so that the registered application has to take responsibility
 * for doing that.
 *
 * The type of frame that can be registered for is also dependent on the
 * driver and interface type. The frame types are advertised in wiphy
 * attributes so applications know what to expect.
 *
 * NOTE: When an interface changes type while registrations are active,
 *       these registrations are ignored until the interface type is
 *       changed again. This means that changing the interface type can
 *       lead to a situation that couldn't otherwise be produced, but
 *       any such registrations will be dormant in the sense that they
 *       will not be serviced, i.e. they will not receive any frames.
 *
 * Frame transmission allows userspace to send for example the required
 * responses to action frames. It is subject to some sanity checking,
 * but many frames can be transmitted. When a frame was transmitted, its
 * status is indicated to the sending socket.
 *
 * For more technical details, see the corresponding command descriptions
 * below.
 */

/**
 * enum nl80211_commands - supported nl80211 commands
 *
 * @NL80211_CMD_UNSPEC: unspecified command to catch errors
 *
 * @NL80211_CMD_GET_WIPHY: request information about a wiphy or dump request
 *	to get a list of all present wiphys.
 * @NL80211_CMD_SET_WIPHY: set wiphy parameters, needs %NL80211_ATTR_WIPHY or
 *	%NL80211_ATTR_IFINDEX; can be used to set %NL80211_ATTR_WIPHY_NAME,
 *	%NL80211_ATTR_WIPHY_TXQ_PARAMS, %NL80211_ATTR_WIPHY_FREQ,
 *	%NL80211_ATTR_WIPHY_CHANNEL_TYPE, %NL80211_ATTR_WIPHY_RETRY_SHORT,
 *	%NL80211_ATTR_WIPHY_RETRY_LONG, %NL80211_ATTR_WIPHY_FRAG_THRESHOLD,
 *	and/or %NL80211_ATTR_WIPHY_RTS_THRESHOLD.
 *	However, for setting the channel, see %NL80211_CMD_SET_CHANNEL
 *	instead, the support here is for backward compatibility only.
 * @NL80211_CMD_NEW_WIPHY: Newly created wiphy, response to get request
 *	or rename notification. Has attributes %NL80211_ATTR_WIPHY and
 *	%NL80211_ATTR_WIPHY_NAME.
 * @NL80211_CMD_DEL_WIPHY: Wiphy deleted. Has attributes
 *	%NL80211_ATTR_WIPHY and %NL80211_ATTR_WIPHY_NAME.
 *
 * @NL80211_CMD_GET_INTERFACE: Request an interface's configuration;
 *	either a dump request on a %NL80211_ATTR_WIPHY or a specific get
 *	on an %NL80211_ATTR_IFINDEX is supported.
 * @NL80211_CMD_SET_INTERFACE: Set type of a virtual interface, requires
 *	%NL80211_ATTR_IFINDEX and %NL80211_ATTR_IFTYPE.
 * @NL80211_CMD_NEW_INTERFACE: Newly created virtual interface or response
 *	to %NL80211_CMD_GET_INTERFACE. Has %NL80211_ATTR_IFINDEX,
 *	%NL80211_ATTR_WIPHY and %NL80211_ATTR_IFTYPE attributes. Can also
 *	be sent from userspace to request creation of a new virtual interface,
 *	then requires attributes %NL80211_ATTR_WIPHY, %NL80211_ATTR_IFTYPE and
 *	%NL80211_ATTR_IFNAME.
 * @NL80211_CMD_DEL_INTERFACE: Virtual interface was deleted, has attributes
 *	%NL80211_ATTR_IFINDEX and %NL80211_ATTR_WIPHY. Can also be sent from
 *	userspace to request deletion of a virtual interface, then requires
 *	attribute %NL80211_ATTR_IFINDEX.
 *
 * @NL80211_CMD_GET_KEY: Get sequence counter information for a key specified
 *	by %NL80211_ATTR_KEY_IDX and/or %NL80211_ATTR_MAC.
 * @NL80211_CMD_SET_KEY: Set key attributes %NL80211_ATTR_KEY_DEFAULT,
 *	%NL80211_ATTR_KEY_DEFAULT_MGMT, or %NL80211_ATTR_KEY_THRESHOLD.
 * @NL80211_CMD_NEW_KEY: add a key with given %NL80211_ATTR_KEY_DATA,
 *	%NL80211_ATTR_KEY_IDX, %NL80211_ATTR_MAC, %NL80211_ATTR_KEY_CIPHER,
 *	and %NL80211_ATTR_KEY_SEQ attributes.
 * @NL80211_CMD_DEL_KEY: delete a key identified by %NL80211_ATTR_KEY_IDX
 *	or %NL80211_ATTR_MAC.
 *
 * @NL80211_CMD_GET_BEACON: retrieve beacon information (returned in a
 *	%NL80222_CMD_NEW_BEACON message)
 * @NL80211_CMD_SET_BEACON: set the beacon on an access point interface
 *	using the %NL80211_ATTR_BEACON_INTERVAL, %NL80211_ATTR_DTIM_PERIOD,
 *	%NL80211_ATTR_BEACON_HEAD and %NL80211_ATTR_BEACON_TAIL attributes.
 * @NL80211_CMD_NEW_BEACON: add a new beacon to an access point interface,
 *	parameters are like for %NL80211_CMD_SET_BEACON.
 * @NL80211_CMD_DEL_BEACON: remove the beacon, stop sending it
 *
 * @NL80211_CMD_GET_STATION: Get station attributes for station identified by
 *	%NL80211_ATTR_MAC on the interface identified by %NL80211_ATTR_IFINDEX.
 * @NL80211_CMD_SET_STATION: Set station attributes for station identified by
 *	%NL80211_ATTR_MAC on the interface identified by %NL80211_ATTR_IFINDEX.
 * @NL80211_CMD_NEW_STATION: Add a station with given attributes to the
 *	the interface identified by %NL80211_ATTR_IFINDEX.
 * @NL80211_CMD_DEL_STATION: Remove a station identified by %NL80211_ATTR_MAC
 *	or, if no MAC address given, all stations, on the interface identified
 *	by %NL80211_ATTR_IFINDEX.
 *
 * @NL80211_CMD_GET_MPATH: Get mesh path attributes for mesh path to
 * 	destination %NL80211_ATTR_MAC on the interface identified by
 * 	%NL80211_ATTR_IFINDEX.
 * @NL80211_CMD_SET_MPATH:  Set mesh path attributes for mesh path to
 * 	destination %NL80211_ATTR_MAC on the interface identified by
 * 	%NL80211_ATTR_IFINDEX.
 * @NL80211_CMD_NEW_PATH: Add a mesh path with given attributes to the
 *	the interface identified by %NL80211_ATTR_IFINDEX.
 * @NL80211_CMD_DEL_PATH: Remove a mesh path identified by %NL80211_ATTR_MAC
 *	or, if no MAC address given, all mesh paths, on the interface identified
 *	by %NL80211_ATTR_IFINDEX.
 * @NL80211_CMD_SET_BSS: Set BSS attributes for BSS identified by
 *	%NL80211_ATTR_IFINDEX.
 *
 * @NL80211_CMD_GET_REG: ask the wireless core to send us its currently set
 * 	regulatory domain.
 * @NL80211_CMD_SET_REG: Set current regulatory domain. CRDA sends this command
 *	after being queried by the kernel. CRDA replies by sending a regulatory
 *	domain structure which consists of %NL80211_ATTR_REG_ALPHA set to our
 *	current alpha2 if it found a match. It also provides
 * 	NL80211_ATTR_REG_RULE_FLAGS, and a set of regulatory rules. Each
 * 	regulatory rule is a nested set of attributes  given by
 * 	%NL80211_ATTR_REG_RULE_FREQ_[START|END] and
 * 	%NL80211_ATTR_FREQ_RANGE_MAX_BW with an attached power rule given by
 * 	%NL80211_ATTR_REG_RULE_POWER_MAX_ANT_GAIN and
 * 	%NL80211_ATTR_REG_RULE_POWER_MAX_EIRP.
 * @NL80211_CMD_REQ_SET_REG: ask the wireless core to set the regulatory domain
 * 	to the specified ISO/IEC 3166-1 alpha2 country code. The core will
 * 	store this as a valid request and then query userspace for it.
 *
 * @NL80211_CMD_GET_MESH_PARAMS: Get mesh networking properties for the
 *	interface identified by %NL80211_ATTR_IFINDEX
 *
 * @NL80211_CMD_SET_MESH_PARAMS: Set mesh networking properties for the
 *      interface identified by %NL80211_ATTR_IFINDEX
 *
 * @NL80211_CMD_SET_MGMT_EXTRA_IE: Set extra IEs for management frames. The
 *	interface is identified with %NL80211_ATTR_IFINDEX and the management
 *	frame subtype with %NL80211_ATTR_MGMT_SUBTYPE. The extra IE data to be
 *	added to the end of the specified management frame is specified with
 *	%NL80211_ATTR_IE. If the command succeeds, the requested data will be
 *	added to all specified management frames generated by
 *	kernel/firmware/driver.
 *	Note: This command has been removed and it is only reserved at this
 *	point to avoid re-using existing command number. The functionality this
 *	command was planned for has been provided with cleaner design with the
 *	option to specify additional IEs in NL80211_CMD_TRIGGER_SCAN,
 *	NL80211_CMD_AUTHENTICATE, NL80211_CMD_ASSOCIATE,
 *	NL80211_CMD_DEAUTHENTICATE, and NL80211_CMD_DISASSOCIATE.
 *
 * @NL80211_CMD_GET_SCAN: get scan results
 * @NL80211_CMD_TRIGGER_SCAN: trigger a new scan with the given parameters
 * @NL80211_CMD_NEW_SCAN_RESULTS: scan notification (as a reply to
 *	NL80211_CMD_GET_SCAN and on the "scan" multicast group)
 * @NL80211_CMD_SCAN_ABORTED: scan was aborted, for unspecified reasons,
 *	partial scan results may be available
 *
 * @NL80211_CMD_GET_SURVEY: get survey resuls, e.g. channel occupation
 *      or noise level
 * @NL80211_CMD_NEW_SURVEY_RESULTS: survey data notification (as a reply to
 *	NL80211_CMD_GET_SURVEY and on the "scan" multicast group)
 *
 * @NL80211_CMD_REG_CHANGE: indicates to userspace the regulatory domain
 * 	has been changed and provides details of the request information
 * 	that caused the change such as who initiated the regulatory request
 * 	(%NL80211_ATTR_REG_INITIATOR), the wiphy_idx
 * 	(%NL80211_ATTR_REG_ALPHA2) on which the request was made from if
 * 	the initiator was %NL80211_REGDOM_SET_BY_COUNTRY_IE or
 * 	%NL80211_REGDOM_SET_BY_DRIVER, the type of regulatory domain
 * 	set (%NL80211_ATTR_REG_TYPE), if the type of regulatory domain is
 * 	%NL80211_REG_TYPE_COUNTRY the alpha2 to which we have moved on
 * 	to (%NL80211_ATTR_REG_ALPHA2).
 * @NL80211_CMD_REG_BEACON_HINT: indicates to userspace that an AP beacon
 * 	has been found while world roaming thus enabling active scan or
 * 	any mode of operation that initiates TX (beacons) on a channel
 * 	where we would not have been able to do either before. As an example
 * 	if you are world roaming (regulatory domain set to world or if your
 * 	driver is using a custom world roaming regulatory domain) and while
 * 	doing a passive scan on the 5 GHz band you find an AP there (if not
 * 	on a DFS channel) you will now be able to actively scan for that AP
 * 	or use AP mode on your card on that same channel. Note that this will
 * 	never be used for channels 1-11 on the 2 GHz band as they are always
 * 	enabled world wide. This beacon hint is only sent if your device had
 * 	either disabled active scanning or beaconing on a channel. We send to
 * 	userspace the wiphy on which we removed a restriction from
 * 	(%NL80211_ATTR_WIPHY) and the channel on which this occurred
 * 	before (%NL80211_ATTR_FREQ_BEFORE) and after (%NL80211_ATTR_FREQ_AFTER)
 * 	the beacon hint was processed.
 *
 * @NL80211_CMD_AUTHENTICATE: authentication request and notification.
 *	This command is used both as a command (request to authenticate) and
 *	as an event on the "mlme" multicast group indicating completion of the
 *	authentication process.
 *	When used as a command, %NL80211_ATTR_IFINDEX is used to identify the
 *	interface. %NL80211_ATTR_MAC is used to specify PeerSTAAddress (and
 *	BSSID in case of station mode). %NL80211_ATTR_SSID is used to specify
 *	the SSID (mainly for association, but is included in authentication
 *	request, too, to help BSS selection. %NL80211_ATTR_WIPHY_FREQ is used
 *	to specify the frequence of the channel in MHz. %NL80211_ATTR_AUTH_TYPE
 *	is used to specify the authentication type. %NL80211_ATTR_IE is used to
 *	define IEs (VendorSpecificInfo, but also including RSN IE and FT IEs)
 *	to be added to the frame.
 *	When used as an event, this reports reception of an Authentication
 *	frame in station and IBSS modes when the local MLME processed the
 *	frame, i.e., it was for the local STA and was received in correct
 *	state. This is similar to MLME-AUTHENTICATE.confirm primitive in the
 *	MLME SAP interface (kernel providing MLME, userspace SME). The
 *	included %NL80211_ATTR_FRAME attribute contains the management frame
 *	(including both the header and frame body, but not FCS). This event is
 *	also used to indicate if the authentication attempt timed out. In that
 *	case the %NL80211_ATTR_FRAME attribute is replaced with a
 *	%NL80211_ATTR_TIMED_OUT flag (and %NL80211_ATTR_MAC to indicate which
 *	pending authentication timed out).
 * @NL80211_CMD_ASSOCIATE: association request and notification; like
 *	NL80211_CMD_AUTHENTICATE but for Association and Reassociation
 *	(similar to MLME-ASSOCIATE.request, MLME-REASSOCIATE.request,
 *	MLME-ASSOCIATE.confirm or MLME-REASSOCIATE.confirm primitives).
 * @NL80211_CMD_DEAUTHENTICATE: deauthentication request and notification; like
 *	NL80211_CMD_AUTHENTICATE but for Deauthentication frames (similar to
 *	MLME-DEAUTHENTICATION.request and MLME-DEAUTHENTICATE.indication
 *	primitives).
 * @NL80211_CMD_DISASSOCIATE: disassociation request and notification; like
 *	NL80211_CMD_AUTHENTICATE but for Disassociation frames (similar to
 *	MLME-DISASSOCIATE.request and MLME-DISASSOCIATE.indication primitives).
 *
 * @NL80211_CMD_MICHAEL_MIC_FAILURE: notification of a locally detected Michael
 *	MIC (part of TKIP) failure; sent on the "mlme" multicast group; the
 *	event includes %NL80211_ATTR_MAC to describe the source MAC address of
 *	the frame with invalid MIC, %NL80211_ATTR_KEY_TYPE to show the key
 *	type, %NL80211_ATTR_KEY_IDX to indicate the key identifier, and
 *	%NL80211_ATTR_KEY_SEQ to indicate the TSC value of the frame; this
 *	event matches with MLME-MICHAELMICFAILURE.indication() primitive
 *
 * @NL80211_CMD_JOIN_IBSS: Join a new IBSS -- given at least an SSID and a
 *	FREQ attribute (for the initial frequency if no peer can be found)
 *	and optionally a MAC (as BSSID) and FREQ_FIXED attribute if those
 *	should be fixed rather than automatically determined. Can only be
 *	executed on a network interface that is UP, and fixed BSSID/FREQ
 *	may be rejected. Another optional parameter is the beacon interval,
 *	given in the %NL80211_ATTR_BEACON_INTERVAL attribute, which if not
 *	given defaults to 100 TU (102.4ms).
 * @NL80211_CMD_LEAVE_IBSS: Leave the IBSS -- no special arguments, the IBSS is
 *	determined by the network interface.
 *
 * @NL80211_CMD_TESTMODE: testmode command, takes a wiphy (or ifindex) attribute
 *	to identify the device, and the TESTDATA blob attribute to pass through
 *	to the driver.
 *
 * @NL80211_CMD_CONNECT: connection request and notification; this command
 *	requests to connect to a specified network but without separating
 *	auth and assoc steps. For this, you need to specify the SSID in a
 *	%NL80211_ATTR_SSID attribute, and can optionally specify the association
 *	IEs in %NL80211_ATTR_IE, %NL80211_ATTR_AUTH_TYPE, %NL80211_ATTR_MAC,
 *	%NL80211_ATTR_WIPHY_FREQ, %NL80211_ATTR_CONTROL_PORT,
 *	%NL80211_ATTR_CONTROL_PORT_ETHERTYPE and
 *	%NL80211_ATTR_CONTROL_PORT_NO_ENCRYPT.
 *	It is also sent as an event, with the BSSID and response IEs when the
 *	connection is established or failed to be established. This can be
 *	determined by the STATUS_CODE attribute.
 * @NL80211_CMD_ROAM: request that the card roam (currently not implemented),
 *	sent as an event when the card/driver roamed by itself.
 * @NL80211_CMD_DISCONNECT: drop a given connection; also used to notify
 *	userspace that a connection was dropped by the AP or due to other
 *	reasons, for this the %NL80211_ATTR_DISCONNECTED_BY_AP and
 *	%NL80211_ATTR_REASON_CODE attributes are used.
 *
 * @NL80211_CMD_SET_WIPHY_NETNS: Set a wiphy's netns. Note that all devices
 *	associated with this wiphy must be down and will follow.
 *
 * @NL80211_CMD_REMAIN_ON_CHANNEL: Request to remain awake on the specified
 *	channel for the specified amount of time. This can be used to do
 *	off-channel operations like transmit a Public Action frame and wait for
 *	a response while being associated to an AP on another channel.
 *	%NL80211_ATTR_IFINDEX is used to specify which interface (and thus
 *	radio) is used. %NL80211_ATTR_WIPHY_FREQ is used to specify the
 *	frequency for the operation and %NL80211_ATTR_WIPHY_CHANNEL_TYPE may be
 *	optionally used to specify additional channel parameters.
 *	%NL80211_ATTR_DURATION is used to specify the duration in milliseconds
 *	to remain on the channel. This command is also used as an event to
 *	notify when the requested duration starts (it may take a while for the
 *	driver to schedule this time due to other concurrent needs for the
 *	radio).
 *	When called, this operation returns a cookie (%NL80211_ATTR_COOKIE)
 *	that will be included with any events pertaining to this request;
 *	the cookie is also used to cancel the request.
 * @NL80211_CMD_CANCEL_REMAIN_ON_CHANNEL: This command can be used to cancel a
 *	pending remain-on-channel duration if the desired operation has been
 *	completed prior to expiration of the originally requested duration.
 *	%NL80211_ATTR_WIPHY or %NL80211_ATTR_IFINDEX is used to specify the
 *	radio. The %NL80211_ATTR_COOKIE attribute must be given as well to
 *	uniquely identify the request.
 *	This command is also used as an event to notify when a requested
 *	remain-on-channel duration has expired.
 *
 * @NL80211_CMD_SET_TX_BITRATE_MASK: Set the mask of rates to be used in TX
 *	rate selection. %NL80211_ATTR_IFINDEX is used to specify the interface
 *	and @NL80211_ATTR_TX_RATES the set of allowed rates.
 *
 * @NL80211_CMD_REGISTER_FRAME: Register for receiving certain mgmt frames
 *	(via @NL80211_CMD_FRAME) for processing in userspace. This command
 *	requires an interface index, a frame type attribute (optional for
 *	backward compatibility reasons, if not given assumes action frames)
 *	and a match attribute containing the first few bytes of the frame
 *	that should match, e.g. a single byte for only a category match or
 *	four bytes for vendor frames including the OUI. The registration
 *	cannot be dropped, but is removed automatically when the netlink
 *	socket is closed. Multiple registrations can be made.
 * @NL80211_CMD_REGISTER_ACTION: Alias for @NL80211_CMD_REGISTER_FRAME for
 *	backward compatibility
 * @NL80211_CMD_FRAME: Management frame TX request and RX notification. This
 *	command is used both as a request to transmit a management frame and
 *	as an event indicating reception of a frame that was not processed in
 *	kernel code, but is for us (i.e., which may need to be processed in a
 *	user space application). %NL80211_ATTR_FRAME is used to specify the
 *	frame contents (including header). %NL80211_ATTR_WIPHY_FREQ (and
 *	optionally %NL80211_ATTR_WIPHY_CHANNEL_TYPE) is used to indicate on
 *	which channel the frame is to be transmitted or was received. This
 *	channel has to be the current channel (remain-on-channel or the
 *	operational channel). When called, this operation returns a cookie
 *	(%NL80211_ATTR_COOKIE) that will be included with the TX status event
 *	pertaining to the TX request.
 * @NL80211_CMD_ACTION: Alias for @NL80211_CMD_FRAME for backward compatibility.
 * @NL80211_CMD_FRAME_TX_STATUS: Report TX status of a management frame
 *	transmitted with %NL80211_CMD_FRAME. %NL80211_ATTR_COOKIE identifies
 *	the TX command and %NL80211_ATTR_FRAME includes the contents of the
 *	frame. %NL80211_ATTR_ACK flag is included if the recipient acknowledged
 *	the frame.
 * @NL80211_CMD_ACTION_TX_STATUS: Alias for @NL80211_CMD_FRAME_TX_STATUS for
 *	backward compatibility.
 * @NL80211_CMD_SET_CQM: Connection quality monitor configuration. This command
 *	is used to configure connection quality monitoring notification trigger
 *	levels.
 * @NL80211_CMD_NOTIFY_CQM: Connection quality monitor notification. This
 *	command is used as an event to indicate the that a trigger level was
 *	reached.
 * @NL80211_CMD_SET_CHANNEL: Set the channel (using %NL80211_ATTR_WIPHY_FREQ
 *	and %NL80211_ATTR_WIPHY_CHANNEL_TYPE) the given interface (identifed
 *	by %NL80211_ATTR_IFINDEX) shall operate on.
 *	In case multiple channels are supported by the device, the mechanism
 *	with which it switches channels is implementation-defined.
 *	When a monitor interface is given, it can only switch channel while
 *	no other interfaces are operating to avoid disturbing the operation
 *	of any other interfaces, and other interfaces will again take
 *	precedence when they are used.
 *
 * @NL80211_CMD_SET_WDS_PEER: Set the MAC address of the peer on a WDS interface.
 *
 * @NL80211_CMD_MAX: highest used command number
 * @__NL80211_CMD_AFTER_LAST: internal use
 */
enum nl80211_commands {
/* don't change the order or add anything inbetween, this is ABI! */
	NL80211_CMD_UNSPEC,

	NL80211_CMD_GET_WIPHY,		/* can dump */
	NL80211_CMD_SET_WIPHY,
	NL80211_CMD_NEW_WIPHY,
	NL80211_CMD_DEL_WIPHY,

	NL80211_CMD_GET_INTERFACE,	/* can dump */
	NL80211_CMD_SET_INTERFACE,
	NL80211_CMD_NEW_INTERFACE,
	NL80211_CMD_DEL_INTERFACE,

	NL80211_CMD_GET_KEY,
	NL80211_CMD_SET_KEY,
	NL80211_CMD_NEW_KEY,
	NL80211_CMD_DEL_KEY,

	NL80211_CMD_GET_BEACON,
	NL80211_CMD_SET_BEACON,
	NL80211_CMD_NEW_BEACON,
	NL80211_CMD_DEL_BEACON,

	NL80211_CMD_GET_STATION,
	NL80211_CMD_SET_STATION,
	NL80211_CMD_NEW_STATION,
	NL80211_CMD_DEL_STATION,

	NL80211_CMD_GET_MPATH,
	NL80211_CMD_SET_MPATH,
	NL80211_CMD_NEW_MPATH,
	NL80211_CMD_DEL_MPATH,

	NL80211_CMD_SET_BSS,

	NL80211_CMD_SET_REG,
	NL80211_CMD_REQ_SET_REG,

	NL80211_CMD_GET_MESH_PARAMS,
	NL80211_CMD_SET_MESH_PARAMS,

	NL80211_CMD_SET_MGMT_EXTRA_IE /* reserved; not used */,

	NL80211_CMD_GET_REG,

	NL80211_CMD_GET_SCAN,
	NL80211_CMD_TRIGGER_SCAN,
	NL80211_CMD_NEW_SCAN_RESULTS,
	NL80211_CMD_SCAN_ABORTED,

	NL80211_CMD_REG_CHANGE,

	NL80211_CMD_AUTHENTICATE,
	NL80211_CMD_ASSOCIATE,
	NL80211_CMD_DEAUTHENTICATE,
	NL80211_CMD_DISASSOCIATE,

	NL80211_CMD_MICHAEL_MIC_FAILURE,

	NL80211_CMD_REG_BEACON_HINT,

	NL80211_CMD_JOIN_IBSS,
	NL80211_CMD_LEAVE_IBSS,

	NL80211_CMD_TESTMODE,

	NL80211_CMD_CONNECT,
	NL80211_CMD_ROAM,
	NL80211_CMD_DISCONNECT,

	NL80211_CMD_SET_WIPHY_NETNS,

	NL80211_CMD_GET_SURVEY,
	NL80211_CMD_NEW_SURVEY_RESULTS,

	NL80211_CMD_SET_PMKSA,
	NL80211_CMD_DEL_PMKSA,
	NL80211_CMD_FLUSH_PMKSA,

	NL80211_CMD_REMAIN_ON_CHANNEL,
	NL80211_CMD_CANCEL_REMAIN_ON_CHANNEL,

	NL80211_CMD_SET_TX_BITRATE_MASK,

	NL80211_CMD_REGISTER_FRAME,
	NL80211_CMD_REGISTER_ACTION = NL80211_CMD_REGISTER_FRAME,
	NL80211_CMD_FRAME,
	NL80211_CMD_ACTION = NL80211_CMD_FRAME,
	NL80211_CMD_FRAME_TX_STATUS,
	NL80211_CMD_ACTION_TX_STATUS = NL80211_CMD_FRAME_TX_STATUS,

	NL80211_CMD_SET_POWER_SAVE,
	NL80211_CMD_GET_POWER_SAVE,

	NL80211_CMD_SET_CQM,
	NL80211_CMD_NOTIFY_CQM,

	NL80211_CMD_SET_CHANNEL,
	NL80211_CMD_SET_WDS_PEER,

	/* add new commands above here */

	/* used to define NL80211_CMD_MAX below */
	__NL80211_CMD_AFTER_LAST,
	NL80211_CMD_MAX = __NL80211_CMD_AFTER_LAST - 1
};

/*
 * Allow user space programs to use #ifdef on new commands by defining them
 * here
 */
#define NL80211_CMD_SET_BSS NL80211_CMD_SET_BSS
#define NL80211_CMD_SET_MGMT_EXTRA_IE NL80211_CMD_SET_MGMT_EXTRA_IE
#define NL80211_CMD_REG_CHANGE NL80211_CMD_REG_CHANGE
#define NL80211_CMD_AUTHENTICATE NL80211_CMD_AUTHENTICATE
#define NL80211_CMD_ASSOCIATE NL80211_CMD_ASSOCIATE
#define NL80211_CMD_DEAUTHENTICATE NL80211_CMD_DEAUTHENTICATE
#define NL80211_CMD_DISASSOCIATE NL80211_CMD_DISASSOCIATE
#define NL80211_CMD_REG_BEACON_HINT NL80211_CMD_REG_BEACON_HINT

/**
 * enum nl80211_attrs - nl80211 netlink attributes
 *
 * @NL80211_ATTR_UNSPEC: unspecified attribute to catch errors
 *
 * @NL80211_ATTR_WIPHY: index of wiphy to operate on, cf.
 *	/sys/class/ieee80211/<phyname>/index
 * @NL80211_ATTR_WIPHY_NAME: wiphy name (used for renaming)
 * @NL80211_ATTR_WIPHY_TXQ_PARAMS: a nested array of TX queue parameters
 * @NL80211_ATTR_WIPHY_FREQ: frequency of the selected channel in MHz
 * @NL80211_ATTR_WIPHY_CHANNEL_TYPE: included with NL80211_ATTR_WIPHY_FREQ
 *	if HT20 or HT40 are allowed (i.e., 802.11n disabled if not included):
 *	NL80211_CHAN_NO_HT = HT not allowed (i.e., same as not including
 *		this attribute)
 *	NL80211_CHAN_HT20 = HT20 only
 *	NL80211_CHAN_HT40MINUS = secondary channel is below the primary channel
 *	NL80211_CHAN_HT40PLUS = secondary channel is above the primary channel
 * @NL80211_ATTR_WIPHY_RETRY_SHORT: TX retry limit for frames whose length is
 *	less than or equal to the RTS threshold; allowed range: 1..255;
 *	dot11ShortRetryLimit; u8
 * @NL80211_ATTR_WIPHY_RETRY_LONG: TX retry limit for frames whose length is
 *	greater than the RTS threshold; allowed range: 1..255;
 *	dot11ShortLongLimit; u8
 * @NL80211_ATTR_WIPHY_FRAG_THRESHOLD: fragmentation threshold, i.e., maximum
 *	length in octets for frames; allowed range: 256..8000, disable
 *	fragmentation with (u32)-1; dot11FragmentationThreshold; u32
 * @NL80211_ATTR_WIPHY_RTS_THRESHOLD: RTS threshold (TX frames with length
 *	larger than or equal to this use RTS/CTS handshake); allowed range:
 *	0..65536, disable with (u32)-1; dot11RTSThreshold; u32
 * @NL80211_ATTR_WIPHY_COVERAGE_CLASS: Coverage Class as defined by IEEE 802.11
 *	section 7.3.2.9; dot11CoverageClass; u8
 *
 * @NL80211_ATTR_IFINDEX: network interface index of the device to operate on
 * @NL80211_ATTR_IFNAME: network interface name
 * @NL80211_ATTR_IFTYPE: type of virtual interface, see &enum nl80211_iftype
 *
 * @NL80211_ATTR_MAC: MAC address (various uses)
 *
 * @NL80211_ATTR_KEY_DATA: (temporal) key data; for TKIP this consists of
 *	16 bytes encryption key followed by 8 bytes each for TX and RX MIC
 *	keys
 * @NL80211_ATTR_KEY_IDX: key ID (u8, 0-3)
 * @NL80211_ATTR_KEY_CIPHER: key cipher suite (u32, as defined by IEEE 802.11
 *	section 7.3.2.25.1, e.g. 0x000FAC04)
 * @NL80211_ATTR_KEY_SEQ: transmit key sequence number (IV/PN) for TKIP and
 *	CCMP keys, each six bytes in little endian
 *
 * @NL80211_ATTR_BEACON_INTERVAL: beacon interval in TU
 * @NL80211_ATTR_DTIM_PERIOD: DTIM period for beaconing
 * @NL80211_ATTR_BEACON_HEAD: portion of the beacon before the TIM IE
 * @NL80211_ATTR_BEACON_TAIL: portion of the beacon after the TIM IE
 *
 * @NL80211_ATTR_STA_AID: Association ID for the station (u16)
 * @NL80211_ATTR_STA_FLAGS: flags, nested element with NLA_FLAG attributes of
 *	&enum nl80211_sta_flags (deprecated, use %NL80211_ATTR_STA_FLAGS2)
 * @NL80211_ATTR_STA_LISTEN_INTERVAL: listen interval as defined by
 *	IEEE 802.11 7.3.1.6 (u16).
 * @NL80211_ATTR_STA_SUPPORTED_RATES: supported rates, array of supported
 *	rates as defined by IEEE 802.11 7.3.2.2 but without the length
 *	restriction (at most %NL80211_MAX_SUPP_RATES).
 * @NL80211_ATTR_STA_VLAN: interface index of VLAN interface to move station
 *	to, or the AP interface the station was originally added to to.
 * @NL80211_ATTR_STA_INFO: information about a station, part of station info
 *	given for %NL80211_CMD_GET_STATION, nested attribute containing
 *	info as possible, see &enum nl80211_sta_info.
 *
 * @NL80211_ATTR_WIPHY_BANDS: Information about an operating bands,
 *	consisting of a nested array.
 *
 * @NL80211_ATTR_MESH_ID: mesh id (1-32 bytes).
 * @NL80211_ATTR_PLINK_ACTION: action to perform on the mesh peer link.
 * @NL80211_ATTR_MPATH_NEXT_HOP: MAC address of the next hop for a mesh path.
 * @NL80211_ATTR_MPATH_INFO: information about a mesh_path, part of mesh path
 * 	info given for %NL80211_CMD_GET_MPATH, nested attribute described at
 *	&enum nl80211_mpath_info.
 *
 * @NL80211_ATTR_MNTR_FLAGS: flags, nested element with NLA_FLAG attributes of
 *      &enum nl80211_mntr_flags.
 *
 * @NL80211_ATTR_REG_ALPHA2: an ISO-3166-alpha2 country code for which the
 * 	current regulatory domain should be set to or is already set to.
 * 	For example, 'CR', for Costa Rica. This attribute is used by the kernel
 * 	to query the CRDA to retrieve one regulatory domain. This attribute can
 * 	also be used by userspace to query the kernel for the currently set
 * 	regulatory domain. We chose an alpha2 as that is also used by the
 * 	IEEE-802.11d country information element to identify a country.
 * 	Users can also simply ask the wireless core to set regulatory domain
 * 	to a specific alpha2.
 * @NL80211_ATTR_REG_RULES: a nested array of regulatory domain regulatory
 *	rules.
 *
 * @NL80211_ATTR_BSS_CTS_PROT: whether CTS protection is enabled (u8, 0 or 1)
 * @NL80211_ATTR_BSS_SHORT_PREAMBLE: whether short preamble is enabled
 *	(u8, 0 or 1)
 * @NL80211_ATTR_BSS_SHORT_SLOT_TIME: whether short slot time enabled
 *	(u8, 0 or 1)
 * @NL80211_ATTR_BSS_BASIC_RATES: basic rates, array of basic
 *	rates in format defined by IEEE 802.11 7.3.2.2 but without the length
 *	restriction (at most %NL80211_MAX_SUPP_RATES).
 *
 * @NL80211_ATTR_HT_CAPABILITY: HT Capability information element (from
 *	association request when used with NL80211_CMD_NEW_STATION)
 *
 * @NL80211_ATTR_SUPPORTED_IFTYPES: nested attribute containing all
 *	supported interface types, each a flag attribute with the number
 *	of the interface mode.
 *
 * @NL80211_ATTR_MGMT_SUBTYPE: Management frame subtype for
 *	%NL80211_CMD_SET_MGMT_EXTRA_IE.
 *
 * @NL80211_ATTR_IE: Information element(s) data (used, e.g., with
 *	%NL80211_CMD_SET_MGMT_EXTRA_IE).
 *
 * @NL80211_ATTR_MAX_NUM_SCAN_SSIDS: number of SSIDs you can scan with
 *	a single scan request, a wiphy attribute.
 * @NL80211_ATTR_MAX_SCAN_IE_LEN: maximum length of information elements
 *	that can be added to a scan request
 *
 * @NL80211_ATTR_SCAN_FREQUENCIES: nested attribute with frequencies (in MHz)
 * @NL80211_ATTR_SCAN_SSIDS: nested attribute with SSIDs, leave out for passive
 *	scanning and include a zero-length SSID (wildcard) for wildcard scan
 * @NL80211_ATTR_BSS: scan result BSS
 *
 * @NL80211_ATTR_REG_INITIATOR: indicates who requested the regulatory domain
 * 	currently in effect. This could be any of the %NL80211_REGDOM_SET_BY_*
 * @NL80211_ATTR_REG_TYPE: indicates the type of the regulatory domain currently
 * 	set. This can be one of the nl80211_reg_type (%NL80211_REGDOM_TYPE_*)
 *
 * @NL80211_ATTR_SUPPORTED_COMMANDS: wiphy attribute that specifies
 *	an array of command numbers (i.e. a mapping index to command number)
 *	that the driver for the given wiphy supports.
 *
 * @NL80211_ATTR_FRAME: frame data (binary attribute), including frame header
 *	and body, but not FCS; used, e.g., with NL80211_CMD_AUTHENTICATE and
 *	NL80211_CMD_ASSOCIATE events
 * @NL80211_ATTR_SSID: SSID (binary attribute, 0..32 octets)
 * @NL80211_ATTR_AUTH_TYPE: AuthenticationType, see &enum nl80211_auth_type,
 *	represented as a u32
 * @NL80211_ATTR_REASON_CODE: ReasonCode for %NL80211_CMD_DEAUTHENTICATE and
 *	%NL80211_CMD_DISASSOCIATE, u16
 *
 * @NL80211_ATTR_KEY_TYPE: Key Type, see &enum nl80211_key_type, represented as
 *	a u32
 *
 * @NL80211_ATTR_FREQ_BEFORE: A channel which has suffered a regulatory change
 * 	due to considerations from a beacon hint. This attribute reflects
 * 	the state of the channel _before_ the beacon hint processing. This
 * 	attributes consists of a nested attribute containing
 * 	NL80211_FREQUENCY_ATTR_*
 * @NL80211_ATTR_FREQ_AFTER: A channel which has suffered a regulatory change
 * 	due to considerations from a beacon hint. This attribute reflects
 * 	the state of the channel _after_ the beacon hint processing. This
 * 	attributes consists of a nested attribute containing
 * 	NL80211_FREQUENCY_ATTR_*
 *
 * @NL80211_ATTR_CIPHER_SUITES: a set of u32 values indicating the supported
 *	cipher suites
 *
 * @NL80211_ATTR_FREQ_FIXED: a flag indicating the IBSS should not try to look
 *	for other networks on different channels
 *
 * @NL80211_ATTR_TIMED_OUT: a flag indicating than an operation timed out; this
 *	is used, e.g., with %NL80211_CMD_AUTHENTICATE event
 *
 * @NL80211_ATTR_USE_MFP: Whether management frame protection (IEEE 802.11w) is
 *	used for the association (&enum nl80211_mfp, represented as a u32);
 *	this attribute can be used
 *	with %NL80211_CMD_ASSOCIATE request
 *
 * @NL80211_ATTR_STA_FLAGS2: Attribute containing a
 *	&struct nl80211_sta_flag_update.
 *
 * @NL80211_ATTR_CONTROL_PORT: A flag indicating whether user space controls
 *	IEEE 802.1X port, i.e., sets/clears %NL80211_STA_FLAG_AUTHORIZED, in
 *	station mode. If the flag is included in %NL80211_CMD_ASSOCIATE
 *	request, the driver will assume that the port is unauthorized until
 *	authorized by user space. Otherwise, port is marked authorized by
 *	default in station mode.
 * @NL80211_ATTR_CONTROL_PORT_ETHERTYPE: A 16-bit value indicating the
 *	ethertype that will be used for key negotiation. It can be
 *	specified with the associate and connect commands. If it is not
 *	specified, the value defaults to 0x888E (PAE, 802.1X). This
 *	attribute is also used as a flag in the wiphy information to
 *	indicate that protocols other than PAE are supported.
 * @NL80211_ATTR_CONTROL_PORT_NO_ENCRYPT: When included along with
 *	%NL80211_ATTR_CONTROL_PORT_ETHERTYPE, indicates that the custom
 *	ethertype frames used for key negotiation must not be encrypted.
 *
 * @NL80211_ATTR_TESTDATA: Testmode data blob, passed through to the driver.
 *	We recommend using nested, driver-specific attributes within this.
 *
 * @NL80211_ATTR_DISCONNECTED_BY_AP: A flag indicating that the DISCONNECT
 *	event was due to the AP disconnecting the station, and not due to
 *	a local disconnect request.
 * @NL80211_ATTR_STATUS_CODE: StatusCode for the %NL80211_CMD_CONNECT
 *	event (u16)
 * @NL80211_ATTR_PRIVACY: Flag attribute, used with connect(), indicating
 *	that protected APs should be used.
 *
 * @NL80211_ATTR_CIPHERS_PAIRWISE: Used with CONNECT and ASSOCIATE to
 *	indicate which unicast key ciphers will be used with the connection
 *	(an array of u32).
 * @NL80211_ATTR_CIPHER_GROUP: Used with CONNECT and ASSOCIATE to indicate
 *	which group key cipher will be used with the connection (a u32).
 * @NL80211_ATTR_WPA_VERSIONS: Used with CONNECT and ASSOCIATE to indicate
 *	which WPA version(s) the AP we want to associate with is using
 *	(a u32 with flags from &enum nl80211_wpa_versions).
 * @NL80211_ATTR_AKM_SUITES: Used with CONNECT and ASSOCIATE to indicate
 *	which key management algorithm(s) to use (an array of u32).
 *
 * @NL80211_ATTR_REQ_IE: (Re)association request information elements as
 *	sent out by the card, for ROAM and successful CONNECT events.
 * @NL80211_ATTR_RESP_IE: (Re)association response information elements as
 *	sent by peer, for ROAM and successful CONNECT events.
 *
 * @NL80211_ATTR_PREV_BSSID: previous BSSID, to be used by in ASSOCIATE
 *	commands to specify using a reassociate frame
 *
 * @NL80211_ATTR_KEY: key information in a nested attribute with
 *	%NL80211_KEY_* sub-attributes
 * @NL80211_ATTR_KEYS: array of keys for static WEP keys for connect()
 *	and join_ibss(), key information is in a nested attribute each
 *	with %NL80211_KEY_* sub-attributes
 *
 * @NL80211_ATTR_PID: Process ID of a network namespace.
 *
 * @NL80211_ATTR_GENERATION: Used to indicate consistent snapshots for
 *	dumps. This number increases whenever the object list being
 *	dumped changes, and as such userspace can verify that it has
 *	obtained a complete and consistent snapshot by verifying that
 *	all dump messages contain the same generation number. If it
 *	changed then the list changed and the dump should be repeated
 *	completely from scratch.
 *
 * @NL80211_ATTR_4ADDR: Use 4-address frames on a virtual interface
 *
 * @NL80211_ATTR_SURVEY_INFO: survey information about a channel, part of
 *      the survey response for %NL80211_CMD_GET_SURVEY, nested attribute
 *      containing info as possible, see &enum survey_info.
 *
 * @NL80211_ATTR_PMKID: PMK material for PMKSA caching.
 * @NL80211_ATTR_MAX_NUM_PMKIDS: maximum number of PMKIDs a firmware can
 *	cache, a wiphy attribute.
 *
 * @NL80211_ATTR_DURATION: Duration of an operation in milliseconds, u32.
 *
 * @NL80211_ATTR_COOKIE: Generic 64-bit cookie to identify objects.
 *
 * @NL80211_ATTR_TX_RATES: Nested set of attributes
 *	(enum nl80211_tx_rate_attributes) describing TX rates per band. The
 *	enum nl80211_band value is used as the index (nla_type() of the nested
 *	data. If a band is not included, it will be configured to allow all
 *	rates based on negotiated supported rates information. This attribute
 *	is used with %NL80211_CMD_SET_TX_BITRATE_MASK.
 *
 * @NL80211_ATTR_FRAME_MATCH: A binary attribute which typically must contain
 *	at least one byte, currently used with @NL80211_CMD_REGISTER_FRAME.
 * @NL80211_ATTR_FRAME_TYPE: A u16 indicating the frame type/subtype for the
 *	@NL80211_CMD_REGISTER_FRAME command.
 * @NL80211_ATTR_TX_FRAME_TYPES: wiphy capability attribute, which is a
 *	nested attribute of %NL80211_ATTR_FRAME_TYPE attributes, containing
 *	information about which frame types can be transmitted with
 *	%NL80211_CMD_FRAME.
 * @NL80211_ATTR_RX_FRAME_TYPES: wiphy capability attribute, which is a
 *	nested attribute of %NL80211_ATTR_FRAME_TYPE attributes, containing
 *	information about which frame types can be registered for RX.
 *
 * @NL80211_ATTR_ACK: Flag attribute indicating that the frame was
 *	acknowledged by the recipient.
 *
 * @NL80211_ATTR_CQM: connection quality monitor configuration in a
 *	nested attribute with %NL80211_ATTR_CQM_* sub-attributes.
 *
 * @NL80211_ATTR_LOCAL_STATE_CHANGE: Flag attribute to indicate that a command
 *	is requesting a local authentication/association state change without
 *	invoking actual management frame exchange. This can be used with
 *	NL80211_CMD_AUTHENTICATE, NL80211_CMD_DEAUTHENTICATE,
 *	NL80211_CMD_DISASSOCIATE.
 *
 * @NL80211_ATTR_AP_ISOLATE: (AP mode) Do not forward traffic between stations
 *	connected to this BSS.
 *
 * @NL80211_ATTR_WIPHY_TX_POWER_SETTING: Transmit power setting type. See
 *      &enum nl80211_tx_power_setting for possible values.
 * @NL80211_ATTR_WIPHY_TX_POWER_LEVEL: Transmit power level in signed mBm units.
 *      This is used in association with @NL80211_ATTR_WIPHY_TX_POWER_SETTING
 *      for non-automatic settings.
 *
<<<<<<< HEAD
=======
 * @NL80211_ATTR_SUPPORT_IBSS_RSN: The device supports IBSS RSN, which mostly
 *	means support for per-station GTKs.
 *
>>>>>>> 45f53cc9
 * @NL80211_ATTR_MAX: highest attribute number currently defined
 * @__NL80211_ATTR_AFTER_LAST: internal use
 */
enum nl80211_attrs {
/* don't change the order or add anything inbetween, this is ABI! */
	NL80211_ATTR_UNSPEC,

	NL80211_ATTR_WIPHY,
	NL80211_ATTR_WIPHY_NAME,

	NL80211_ATTR_IFINDEX,
	NL80211_ATTR_IFNAME,
	NL80211_ATTR_IFTYPE,

	NL80211_ATTR_MAC,

	NL80211_ATTR_KEY_DATA,
	NL80211_ATTR_KEY_IDX,
	NL80211_ATTR_KEY_CIPHER,
	NL80211_ATTR_KEY_SEQ,
	NL80211_ATTR_KEY_DEFAULT,

	NL80211_ATTR_BEACON_INTERVAL,
	NL80211_ATTR_DTIM_PERIOD,
	NL80211_ATTR_BEACON_HEAD,
	NL80211_ATTR_BEACON_TAIL,

	NL80211_ATTR_STA_AID,
	NL80211_ATTR_STA_FLAGS,
	NL80211_ATTR_STA_LISTEN_INTERVAL,
	NL80211_ATTR_STA_SUPPORTED_RATES,
	NL80211_ATTR_STA_VLAN,
	NL80211_ATTR_STA_INFO,

	NL80211_ATTR_WIPHY_BANDS,

	NL80211_ATTR_MNTR_FLAGS,

	NL80211_ATTR_MESH_ID,
	NL80211_ATTR_STA_PLINK_ACTION,
	NL80211_ATTR_MPATH_NEXT_HOP,
	NL80211_ATTR_MPATH_INFO,

	NL80211_ATTR_BSS_CTS_PROT,
	NL80211_ATTR_BSS_SHORT_PREAMBLE,
	NL80211_ATTR_BSS_SHORT_SLOT_TIME,

	NL80211_ATTR_HT_CAPABILITY,

	NL80211_ATTR_SUPPORTED_IFTYPES,

	NL80211_ATTR_REG_ALPHA2,
	NL80211_ATTR_REG_RULES,

	NL80211_ATTR_MESH_PARAMS,

	NL80211_ATTR_BSS_BASIC_RATES,

	NL80211_ATTR_WIPHY_TXQ_PARAMS,
	NL80211_ATTR_WIPHY_FREQ,
	NL80211_ATTR_WIPHY_CHANNEL_TYPE,

	NL80211_ATTR_KEY_DEFAULT_MGMT,

	NL80211_ATTR_MGMT_SUBTYPE,
	NL80211_ATTR_IE,

	NL80211_ATTR_MAX_NUM_SCAN_SSIDS,

	NL80211_ATTR_SCAN_FREQUENCIES,
	NL80211_ATTR_SCAN_SSIDS,
	NL80211_ATTR_GENERATION, /* replaces old SCAN_GENERATION */
	NL80211_ATTR_BSS,

	NL80211_ATTR_REG_INITIATOR,
	NL80211_ATTR_REG_TYPE,

	NL80211_ATTR_SUPPORTED_COMMANDS,

	NL80211_ATTR_FRAME,
	NL80211_ATTR_SSID,
	NL80211_ATTR_AUTH_TYPE,
	NL80211_ATTR_REASON_CODE,

	NL80211_ATTR_KEY_TYPE,

	NL80211_ATTR_MAX_SCAN_IE_LEN,
	NL80211_ATTR_CIPHER_SUITES,

	NL80211_ATTR_FREQ_BEFORE,
	NL80211_ATTR_FREQ_AFTER,

	NL80211_ATTR_FREQ_FIXED,


	NL80211_ATTR_WIPHY_RETRY_SHORT,
	NL80211_ATTR_WIPHY_RETRY_LONG,
	NL80211_ATTR_WIPHY_FRAG_THRESHOLD,
	NL80211_ATTR_WIPHY_RTS_THRESHOLD,

	NL80211_ATTR_TIMED_OUT,

	NL80211_ATTR_USE_MFP,

	NL80211_ATTR_STA_FLAGS2,

	NL80211_ATTR_CONTROL_PORT,

	NL80211_ATTR_TESTDATA,

	NL80211_ATTR_PRIVACY,

	NL80211_ATTR_DISCONNECTED_BY_AP,
	NL80211_ATTR_STATUS_CODE,

	NL80211_ATTR_CIPHER_SUITES_PAIRWISE,
	NL80211_ATTR_CIPHER_SUITE_GROUP,
	NL80211_ATTR_WPA_VERSIONS,
	NL80211_ATTR_AKM_SUITES,

	NL80211_ATTR_REQ_IE,
	NL80211_ATTR_RESP_IE,

	NL80211_ATTR_PREV_BSSID,

	NL80211_ATTR_KEY,
	NL80211_ATTR_KEYS,

	NL80211_ATTR_PID,

	NL80211_ATTR_4ADDR,

	NL80211_ATTR_SURVEY_INFO,

	NL80211_ATTR_PMKID,
	NL80211_ATTR_MAX_NUM_PMKIDS,

	NL80211_ATTR_DURATION,

	NL80211_ATTR_COOKIE,

	NL80211_ATTR_WIPHY_COVERAGE_CLASS,

	NL80211_ATTR_TX_RATES,

	NL80211_ATTR_FRAME_MATCH,

	NL80211_ATTR_ACK,

	NL80211_ATTR_PS_STATE,

	NL80211_ATTR_CQM,

	NL80211_ATTR_LOCAL_STATE_CHANGE,

	NL80211_ATTR_AP_ISOLATE,

	NL80211_ATTR_WIPHY_TX_POWER_SETTING,
	NL80211_ATTR_WIPHY_TX_POWER_LEVEL,

<<<<<<< HEAD
=======
	NL80211_ATTR_TX_FRAME_TYPES,
	NL80211_ATTR_RX_FRAME_TYPES,
	NL80211_ATTR_FRAME_TYPE,

	NL80211_ATTR_CONTROL_PORT_ETHERTYPE,
	NL80211_ATTR_CONTROL_PORT_NO_ENCRYPT,

	NL80211_ATTR_SUPPORT_IBSS_RSN,

>>>>>>> 45f53cc9
	/* add attributes here, update the policy in nl80211.c */

	__NL80211_ATTR_AFTER_LAST,
	NL80211_ATTR_MAX = __NL80211_ATTR_AFTER_LAST - 1
};

/* source-level API compatibility */
#define NL80211_ATTR_SCAN_GENERATION NL80211_ATTR_GENERATION

/*
 * Allow user space programs to use #ifdef on new attributes by defining them
 * here
 */
#define NL80211_CMD_CONNECT NL80211_CMD_CONNECT
#define NL80211_ATTR_HT_CAPABILITY NL80211_ATTR_HT_CAPABILITY
#define NL80211_ATTR_BSS_BASIC_RATES NL80211_ATTR_BSS_BASIC_RATES
#define NL80211_ATTR_WIPHY_TXQ_PARAMS NL80211_ATTR_WIPHY_TXQ_PARAMS
#define NL80211_ATTR_WIPHY_FREQ NL80211_ATTR_WIPHY_FREQ
#define NL80211_ATTR_WIPHY_CHANNEL_TYPE NL80211_ATTR_WIPHY_CHANNEL_TYPE
#define NL80211_ATTR_MGMT_SUBTYPE NL80211_ATTR_MGMT_SUBTYPE
#define NL80211_ATTR_IE NL80211_ATTR_IE
#define NL80211_ATTR_REG_INITIATOR NL80211_ATTR_REG_INITIATOR
#define NL80211_ATTR_REG_TYPE NL80211_ATTR_REG_TYPE
#define NL80211_ATTR_FRAME NL80211_ATTR_FRAME
#define NL80211_ATTR_SSID NL80211_ATTR_SSID
#define NL80211_ATTR_AUTH_TYPE NL80211_ATTR_AUTH_TYPE
#define NL80211_ATTR_REASON_CODE NL80211_ATTR_REASON_CODE
#define NL80211_ATTR_CIPHER_SUITES_PAIRWISE NL80211_ATTR_CIPHER_SUITES_PAIRWISE
#define NL80211_ATTR_CIPHER_SUITE_GROUP NL80211_ATTR_CIPHER_SUITE_GROUP
#define NL80211_ATTR_WPA_VERSIONS NL80211_ATTR_WPA_VERSIONS
#define NL80211_ATTR_AKM_SUITES NL80211_ATTR_AKM_SUITES
#define NL80211_ATTR_KEY NL80211_ATTR_KEY
#define NL80211_ATTR_KEYS NL80211_ATTR_KEYS

#define NL80211_MAX_SUPP_RATES			32
#define NL80211_MAX_SUPP_REG_RULES		32
#define NL80211_TKIP_DATA_OFFSET_ENCR_KEY	0
#define NL80211_TKIP_DATA_OFFSET_TX_MIC_KEY	16
#define NL80211_TKIP_DATA_OFFSET_RX_MIC_KEY	24
#define NL80211_HT_CAPABILITY_LEN		26

#define NL80211_MAX_NR_CIPHER_SUITES		5
#define NL80211_MAX_NR_AKM_SUITES		2

/**
 * enum nl80211_iftype - (virtual) interface types
 *
 * @NL80211_IFTYPE_UNSPECIFIED: unspecified type, driver decides
 * @NL80211_IFTYPE_ADHOC: independent BSS member
 * @NL80211_IFTYPE_STATION: managed BSS member
 * @NL80211_IFTYPE_AP: access point
 * @NL80211_IFTYPE_AP_VLAN: VLAN interface for access points
 * @NL80211_IFTYPE_WDS: wireless distribution interface
 * @NL80211_IFTYPE_MONITOR: monitor interface receiving all frames
 * @NL80211_IFTYPE_MESH_POINT: mesh point
 * @NL80211_IFTYPE_P2P_CLIENT: P2P client
 * @NL80211_IFTYPE_P2P_GO: P2P group owner
 * @NL80211_IFTYPE_MAX: highest interface type number currently defined
 * @NUM_NL80211_IFTYPES: number of defined interface types
 *
 * These values are used with the %NL80211_ATTR_IFTYPE
 * to set the type of an interface.
 *
 */
enum nl80211_iftype {
	NL80211_IFTYPE_UNSPECIFIED,
	NL80211_IFTYPE_ADHOC,
	NL80211_IFTYPE_STATION,
	NL80211_IFTYPE_AP,
	NL80211_IFTYPE_AP_VLAN,
	NL80211_IFTYPE_WDS,
	NL80211_IFTYPE_MONITOR,
	NL80211_IFTYPE_MESH_POINT,
	NL80211_IFTYPE_P2P_CLIENT,
	NL80211_IFTYPE_P2P_GO,

	/* keep last */
	NUM_NL80211_IFTYPES,
	NL80211_IFTYPE_MAX = NUM_NL80211_IFTYPES - 1
};

/**
 * enum nl80211_sta_flags - station flags
 *
 * Station flags. When a station is added to an AP interface, it is
 * assumed to be already associated (and hence authenticated.)
 *
 * @__NL80211_STA_FLAG_INVALID: attribute number 0 is reserved
 * @NL80211_STA_FLAG_AUTHORIZED: station is authorized (802.1X)
 * @NL80211_STA_FLAG_SHORT_PREAMBLE: station is capable of receiving frames
 *	with short barker preamble
 * @NL80211_STA_FLAG_WME: station is WME/QoS capable
 * @NL80211_STA_FLAG_MFP: station uses management frame protection
 * @NL80211_STA_FLAG_MAX: highest station flag number currently defined
 * @__NL80211_STA_FLAG_AFTER_LAST: internal use
 */
enum nl80211_sta_flags {
	__NL80211_STA_FLAG_INVALID,
	NL80211_STA_FLAG_AUTHORIZED,
	NL80211_STA_FLAG_SHORT_PREAMBLE,
	NL80211_STA_FLAG_WME,
	NL80211_STA_FLAG_MFP,

	/* keep last */
	__NL80211_STA_FLAG_AFTER_LAST,
	NL80211_STA_FLAG_MAX = __NL80211_STA_FLAG_AFTER_LAST - 1
};

/**
 * struct nl80211_sta_flag_update - station flags mask/set
 * @mask: mask of station flags to set
 * @set: which values to set them to
 *
 * Both mask and set contain bits as per &enum nl80211_sta_flags.
 */
struct nl80211_sta_flag_update {
	__u32 mask;
	__u32 set;
} __attribute__((packed));

/**
 * enum nl80211_rate_info - bitrate information
 *
 * These attribute types are used with %NL80211_STA_INFO_TXRATE
 * when getting information about the bitrate of a station.
 *
 * @__NL80211_RATE_INFO_INVALID: attribute number 0 is reserved
 * @NL80211_RATE_INFO_BITRATE: total bitrate (u16, 100kbit/s)
 * @NL80211_RATE_INFO_MCS: mcs index for 802.11n (u8)
 * @NL80211_RATE_INFO_40_MHZ_WIDTH: 40 Mhz dualchannel bitrate
 * @NL80211_RATE_INFO_SHORT_GI: 400ns guard interval
 * @NL80211_RATE_INFO_MAX: highest rate_info number currently defined
 * @__NL80211_RATE_INFO_AFTER_LAST: internal use
 */
enum nl80211_rate_info {
	__NL80211_RATE_INFO_INVALID,
	NL80211_RATE_INFO_BITRATE,
	NL80211_RATE_INFO_MCS,
	NL80211_RATE_INFO_40_MHZ_WIDTH,
	NL80211_RATE_INFO_SHORT_GI,

	/* keep last */
	__NL80211_RATE_INFO_AFTER_LAST,
	NL80211_RATE_INFO_MAX = __NL80211_RATE_INFO_AFTER_LAST - 1
};

/**
 * enum nl80211_sta_info - station information
 *
 * These attribute types are used with %NL80211_ATTR_STA_INFO
 * when getting information about a station.
 *
 * @__NL80211_STA_INFO_INVALID: attribute number 0 is reserved
 * @NL80211_STA_INFO_INACTIVE_TIME: time since last activity (u32, msecs)
 * @NL80211_STA_INFO_RX_BYTES: total received bytes (u32, from this station)
 * @NL80211_STA_INFO_TX_BYTES: total transmitted bytes (u32, to this station)
 * @__NL80211_STA_INFO_AFTER_LAST: internal
 * @NL80211_STA_INFO_MAX: highest possible station info attribute
 * @NL80211_STA_INFO_SIGNAL: signal strength of last received PPDU (u8, dBm)
 * @NL80211_STA_INFO_TX_BITRATE: current unicast tx rate, nested attribute
 * 	containing info as possible, see &enum nl80211_sta_info_txrate.
 * @NL80211_STA_INFO_RX_PACKETS: total received packet (u32, from this station)
 * @NL80211_STA_INFO_TX_PACKETS: total transmitted packets (u32, to this
 *	station)
 * @NL80211_STA_INFO_TX_RETRIES: total retries (u32, to this station)
 * @NL80211_STA_INFO_TX_FAILED: total failed packets (u32, to this station)
 */
enum nl80211_sta_info {
	__NL80211_STA_INFO_INVALID,
	NL80211_STA_INFO_INACTIVE_TIME,
	NL80211_STA_INFO_RX_BYTES,
	NL80211_STA_INFO_TX_BYTES,
	NL80211_STA_INFO_LLID,
	NL80211_STA_INFO_PLID,
	NL80211_STA_INFO_PLINK_STATE,
	NL80211_STA_INFO_SIGNAL,
	NL80211_STA_INFO_TX_BITRATE,
	NL80211_STA_INFO_RX_PACKETS,
	NL80211_STA_INFO_TX_PACKETS,
	NL80211_STA_INFO_TX_RETRIES,
	NL80211_STA_INFO_TX_FAILED,

	/* keep last */
	__NL80211_STA_INFO_AFTER_LAST,
	NL80211_STA_INFO_MAX = __NL80211_STA_INFO_AFTER_LAST - 1
};

/**
 * enum nl80211_mpath_flags - nl80211 mesh path flags
 *
 * @NL80211_MPATH_FLAG_ACTIVE: the mesh path is active
 * @NL80211_MPATH_FLAG_RESOLVING: the mesh path discovery process is running
 * @NL80211_MPATH_FLAG_SN_VALID: the mesh path contains a valid SN
 * @NL80211_MPATH_FLAG_FIXED: the mesh path has been manually set
 * @NL80211_MPATH_FLAG_RESOLVED: the mesh path discovery process succeeded
 */
enum nl80211_mpath_flags {
	NL80211_MPATH_FLAG_ACTIVE =	1<<0,
	NL80211_MPATH_FLAG_RESOLVING =	1<<1,
	NL80211_MPATH_FLAG_SN_VALID =	1<<2,
	NL80211_MPATH_FLAG_FIXED =	1<<3,
	NL80211_MPATH_FLAG_RESOLVED =	1<<4,
};

/**
 * enum nl80211_mpath_info - mesh path information
 *
 * These attribute types are used with %NL80211_ATTR_MPATH_INFO when getting
 * information about a mesh path.
 *
 * @__NL80211_MPATH_INFO_INVALID: attribute number 0 is reserved
 * @NL80211_MPATH_INFO_FRAME_QLEN: number of queued frames for this destination
 * @NL80211_MPATH_INFO_SN: destination sequence number
 * @NL80211_MPATH_INFO_METRIC: metric (cost) of this mesh path
 * @NL80211_MPATH_INFO_EXPTIME: expiration time for the path, in msec from now
 * @NL80211_MPATH_INFO_FLAGS: mesh path flags, enumerated in
 * 	&enum nl80211_mpath_flags;
 * @NL80211_MPATH_INFO_DISCOVERY_TIMEOUT: total path discovery timeout, in msec
 * @NL80211_MPATH_INFO_DISCOVERY_RETRIES: mesh path discovery retries
 * @NL80211_MPATH_INFO_MAX: highest mesh path information attribute number
 *	currently defind
 * @__NL80211_MPATH_INFO_AFTER_LAST: internal use
 */
enum nl80211_mpath_info {
	__NL80211_MPATH_INFO_INVALID,
	NL80211_MPATH_INFO_FRAME_QLEN,
	NL80211_MPATH_INFO_SN,
	NL80211_MPATH_INFO_METRIC,
	NL80211_MPATH_INFO_EXPTIME,
	NL80211_MPATH_INFO_FLAGS,
	NL80211_MPATH_INFO_DISCOVERY_TIMEOUT,
	NL80211_MPATH_INFO_DISCOVERY_RETRIES,

	/* keep last */
	__NL80211_MPATH_INFO_AFTER_LAST,
	NL80211_MPATH_INFO_MAX = __NL80211_MPATH_INFO_AFTER_LAST - 1
};

/**
 * enum nl80211_band_attr - band attributes
 * @__NL80211_BAND_ATTR_INVALID: attribute number 0 is reserved
 * @NL80211_BAND_ATTR_FREQS: supported frequencies in this band,
 *	an array of nested frequency attributes
 * @NL80211_BAND_ATTR_RATES: supported bitrates in this band,
 *	an array of nested bitrate attributes
 * @NL80211_BAND_ATTR_HT_MCS_SET: 16-byte attribute containing the MCS set as
 *	defined in 802.11n
 * @NL80211_BAND_ATTR_HT_CAPA: HT capabilities, as in the HT information IE
 * @NL80211_BAND_ATTR_HT_AMPDU_FACTOR: A-MPDU factor, as in 11n
 * @NL80211_BAND_ATTR_HT_AMPDU_DENSITY: A-MPDU density, as in 11n
 * @NL80211_BAND_ATTR_MAX: highest band attribute currently defined
 * @__NL80211_BAND_ATTR_AFTER_LAST: internal use
 */
enum nl80211_band_attr {
	__NL80211_BAND_ATTR_INVALID,
	NL80211_BAND_ATTR_FREQS,
	NL80211_BAND_ATTR_RATES,

	NL80211_BAND_ATTR_HT_MCS_SET,
	NL80211_BAND_ATTR_HT_CAPA,
	NL80211_BAND_ATTR_HT_AMPDU_FACTOR,
	NL80211_BAND_ATTR_HT_AMPDU_DENSITY,

	/* keep last */
	__NL80211_BAND_ATTR_AFTER_LAST,
	NL80211_BAND_ATTR_MAX = __NL80211_BAND_ATTR_AFTER_LAST - 1
};

#define NL80211_BAND_ATTR_HT_CAPA NL80211_BAND_ATTR_HT_CAPA

/**
 * enum nl80211_frequency_attr - frequency attributes
 * @__NL80211_FREQUENCY_ATTR_INVALID: attribute number 0 is reserved
 * @NL80211_FREQUENCY_ATTR_FREQ: Frequency in MHz
 * @NL80211_FREQUENCY_ATTR_DISABLED: Channel is disabled in current
 *	regulatory domain.
 * @NL80211_FREQUENCY_ATTR_PASSIVE_SCAN: Only passive scanning is
 *	permitted on this channel in current regulatory domain.
 * @NL80211_FREQUENCY_ATTR_NO_IBSS: IBSS networks are not permitted
 *	on this channel in current regulatory domain.
 * @NL80211_FREQUENCY_ATTR_RADAR: Radar detection is mandatory
 *	on this channel in current regulatory domain.
 * @NL80211_FREQUENCY_ATTR_MAX_TX_POWER: Maximum transmission power in mBm
 *	(100 * dBm).
 * @NL80211_FREQUENCY_ATTR_MAX: highest frequency attribute number
 *	currently defined
 * @__NL80211_FREQUENCY_ATTR_AFTER_LAST: internal use
 */
enum nl80211_frequency_attr {
	__NL80211_FREQUENCY_ATTR_INVALID,
	NL80211_FREQUENCY_ATTR_FREQ,
	NL80211_FREQUENCY_ATTR_DISABLED,
	NL80211_FREQUENCY_ATTR_PASSIVE_SCAN,
	NL80211_FREQUENCY_ATTR_NO_IBSS,
	NL80211_FREQUENCY_ATTR_RADAR,
	NL80211_FREQUENCY_ATTR_MAX_TX_POWER,

	/* keep last */
	__NL80211_FREQUENCY_ATTR_AFTER_LAST,
	NL80211_FREQUENCY_ATTR_MAX = __NL80211_FREQUENCY_ATTR_AFTER_LAST - 1
};

#define NL80211_FREQUENCY_ATTR_MAX_TX_POWER NL80211_FREQUENCY_ATTR_MAX_TX_POWER

/**
 * enum nl80211_bitrate_attr - bitrate attributes
 * @__NL80211_BITRATE_ATTR_INVALID: attribute number 0 is reserved
 * @NL80211_BITRATE_ATTR_RATE: Bitrate in units of 100 kbps
 * @NL80211_BITRATE_ATTR_2GHZ_SHORTPREAMBLE: Short preamble supported
 *	in 2.4 GHz band.
 * @NL80211_BITRATE_ATTR_MAX: highest bitrate attribute number
 *	currently defined
 * @__NL80211_BITRATE_ATTR_AFTER_LAST: internal use
 */
enum nl80211_bitrate_attr {
	__NL80211_BITRATE_ATTR_INVALID,
	NL80211_BITRATE_ATTR_RATE,
	NL80211_BITRATE_ATTR_2GHZ_SHORTPREAMBLE,

	/* keep last */
	__NL80211_BITRATE_ATTR_AFTER_LAST,
	NL80211_BITRATE_ATTR_MAX = __NL80211_BITRATE_ATTR_AFTER_LAST - 1
};

/**
 * enum nl80211_initiator - Indicates the initiator of a reg domain request
 * @NL80211_REGDOM_SET_BY_CORE: Core queried CRDA for a dynamic world
 * 	regulatory domain.
 * @NL80211_REGDOM_SET_BY_USER: User asked the wireless core to set the
 * 	regulatory domain.
 * @NL80211_REGDOM_SET_BY_DRIVER: a wireless drivers has hinted to the
 * 	wireless core it thinks its knows the regulatory domain we should be in.
 * @NL80211_REGDOM_SET_BY_COUNTRY_IE: the wireless core has received an
 * 	802.11 country information element with regulatory information it
 * 	thinks we should consider.
 */
enum nl80211_reg_initiator {
	NL80211_REGDOM_SET_BY_CORE,
	NL80211_REGDOM_SET_BY_USER,
	NL80211_REGDOM_SET_BY_DRIVER,
	NL80211_REGDOM_SET_BY_COUNTRY_IE,
};

/**
 * enum nl80211_reg_type - specifies the type of regulatory domain
 * @NL80211_REGDOM_TYPE_COUNTRY: the regulatory domain set is one that pertains
 *	to a specific country. When this is set you can count on the
 *	ISO / IEC 3166 alpha2 country code being valid.
 * @NL80211_REGDOM_TYPE_WORLD: the regulatory set domain is the world regulatory
 * 	domain.
 * @NL80211_REGDOM_TYPE_CUSTOM_WORLD: the regulatory domain set is a custom
 * 	driver specific world regulatory domain. These do not apply system-wide
 * 	and are only applicable to the individual devices which have requested
 * 	them to be applied.
 * @NL80211_REGDOM_TYPE_INTERSECTION: the regulatory domain set is the product
 *	of an intersection between two regulatory domains -- the previously
 *	set regulatory domain on the system and the last accepted regulatory
 *	domain request to be processed.
 */
enum nl80211_reg_type {
	NL80211_REGDOM_TYPE_COUNTRY,
	NL80211_REGDOM_TYPE_WORLD,
	NL80211_REGDOM_TYPE_CUSTOM_WORLD,
	NL80211_REGDOM_TYPE_INTERSECTION,
};

/**
 * enum nl80211_reg_rule_attr - regulatory rule attributes
 * @__NL80211_REG_RULE_ATTR_INVALID: attribute number 0 is reserved
 * @NL80211_ATTR_REG_RULE_FLAGS: a set of flags which specify additional
 * 	considerations for a given frequency range. These are the
 * 	&enum nl80211_reg_rule_flags.
 * @NL80211_ATTR_FREQ_RANGE_START: starting frequencry for the regulatory
 * 	rule in KHz. This is not a center of frequency but an actual regulatory
 * 	band edge.
 * @NL80211_ATTR_FREQ_RANGE_END: ending frequency for the regulatory rule
 * 	in KHz. This is not a center a frequency but an actual regulatory
 * 	band edge.
 * @NL80211_ATTR_FREQ_RANGE_MAX_BW: maximum allowed bandwidth for this
 * 	frequency range, in KHz.
 * @NL80211_ATTR_POWER_RULE_MAX_ANT_GAIN: the maximum allowed antenna gain
 * 	for a given frequency range. The value is in mBi (100 * dBi).
 * 	If you don't have one then don't send this.
 * @NL80211_ATTR_POWER_RULE_MAX_EIRP: the maximum allowed EIRP for
 * 	a given frequency range. The value is in mBm (100 * dBm).
 * @NL80211_REG_RULE_ATTR_MAX: highest regulatory rule attribute number
 *	currently defined
 * @__NL80211_REG_RULE_ATTR_AFTER_LAST: internal use
 */
enum nl80211_reg_rule_attr {
	__NL80211_REG_RULE_ATTR_INVALID,
	NL80211_ATTR_REG_RULE_FLAGS,

	NL80211_ATTR_FREQ_RANGE_START,
	NL80211_ATTR_FREQ_RANGE_END,
	NL80211_ATTR_FREQ_RANGE_MAX_BW,

	NL80211_ATTR_POWER_RULE_MAX_ANT_GAIN,
	NL80211_ATTR_POWER_RULE_MAX_EIRP,

	/* keep last */
	__NL80211_REG_RULE_ATTR_AFTER_LAST,
	NL80211_REG_RULE_ATTR_MAX = __NL80211_REG_RULE_ATTR_AFTER_LAST - 1
};

/**
 * enum nl80211_reg_rule_flags - regulatory rule flags
 *
 * @NL80211_RRF_NO_OFDM: OFDM modulation not allowed
 * @NL80211_RRF_NO_CCK: CCK modulation not allowed
 * @NL80211_RRF_NO_INDOOR: indoor operation not allowed
 * @NL80211_RRF_NO_OUTDOOR: outdoor operation not allowed
 * @NL80211_RRF_DFS: DFS support is required to be used
 * @NL80211_RRF_PTP_ONLY: this is only for Point To Point links
 * @NL80211_RRF_PTMP_ONLY: this is only for Point To Multi Point links
 * @NL80211_RRF_PASSIVE_SCAN: passive scan is required
 * @NL80211_RRF_NO_IBSS: no IBSS is allowed
 */
enum nl80211_reg_rule_flags {
	NL80211_RRF_NO_OFDM		= 1<<0,
	NL80211_RRF_NO_CCK		= 1<<1,
	NL80211_RRF_NO_INDOOR		= 1<<2,
	NL80211_RRF_NO_OUTDOOR		= 1<<3,
	NL80211_RRF_DFS			= 1<<4,
	NL80211_RRF_PTP_ONLY		= 1<<5,
	NL80211_RRF_PTMP_ONLY		= 1<<6,
	NL80211_RRF_PASSIVE_SCAN	= 1<<7,
	NL80211_RRF_NO_IBSS		= 1<<8,
};

/**
 * enum nl80211_survey_info - survey information
 *
 * These attribute types are used with %NL80211_ATTR_SURVEY_INFO
 * when getting information about a survey.
 *
 * @__NL80211_SURVEY_INFO_INVALID: attribute number 0 is reserved
 * @NL80211_SURVEY_INFO_FREQUENCY: center frequency of channel
 * @NL80211_SURVEY_INFO_NOISE: noise level of channel (u8, dBm)
 * @NL80211_SURVEY_INFO_IN_USE: channel is currently being used
 * @NL80211_SURVEY_INFO_CHANNEL_TIME: amount of time (in ms) that the radio
 *	spent on this channel
 * @NL80211_SURVEY_INFO_CHANNEL_TIME_BUSY: amount of the time the primary
 *	channel was sensed busy (either due to activity or energy detect)
 * @NL80211_SURVEY_INFO_CHANNEL_TIME_EXT_BUSY: amount of time the extension
 *	channel was sensed busy
 * @NL80211_SURVEY_INFO_CHANNEL_TIME_RX: amount of time the radio spent
 *	receiving data
 * @NL80211_SURVEY_INFO_CHANNEL_TIME_TX: amount of time the radio spent
 *	transmitting data
 * @NL80211_SURVEY_INFO_MAX: highest survey info attribute number
 *	currently defined
 * @__NL80211_SURVEY_INFO_AFTER_LAST: internal use
 */
enum nl80211_survey_info {
	__NL80211_SURVEY_INFO_INVALID,
	NL80211_SURVEY_INFO_FREQUENCY,
	NL80211_SURVEY_INFO_NOISE,
	NL80211_SURVEY_INFO_IN_USE,
	NL80211_SURVEY_INFO_CHANNEL_TIME,
	NL80211_SURVEY_INFO_CHANNEL_TIME_BUSY,
	NL80211_SURVEY_INFO_CHANNEL_TIME_EXT_BUSY,
	NL80211_SURVEY_INFO_CHANNEL_TIME_RX,
	NL80211_SURVEY_INFO_CHANNEL_TIME_TX,

	/* keep last */
	__NL80211_SURVEY_INFO_AFTER_LAST,
	NL80211_SURVEY_INFO_MAX = __NL80211_SURVEY_INFO_AFTER_LAST - 1
};

/**
 * enum nl80211_mntr_flags - monitor configuration flags
 *
 * Monitor configuration flags.
 *
 * @__NL80211_MNTR_FLAG_INVALID: reserved
 *
 * @NL80211_MNTR_FLAG_FCSFAIL: pass frames with bad FCS
 * @NL80211_MNTR_FLAG_PLCPFAIL: pass frames with bad PLCP
 * @NL80211_MNTR_FLAG_CONTROL: pass control frames
 * @NL80211_MNTR_FLAG_OTHER_BSS: disable BSSID filtering
 * @NL80211_MNTR_FLAG_COOK_FRAMES: report frames after processing.
 *	overrides all other flags.
 *
 * @__NL80211_MNTR_FLAG_AFTER_LAST: internal use
 * @NL80211_MNTR_FLAG_MAX: highest possible monitor flag
 */
enum nl80211_mntr_flags {
	__NL80211_MNTR_FLAG_INVALID,
	NL80211_MNTR_FLAG_FCSFAIL,
	NL80211_MNTR_FLAG_PLCPFAIL,
	NL80211_MNTR_FLAG_CONTROL,
	NL80211_MNTR_FLAG_OTHER_BSS,
	NL80211_MNTR_FLAG_COOK_FRAMES,

	/* keep last */
	__NL80211_MNTR_FLAG_AFTER_LAST,
	NL80211_MNTR_FLAG_MAX = __NL80211_MNTR_FLAG_AFTER_LAST - 1
};

/**
 * enum nl80211_meshconf_params - mesh configuration parameters
 *
 * Mesh configuration parameters
 *
 * @__NL80211_MESHCONF_INVALID: internal use
 *
 * @NL80211_MESHCONF_RETRY_TIMEOUT: specifies the initial retry timeout in
 * millisecond units, used by the Peer Link Open message
 *
 * @NL80211_MESHCONF_CONFIRM_TIMEOUT: specifies the inital confirm timeout, in
 * millisecond units, used by the peer link management to close a peer link
 *
 * @NL80211_MESHCONF_HOLDING_TIMEOUT: specifies the holding timeout, in
 * millisecond units
 *
 * @NL80211_MESHCONF_MAX_PEER_LINKS: maximum number of peer links allowed
 * on this mesh interface
 *
 * @NL80211_MESHCONF_MAX_RETRIES: specifies the maximum number of peer link
 * open retries that can be sent to establish a new peer link instance in a
 * mesh
 *
 * @NL80211_MESHCONF_TTL: specifies the value of TTL field set at a source mesh
 * point.
 *
 * @NL80211_MESHCONF_AUTO_OPEN_PLINKS: whether we should automatically
 * open peer links when we detect compatible mesh peers.
 *
 * @NL80211_MESHCONF_HWMP_MAX_PREQ_RETRIES: the number of action frames
 * containing a PREQ that an MP can send to a particular destination (path
 * target)
 *
 * @NL80211_MESHCONF_PATH_REFRESH_TIME: how frequently to refresh mesh paths
 * (in milliseconds)
 *
 * @NL80211_MESHCONF_MIN_DISCOVERY_TIMEOUT: minimum length of time to wait
 * until giving up on a path discovery (in milliseconds)
 *
 * @NL80211_MESHCONF_HWMP_ACTIVE_PATH_TIMEOUT: The time (in TUs) for which mesh
 * points receiving a PREQ shall consider the forwarding information from the
 * root to be valid. (TU = time unit)
 *
 * @NL80211_MESHCONF_HWMP_PREQ_MIN_INTERVAL: The minimum interval of time (in
 * TUs) during which an MP can send only one action frame containing a PREQ
 * reference element
 *
 * @NL80211_MESHCONF_HWMP_NET_DIAM_TRVS_TIME: The interval of time (in TUs)
 * that it takes for an HWMP information element to propagate across the mesh
 *
 * @NL80211_MESHCONF_ROOTMODE: whether root mode is enabled or not
 *
 * @NL80211_MESHCONF_ATTR_MAX: highest possible mesh configuration attribute
 *
 * @__NL80211_MESHCONF_ATTR_AFTER_LAST: internal use
 */
enum nl80211_meshconf_params {
	__NL80211_MESHCONF_INVALID,
	NL80211_MESHCONF_RETRY_TIMEOUT,
	NL80211_MESHCONF_CONFIRM_TIMEOUT,
	NL80211_MESHCONF_HOLDING_TIMEOUT,
	NL80211_MESHCONF_MAX_PEER_LINKS,
	NL80211_MESHCONF_MAX_RETRIES,
	NL80211_MESHCONF_TTL,
	NL80211_MESHCONF_AUTO_OPEN_PLINKS,
	NL80211_MESHCONF_HWMP_MAX_PREQ_RETRIES,
	NL80211_MESHCONF_PATH_REFRESH_TIME,
	NL80211_MESHCONF_MIN_DISCOVERY_TIMEOUT,
	NL80211_MESHCONF_HWMP_ACTIVE_PATH_TIMEOUT,
	NL80211_MESHCONF_HWMP_PREQ_MIN_INTERVAL,
	NL80211_MESHCONF_HWMP_NET_DIAM_TRVS_TIME,
	NL80211_MESHCONF_HWMP_ROOTMODE,

	/* keep last */
	__NL80211_MESHCONF_ATTR_AFTER_LAST,
	NL80211_MESHCONF_ATTR_MAX = __NL80211_MESHCONF_ATTR_AFTER_LAST - 1
};

/**
 * enum nl80211_txq_attr - TX queue parameter attributes
 * @__NL80211_TXQ_ATTR_INVALID: Attribute number 0 is reserved
 * @NL80211_TXQ_ATTR_QUEUE: TX queue identifier (NL80211_TXQ_Q_*)
 * @NL80211_TXQ_ATTR_TXOP: Maximum burst time in units of 32 usecs, 0 meaning
 *	disabled
 * @NL80211_TXQ_ATTR_CWMIN: Minimum contention window [a value of the form
 *	2^n-1 in the range 1..32767]
 * @NL80211_TXQ_ATTR_CWMAX: Maximum contention window [a value of the form
 *	2^n-1 in the range 1..32767]
 * @NL80211_TXQ_ATTR_AIFS: Arbitration interframe space [0..255]
 * @__NL80211_TXQ_ATTR_AFTER_LAST: Internal
 * @NL80211_TXQ_ATTR_MAX: Maximum TXQ attribute number
 */
enum nl80211_txq_attr {
	__NL80211_TXQ_ATTR_INVALID,
	NL80211_TXQ_ATTR_QUEUE,
	NL80211_TXQ_ATTR_TXOP,
	NL80211_TXQ_ATTR_CWMIN,
	NL80211_TXQ_ATTR_CWMAX,
	NL80211_TXQ_ATTR_AIFS,

	/* keep last */
	__NL80211_TXQ_ATTR_AFTER_LAST,
	NL80211_TXQ_ATTR_MAX = __NL80211_TXQ_ATTR_AFTER_LAST - 1
};

enum nl80211_txq_q {
	NL80211_TXQ_Q_VO,
	NL80211_TXQ_Q_VI,
	NL80211_TXQ_Q_BE,
	NL80211_TXQ_Q_BK
};

enum nl80211_channel_type {
	NL80211_CHAN_NO_HT,
	NL80211_CHAN_HT20,
	NL80211_CHAN_HT40MINUS,
	NL80211_CHAN_HT40PLUS
};

/**
 * enum nl80211_bss - netlink attributes for a BSS
 *
 * @__NL80211_BSS_INVALID: invalid
 * @NL80211_BSS_BSSID: BSSID of the BSS (6 octets)
 * @NL80211_BSS_FREQUENCY: frequency in MHz (u32)
 * @NL80211_BSS_TSF: TSF of the received probe response/beacon (u64)
 * @NL80211_BSS_BEACON_INTERVAL: beacon interval of the (I)BSS (u16)
 * @NL80211_BSS_CAPABILITY: capability field (CPU order, u16)
 * @NL80211_BSS_INFORMATION_ELEMENTS: binary attribute containing the
 *	raw information elements from the probe response/beacon (bin);
 *	if the %NL80211_BSS_BEACON_IES attribute is present, the IEs here are
 *	from a Probe Response frame; otherwise they are from a Beacon frame.
 *	However, if the driver does not indicate the source of the IEs, these
 *	IEs may be from either frame subtype.
 * @NL80211_BSS_SIGNAL_MBM: signal strength of probe response/beacon
 *	in mBm (100 * dBm) (s32)
 * @NL80211_BSS_SIGNAL_UNSPEC: signal strength of the probe response/beacon
 *	in unspecified units, scaled to 0..100 (u8)
 * @NL80211_BSS_STATUS: status, if this BSS is "used"
 * @NL80211_BSS_SEEN_MS_AGO: age of this BSS entry in ms
 * @NL80211_BSS_BEACON_IES: binary attribute containing the raw information
 *	elements from a Beacon frame (bin); not present if no Beacon frame has
 *	yet been received
 * @__NL80211_BSS_AFTER_LAST: internal
 * @NL80211_BSS_MAX: highest BSS attribute
 */
enum nl80211_bss {
	__NL80211_BSS_INVALID,
	NL80211_BSS_BSSID,
	NL80211_BSS_FREQUENCY,
	NL80211_BSS_TSF,
	NL80211_BSS_BEACON_INTERVAL,
	NL80211_BSS_CAPABILITY,
	NL80211_BSS_INFORMATION_ELEMENTS,
	NL80211_BSS_SIGNAL_MBM,
	NL80211_BSS_SIGNAL_UNSPEC,
	NL80211_BSS_STATUS,
	NL80211_BSS_SEEN_MS_AGO,
	NL80211_BSS_BEACON_IES,

	/* keep last */
	__NL80211_BSS_AFTER_LAST,
	NL80211_BSS_MAX = __NL80211_BSS_AFTER_LAST - 1
};

/**
 * enum nl80211_bss_status - BSS "status"
 * @NL80211_BSS_STATUS_AUTHENTICATED: Authenticated with this BSS.
 * @NL80211_BSS_STATUS_ASSOCIATED: Associated with this BSS.
 * @NL80211_BSS_STATUS_IBSS_JOINED: Joined to this IBSS.
 *
 * The BSS status is a BSS attribute in scan dumps, which
 * indicates the status the interface has wrt. this BSS.
 */
enum nl80211_bss_status {
	NL80211_BSS_STATUS_AUTHENTICATED,
	NL80211_BSS_STATUS_ASSOCIATED,
	NL80211_BSS_STATUS_IBSS_JOINED,
};

/**
 * enum nl80211_auth_type - AuthenticationType
 *
 * @NL80211_AUTHTYPE_OPEN_SYSTEM: Open System authentication
 * @NL80211_AUTHTYPE_SHARED_KEY: Shared Key authentication (WEP only)
 * @NL80211_AUTHTYPE_FT: Fast BSS Transition (IEEE 802.11r)
 * @NL80211_AUTHTYPE_NETWORK_EAP: Network EAP (some Cisco APs and mainly LEAP)
 * @__NL80211_AUTHTYPE_NUM: internal
 * @NL80211_AUTHTYPE_MAX: maximum valid auth algorithm
 * @NL80211_AUTHTYPE_AUTOMATIC: determine automatically (if necessary by
 *	trying multiple times); this is invalid in netlink -- leave out
 *	the attribute for this on CONNECT commands.
 */
enum nl80211_auth_type {
	NL80211_AUTHTYPE_OPEN_SYSTEM,
	NL80211_AUTHTYPE_SHARED_KEY,
	NL80211_AUTHTYPE_FT,
	NL80211_AUTHTYPE_NETWORK_EAP,

	/* keep last */
	__NL80211_AUTHTYPE_NUM,
	NL80211_AUTHTYPE_MAX = __NL80211_AUTHTYPE_NUM - 1,
	NL80211_AUTHTYPE_AUTOMATIC
};

/**
 * enum nl80211_key_type - Key Type
 * @NL80211_KEYTYPE_GROUP: Group (broadcast/multicast) key
 * @NL80211_KEYTYPE_PAIRWISE: Pairwise (unicast/individual) key
 * @NL80211_KEYTYPE_PEERKEY: PeerKey (DLS)
 * @NUM_NL80211_KEYTYPES: number of defined key types
 */
enum nl80211_key_type {
	NL80211_KEYTYPE_GROUP,
	NL80211_KEYTYPE_PAIRWISE,
	NL80211_KEYTYPE_PEERKEY,

	NUM_NL80211_KEYTYPES
};

/**
 * enum nl80211_mfp - Management frame protection state
 * @NL80211_MFP_NO: Management frame protection not used
 * @NL80211_MFP_REQUIRED: Management frame protection required
 */
enum nl80211_mfp {
	NL80211_MFP_NO,
	NL80211_MFP_REQUIRED,
};

enum nl80211_wpa_versions {
	NL80211_WPA_VERSION_1 = 1 << 0,
	NL80211_WPA_VERSION_2 = 1 << 1,
};

/**
 * enum nl80211_key_attributes - key attributes
 * @__NL80211_KEY_INVALID: invalid
 * @NL80211_KEY_DATA: (temporal) key data; for TKIP this consists of
 *	16 bytes encryption key followed by 8 bytes each for TX and RX MIC
 *	keys
 * @NL80211_KEY_IDX: key ID (u8, 0-3)
 * @NL80211_KEY_CIPHER: key cipher suite (u32, as defined by IEEE 802.11
 *	section 7.3.2.25.1, e.g. 0x000FAC04)
 * @NL80211_KEY_SEQ: transmit key sequence number (IV/PN) for TKIP and
 *	CCMP keys, each six bytes in little endian
 * @NL80211_KEY_DEFAULT: flag indicating default key
 * @NL80211_KEY_DEFAULT_MGMT: flag indicating default management key
 * @NL80211_KEY_TYPE: the key type from enum nl80211_key_type, if not
 *	specified the default depends on whether a MAC address was
 *	given with the command using the key or not (u32)
 * @__NL80211_KEY_AFTER_LAST: internal
 * @NL80211_KEY_MAX: highest key attribute
 */
enum nl80211_key_attributes {
	__NL80211_KEY_INVALID,
	NL80211_KEY_DATA,
	NL80211_KEY_IDX,
	NL80211_KEY_CIPHER,
	NL80211_KEY_SEQ,
	NL80211_KEY_DEFAULT,
	NL80211_KEY_DEFAULT_MGMT,
	NL80211_KEY_TYPE,

	/* keep last */
	__NL80211_KEY_AFTER_LAST,
	NL80211_KEY_MAX = __NL80211_KEY_AFTER_LAST - 1
};

/**
 * enum nl80211_tx_rate_attributes - TX rate set attributes
 * @__NL80211_TXRATE_INVALID: invalid
 * @NL80211_TXRATE_LEGACY: Legacy (non-MCS) rates allowed for TX rate selection
 *	in an array of rates as defined in IEEE 802.11 7.3.2.2 (u8 values with
 *	1 = 500 kbps) but without the IE length restriction (at most
 *	%NL80211_MAX_SUPP_RATES in a single array).
 * @__NL80211_TXRATE_AFTER_LAST: internal
 * @NL80211_TXRATE_MAX: highest TX rate attribute
 */
enum nl80211_tx_rate_attributes {
	__NL80211_TXRATE_INVALID,
	NL80211_TXRATE_LEGACY,

	/* keep last */
	__NL80211_TXRATE_AFTER_LAST,
	NL80211_TXRATE_MAX = __NL80211_TXRATE_AFTER_LAST - 1
};

/**
 * enum nl80211_band - Frequency band
 * @NL80211_BAND_2GHZ: 2.4 GHz ISM band
 * @NL80211_BAND_5GHZ: around 5 GHz band (4.9 - 5.7 GHz)
 */
enum nl80211_band {
	NL80211_BAND_2GHZ,
	NL80211_BAND_5GHZ,
};

enum nl80211_ps_state {
	NL80211_PS_DISABLED,
	NL80211_PS_ENABLED,
};

/**
 * enum nl80211_attr_cqm - connection quality monitor attributes
 * @__NL80211_ATTR_CQM_INVALID: invalid
 * @NL80211_ATTR_CQM_RSSI_THOLD: RSSI threshold in dBm. This value specifies
 *	the threshold for the RSSI level at which an event will be sent. Zero
 *	to disable.
 * @NL80211_ATTR_CQM_RSSI_HYST: RSSI hysteresis in dBm. This value specifies
 *	the minimum amount the RSSI level must change after an event before a
 *	new event may be issued (to reduce effects of RSSI oscillation).
 * @NL80211_ATTR_CQM_RSSI_THRESHOLD_EVENT: RSSI threshold event
 * @__NL80211_ATTR_CQM_AFTER_LAST: internal
 * @NL80211_ATTR_CQM_MAX: highest key attribute
 */
enum nl80211_attr_cqm {
	__NL80211_ATTR_CQM_INVALID,
	NL80211_ATTR_CQM_RSSI_THOLD,
	NL80211_ATTR_CQM_RSSI_HYST,
	NL80211_ATTR_CQM_RSSI_THRESHOLD_EVENT,

	/* keep last */
	__NL80211_ATTR_CQM_AFTER_LAST,
	NL80211_ATTR_CQM_MAX = __NL80211_ATTR_CQM_AFTER_LAST - 1
};

/**
 * enum nl80211_cqm_rssi_threshold_event - RSSI threshold event
 * @NL80211_CQM_RSSI_THRESHOLD_EVENT_LOW: The RSSI level is lower than the
 *      configured threshold
 * @NL80211_CQM_RSSI_THRESHOLD_EVENT_HIGH: The RSSI is higher than the
 *      configured threshold
 */
enum nl80211_cqm_rssi_threshold_event {
	NL80211_CQM_RSSI_THRESHOLD_EVENT_LOW,
	NL80211_CQM_RSSI_THRESHOLD_EVENT_HIGH,
};


/**
 * enum nl80211_tx_power_setting - TX power adjustment
 * @NL80211_TX_POWER_AUTOMATIC: automatically determine transmit power
 * @NL80211_TX_POWER_LIMITED: limit TX power by the mBm parameter
 * @NL80211_TX_POWER_FIXED: fix TX power to the mBm parameter
 */
enum nl80211_tx_power_setting {
	NL80211_TX_POWER_AUTOMATIC,
	NL80211_TX_POWER_LIMITED,
	NL80211_TX_POWER_FIXED,
};

#endif /* __LINUX_NL80211_H */<|MERGE_RESOLUTION|>--- conflicted
+++ resolved
@@ -801,12 +801,9 @@
  *      This is used in association with @NL80211_ATTR_WIPHY_TX_POWER_SETTING
  *      for non-automatic settings.
  *
-<<<<<<< HEAD
-=======
  * @NL80211_ATTR_SUPPORT_IBSS_RSN: The device supports IBSS RSN, which mostly
  *	means support for per-station GTKs.
  *
->>>>>>> 45f53cc9
  * @NL80211_ATTR_MAX: highest attribute number currently defined
  * @__NL80211_ATTR_AFTER_LAST: internal use
  */
@@ -967,8 +964,6 @@
 	NL80211_ATTR_WIPHY_TX_POWER_SETTING,
 	NL80211_ATTR_WIPHY_TX_POWER_LEVEL,
 
-<<<<<<< HEAD
-=======
 	NL80211_ATTR_TX_FRAME_TYPES,
 	NL80211_ATTR_RX_FRAME_TYPES,
 	NL80211_ATTR_FRAME_TYPE,
@@ -978,7 +973,6 @@
 
 	NL80211_ATTR_SUPPORT_IBSS_RSN,
 
->>>>>>> 45f53cc9
 	/* add attributes here, update the policy in nl80211.c */
 
 	__NL80211_ATTR_AFTER_LAST,
