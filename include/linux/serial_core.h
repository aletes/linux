/*
 *  linux/drivers/char/serial_core.h
 *
 *  Copyright (C) 2000 Deep Blue Solutions Ltd.
 *
 * This program is free software; you can redistribute it and/or modify
 * it under the terms of the GNU General Public License as published by
 * the Free Software Foundation; either version 2 of the License, or
 * (at your option) any later version.
 *
 * This program is distributed in the hope that it will be useful,
 * but WITHOUT ANY WARRANTY; without even the implied warranty of
 * MERCHANTABILITY or FITNESS FOR A PARTICULAR PURPOSE.  See the
 * GNU General Public License for more details.
 *
 * You should have received a copy of the GNU General Public License
 * along with this program; if not, write to the Free Software
 * Foundation, Inc., 59 Temple Place, Suite 330, Boston, MA  02111-1307  USA
 */
#ifndef LINUX_SERIAL_CORE_H
#define LINUX_SERIAL_CORE_H

#include <linux/serial.h>

/*
 * The type definitions.  These are from Ted Ts'o's serial.h
 */
#define PORT_UNKNOWN	0
#define PORT_8250	1
#define PORT_16450	2
#define PORT_16550	3
#define PORT_16550A	4
#define PORT_CIRRUS	5
#define PORT_16650	6
#define PORT_16650V2	7
#define PORT_16750	8
#define PORT_STARTECH	9
#define PORT_16C950	10
#define PORT_16654	11
#define PORT_16850	12
#define PORT_RSA	13
#define PORT_NS16550A	14
#define PORT_XSCALE	15
#define PORT_RM9000	16	/* PMC-Sierra RM9xxx internal UART */
#define PORT_OCTEON	17	/* Cavium OCTEON internal UART */
#define PORT_AR7	18	/* Texas Instruments AR7 internal UART */
#define PORT_U6_16550A	19	/* ST-Ericsson U6xxx internal UART */
#define PORT_MAX_8250	19	/* max port ID */

/*
 * ARM specific type numbers.  These are not currently guaranteed
 * to be implemented, and will change in the future.  These are
 * separate so any additions to the old serial.c that occur before
 * we are merged can be easily merged here.
 */
#define PORT_PXA	31
#define PORT_AMBA	32
#define PORT_CLPS711X	33
#define PORT_SA1100	34
#define PORT_UART00	35
#define PORT_21285	37

/* Sparc type numbers.  */
#define PORT_SUNZILOG	38
#define PORT_SUNSAB	39

/* DEC */
#define PORT_DZ		46
#define PORT_ZS		47

/* Parisc type numbers. */
#define PORT_MUX	48

/* Atmel AT91 / AT32 SoC */
#define PORT_ATMEL	49

/* Macintosh Zilog type numbers */
#define PORT_MAC_ZILOG	50	/* m68k : not yet implemented */
#define PORT_PMAC_ZILOG	51

/* SH-SCI */
#define PORT_SCI	52
#define PORT_SCIF	53
#define PORT_IRDA	54

/* Samsung S3C2410 SoC and derivatives thereof */
#define PORT_S3C2410    55

/* SGI IP22 aka Indy / Challenge S / Indigo 2 */
#define PORT_IP22ZILOG	56

/* Sharp LH7a40x -- an ARM9 SoC series */
#define PORT_LH7A40X	57

/* PPC CPM type number */
#define PORT_CPM        58

/* MPC52xx (and MPC512x) type numbers */
#define PORT_MPC52xx	59

/* IBM icom */
#define PORT_ICOM	60

/* Samsung S3C2440 SoC */
#define PORT_S3C2440	61

/* Motorola i.MX SoC */
#define PORT_IMX	62

/* Marvell MPSC */
#define PORT_MPSC	63

/* TXX9 type number */
#define PORT_TXX9	64

/* NEC VR4100 series SIU/DSIU */
#define PORT_VR41XX_SIU		65
#define PORT_VR41XX_DSIU	66

/* Samsung S3C2400 SoC */
#define PORT_S3C2400	67

/* M32R SIO */
#define PORT_M32R_SIO	68

/*Digi jsm */
#define PORT_JSM        69

#define PORT_PNX8XXX	70

/* Hilscher netx */
#define PORT_NETX	71

/* SUN4V Hypervisor Console */
#define PORT_SUNHV	72

#define PORT_S3C2412	73

/* Xilinx uartlite */
#define PORT_UARTLITE	74

/* Blackfin bf5xx */
#define PORT_BFIN	75

/* Micrel KS8695 */
#define PORT_KS8695	76

/* Broadcom SB1250, etc. SOC */
#define PORT_SB1250_DUART	77

/* Freescale ColdFire */
#define PORT_MCF	78

/* Blackfin SPORT */
#define PORT_BFIN_SPORT		79

/* MN10300 on-chip UART numbers */
#define PORT_MN10300		80
#define PORT_MN10300_CTS	81

#define PORT_SC26XX	82

/* SH-SCI */
#define PORT_SCIFA	83

#define PORT_S3C6400	84

/* NWPSERIAL */
#define PORT_NWPSERIAL	85

/* MAX3100 */
#define PORT_MAX3100    86

/* Timberdale UART */
#define PORT_TIMBUART	87

/* Qualcomm MSM SoCs */
#define PORT_MSM	88

/* BCM63xx family SoCs */
#define PORT_BCM63XX	89

/* Aeroflex Gaisler GRLIB APBUART */
#define PORT_APBUART    90

/* Altera UARTs */
#define PORT_ALTERA_JTAGUART	91
#define PORT_ALTERA_UART	92

/* SH-SCI */
#define PORT_SCIFB	93

/* MAX3107 */
#define PORT_MAX3107	94

/* High Speed UART for Medfield */
#define PORT_MFD	95

/* TI OMAP-UART */
#define PORT_OMAP	96

<<<<<<< HEAD
=======
/* VIA VT8500 SoC */
#define PORT_VT8500	97

>>>>>>> 3cbea436
#ifdef __KERNEL__

#include <linux/compiler.h>
#include <linux/interrupt.h>
#include <linux/circ_buf.h>
#include <linux/spinlock.h>
#include <linux/sched.h>
#include <linux/tty.h>
#include <linux/mutex.h>
#include <linux/sysrq.h>
#include <linux/pps_kernel.h>

struct uart_port;
struct serial_struct;
struct device;

/*
 * This structure describes all the operations that can be
 * done on the physical hardware.
 */
struct uart_ops {
	unsigned int	(*tx_empty)(struct uart_port *);
	void		(*set_mctrl)(struct uart_port *, unsigned int mctrl);
	unsigned int	(*get_mctrl)(struct uart_port *);
	void		(*stop_tx)(struct uart_port *);
	void		(*start_tx)(struct uart_port *);
	void		(*send_xchar)(struct uart_port *, char ch);
	void		(*stop_rx)(struct uart_port *);
	void		(*enable_ms)(struct uart_port *);
	void		(*break_ctl)(struct uart_port *, int ctl);
	int		(*startup)(struct uart_port *);
	void		(*shutdown)(struct uart_port *);
	void		(*flush_buffer)(struct uart_port *);
	void		(*set_termios)(struct uart_port *, struct ktermios *new,
				       struct ktermios *old);
	void		(*set_ldisc)(struct uart_port *, int new);
	void		(*pm)(struct uart_port *, unsigned int state,
			      unsigned int oldstate);
	int		(*set_wake)(struct uart_port *, unsigned int state);

	/*
	 * Return a string describing the type of the port
	 */
	const char *(*type)(struct uart_port *);

	/*
	 * Release IO and memory resources used by the port.
	 * This includes iounmap if necessary.
	 */
	void		(*release_port)(struct uart_port *);

	/*
	 * Request IO and memory resources used by the port.
	 * This includes iomapping the port if necessary.
	 */
	int		(*request_port)(struct uart_port *);
	void		(*config_port)(struct uart_port *, int);
	int		(*verify_port)(struct uart_port *, struct serial_struct *);
	int		(*ioctl)(struct uart_port *, unsigned int, unsigned long);
#ifdef CONFIG_CONSOLE_POLL
	void	(*poll_put_char)(struct uart_port *, unsigned char);
	int		(*poll_get_char)(struct uart_port *);
#endif
};

#define NO_POLL_CHAR		0x00ff0000
#define UART_CONFIG_TYPE	(1 << 0)
#define UART_CONFIG_IRQ		(1 << 1)

struct uart_icount {
	__u32	cts;
	__u32	dsr;
	__u32	rng;
	__u32	dcd;
	__u32	rx;
	__u32	tx;
	__u32	frame;
	__u32	overrun;
	__u32	parity;
	__u32	brk;
	__u32	buf_overrun;
};

typedef unsigned int __bitwise__ upf_t;

struct uart_port {
	spinlock_t		lock;			/* port lock */
	unsigned long		iobase;			/* in/out[bwl] */
	unsigned char __iomem	*membase;		/* read/write[bwl] */
	unsigned int		(*serial_in)(struct uart_port *, int);
	void			(*serial_out)(struct uart_port *, int, int);
	void			(*set_termios)(struct uart_port *,
				               struct ktermios *new,
				               struct ktermios *old);
	void			(*pm)(struct uart_port *, unsigned int state,
				      unsigned int old);
	unsigned int		irq;			/* irq number */
	unsigned long		irqflags;		/* irq flags  */
	unsigned int		uartclk;		/* base uart clock */
	unsigned int		fifosize;		/* tx fifo size */
	unsigned char		x_char;			/* xon/xoff char */
	unsigned char		regshift;		/* reg offset shift */
	unsigned char		iotype;			/* io access style */
	unsigned char		unused1;

#define UPIO_PORT		(0)
#define UPIO_HUB6		(1)
#define UPIO_MEM		(2)
#define UPIO_MEM32		(3)
#define UPIO_AU			(4)			/* Au1x00 type IO */
#define UPIO_TSI		(5)			/* Tsi108/109 type IO */
#define UPIO_DWAPB		(6)			/* DesignWare APB UART */
#define UPIO_RM9000		(7)			/* RM9000 type IO */
#define UPIO_DWAPB32		(8)			/* DesignWare APB UART (32 bit accesses) */

	unsigned int		read_status_mask;	/* driver specific */
	unsigned int		ignore_status_mask;	/* driver specific */
	struct uart_state	*state;			/* pointer to parent state */
	struct uart_icount	icount;			/* statistics */

	struct console		*cons;			/* struct console, if any */
#if defined(CONFIG_SERIAL_CORE_CONSOLE) || defined(SUPPORT_SYSRQ)
	unsigned long		sysrq;			/* sysrq timeout */
#endif

	upf_t			flags;

#define UPF_FOURPORT		((__force upf_t) (1 << 1))
#define UPF_SAK			((__force upf_t) (1 << 2))
#define UPF_SPD_MASK		((__force upf_t) (0x1030))
#define UPF_SPD_HI		((__force upf_t) (0x0010))
#define UPF_SPD_VHI		((__force upf_t) (0x0020))
#define UPF_SPD_CUST		((__force upf_t) (0x0030))
#define UPF_SPD_SHI		((__force upf_t) (0x1000))
#define UPF_SPD_WARP		((__force upf_t) (0x1010))
#define UPF_SKIP_TEST		((__force upf_t) (1 << 6))
#define UPF_AUTO_IRQ		((__force upf_t) (1 << 7))
#define UPF_HARDPPS_CD		((__force upf_t) (1 << 11))
#define UPF_LOW_LATENCY		((__force upf_t) (1 << 13))
#define UPF_BUGGY_UART		((__force upf_t) (1 << 14))
#define UPF_NO_TXEN_TEST	((__force upf_t) (1 << 15))
#define UPF_MAGIC_MULTIPLIER	((__force upf_t) (1 << 16))
#define UPF_CONS_FLOW		((__force upf_t) (1 << 23))
#define UPF_SHARE_IRQ		((__force upf_t) (1 << 24))
/* The exact UART type is known and should not be probed.  */
#define UPF_FIXED_TYPE		((__force upf_t) (1 << 27))
#define UPF_BOOT_AUTOCONF	((__force upf_t) (1 << 28))
#define UPF_FIXED_PORT		((__force upf_t) (1 << 29))
#define UPF_DEAD		((__force upf_t) (1 << 30))
#define UPF_IOREMAP		((__force upf_t) (1 << 31))

#define UPF_CHANGE_MASK		((__force upf_t) (0x17fff))
#define UPF_USR_MASK		((__force upf_t) (UPF_SPD_MASK|UPF_LOW_LATENCY))

	unsigned int		mctrl;			/* current modem ctrl settings */
	unsigned int		timeout;		/* character-based timeout */
	unsigned int		type;			/* port type */
	const struct uart_ops	*ops;
	unsigned int		custom_divisor;
	unsigned int		line;			/* port index */
	resource_size_t		mapbase;		/* for ioremap */
	struct device		*dev;			/* parent device */
	unsigned char		hub6;			/* this should be in the 8250 driver */
	unsigned char		suspended;
	unsigned char		irq_wake;
	unsigned char		unused[2];
	void			*private_data;		/* generic platform data pointer */
};

/*
 * This is the state information which is persistent across opens.
 */
struct uart_state {
	struct tty_port		port;

	int			pm_state;
	struct circ_buf		xmit;

	struct tasklet_struct	tlet;
	struct uart_port	*uart_port;
};

#define UART_XMIT_SIZE	PAGE_SIZE


/* number of characters left in xmit buffer before we ask for more */
#define WAKEUP_CHARS		256

struct module;
struct tty_driver;

struct uart_driver {
	struct module		*owner;
	const char		*driver_name;
	const char		*dev_name;
	int			 major;
	int			 minor;
	int			 nr;
	struct console		*cons;

	/*
	 * these are private; the low level driver should not
	 * touch these; they should be initialised to NULL
	 */
	struct uart_state	*state;
	struct tty_driver	*tty_driver;
};

void uart_write_wakeup(struct uart_port *port);

/*
 * Baud rate helpers.
 */
void uart_update_timeout(struct uart_port *port, unsigned int cflag,
			 unsigned int baud);
unsigned int uart_get_baud_rate(struct uart_port *port, struct ktermios *termios,
				struct ktermios *old, unsigned int min,
				unsigned int max);
unsigned int uart_get_divisor(struct uart_port *port, unsigned int baud);

/* Base timer interval for polling */
static inline int uart_poll_timeout(struct uart_port *port)
{
	int timeout = port->timeout;

	return timeout > 6 ? (timeout / 2 - 2) : 1;
}

/*
 * Console helpers.
 */
struct uart_port *uart_get_console(struct uart_port *ports, int nr,
				   struct console *c);
void uart_parse_options(char *options, int *baud, int *parity, int *bits,
			int *flow);
int uart_set_options(struct uart_port *port, struct console *co, int baud,
		     int parity, int bits, int flow);
struct tty_driver *uart_console_device(struct console *co, int *index);
void uart_console_write(struct uart_port *port, const char *s,
			unsigned int count,
			void (*putchar)(struct uart_port *, int));

/*
 * Port/driver registration/removal
 */
int uart_register_driver(struct uart_driver *uart);
void uart_unregister_driver(struct uart_driver *uart);
int uart_add_one_port(struct uart_driver *reg, struct uart_port *port);
int uart_remove_one_port(struct uart_driver *reg, struct uart_port *port);
int uart_match_port(struct uart_port *port1, struct uart_port *port2);

/*
 * Power Management
 */
int uart_suspend_port(struct uart_driver *reg, struct uart_port *port);
int uart_resume_port(struct uart_driver *reg, struct uart_port *port);

#define uart_circ_empty(circ)		((circ)->head == (circ)->tail)
#define uart_circ_clear(circ)		((circ)->head = (circ)->tail = 0)

#define uart_circ_chars_pending(circ)	\
	(CIRC_CNT((circ)->head, (circ)->tail, UART_XMIT_SIZE))

#define uart_circ_chars_free(circ)	\
	(CIRC_SPACE((circ)->head, (circ)->tail, UART_XMIT_SIZE))

static inline int uart_tx_stopped(struct uart_port *port)
{
	struct tty_struct *tty = port->state->port.tty;
	if(tty->stopped || tty->hw_stopped)
		return 1;
	return 0;
}

/*
 * The following are helper functions for the low level drivers.
 */
static inline int
uart_handle_sysrq_char(struct uart_port *port, unsigned int ch)
{
#ifdef SUPPORT_SYSRQ
	if (port->sysrq) {
		if (ch && time_before(jiffies, port->sysrq)) {
			handle_sysrq(ch);
			port->sysrq = 0;
			return 1;
		}
		port->sysrq = 0;
	}
#endif
	return 0;
}
#ifndef SUPPORT_SYSRQ
#define uart_handle_sysrq_char(port,ch) uart_handle_sysrq_char(port, 0)
#endif

/*
 * We do the SysRQ and SAK checking like this...
 */
static inline int uart_handle_break(struct uart_port *port)
{
	struct uart_state *state = port->state;
#ifdef SUPPORT_SYSRQ
	if (port->cons && port->cons->index == port->line) {
		if (!port->sysrq) {
			port->sysrq = jiffies + HZ*5;
			return 1;
		}
		port->sysrq = 0;
	}
#endif
	if (port->flags & UPF_SAK)
		do_SAK(state->port.tty);
	return 0;
}

/**
 *	uart_handle_dcd_change - handle a change of carrier detect state
 *	@uport: uart_port structure for the open port
 *	@status: new carrier detect status, nonzero if active
 */
static inline void
uart_handle_dcd_change(struct uart_port *uport, unsigned int status)
{
	struct uart_state *state = uport->state;
	struct tty_port *port = &state->port;
	struct tty_ldisc *ld = tty_ldisc_ref(port->tty);
<<<<<<< HEAD
	struct timespec ts;

	if (ld && ld->ops->dcd_change)
		getnstimeofday(&ts);
=======
	struct pps_event_time ts;

	if (ld && ld->ops->dcd_change)
		pps_get_ts(&ts);
>>>>>>> 3cbea436

	uport->icount.dcd++;
#ifdef CONFIG_HARD_PPS
	if ((uport->flags & UPF_HARDPPS_CD) && status)
		hardpps();
#endif

	if (port->flags & ASYNC_CHECK_CD) {
		if (status)
			wake_up_interruptible(&port->open_wait);
		else if (port->tty)
			tty_hangup(port->tty);
	}

	if (ld && ld->ops->dcd_change)
		ld->ops->dcd_change(port->tty, status, &ts);
	if (ld)
		tty_ldisc_deref(ld);
}

/**
 *	uart_handle_cts_change - handle a change of clear-to-send state
 *	@uport: uart_port structure for the open port
 *	@status: new clear to send status, nonzero if active
 */
static inline void
uart_handle_cts_change(struct uart_port *uport, unsigned int status)
{
	struct tty_port *port = &uport->state->port;
	struct tty_struct *tty = port->tty;

	uport->icount.cts++;

	if (port->flags & ASYNC_CTS_FLOW) {
		if (tty->hw_stopped) {
			if (status) {
				tty->hw_stopped = 0;
				uport->ops->start_tx(uport);
				uart_write_wakeup(uport);
			}
		} else {
			if (!status) {
				tty->hw_stopped = 1;
				uport->ops->stop_tx(uport);
			}
		}
	}
}

#include <linux/tty_flip.h>

static inline void
uart_insert_char(struct uart_port *port, unsigned int status,
		 unsigned int overrun, unsigned int ch, unsigned int flag)
{
	struct tty_struct *tty = port->state->port.tty;

	if ((status & port->ignore_status_mask & ~overrun) == 0)
		tty_insert_flip_char(tty, ch, flag);

	/*
	 * Overrun is special.  Since it's reported immediately,
	 * it doesn't affect the current character.
	 */
	if (status & ~port->ignore_status_mask & overrun)
		tty_insert_flip_char(tty, 0, TTY_OVERRUN);
}

/*
 *	UART_ENABLE_MS - determine if port should enable modem status irqs
 */
#define UART_ENABLE_MS(port,cflag)	((port)->flags & UPF_HARDPPS_CD || \
					 (cflag) & CRTSCTS || \
					 !((cflag) & CLOCAL))

#endif

#endif /* LINUX_SERIAL_CORE_H */<|MERGE_RESOLUTION|>--- conflicted
+++ resolved
@@ -199,12 +199,9 @@
 /* TI OMAP-UART */
 #define PORT_OMAP	96
 
-<<<<<<< HEAD
-=======
 /* VIA VT8500 SoC */
 #define PORT_VT8500	97
 
->>>>>>> 3cbea436
 #ifdef __KERNEL__
 
 #include <linux/compiler.h>
@@ -532,17 +529,10 @@
 	struct uart_state *state = uport->state;
 	struct tty_port *port = &state->port;
 	struct tty_ldisc *ld = tty_ldisc_ref(port->tty);
-<<<<<<< HEAD
-	struct timespec ts;
-
-	if (ld && ld->ops->dcd_change)
-		getnstimeofday(&ts);
-=======
 	struct pps_event_time ts;
 
 	if (ld && ld->ops->dcd_change)
 		pps_get_ts(&ts);
->>>>>>> 3cbea436
 
 	uport->icount.dcd++;
 #ifdef CONFIG_HARD_PPS
