--- conflicted
+++ resolved
@@ -112,15 +112,12 @@
 	struct pinmux_irq *gpio_irq;
 	unsigned int gpio_irq_size;
 
-<<<<<<< HEAD
-=======
 	struct resource *resource;
 	unsigned int num_resources;
 	struct pfc_window *window;
 
 	unsigned long unlock_reg;
 
->>>>>>> dcd6c922
 	struct gpio_chip chip;
 };
 
