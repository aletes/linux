--- conflicted
+++ resolved
@@ -34,11 +34,7 @@
 /*
  * Function prototypes.
  */
-<<<<<<< HEAD
-void		svc_close_all(struct svc_serv *);
-=======
 void		svc_close_net(struct svc_serv *, struct net *);
->>>>>>> e816b57a
 int		svc_recv(struct svc_rqst *, long);
 int		svc_send(struct svc_rqst *);
 void		svc_drop(struct svc_rqst *);
