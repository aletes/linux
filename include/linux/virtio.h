--- conflicted
+++ resolved
@@ -96,10 +96,6 @@
 	void (*config_changed)(struct virtio_device *dev);
 #ifdef CONFIG_PM
 	int (*freeze)(struct virtio_device *dev);
-<<<<<<< HEAD
-	int (*thaw)(struct virtio_device *dev);
-=======
->>>>>>> e816b57a
 	int (*restore)(struct virtio_device *dev);
 #endif
 };
