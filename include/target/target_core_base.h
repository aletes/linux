--- conflicted
+++ resolved
@@ -10,10 +10,7 @@
 #include <net/tcp.h>
 
 #define TARGET_CORE_MOD_VERSION		"v4.1.0-rc1-ml"
-<<<<<<< HEAD
-=======
 #define TARGET_CORE_VERSION		TARGET_CORE_MOD_VERSION
->>>>>>> dcd6c922
 
 /* Maximum Number of LUNs per Target Portal Group */
 /* Don't raise above 511 or REPORT_LUNS needs to handle >1 page */
@@ -142,19 +139,12 @@
 	TRANSPORT_TPG_TYPE_DISCOVERY = 1,
 };
 
-<<<<<<< HEAD
-/* Used for generate timer flags */
-=======
 /* struct se_task->task_flags */
->>>>>>> dcd6c922
 enum se_task_flags {
 	TF_ACTIVE		= (1 << 0),
 	TF_SENT			= (1 << 1),
 	TF_REQUEST_STOP		= (1 << 2),
-<<<<<<< HEAD
-=======
 	TF_HAS_SENSE		= (1 << 3),
->>>>>>> dcd6c922
 };
 
 /* Special transport agnostic struct se_cmd->t_states */
@@ -505,18 +495,6 @@
 	struct scatterlist	*task_sg;
 	u32			task_sg_nents;
 	u16			task_flags;
-<<<<<<< HEAD
-	u8			task_sense;
-	u8			task_scsi_status;
-	int			task_error_status;
-	enum dma_data_direction	task_data_direction;
-	atomic_t		task_state_active;
-	struct list_head	t_list;
-	struct list_head	t_execute_list;
-	struct list_head	t_state_list;
-	struct completion	task_stop_comp;
-} ____cacheline_aligned;
-=======
 	u8			task_scsi_status;
 	enum dma_data_direction	task_data_direction;
 	struct list_head	t_list;
@@ -525,7 +503,6 @@
 	bool			t_state_active;
 	struct completion	task_stop_comp;
 };
->>>>>>> dcd6c922
 
 struct se_cmd {
 	/* SAM response code being sent to initiator */
@@ -542,17 +519,9 @@
 	int			sam_task_attr;
 	/* Transport protocol dependent state, see transport_state_table */
 	enum transport_state_table t_state;
-<<<<<<< HEAD
-	/* Transport specific error status */
-	int			transport_error_status;
-	/* Used to signal cmd->se_tfo->check_release_cmd() usage per cmd */
-	int			check_release:1;
-	int			cmd_wait_set:1;
-=======
 	/* Used to signal cmd->se_tfo->check_release_cmd() usage per cmd */
 	unsigned		check_release:1;
 	unsigned		cmd_wait_set:1;
->>>>>>> dcd6c922
 	/* See se_cmd_flags_table */
 	u32			se_cmd_flags;
 	u32			se_ordered_id;
@@ -578,10 +547,7 @@
 	struct list_head	se_queue_node;
 	struct list_head	se_cmd_list;
 	struct completion	cmd_wait_comp;
-<<<<<<< HEAD
-=======
 	struct kref		cmd_kref;
->>>>>>> dcd6c922
 	struct target_core_fabric_ops *se_tfo;
 	int (*execute_task)(struct se_task *);
 	void (*transport_complete_callback)(struct se_cmd *);
@@ -613,17 +579,6 @@
 	struct scatterlist	*t_tasks_sg_chained;
 
 	struct work_struct	work;
-<<<<<<< HEAD
-
-	/*
-	 * Used for pre-registered fabric SGL passthrough WRITE and READ
-	 * with the special SCF_PASSTHROUGH_CONTIG_TO_SG case for TCM_Loop
-	 * and other HW target mode fabric modules.
-	 */
-	struct scatterlist	*t_task_pt_sgl;
-	u32			t_task_pt_sgl_num;
-=======
->>>>>>> dcd6c922
 
 	struct scatterlist	*t_data_sg;
 	unsigned int		t_data_nents;
@@ -690,11 +645,7 @@
 };
 
 struct se_session {
-<<<<<<< HEAD
-	int			sess_tearing_down:1;
-=======
 	unsigned		sess_tearing_down:1;
->>>>>>> dcd6c922
 	u64			sess_bin_isid;
 	struct se_node_acl	*se_node_acl;
 	struct se_portal_group *se_tpg;
@@ -704,11 +655,7 @@
 	struct list_head	sess_cmd_list;
 	struct list_head	sess_wait_list;
 	spinlock_t		sess_cmd_lock;
-<<<<<<< HEAD
-} ____cacheline_aligned;
-=======
-};
->>>>>>> dcd6c922
+};
 
 struct se_device;
 struct se_transform_info;
