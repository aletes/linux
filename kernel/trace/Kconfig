#
# Architectures that offer an FUNCTION_TRACER implementation should
#  select HAVE_FUNCTION_TRACER:
#

config USER_STACKTRACE_SUPPORT
	bool

config NOP_TRACER
	bool

config HAVE_FTRACE_NMI_ENTER
	bool
	help
	  See Documentation/trace/ftrace-design.txt

config HAVE_FUNCTION_TRACER
	bool
	help
	  See Documentation/trace/ftrace-design.txt

config HAVE_FUNCTION_GRAPH_TRACER
	bool
	help
	  See Documentation/trace/ftrace-design.txt

config HAVE_FUNCTION_GRAPH_FP_TEST
	bool
	help
	  See Documentation/trace/ftrace-design.txt

config HAVE_FUNCTION_TRACE_MCOUNT_TEST
	bool
	help
	  See Documentation/trace/ftrace-design.txt

config HAVE_DYNAMIC_FTRACE
	bool
	help
	  See Documentation/trace/ftrace-design.txt

config HAVE_FTRACE_MCOUNT_RECORD
	bool
	help
	  See Documentation/trace/ftrace-design.txt

config HAVE_SYSCALL_TRACEPOINTS
	bool
	help
	  See Documentation/trace/ftrace-design.txt

config HAVE_C_RECORDMCOUNT
	bool
	help
	  C version of recordmcount available?

config TRACER_MAX_TRACE
	bool

config RING_BUFFER
	bool

config FTRACE_NMI_ENTER
       bool
       depends on HAVE_FTRACE_NMI_ENTER
       default y

config EVENT_TRACING
	select CONTEXT_SWITCH_TRACER
	bool

config EVENT_POWER_TRACING_DEPRECATED
	depends on EVENT_TRACING
	bool "Deprecated power event trace API, to be removed"
	default y
	help
	  Provides old power event types:
	  C-state/idle accounting events:
	  power:power_start
	  power:power_end
	  and old cpufreq accounting event:
	  power:power_frequency
	  This is for userspace compatibility
	  and will vanish after 5 kernel iterations,
	  namely 2.6.41.

config CONTEXT_SWITCH_TRACER
	bool

config RING_BUFFER_ALLOW_SWAP
	bool
	help
	 Allow the use of ring_buffer_swap_cpu.
	 Adds a very slight overhead to tracing when enabled.

# All tracer options should select GENERIC_TRACER. For those options that are
# enabled by all tracers (context switch and event tracer) they select TRACING.
# This allows those options to appear when no other tracer is selected. But the
# options do not appear when something else selects it. We need the two options
# GENERIC_TRACER and TRACING to avoid circular dependencies to accomplish the
# hiding of the automatic options.

config TRACING
	bool
	select DEBUG_FS
	select RING_BUFFER
	select STACKTRACE if STACKTRACE_SUPPORT
	select TRACEPOINTS
	select NOP_TRACER
	select BINARY_PRINTF
	select EVENT_TRACING

config GENERIC_TRACER
	bool
	select TRACING

#
# Minimum requirements an architecture has to meet for us to
# be able to offer generic tracing facilities:
#
config TRACING_SUPPORT
	bool
	# PPC32 has no irqflags tracing support, but it can use most of the
	# tracers anyway, they were tested to build and work. Note that new
	# exceptions to this list aren't welcomed, better implement the
	# irqflags tracing for your architecture.
	depends on TRACE_IRQFLAGS_SUPPORT || PPC32
	depends on STACKTRACE_SUPPORT
	default y

if TRACING_SUPPORT

menuconfig FTRACE
	bool "Tracers"
	default y if DEBUG_KERNEL
	help
	  Enable the kernel tracing infrastructure.

if FTRACE

config FUNCTION_TRACER
	bool "Kernel Function Tracer"
	depends on HAVE_FUNCTION_TRACER
<<<<<<< HEAD
	select FRAME_POINTER if (!ARM_UNWIND)
=======
	select FRAME_POINTER if !ARM_UNWIND && !S390
>>>>>>> 3cbea436
	select KALLSYMS
	select GENERIC_TRACER
	select CONTEXT_SWITCH_TRACER
	help
	  Enable the kernel to trace every kernel function. This is done
	  by using a compiler feature to insert a small, 5-byte No-Operation
	  instruction at the beginning of every kernel function, which NOP
	  sequence is then dynamically patched into a tracer call when
	  tracing is enabled by the administrator. If it's runtime disabled
	  (the bootup default), then the overhead of the instructions is very
	  small and not measurable even in micro-benchmarks.

config FUNCTION_GRAPH_TRACER
	bool "Kernel Function Graph Tracer"
	depends on HAVE_FUNCTION_GRAPH_TRACER
	depends on FUNCTION_TRACER
	depends on !X86_32 || !CC_OPTIMIZE_FOR_SIZE
	default y
	help
	  Enable the kernel to trace a function at both its return
	  and its entry.
	  Its first purpose is to trace the duration of functions and
	  draw a call graph for each thread with some information like
	  the return value. This is done by setting the current return
	  address on the current task structure into a stack of calls.


config IRQSOFF_TRACER
	bool "Interrupts-off Latency Tracer"
	default n
	depends on TRACE_IRQFLAGS_SUPPORT
	depends on !ARCH_USES_GETTIMEOFFSET
	select TRACE_IRQFLAGS
	select GENERIC_TRACER
	select TRACER_MAX_TRACE
	select RING_BUFFER_ALLOW_SWAP
	help
	  This option measures the time spent in irqs-off critical
	  sections, with microsecond accuracy.

	  The default measurement method is a maximum search, which is
	  disabled by default and can be runtime (re-)started
	  via:

	      echo 0 > /sys/kernel/debug/tracing/tracing_max_latency

	  (Note that kernel size and overhead increase with this option
	  enabled. This option and the preempt-off timing option can be
	  used together or separately.)

config PREEMPT_TRACER
	bool "Preemption-off Latency Tracer"
	default n
	depends on !ARCH_USES_GETTIMEOFFSET
	depends on PREEMPT
	select GENERIC_TRACER
	select TRACER_MAX_TRACE
	select RING_BUFFER_ALLOW_SWAP
	help
	  This option measures the time spent in preemption-off critical
	  sections, with microsecond accuracy.

	  The default measurement method is a maximum search, which is
	  disabled by default and can be runtime (re-)started
	  via:

	      echo 0 > /sys/kernel/debug/tracing/tracing_max_latency

	  (Note that kernel size and overhead increase with this option
	  enabled. This option and the irqs-off timing option can be
	  used together or separately.)

config SCHED_TRACER
	bool "Scheduling Latency Tracer"
	select GENERIC_TRACER
	select CONTEXT_SWITCH_TRACER
	select TRACER_MAX_TRACE
	help
	  This tracer tracks the latency of the highest priority task
	  to be scheduled in, starting from the point it has woken up.

config ENABLE_DEFAULT_TRACERS
	bool "Trace process context switches and events"
	depends on !GENERIC_TRACER
	select TRACING
	help
	  This tracer hooks to various trace points in the kernel,
	  allowing the user to pick and choose which trace point they
	  want to trace. It also includes the sched_switch tracer plugin.

config FTRACE_SYSCALLS
	bool "Trace syscalls"
	depends on HAVE_SYSCALL_TRACEPOINTS
	select GENERIC_TRACER
	select KALLSYMS
	help
	  Basic tracer to catch the syscall entry and exit events.

config TRACE_BRANCH_PROFILING
	bool
	select GENERIC_TRACER

choice
	prompt "Branch Profiling"
	default BRANCH_PROFILE_NONE
	help
	 The branch profiling is a software profiler. It will add hooks
	 into the C conditionals to test which path a branch takes.

	 The likely/unlikely profiler only looks at the conditions that
	 are annotated with a likely or unlikely macro.

	 The "all branch" profiler will profile every if-statement in the
	 kernel. This profiler will also enable the likely/unlikely
	 profiler.

	 Either of the above profilers adds a bit of overhead to the system.
	 If unsure, choose "No branch profiling".

config BRANCH_PROFILE_NONE
	bool "No branch profiling"
	help
	  No branch profiling. Branch profiling adds a bit of overhead.
	  Only enable it if you want to analyse the branching behavior.
	  Otherwise keep it disabled.

config PROFILE_ANNOTATED_BRANCHES
	bool "Trace likely/unlikely profiler"
	select TRACE_BRANCH_PROFILING
	help
	  This tracer profiles all the the likely and unlikely macros
	  in the kernel. It will display the results in:

	  /sys/kernel/debug/tracing/profile_annotated_branch

	  Note: this will add a significant overhead; only turn this
	  on if you need to profile the system's use of these macros.

config PROFILE_ALL_BRANCHES
	bool "Profile all if conditionals"
	select TRACE_BRANCH_PROFILING
	help
	  This tracer profiles all branch conditions. Every if ()
	  taken in the kernel is recorded whether it hit or miss.
	  The results will be displayed in:

	  /sys/kernel/debug/tracing/profile_branch

	  This option also enables the likely/unlikely profiler.

	  This configuration, when enabled, will impose a great overhead
	  on the system. This should only be enabled when the system
	  is to be analyzed in much detail.
endchoice

config TRACING_BRANCHES
	bool
	help
	  Selected by tracers that will trace the likely and unlikely
	  conditions. This prevents the tracers themselves from being
	  profiled. Profiling the tracing infrastructure can only happen
	  when the likelys and unlikelys are not being traced.

config BRANCH_TRACER
	bool "Trace likely/unlikely instances"
	depends on TRACE_BRANCH_PROFILING
	select TRACING_BRANCHES
	help
	  This traces the events of likely and unlikely condition
	  calls in the kernel.  The difference between this and the
	  "Trace likely/unlikely profiler" is that this is not a
	  histogram of the callers, but actually places the calling
	  events into a running trace buffer to see when and where the
	  events happened, as well as their results.

	  Say N if unsure.

config STACK_TRACER
	bool "Trace max stack"
	depends on HAVE_FUNCTION_TRACER
	select FUNCTION_TRACER
	select STACKTRACE
	select KALLSYMS
	help
	  This special tracer records the maximum stack footprint of the
	  kernel and displays it in /sys/kernel/debug/tracing/stack_trace.

	  This tracer works by hooking into every function call that the
	  kernel executes, and keeping a maximum stack depth value and
	  stack-trace saved.  If this is configured with DYNAMIC_FTRACE
	  then it will not have any overhead while the stack tracer
	  is disabled.

	  To enable the stack tracer on bootup, pass in 'stacktrace'
	  on the kernel command line.

	  The stack tracer can also be enabled or disabled via the
	  sysctl kernel.stack_tracer_enabled

	  Say N if unsure.

config BLK_DEV_IO_TRACE
	bool "Support for tracing block IO actions"
	depends on SYSFS
	depends on BLOCK
	select RELAY
	select DEBUG_FS
	select TRACEPOINTS
	select GENERIC_TRACER
	select STACKTRACE
	help
	  Say Y here if you want to be able to trace the block layer actions
	  on a given queue. Tracing allows you to see any traffic happening
	  on a block device queue. For more information (and the userspace
	  support tools needed), fetch the blktrace tools from:

	  git://git.kernel.dk/blktrace.git

	  Tracing also is possible using the ftrace interface, e.g.:

	    echo 1 > /sys/block/sda/sda1/trace/enable
	    echo blk > /sys/kernel/debug/tracing/current_tracer
	    cat /sys/kernel/debug/tracing/trace_pipe

	  If unsure, say N.

config KPROBE_EVENT
	depends on KPROBES
	depends on HAVE_REGS_AND_STACK_ACCESS_API
	bool "Enable kprobes-based dynamic events"
	select TRACING
	default y
	help
	  This allows the user to add tracing events (similar to tracepoints)
	  on the fly via the ftrace interface. See
	  Documentation/trace/kprobetrace.txt for more details.

	  Those events can be inserted wherever kprobes can probe, and record
	  various register and memory values.

	  This option is also required by perf-probe subcommand of perf tools.
	  If you want to use perf tools, this option is strongly recommended.

config DYNAMIC_FTRACE
	bool "enable/disable ftrace tracepoints dynamically"
	depends on FUNCTION_TRACER
	depends on HAVE_DYNAMIC_FTRACE
	default y
	help
          This option will modify all the calls to ftrace dynamically
	  (will patch them out of the binary image and replace them
	  with a No-Op instruction) as they are called. A table is
	  created to dynamically enable them again.

	  This way a CONFIG_FUNCTION_TRACER kernel is slightly larger, but
	  otherwise has native performance as long as no tracing is active.

	  The changes to the code are done by a kernel thread that
	  wakes up once a second and checks to see if any ftrace calls
	  were made. If so, it runs stop_machine (stops all CPUS)
	  and modifies the code to jump over the call to ftrace.

config FUNCTION_PROFILER
	bool "Kernel function profiler"
	depends on FUNCTION_TRACER
	default n
	help
	  This option enables the kernel function profiler. A file is created
	  in debugfs called function_profile_enabled which defaults to zero.
	  When a 1 is echoed into this file profiling begins, and when a
	  zero is entered, profiling stops. A "functions" file is created in
	  the trace_stats directory; this file shows the list of functions that
	  have been hit and their counters.

	  If in doubt, say N.

config FTRACE_MCOUNT_RECORD
	def_bool y
	depends on DYNAMIC_FTRACE
	depends on HAVE_FTRACE_MCOUNT_RECORD

config FTRACE_SELFTEST
	bool

config FTRACE_STARTUP_TEST
	bool "Perform a startup test on ftrace"
	depends on GENERIC_TRACER
	select FTRACE_SELFTEST
	help
	  This option performs a series of startup tests on ftrace. On bootup
	  a series of tests are made to verify that the tracer is
	  functioning properly. It will do tests on all the configured
	  tracers of ftrace.

config EVENT_TRACE_TEST_SYSCALLS
	bool "Run selftest on syscall events"
	depends on FTRACE_STARTUP_TEST
	help
	 This option will also enable testing every syscall event.
	 It only enables the event and disables it and runs various loads
	 with the event enabled. This adds a bit more time for kernel boot
	 up since it runs this on every system call defined.

	 TBD - enable a way to actually call the syscalls as we test their
	       events

config MMIOTRACE
	bool "Memory mapped IO tracing"
	depends on HAVE_MMIOTRACE_SUPPORT && PCI
	select GENERIC_TRACER
	help
	  Mmiotrace traces Memory Mapped I/O access and is meant for
	  debugging and reverse engineering. It is called from the ioremap
	  implementation and works via page faults. Tracing is disabled by
	  default and can be enabled at run-time.

	  See Documentation/trace/mmiotrace.txt.
	  If you are not helping to develop drivers, say N.

config MMIOTRACE_TEST
	tristate "Test module for mmiotrace"
	depends on MMIOTRACE && m
	help
	  This is a dumb module for testing mmiotrace. It is very dangerous
	  as it will write garbage to IO memory starting at a given address.
	  However, it should be safe to use on e.g. unused portion of VRAM.

	  Say N, unless you absolutely know what you are doing.

config RING_BUFFER_BENCHMARK
	tristate "Ring buffer benchmark stress tester"
	depends on RING_BUFFER
	help
	  This option creates a test to stress the ring buffer and benchmark it.
	  It creates its own ring buffer such that it will not interfere with
	  any other users of the ring buffer (such as ftrace). It then creates
	  a producer and consumer that will run for 10 seconds and sleep for
	  10 seconds. Each interval it will print out the number of events
	  it recorded and give a rough estimate of how long each iteration took.

	  It does not disable interrupts or raise its priority, so it may be
	  affected by processes that are running.

	  If unsure, say N.

endif # FTRACE

endif # TRACING_SUPPORT
<|MERGE_RESOLUTION|>--- conflicted
+++ resolved
@@ -141,11 +141,7 @@
 config FUNCTION_TRACER
 	bool "Kernel Function Tracer"
 	depends on HAVE_FUNCTION_TRACER
-<<<<<<< HEAD
-	select FRAME_POINTER if (!ARM_UNWIND)
-=======
 	select FRAME_POINTER if !ARM_UNWIND && !S390
->>>>>>> 3cbea436
 	select KALLSYMS
 	select GENERIC_TRACER
 	select CONTEXT_SWITCH_TRACER
