#
# Library configuration
#

config BINARY_PRINTF
	def_bool n

menu "Library routines"

config RAID6_PQ
	tristate

config BITREVERSE
	tristate

config RATIONAL
	boolean

config GENERIC_STRNCPY_FROM_USER
	bool

<<<<<<< HEAD
=======
config GENERIC_STRNLEN_USER
	bool

>>>>>>> f8f5701b
config GENERIC_FIND_FIRST_BIT
	bool

config NO_GENERIC_PCI_IOPORT_MAP
	bool

config GENERIC_PCI_IOMAP
	bool

config GENERIC_IOMAP
	bool
	select GENERIC_PCI_IOMAP

config GENERIC_IO
	boolean
	default n

config STMP_DEVICE
	bool

config CRC_CCITT
	tristate "CRC-CCITT functions"
	help
	  This option is provided for the case where no in-kernel-tree
	  modules require CRC-CCITT functions, but a module built outside
	  the kernel tree does. Such modules that use library CRC-CCITT
	  functions require M here.

config CRC16
	tristate "CRC16 functions"
	help
	  This option is provided for the case where no in-kernel-tree
	  modules require CRC16 functions, but a module built outside
	  the kernel tree does. Such modules that use library CRC16
	  functions require M here.

config CRC_T10DIF
	tristate "CRC calculation for the T10 Data Integrity Field"
	help
	  This option is only needed if a module that's not in the
	  kernel tree needs to calculate CRC checks for use with the
	  SCSI data integrity subsystem.

config CRC_ITU_T
	tristate "CRC ITU-T V.41 functions"
	help
	  This option is provided for the case where no in-kernel-tree
	  modules require CRC ITU-T V.41 functions, but a module built outside
	  the kernel tree does. Such modules that use library CRC ITU-T V.41
	  functions require M here.

config CRC32
	tristate "CRC32/CRC32c functions"
	default y
	select BITREVERSE
	help
	  This option is provided for the case where no in-kernel-tree
	  modules require CRC32/CRC32c functions, but a module built outside
	  the kernel tree does. Such modules that use library CRC32/CRC32c
	  functions require M here.

config CRC32_SELFTEST
	bool "CRC32 perform self test on init"
	default n
	depends on CRC32
	help
	  This option enables the CRC32 library functions to perform a
	  self test on initialization. The self test computes crc32_le
	  and crc32_be over byte strings with random alignment and length
	  and computes the total elapsed time and number of bytes processed.

choice
	prompt "CRC32 implementation"
	depends on CRC32
	default CRC32_SLICEBY8
	help
	  This option allows a kernel builder to override the default choice
	  of CRC32 algorithm.  Choose the default ("slice by 8") unless you
	  know that you need one of the others.

config CRC32_SLICEBY8
	bool "Slice by 8 bytes"
	help
	  Calculate checksum 8 bytes at a time with a clever slicing algorithm.
	  This is the fastest algorithm, but comes with a 8KiB lookup table.
	  Most modern processors have enough cache to hold this table without
	  thrashing the cache.

	  This is the default implementation choice.  Choose this one unless
	  you have a good reason not to.

config CRC32_SLICEBY4
	bool "Slice by 4 bytes"
	help
	  Calculate checksum 4 bytes at a time with a clever slicing algorithm.
	  This is a bit slower than slice by 8, but has a smaller 4KiB lookup
	  table.

	  Only choose this option if you know what you are doing.

config CRC32_SARWATE
	bool "Sarwate's Algorithm (one byte at a time)"
	help
	  Calculate checksum a byte at a time using Sarwate's algorithm.  This
	  is not particularly fast, but has a small 256 byte lookup table.

	  Only choose this option if you know what you are doing.

config CRC32_BIT
	bool "Classic Algorithm (one bit at a time)"
	help
	  Calculate checksum one bit at a time.  This is VERY slow, but has
	  no lookup table.  This is provided as a debugging option.

	  Only choose this option if you are debugging crc32.

endchoice

config CRC7
	tristate "CRC7 functions"
	help
	  This option is provided for the case where no in-kernel-tree
	  modules require CRC7 functions, but a module built outside
	  the kernel tree does. Such modules that use library CRC7
	  functions require M here.

config LIBCRC32C
	tristate "CRC32c (Castagnoli, et al) Cyclic Redundancy-Check"
	select CRYPTO
	select CRYPTO_CRC32C
	help
	  This option is provided for the case where no in-kernel-tree
	  modules require CRC32c functions, but a module built outside the
	  kernel tree does. Such modules that use library CRC32c functions
	  require M here.  See Castagnoli93.
	  Module will be libcrc32c.

config CRC8
	tristate "CRC8 function"
	help
	  This option provides CRC8 function. Drivers may select this
	  when they need to do cyclic redundancy check according CRC8
	  algorithm. Module will be called crc8.

config AUDIT_GENERIC
	bool
	depends on AUDIT && !AUDIT_ARCH
	default y

#
# compression support is select'ed if needed
#
config ZLIB_INFLATE
	tristate

config ZLIB_DEFLATE
	tristate

config LZO_COMPRESS
	tristate

config LZO_DECOMPRESS
	tristate

source "lib/xz/Kconfig"

#
# These all provide a common interface (hence the apparent duplication with
# ZLIB_INFLATE; DECOMPRESS_GZIP is just a wrapper.)
#
config DECOMPRESS_GZIP
	select ZLIB_INFLATE
	tristate

config DECOMPRESS_BZIP2
	tristate

config DECOMPRESS_LZMA
	tristate

config DECOMPRESS_XZ
	select XZ_DEC
	tristate

config DECOMPRESS_LZO
	select LZO_DECOMPRESS
	tristate

#
# Generic allocator support is selected if needed
#
config GENERIC_ALLOCATOR
	boolean

#
# reed solomon support is select'ed if needed
#
config REED_SOLOMON
	tristate
	
config REED_SOLOMON_ENC8
	boolean

config REED_SOLOMON_DEC8
	boolean

config REED_SOLOMON_ENC16
	boolean

config REED_SOLOMON_DEC16
	boolean

#
# BCH support is selected if needed
#
config BCH
	tristate

config BCH_CONST_PARAMS
	boolean
	help
	  Drivers may select this option to force specific constant
	  values for parameters 'm' (Galois field order) and 't'
	  (error correction capability). Those specific values must
	  be set by declaring default values for symbols BCH_CONST_M
	  and BCH_CONST_T.
	  Doing so will enable extra compiler optimizations,
	  improving encoding and decoding performance up to 2x for
	  usual (m,t) values (typically such that m*t < 200).
	  When this option is selected, the BCH library supports
	  only a single (m,t) configuration. This is mainly useful
	  for NAND flash board drivers requiring known, fixed BCH
	  parameters.

config BCH_CONST_M
	int
	range 5 15
	help
	  Constant value for Galois field order 'm'. If 'k' is the
	  number of data bits to protect, 'm' should be chosen such
	  that (k + m*t) <= 2**m - 1.
	  Drivers should declare a default value for this symbol if
	  they select option BCH_CONST_PARAMS.

config BCH_CONST_T
	int
	help
	  Constant value for error correction capability in bits 't'.
	  Drivers should declare a default value for this symbol if
	  they select option BCH_CONST_PARAMS.

#
# Textsearch support is select'ed if needed
#
config TEXTSEARCH
	boolean

config TEXTSEARCH_KMP
	tristate

config TEXTSEARCH_BM
	tristate

config TEXTSEARCH_FSM
	tristate

config BTREE
	boolean

config HAS_IOMEM
	boolean
	depends on !NO_IOMEM
	select GENERIC_IO
	default y

config HAS_IOPORT
	boolean
	depends on HAS_IOMEM && !NO_IOPORT
	default y

config HAS_DMA
	boolean
	depends on !NO_DMA
	default y

config CHECK_SIGNATURE
	bool

config CPUMASK_OFFSTACK
	bool "Force CPU masks off stack" if DEBUG_PER_CPU_MAPS
	help
	  Use dynamic allocation for cpumask_var_t, instead of putting
	  them on the stack.  This is a bit more expensive, but avoids
	  stack overflow.

config DISABLE_OBSOLETE_CPUMASK_FUNCTIONS
       bool "Disable obsolete cpumask functions" if DEBUG_PER_CPU_MAPS
       depends on EXPERIMENTAL && BROKEN

config CPU_RMAP
	bool
	depends on SMP

config DQL
	bool

#
# Netlink attribute parsing support is select'ed if needed
#
config NLATTR
	bool

#
# Generic 64-bit atomic support is selected if needed
#
config GENERIC_ATOMIC64
       bool

config LRU_CACHE
	tristate

config AVERAGE
	bool "Averaging functions"
	help
	  This option is provided for the case where no in-kernel-tree
	  modules require averaging functions, but a module built outside
	  the kernel tree does. Such modules that use library averaging
	  functions require Y here.

	  If unsure, say N.

config CLZ_TAB
	bool

config CORDIC
	tristate "CORDIC algorithm"
	help
	  This option provides an implementation of the CORDIC algorithm;
	  calculations are in fixed point. Module will be called cordic.

config DDR
	bool "JEDEC DDR data"
	help
	  Data from JEDEC specs for DDR SDRAM memories,
	  particularly the AC timing parameters and addressing
	  information. This data is useful for drivers handling
	  DDR SDRAM controllers.

config MPILIB
	tristate
	select CLZ_TAB
	help
	  Multiprecision maths library from GnuPG.
	  It is used to implement RSA digital signature verification,
	  which is used by IMA/EVM digital signature extension.

config MPILIB_EXTRA
	bool
	depends on MPILIB
	help
	  Additional sources of multiprecision maths library from GnuPG.
	  This code is unnecessary for RSA digital signature verification,
	  but can be compiled if needed.

config SIGNATURE
	tristate
	depends on KEYS && CRYPTO
	select CRYPTO_SHA1
	select MPILIB
	help
	  Digital signature verification. Currently only RSA is supported.
	  Implementation is done using GnuPG MPI library

endmenu<|MERGE_RESOLUTION|>--- conflicted
+++ resolved
@@ -19,12 +19,9 @@
 config GENERIC_STRNCPY_FROM_USER
 	bool
 
-<<<<<<< HEAD
-=======
 config GENERIC_STRNLEN_USER
 	bool
 
->>>>>>> f8f5701b
 config GENERIC_FIND_FIRST_BIT
 	bool
 
