config SELECT_MEMORY_MODEL
	def_bool y
	depends on EXPERIMENTAL || ARCH_SELECT_MEMORY_MODEL

choice
	prompt "Memory model"
	depends on SELECT_MEMORY_MODEL
	default DISCONTIGMEM_MANUAL if ARCH_DISCONTIGMEM_DEFAULT
	default SPARSEMEM_MANUAL if ARCH_SPARSEMEM_DEFAULT
	default FLATMEM_MANUAL

config FLATMEM_MANUAL
	bool "Flat Memory"
	depends on !(ARCH_DISCONTIGMEM_ENABLE || ARCH_SPARSEMEM_ENABLE) || ARCH_FLATMEM_ENABLE
	help
	  This option allows you to change some of the ways that
	  Linux manages its memory internally.  Most users will
	  only have one option here: FLATMEM.  This is normal
	  and a correct option.

	  Some users of more advanced features like NUMA and
	  memory hotplug may have different options here.
	  DISCONTIGMEM is an more mature, better tested system,
	  but is incompatible with memory hotplug and may suffer
	  decreased performance over SPARSEMEM.  If unsure between
	  "Sparse Memory" and "Discontiguous Memory", choose
	  "Discontiguous Memory".

	  If unsure, choose this option (Flat Memory) over any other.

config DISCONTIGMEM_MANUAL
	bool "Discontiguous Memory"
	depends on ARCH_DISCONTIGMEM_ENABLE
	help
	  This option provides enhanced support for discontiguous
	  memory systems, over FLATMEM.  These systems have holes
	  in their physical address spaces, and this option provides
	  more efficient handling of these holes.  However, the vast
	  majority of hardware has quite flat address spaces, and
	  can have degraded performance from the extra overhead that
	  this option imposes.

	  Many NUMA configurations will have this as the only option.

	  If unsure, choose "Flat Memory" over this option.

config SPARSEMEM_MANUAL
	bool "Sparse Memory"
	depends on ARCH_SPARSEMEM_ENABLE
	help
	  This will be the only option for some systems, including
	  memory hotplug systems.  This is normal.

	  For many other systems, this will be an alternative to
	  "Discontiguous Memory".  This option provides some potential
	  performance benefits, along with decreased code complexity,
	  but it is newer, and more experimental.

	  If unsure, choose "Discontiguous Memory" or "Flat Memory"
	  over this option.

endchoice

config DISCONTIGMEM
	def_bool y
	depends on (!SELECT_MEMORY_MODEL && ARCH_DISCONTIGMEM_ENABLE) || DISCONTIGMEM_MANUAL

config SPARSEMEM
	def_bool y
	depends on (!SELECT_MEMORY_MODEL && ARCH_SPARSEMEM_ENABLE) || SPARSEMEM_MANUAL

config FLATMEM
	def_bool y
	depends on (!DISCONTIGMEM && !SPARSEMEM) || FLATMEM_MANUAL

config FLAT_NODE_MEM_MAP
	def_bool y
	depends on !SPARSEMEM

#
# Both the NUMA code and DISCONTIGMEM use arrays of pg_data_t's
# to represent different areas of memory.  This variable allows
# those dependencies to exist individually.
#
config NEED_MULTIPLE_NODES
	def_bool y
	depends on DISCONTIGMEM || NUMA

config HAVE_MEMORY_PRESENT
	def_bool y
	depends on ARCH_HAVE_MEMORY_PRESENT || SPARSEMEM

#
# SPARSEMEM_EXTREME (which is the default) does some bootmem
# allocations when memory_present() is called.  If this cannot
# be done on your architecture, select this option.  However,
# statically allocating the mem_section[] array can potentially
# consume vast quantities of .bss, so be careful.
#
# This option will also potentially produce smaller runtime code
# with gcc 3.4 and later.
#
config SPARSEMEM_STATIC
	bool

#
# Architecture platforms which require a two level mem_section in SPARSEMEM
# must select this option. This is usually for architecture platforms with
# an extremely sparse physical address space.
#
config SPARSEMEM_EXTREME
	def_bool y
	depends on SPARSEMEM && !SPARSEMEM_STATIC

config SPARSEMEM_VMEMMAP_ENABLE
	bool

config SPARSEMEM_ALLOC_MEM_MAP_TOGETHER
	def_bool y
	depends on SPARSEMEM && X86_64

config SPARSEMEM_VMEMMAP
	bool "Sparse Memory virtual memmap"
	depends on SPARSEMEM && SPARSEMEM_VMEMMAP_ENABLE
	default y
	help
	 SPARSEMEM_VMEMMAP uses a virtually mapped memmap to optimise
	 pfn_to_page and page_to_pfn operations.  This is the most
	 efficient option when sufficient kernel resources are available.

config HAVE_MEMBLOCK
	boolean

<<<<<<< HEAD
=======
config HAVE_MEMBLOCK_NODE_MAP
	boolean

config ARCH_DISCARD_MEMBLOCK
	boolean

>>>>>>> dcd6c922
config NO_BOOTMEM
	boolean

# eventually, we can have this option just 'select SPARSEMEM'
config MEMORY_HOTPLUG
	bool "Allow for memory hot-add"
	depends on SPARSEMEM || X86_64_ACPI_NUMA
	depends on HOTPLUG && ARCH_ENABLE_MEMORY_HOTPLUG
	depends on (IA64 || X86 || PPC_BOOK3S_64 || SUPERH || S390)

config MEMORY_HOTPLUG_SPARSE
	def_bool y
	depends on SPARSEMEM && MEMORY_HOTPLUG

config MEMORY_HOTREMOVE
	bool "Allow for memory hot remove"
	depends on MEMORY_HOTPLUG && ARCH_ENABLE_MEMORY_HOTREMOVE
	depends on MIGRATION

#
# If we have space for more page flags then we can enable additional
# optimizations and functionality.
#
# Regular Sparsemem takes page flag bits for the sectionid if it does not
# use a virtual memmap. Disable extended page flags for 32 bit platforms
# that require the use of a sectionid in the page flags.
#
config PAGEFLAGS_EXTENDED
	def_bool y
	depends on 64BIT || SPARSEMEM_VMEMMAP || !SPARSEMEM

# Heavily threaded applications may benefit from splitting the mm-wide
# page_table_lock, so that faults on different parts of the user address
# space can be handled with less contention: split it at this NR_CPUS.
# Default to 4 for wider testing, though 8 might be more appropriate.
# ARM's adjust_pte (unused if VIPT) depends on mm-wide page_table_lock.
# PA-RISC 7xxx's spinlock_t would enlarge struct page from 32 to 44 bytes.
# DEBUG_SPINLOCK and DEBUG_LOCK_ALLOC spinlock_t also enlarge struct page.
#
config SPLIT_PTLOCK_CPUS
	int
	default "999999" if ARM && !CPU_CACHE_VIPT
	default "999999" if PARISC && !PA20
	default "999999" if DEBUG_SPINLOCK || DEBUG_LOCK_ALLOC
	default "4"

#
# support for memory compaction
config COMPACTION
	bool "Allow for memory compaction"
	select MIGRATION
	depends on MMU
	help
	  Allows the compaction of memory for the allocation of huge pages.

#
# support for page migration
#
config MIGRATION
	bool "Page migration"
	def_bool y
	depends on NUMA || ARCH_ENABLE_MEMORY_HOTREMOVE || COMPACTION
	help
	  Allows the migration of the physical location of pages of processes
	  while the virtual addresses are not changed. This is useful in
	  two situations. The first is on NUMA systems to put pages nearer
	  to the processors accessing. The second is when allocating huge
	  pages as migration can relocate pages to satisfy a huge page
	  allocation instead of reclaiming.

config PHYS_ADDR_T_64BIT
	def_bool 64BIT || ARCH_PHYS_ADDR_T_64BIT

config ZONE_DMA_FLAG
	int
	default "0" if !ZONE_DMA
	default "1"

config BOUNCE
	def_bool y
	depends on BLOCK && MMU && (ZONE_DMA || HIGHMEM)

config NR_QUICK
	int
	depends on QUICKLIST
	default "2" if AVR32
	default "1"

config VIRT_TO_BUS
	def_bool y
	depends on !ARCH_NO_VIRT_TO_BUS

config MMU_NOTIFIER
	bool

config KSM
	bool "Enable KSM for page merging"
	depends on MMU
	help
	  Enable Kernel Samepage Merging: KSM periodically scans those areas
	  of an application's address space that an app has advised may be
	  mergeable.  When it finds pages of identical content, it replaces
	  the many instances by a single page with that content, so
	  saving memory until one or another app needs to modify the content.
	  Recommended for use with KVM, or with other duplicative applications.
	  See Documentation/vm/ksm.txt for more information: KSM is inactive
	  until a program has madvised that an area is MADV_MERGEABLE, and
	  root has set /sys/kernel/mm/ksm/run to 1 (if CONFIG_SYSFS is set).

config DEFAULT_MMAP_MIN_ADDR
        int "Low address space to protect from user allocation"
	depends on MMU
        default 4096
        help
	  This is the portion of low virtual memory which should be protected
	  from userspace allocation.  Keeping a user from writing to low pages
	  can help reduce the impact of kernel NULL pointer bugs.

	  For most ia64, ppc64 and x86 users with lots of address space
	  a value of 65536 is reasonable and should cause no problems.
	  On arm and other archs it should not be higher than 32768.
	  Programs which use vm86 functionality or have some need to map
	  this low address space will need CAP_SYS_RAWIO or disable this
	  protection by setting the value to 0.

	  This value can be changed after boot using the
	  /proc/sys/vm/mmap_min_addr tunable.

config ARCH_SUPPORTS_MEMORY_FAILURE
	bool

config MEMORY_FAILURE
	depends on MMU
	depends on ARCH_SUPPORTS_MEMORY_FAILURE
	bool "Enable recovery from hardware memory errors"
	help
	  Enables code to recover from some memory failures on systems
	  with MCA recovery. This allows a system to continue running
	  even when some of its memory has uncorrected errors. This requires
	  special hardware support and typically ECC memory.

config HWPOISON_INJECT
	tristate "HWPoison pages injector"
	depends on MEMORY_FAILURE && DEBUG_KERNEL && PROC_FS
	select PROC_PAGE_MONITOR

config NOMMU_INITIAL_TRIM_EXCESS
	int "Turn on mmap() excess space trimming before booting"
	depends on !MMU
	default 1
	help
	  The NOMMU mmap() frequently needs to allocate large contiguous chunks
	  of memory on which to store mappings, but it can only ask the system
	  allocator for chunks in 2^N*PAGE_SIZE amounts - which is frequently
	  more than it requires.  To deal with this, mmap() is able to trim off
	  the excess and return it to the allocator.

	  If trimming is enabled, the excess is trimmed off and returned to the
	  system allocator, which can cause extra fragmentation, particularly
	  if there are a lot of transient processes.

	  If trimming is disabled, the excess is kept, but not used, which for
	  long-term mappings means that the space is wasted.

	  Trimming can be dynamically controlled through a sysctl option
	  (/proc/sys/vm/nr_trim_pages) which specifies the minimum number of
	  excess pages there must be before trimming should occur, or zero if
	  no trimming is to occur.

	  This option specifies the initial value of this option.  The default
	  of 1 says that all excess pages should be trimmed.

	  See Documentation/nommu-mmap.txt for more information.

config TRANSPARENT_HUGEPAGE
	bool "Transparent Hugepage Support"
	depends on X86 && MMU
	select COMPACTION
	help
	  Transparent Hugepages allows the kernel to use huge pages and
	  huge tlb transparently to the applications whenever possible.
	  This feature can improve computing performance to certain
	  applications by speeding up page faults during memory
	  allocation, by reducing the number of tlb misses and by speeding
	  up the pagetable walking.

	  If memory constrained on embedded, you may want to say N.

choice
	prompt "Transparent Hugepage Support sysfs defaults"
	depends on TRANSPARENT_HUGEPAGE
	default TRANSPARENT_HUGEPAGE_ALWAYS
	help
	  Selects the sysfs defaults for Transparent Hugepage Support.

	config TRANSPARENT_HUGEPAGE_ALWAYS
		bool "always"
	help
	  Enabling Transparent Hugepage always, can increase the
	  memory footprint of applications without a guaranteed
	  benefit but it will work automatically for all applications.

	config TRANSPARENT_HUGEPAGE_MADVISE
		bool "madvise"
	help
	  Enabling Transparent Hugepage madvise, will only provide a
	  performance improvement benefit to the applications using
	  madvise(MADV_HUGEPAGE) but it won't risk to increase the
	  memory footprint of applications without a guaranteed
	  benefit.
endchoice

#
# UP and nommu archs use km based percpu allocator
#
config NEED_PER_CPU_KM
	depends on !SMP
	bool
	default y

config CLEANCACHE
	bool "Enable cleancache driver to cache clean pages if tmem is present"
	default n
	help
	  Cleancache can be thought of as a page-granularity victim cache
	  for clean pages that the kernel's pageframe replacement algorithm
	  (PFRA) would like to keep around, but can't since there isn't enough
	  memory.  So when the PFRA "evicts" a page, it first attempts to use
	  cleancache code to put the data contained in that page into
	  "transcendent memory", memory that is not directly accessible or
	  addressable by the kernel and is of unknown and possibly
	  time-varying size.  And when a cleancache-enabled
	  filesystem wishes to access a page in a file on disk, it first
	  checks cleancache to see if it already contains it; if it does,
	  the page is copied into the kernel and a disk access is avoided.
	  When a transcendent memory driver is available (such as zcache or
	  Xen transcendent memory), a significant I/O reduction
	  may be achieved.  When none is available, all cleancache calls
	  are reduced to a single pointer-compare-against-NULL resulting
	  in a negligible performance hit.

	  If unsure, say Y to enable cleancache<|MERGE_RESOLUTION|>--- conflicted
+++ resolved
@@ -131,15 +131,12 @@
 config HAVE_MEMBLOCK
 	boolean
 
-<<<<<<< HEAD
-=======
 config HAVE_MEMBLOCK_NODE_MAP
 	boolean
 
 config ARCH_DISCARD_MEMBLOCK
 	boolean
 
->>>>>>> dcd6c922
 config NO_BOOTMEM
 	boolean
 
