--- conflicted
+++ resolved
@@ -2324,16 +2324,8 @@
 	 * and just make the page writable */
 	avoidcopy = (page_mapcount(old_page) == 1);
 	if (avoidcopy) {
-<<<<<<< HEAD
-		if (!trylock_page(old_page)) {
-			if (PageAnon(old_page))
-				page_move_anon_rmap(old_page, vma, address);
-		} else
-			unlock_page(old_page);
-=======
 		if (PageAnon(old_page))
 			page_move_anon_rmap(old_page, vma, address);
->>>>>>> 062c1825
 		set_huge_ptep_writable(vma, address, ptep);
 		return 0;
 	}
@@ -2409,11 +2401,7 @@
 		set_huge_pte_at(mm, address, ptep,
 				make_huge_pte(vma, new_page, 1));
 		page_remove_rmap(old_page);
-<<<<<<< HEAD
-		hugepage_add_anon_rmap(new_page, vma, address);
-=======
 		hugepage_add_new_anon_rmap(new_page, vma, address);
->>>>>>> 062c1825
 		/* Make the old page be freed below */
 		new_page = old_page;
 		mmu_notifier_invalidate_range_end(mm,
@@ -2640,12 +2628,6 @@
 								vma, address);
 	}
 
-<<<<<<< HEAD
-	if (!pagecache_page) {
-		page = pte_page(entry);
-		lock_page(page);
-	}
-=======
 	/*
 	 * hugetlb_cow() requires page locks of pte_page(entry) and
 	 * pagecache_page, so here we need take the former one
@@ -2656,7 +2638,6 @@
 	page = pte_page(entry);
 	if (page != pagecache_page)
 		lock_page(page);
->>>>>>> 062c1825
 
 	spin_lock(&mm->page_table_lock);
 	/* Check for a racing update before calling hugetlb_cow */
@@ -2683,8 +2664,6 @@
 	if (pagecache_page) {
 		unlock_page(pagecache_page);
 		put_page(pagecache_page);
-	} else {
-		unlock_page(page);
 	}
 	unlock_page(page);
 
