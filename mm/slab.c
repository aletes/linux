--- conflicted
+++ resolved
@@ -3056,14 +3056,9 @@
 	if (entries != cachep->num - slabp->inuse) {
 bad:
 		printk(KERN_ERR "slab: Internal list corruption detected in "
-<<<<<<< HEAD
-				"cache '%s'(%d), slabp %p(%d). Hexdump:\n",
-			cachep->name, cachep->num, slabp, slabp->inuse);
-=======
 			"cache '%s'(%d), slabp %p(%d). Tainted(%s). Hexdump:\n",
 			cachep->name, cachep->num, slabp, slabp->inuse,
 			print_tainted());
->>>>>>> dcd6c922
 		print_hex_dump(KERN_ERR, "", DUMP_PREFIX_OFFSET, 16, 1, slabp,
 			sizeof(*slabp) + cachep->num * sizeof(kmem_bufctl_t),
 			1);
