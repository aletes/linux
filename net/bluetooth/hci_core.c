--- conflicted
+++ resolved
@@ -53,11 +53,6 @@
 
 #define AUTO_OFF_TIMEOUT 2000
 
-<<<<<<< HEAD
-bool enable_hs;
-
-=======
->>>>>>> e816b57a
 static void hci_rx_work(struct work_struct *work);
 static void hci_cmd_work(struct work_struct *work);
 static void hci_tx_work(struct work_struct *work);
