--- conflicted
+++ resolved
@@ -387,12 +387,7 @@
 			(__force u32)r->rt_gateway,
 			r->rt_flags, atomic_read(&r->dst.__refcnt),
 			r->dst.__use, 0, (__force u32)r->rt_src,
-<<<<<<< HEAD
-			(dst_metric(&r->dst, RTAX_ADVMSS) ?
-			     (int)dst_metric(&r->dst, RTAX_ADVMSS) + 40 : 0),
-=======
 			dst_metric_advmss(&r->dst) + 40,
->>>>>>> 3cbea436
 			dst_metric(&r->dst, RTAX_WINDOW),
 			(int)((dst_metric(&r->dst, RTAX_RTT) >> 3) +
 			      dst_metric(&r->dst, RTAX_RTTVAR)),
@@ -631,11 +626,7 @@
 	/* Kill broadcast/multicast entries very aggresively, if they
 	   collide in hash table with more useful entries */
 	return (rth->rt_flags & (RTCF_BROADCAST | RTCF_MULTICAST)) &&
-<<<<<<< HEAD
-		rth->fl.iif && rth->dst.rt_next;
-=======
 		rt_is_input_route(rth) && rth->dst.rt_next;
->>>>>>> 3cbea436
 }
 
 static inline int rt_valuable(struct rtable *rth)
@@ -696,29 +687,17 @@
 static inline bool compare_hash_inputs(const struct flowi *fl1,
 					const struct flowi *fl2)
 {
-<<<<<<< HEAD
-	return ((((__force u32)fl1->nl_u.ip4_u.daddr ^ (__force u32)fl2->nl_u.ip4_u.daddr) |
-		((__force u32)fl1->nl_u.ip4_u.saddr ^ (__force u32)fl2->nl_u.ip4_u.saddr) |
-=======
 	return ((((__force u32)fl1->fl4_dst ^ (__force u32)fl2->fl4_dst) |
 		((__force u32)fl1->fl4_src ^ (__force u32)fl2->fl4_src) |
->>>>>>> 3cbea436
 		(fl1->iif ^ fl2->iif)) == 0);
 }
 
 static inline int compare_keys(struct flowi *fl1, struct flowi *fl2)
 {
-<<<<<<< HEAD
-	return (((__force u32)fl1->nl_u.ip4_u.daddr ^ (__force u32)fl2->nl_u.ip4_u.daddr) |
-		((__force u32)fl1->nl_u.ip4_u.saddr ^ (__force u32)fl2->nl_u.ip4_u.saddr) |
-		(fl1->mark ^ fl2->mark) |
-		(*(u16 *)&fl1->nl_u.ip4_u.tos ^ *(u16 *)&fl2->nl_u.ip4_u.tos) |
-=======
 	return (((__force u32)fl1->fl4_dst ^ (__force u32)fl2->fl4_dst) |
 		((__force u32)fl1->fl4_src ^ (__force u32)fl2->fl4_src) |
 		(fl1->mark ^ fl2->mark) |
 		(*(u16 *)&fl1->fl4_tos ^ *(u16 *)&fl2->fl4_tos) |
->>>>>>> 3cbea436
 		(fl1->oif ^ fl2->oif) |
 		(fl1->iif ^ fl2->iif)) == 0;
 }
@@ -754,35 +733,6 @@
 			continue;
 
 		spin_lock_bh(rt_hash_lock_addr(i));
-<<<<<<< HEAD
-#ifdef CONFIG_NET_NS
-		{
-		struct rtable __rcu **prev;
-		struct rtable *p;
-
-		rth = rcu_dereference_protected(rt_hash_table[i].chain,
-			lockdep_is_held(rt_hash_lock_addr(i)));
-
-		/* defer releasing the head of the list after spin_unlock */
-		for (tail = rth; tail;
-		     tail = rcu_dereference_protected(tail->dst.rt_next,
-				lockdep_is_held(rt_hash_lock_addr(i))))
-			if (!rt_is_expired(tail))
-				break;
-		if (rth != tail)
-			rt_hash_table[i].chain = tail;
-
-		/* call rt_free on entries after the tail requiring flush */
-		prev = &rt_hash_table[i].chain;
-		for (p = rcu_dereference_protected(*prev,
-				lockdep_is_held(rt_hash_lock_addr(i)));
-		     p != NULL;
-		     p = next) {
-			next = rcu_dereference_protected(p->dst.rt_next,
-				lockdep_is_held(rt_hash_lock_addr(i)));
-			if (!rt_is_expired(p)) {
-				prev = &p->dst.rt_next;
-=======
 
 		list = NULL;
 		pprev = &rt_hash_table[i].chain;
@@ -798,33 +748,17 @@
 				rcu_assign_pointer(*pprev, next);
 				rcu_assign_pointer(rth->dst.rt_next, list);
 				list = rth;
->>>>>>> 3cbea436
 			} else {
 				pprev = &rth->dst.rt_next;
 			}
 			rth = next;
 		}
-<<<<<<< HEAD
-		}
-#else
-		rth = rcu_dereference_protected(rt_hash_table[i].chain,
-			lockdep_is_held(rt_hash_lock_addr(i)));
-		rcu_assign_pointer(rt_hash_table[i].chain, NULL);
-		tail = NULL;
-#endif
-		spin_unlock_bh(rt_hash_lock_addr(i));
-
-		for (; rth != tail; rth = next) {
-			next = rcu_dereference_protected(rth->dst.rt_next, 1);
-			rt_free(rth);
-=======
 
 		spin_unlock_bh(rt_hash_lock_addr(i));
 
 		for (; list; list = next) {
 			next = rcu_dereference_protected(list->dst.rt_next, 1);
 			rt_free(list);
->>>>>>> 3cbea436
 		}
 	}
 }
@@ -976,15 +910,9 @@
 }
 
 /* Flush previous cache invalidated entries from the cache */
-<<<<<<< HEAD
-void rt_cache_flush_batch(void)
-{
-	rt_do_flush(!in_softirq());
-=======
 void rt_cache_flush_batch(struct net *net)
 {
 	rt_do_flush(net, !in_softirq());
->>>>>>> 3cbea436
 }
 
 static void rt_emergency_hash_rebuild(struct net *net)
@@ -1185,11 +1113,7 @@
 		 */
 
 		rt->dst.flags |= DST_NOCACHE;
-<<<<<<< HEAD
-		if (rt->rt_type == RTN_UNICAST || rt->fl.iif == 0) {
-=======
 		if (rt->rt_type == RTN_UNICAST || rt_is_output_route(rt)) {
->>>>>>> 3cbea436
 			int err = arp_bind_neighbour(&rt->dst);
 			if (err) {
 				if (net_ratelimit())
@@ -1287,11 +1211,7 @@
 	/* Try to bind route to arp only if it is output
 	   route or unicast forwarding path.
 	 */
-<<<<<<< HEAD
-	if (rt->rt_type == RTN_UNICAST || rt->fl.iif == 0) {
-=======
 	if (rt->rt_type == RTN_UNICAST || rt_is_output_route(rt)) {
->>>>>>> 3cbea436
 		int err = arp_bind_neighbour(&rt->dst);
 		if (err) {
 			spin_unlock_bh(rt_hash_lock_addr(hash));
@@ -1502,11 +1422,6 @@
 				rt->dst.child		= NULL;
 				if (rt->dst.dev)
 					dev_hold(rt->dst.dev);
-<<<<<<< HEAD
-				if (rt->idev)
-					in_dev_hold(rt->idev);
-=======
->>>>>>> 3cbea436
 				rt->dst.obsolete	= -1;
 				rt->dst.lastuse	= jiffies;
 				rt->dst.path		= &rt->dst;
@@ -1738,11 +1653,7 @@
 				    rth->rt_dst != daddr ||
 				    rth->rt_src != iph->saddr ||
 				    rth->fl.oif != ikeys[k] ||
-<<<<<<< HEAD
-				    rth->fl.iif != 0 ||
-=======
 				    rt_is_input_route(rth) ||
->>>>>>> 3cbea436
 				    dst_metric_locked(&rth->dst, RTAX_MTU) ||
 				    !net_eq(dev_net(rth->dst.dev), net) ||
 				    rt_is_expired(rth))
@@ -1765,18 +1676,11 @@
 							u32 lock = dst_metric(&rth->dst,
 									      RTAX_LOCK);
 							mtu = ip_rt_min_pmtu;
-<<<<<<< HEAD
-							rth->dst.metrics[RTAX_LOCK-1] |=
-								(1 << RTAX_MTU);
-						}
-						rth->dst.metrics[RTAX_MTU-1] = mtu;
-=======
 							lock |= (1 << RTAX_MTU);
 							dst_metric_set(&rth->dst, RTAX_LOCK,
 								       lock);
 						}
 						dst_metric_set(&rth->dst, RTAX_MTU, mtu);
->>>>>>> 3cbea436
 						dst_set_expires(&rth->dst,
 							ip_rt_mtu_expires);
 					}
@@ -1920,32 +1824,6 @@
 		if (FIB_RES_GW(*res) &&
 		    FIB_RES_NH(*res).nh_scope == RT_SCOPE_LINK)
 			rt->rt_gateway = FIB_RES_GW(*res);
-<<<<<<< HEAD
-		memcpy(rt->dst.metrics, fi->fib_metrics,
-		       sizeof(rt->dst.metrics));
-		if (fi->fib_mtu == 0) {
-			rt->dst.metrics[RTAX_MTU-1] = rt->dst.dev->mtu;
-			if (dst_metric_locked(&rt->dst, RTAX_MTU) &&
-			    rt->rt_gateway != rt->rt_dst &&
-			    rt->dst.dev->mtu > 576)
-				rt->dst.metrics[RTAX_MTU-1] = 576;
-		}
-#ifdef CONFIG_NET_CLS_ROUTE
-		rt->dst.tclassid = FIB_RES_NH(*res).nh_tclassid;
-#endif
-	} else
-		rt->dst.metrics[RTAX_MTU-1]= rt->dst.dev->mtu;
-
-	if (dst_metric(&rt->dst, RTAX_HOPLIMIT) == 0)
-		rt->dst.metrics[RTAX_HOPLIMIT-1] = sysctl_ip_default_ttl;
-	if (dst_mtu(&rt->dst) > IP_MAX_MTU)
-		rt->dst.metrics[RTAX_MTU-1] = IP_MAX_MTU;
-	if (dst_metric(&rt->dst, RTAX_ADVMSS) == 0)
-		rt->dst.metrics[RTAX_ADVMSS-1] = max_t(unsigned int, rt->dst.dev->mtu - 40,
-				       ip_rt_min_advmss);
-	if (dst_metric(&rt->dst, RTAX_ADVMSS) > 65535 - 40)
-		rt->dst.metrics[RTAX_ADVMSS-1] = 65535 - 40;
-=======
 		dst_import_metrics(dst, fi->fib_metrics);
 #ifdef CONFIG_NET_CLS_ROUTE
 		dst->tclassid = FIB_RES_NH(*res).nh_tclassid;
@@ -1956,7 +1834,6 @@
 		dst_metric_set(dst, RTAX_MTU, IP_MAX_MTU);
 	if (dst_metric_raw(dst, RTAX_ADVMSS) > 65535 - 40)
 		dst_metric_set(dst, RTAX_ADVMSS, 65535 - 40);
->>>>>>> 3cbea436
 
 #ifdef CONFIG_NET_CLS_ROUTE
 #ifdef CONFIG_IP_MULTIPLE_TABLES
@@ -2021,10 +1898,6 @@
 	rth->fl.iif	= dev->ifindex;
 	rth->dst.dev	= init_net.loopback_dev;
 	dev_hold(rth->dst.dev);
-<<<<<<< HEAD
-	rth->idev	= in_dev_get(rth->dst.dev);
-=======
->>>>>>> 3cbea436
 	rth->fl.oif	= 0;
 	rth->rt_gateway	= daddr;
 	rth->rt_spec_dst= spec_dst;
@@ -2164,10 +2037,6 @@
 		rth->fl.iif	= in_dev->dev->ifindex;
 	rth->dst.dev	= (out_dev)->dev;
 	dev_hold(rth->dst.dev);
-<<<<<<< HEAD
-	rth->idev	= in_dev_get(rth->dst.dev);
-=======
->>>>>>> 3cbea436
 	rth->fl.oif 	= 0;
 	rth->rt_spec_dst= spec_dst;
 
@@ -2228,19 +2097,10 @@
 {
 	struct fib_result res;
 	struct in_device *in_dev = __in_dev_get_rcu(dev);
-<<<<<<< HEAD
-	struct flowi fl = { .nl_u = { .ip4_u =
-				      { .daddr = daddr,
-					.saddr = saddr,
-					.tos = tos,
-					.scope = RT_SCOPE_UNIVERSE,
-				      } },
-=======
 	struct flowi fl = { .fl4_dst	= daddr,
 			    .fl4_src	= saddr,
 			    .fl4_tos	= tos,
 			    .fl4_scope	= RT_SCOPE_UNIVERSE,
->>>>>>> 3cbea436
 			    .mark = skb->mark,
 			    .iif = dev->ifindex };
 	unsigned	flags = 0;
@@ -2355,10 +2215,6 @@
 	rth->fl.iif	= dev->ifindex;
 	rth->dst.dev	= net->loopback_dev;
 	dev_hold(rth->dst.dev);
-<<<<<<< HEAD
-	rth->idev	= in_dev_get(rth->dst.dev);
-=======
->>>>>>> 3cbea436
 	rth->rt_gateway	= daddr;
 	rth->rt_spec_dst= spec_dst;
 	rth->dst.input= ip_local_deliver;
@@ -2544,12 +2400,6 @@
 	if (!rth)
 		return -ENOBUFS;
 
-<<<<<<< HEAD
-	in_dev_hold(in_dev);
-	rth->idev = in_dev;
-
-=======
->>>>>>> 3cbea436
 	atomic_set(&rth->dst.__refcnt, 1);
 	rth->dst.flags= DST_HOST;
 	if (IN_DEV_CONF_GET(in_dev, NOXFRM))
@@ -2712,16 +2562,10 @@
 			goto out;
 
 		/* RACE: Check return value of inet_select_addr instead. */
-<<<<<<< HEAD
-		if (rcu_dereference(dev_out->ip_ptr) == NULL)
-			goto out;	/* Wrong error code */
-
-=======
 		if (!(dev_out->flags & IFF_UP) || !__in_dev_get_rcu(dev_out)) {
 			err = -ENETUNREACH;
 			goto out;
 		}
->>>>>>> 3cbea436
 		if (ipv4_is_local_multicast(oldflp->fl4_dst) ||
 		    ipv4_is_lbcast(oldflp->fl4_dst)) {
 			if (!fl.fl4_src)
@@ -2782,17 +2626,12 @@
 	}
 
 	if (res.type == RTN_LOCAL) {
-<<<<<<< HEAD
-		if (!fl.fl4_src)
-			fl.fl4_src = fl.fl4_dst;
-=======
 		if (!fl.fl4_src) {
 			if (res.fi->fib_prefsrc)
 				fl.fl4_src = res.fi->fib_prefsrc;
 			else
 				fl.fl4_src = fl.fl4_dst;
 		}
->>>>>>> 3cbea436
 		dev_out = net->loopback_dev;
 		fl.oif = dev_out->ifindex;
 		res.fi = NULL;
@@ -2894,11 +2733,7 @@
 		new->__use = 1;
 		new->input = dst_discard;
 		new->output = dst_discard;
-<<<<<<< HEAD
-		memcpy(new->metrics, ort->dst.metrics, RTAX_MAX*sizeof(u32));
-=======
 		dst_copy_metrics(new, &ort->dst);
->>>>>>> 3cbea436
 
 		new->dev = ort->dst.dev;
 		if (new->dev)
@@ -3005,11 +2840,7 @@
 	if (rt->rt_dst != rt->rt_gateway)
 		NLA_PUT_BE32(skb, RTA_GATEWAY, rt->rt_gateway);
 
-<<<<<<< HEAD
-	if (rtnetlink_put_metrics(skb, rt->dst.metrics) < 0)
-=======
 	if (rtnetlink_put_metrics(skb, dst_metrics_ptr(&rt->dst)) < 0)
->>>>>>> 3cbea436
 		goto nla_put_failure;
 
 	if (rt->fl.mark)
