/*
 * INET		An implementation of the TCP/IP protocol suite for the LINUX
 *		operating system.  INET is implemented using the  BSD Socket
 *		interface as the means of communication with the user level.
 *
 *		Implementation of the Transmission Control Protocol(TCP).
 *
 * Authors:	Ross Biro
 *		Fred N. van Kempen, <waltje@uWalt.NL.Mugnet.ORG>
 *		Mark Evans, <evansmp@uhura.aston.ac.uk>
 *		Corey Minyard <wf-rch!minyard@relay.EU.net>
 *		Florian La Roche, <flla@stud.uni-sb.de>
 *		Charles Hedrick, <hedrick@klinzhai.rutgers.edu>
 *		Linus Torvalds, <torvalds@cs.helsinki.fi>
 *		Alan Cox, <gw4pts@gw4pts.ampr.org>
 *		Matthew Dillon, <dillon@apollo.west.oic.com>
 *		Arnt Gulbrandsen, <agulbra@nvg.unit.no>
 *		Jorge Cwik, <jorge@laser.satlink.net>
 *
 * Fixes:
 *		Alan Cox	:	Numerous verify_area() calls
 *		Alan Cox	:	Set the ACK bit on a reset
 *		Alan Cox	:	Stopped it crashing if it closed while
 *					sk->inuse=1 and was trying to connect
 *					(tcp_err()).
 *		Alan Cox	:	All icmp error handling was broken
 *					pointers passed where wrong and the
 *					socket was looked up backwards. Nobody
 *					tested any icmp error code obviously.
 *		Alan Cox	:	tcp_err() now handled properly. It
 *					wakes people on errors. poll
 *					behaves and the icmp error race
 *					has gone by moving it into sock.c
 *		Alan Cox	:	tcp_send_reset() fixed to work for
 *					everything not just packets for
 *					unknown sockets.
 *		Alan Cox	:	tcp option processing.
 *		Alan Cox	:	Reset tweaked (still not 100%) [Had
 *					syn rule wrong]
 *		Herp Rosmanith  :	More reset fixes
 *		Alan Cox	:	No longer acks invalid rst frames.
 *					Acking any kind of RST is right out.
 *		Alan Cox	:	Sets an ignore me flag on an rst
 *					receive otherwise odd bits of prattle
 *					escape still
 *		Alan Cox	:	Fixed another acking RST frame bug.
 *					Should stop LAN workplace lockups.
 *		Alan Cox	: 	Some tidyups using the new skb list
 *					facilities
 *		Alan Cox	:	sk->keepopen now seems to work
 *		Alan Cox	:	Pulls options out correctly on accepts
 *		Alan Cox	:	Fixed assorted sk->rqueue->next errors
 *		Alan Cox	:	PSH doesn't end a TCP read. Switched a
 *					bit to skb ops.
 *		Alan Cox	:	Tidied tcp_data to avoid a potential
 *					nasty.
 *		Alan Cox	:	Added some better commenting, as the
 *					tcp is hard to follow
 *		Alan Cox	:	Removed incorrect check for 20 * psh
 *	Michael O'Reilly	:	ack < copied bug fix.
 *	Johannes Stille		:	Misc tcp fixes (not all in yet).
 *		Alan Cox	:	FIN with no memory -> CRASH
 *		Alan Cox	:	Added socket option proto entries.
 *					Also added awareness of them to accept.
 *		Alan Cox	:	Added TCP options (SOL_TCP)
 *		Alan Cox	:	Switched wakeup calls to callbacks,
 *					so the kernel can layer network
 *					sockets.
 *		Alan Cox	:	Use ip_tos/ip_ttl settings.
 *		Alan Cox	:	Handle FIN (more) properly (we hope).
 *		Alan Cox	:	RST frames sent on unsynchronised
 *					state ack error.
 *		Alan Cox	:	Put in missing check for SYN bit.
 *		Alan Cox	:	Added tcp_select_window() aka NET2E
 *					window non shrink trick.
 *		Alan Cox	:	Added a couple of small NET2E timer
 *					fixes
 *		Charles Hedrick :	TCP fixes
 *		Toomas Tamm	:	TCP window fixes
 *		Alan Cox	:	Small URG fix to rlogin ^C ack fight
 *		Charles Hedrick	:	Rewrote most of it to actually work
 *		Linus		:	Rewrote tcp_read() and URG handling
 *					completely
 *		Gerhard Koerting:	Fixed some missing timer handling
 *		Matthew Dillon  :	Reworked TCP machine states as per RFC
 *		Gerhard Koerting:	PC/TCP workarounds
 *		Adam Caldwell	:	Assorted timer/timing errors
 *		Matthew Dillon	:	Fixed another RST bug
 *		Alan Cox	:	Move to kernel side addressing changes.
 *		Alan Cox	:	Beginning work on TCP fastpathing
 *					(not yet usable)
 *		Arnt Gulbrandsen:	Turbocharged tcp_check() routine.
 *		Alan Cox	:	TCP fast path debugging
 *		Alan Cox	:	Window clamping
 *		Michael Riepe	:	Bug in tcp_check()
 *		Matt Dillon	:	More TCP improvements and RST bug fixes
 *		Matt Dillon	:	Yet more small nasties remove from the
 *					TCP code (Be very nice to this man if
 *					tcp finally works 100%) 8)
 *		Alan Cox	:	BSD accept semantics.
 *		Alan Cox	:	Reset on closedown bug.
 *	Peter De Schrijver	:	ENOTCONN check missing in tcp_sendto().
 *		Michael Pall	:	Handle poll() after URG properly in
 *					all cases.
 *		Michael Pall	:	Undo the last fix in tcp_read_urg()
 *					(multi URG PUSH broke rlogin).
 *		Michael Pall	:	Fix the multi URG PUSH problem in
 *					tcp_readable(), poll() after URG
 *					works now.
 *		Michael Pall	:	recv(...,MSG_OOB) never blocks in the
 *					BSD api.
 *		Alan Cox	:	Changed the semantics of sk->socket to
 *					fix a race and a signal problem with
 *					accept() and async I/O.
 *		Alan Cox	:	Relaxed the rules on tcp_sendto().
 *		Yury Shevchuk	:	Really fixed accept() blocking problem.
 *		Craig I. Hagan  :	Allow for BSD compatible TIME_WAIT for
 *					clients/servers which listen in on
 *					fixed ports.
 *		Alan Cox	:	Cleaned the above up and shrank it to
 *					a sensible code size.
 *		Alan Cox	:	Self connect lockup fix.
 *		Alan Cox	:	No connect to multicast.
 *		Ross Biro	:	Close unaccepted children on master
 *					socket close.
 *		Alan Cox	:	Reset tracing code.
 *		Alan Cox	:	Spurious resets on shutdown.
 *		Alan Cox	:	Giant 15 minute/60 second timer error
 *		Alan Cox	:	Small whoops in polling before an
 *					accept.
 *		Alan Cox	:	Kept the state trace facility since
 *					it's handy for debugging.
 *		Alan Cox	:	More reset handler fixes.
 *		Alan Cox	:	Started rewriting the code based on
 *					the RFC's for other useful protocol
 *					references see: Comer, KA9Q NOS, and
 *					for a reference on the difference
 *					between specifications and how BSD
 *					works see the 4.4lite source.
 *		A.N.Kuznetsov	:	Don't time wait on completion of tidy
 *					close.
 *		Linus Torvalds	:	Fin/Shutdown & copied_seq changes.
 *		Linus Torvalds	:	Fixed BSD port reuse to work first syn
 *		Alan Cox	:	Reimplemented timers as per the RFC
 *					and using multiple timers for sanity.
 *		Alan Cox	:	Small bug fixes, and a lot of new
 *					comments.
 *		Alan Cox	:	Fixed dual reader crash by locking
 *					the buffers (much like datagram.c)
 *		Alan Cox	:	Fixed stuck sockets in probe. A probe
 *					now gets fed up of retrying without
 *					(even a no space) answer.
 *		Alan Cox	:	Extracted closing code better
 *		Alan Cox	:	Fixed the closing state machine to
 *					resemble the RFC.
 *		Alan Cox	:	More 'per spec' fixes.
 *		Jorge Cwik	:	Even faster checksumming.
 *		Alan Cox	:	tcp_data() doesn't ack illegal PSH
 *					only frames. At least one pc tcp stack
 *					generates them.
 *		Alan Cox	:	Cache last socket.
 *		Alan Cox	:	Per route irtt.
 *		Matt Day	:	poll()->select() match BSD precisely on error
 *		Alan Cox	:	New buffers
 *		Marc Tamsky	:	Various sk->prot->retransmits and
 *					sk->retransmits misupdating fixed.
 *					Fixed tcp_write_timeout: stuck close,
 *					and TCP syn retries gets used now.
 *		Mark Yarvis	:	In tcp_read_wakeup(), don't send an
 *					ack if state is TCP_CLOSED.
 *		Alan Cox	:	Look up device on a retransmit - routes may
 *					change. Doesn't yet cope with MSS shrink right
 *					but it's a start!
 *		Marc Tamsky	:	Closing in closing fixes.
 *		Mike Shaver	:	RFC1122 verifications.
 *		Alan Cox	:	rcv_saddr errors.
 *		Alan Cox	:	Block double connect().
 *		Alan Cox	:	Small hooks for enSKIP.
 *		Alexey Kuznetsov:	Path MTU discovery.
 *		Alan Cox	:	Support soft errors.
 *		Alan Cox	:	Fix MTU discovery pathological case
 *					when the remote claims no mtu!
 *		Marc Tamsky	:	TCP_CLOSE fix.
 *		Colin (G3TNE)	:	Send a reset on syn ack replies in
 *					window but wrong (fixes NT lpd problems)
 *		Pedro Roque	:	Better TCP window handling, delayed ack.
 *		Joerg Reuter	:	No modification of locked buffers in
 *					tcp_do_retransmit()
 *		Eric Schenk	:	Changed receiver side silly window
 *					avoidance algorithm to BSD style
 *					algorithm. This doubles throughput
 *					against machines running Solaris,
 *					and seems to result in general
 *					improvement.
 *	Stefan Magdalinski	:	adjusted tcp_readable() to fix FIONREAD
 *	Willy Konynenberg	:	Transparent proxying support.
 *	Mike McLagan		:	Routing by source
 *		Keith Owens	:	Do proper merging with partial SKB's in
 *					tcp_do_sendmsg to avoid burstiness.
 *		Eric Schenk	:	Fix fast close down bug with
 *					shutdown() followed by close().
 *		Andi Kleen 	:	Make poll agree with SIGIO
 *	Salvatore Sanfilippo	:	Support SO_LINGER with linger == 1 and
 *					lingertime == 0 (RFC 793 ABORT Call)
 *	Hirokazu Takahashi	:	Use copy_from_user() instead of
 *					csum_and_copy_from_user() if possible.
 *
 *		This program is free software; you can redistribute it and/or
 *		modify it under the terms of the GNU General Public License
 *		as published by the Free Software Foundation; either version
 *		2 of the License, or(at your option) any later version.
 *
 * Description of States:
 *
 *	TCP_SYN_SENT		sent a connection request, waiting for ack
 *
 *	TCP_SYN_RECV		received a connection request, sent ack,
 *				waiting for final ack in three-way handshake.
 *
 *	TCP_ESTABLISHED		connection established
 *
 *	TCP_FIN_WAIT1		our side has shutdown, waiting to complete
 *				transmission of remaining buffered data
 *
 *	TCP_FIN_WAIT2		all buffered data sent, waiting for remote
 *				to shutdown
 *
 *	TCP_CLOSING		both sides have shutdown but we still have
 *				data we have to finish sending
 *
 *	TCP_TIME_WAIT		timeout to catch resent junk before entering
 *				closed, can only be entered from FIN_WAIT2
 *				or CLOSING.  Required because the other end
 *				may not have gotten our last ACK causing it
 *				to retransmit the data packet (which we ignore)
 *
 *	TCP_CLOSE_WAIT		remote side has shutdown and is waiting for
 *				us to finish writing our data and to shutdown
 *				(we have to close() to move on to LAST_ACK)
 *
 *	TCP_LAST_ACK		out side has shutdown after remote has
 *				shutdown.  There may still be data in our
 *				buffer that we have to finish sending
 *
 *	TCP_CLOSE		socket is finished
 */

#include <linux/kernel.h>
#include <linux/module.h>
#include <linux/types.h>
#include <linux/fcntl.h>
#include <linux/poll.h>
#include <linux/init.h>
#include <linux/fs.h>
#include <linux/skbuff.h>
#include <linux/scatterlist.h>
#include <linux/splice.h>
#include <linux/net.h>
#include <linux/socket.h>
#include <linux/random.h>
#include <linux/bootmem.h>
#include <linux/highmem.h>
#include <linux/swap.h>
#include <linux/cache.h>
#include <linux/err.h>
#include <linux/crypto.h>

#include <net/icmp.h>
#include <net/tcp.h>
#include <net/xfrm.h>
#include <net/ip.h>
#include <net/netdma.h>
#include <net/sock.h>

#include <asm/uaccess.h>
#include <asm/ioctls.h>

int sysctl_tcp_fin_timeout __read_mostly = TCP_FIN_TIMEOUT;

struct percpu_counter tcp_orphan_count;
EXPORT_SYMBOL_GPL(tcp_orphan_count);

int sysctl_tcp_mem[3] __read_mostly;
int sysctl_tcp_wmem[3] __read_mostly;
int sysctl_tcp_rmem[3] __read_mostly;

EXPORT_SYMBOL(sysctl_tcp_mem);
EXPORT_SYMBOL(sysctl_tcp_rmem);
EXPORT_SYMBOL(sysctl_tcp_wmem);

atomic_t tcp_memory_allocated;	/* Current allocated memory. */
EXPORT_SYMBOL(tcp_memory_allocated);

/*
 * Current number of TCP sockets.
 */
struct percpu_counter tcp_sockets_allocated;
EXPORT_SYMBOL(tcp_sockets_allocated);

/*
 * TCP splice context
 */
struct tcp_splice_state {
	struct pipe_inode_info *pipe;
	size_t len;
	unsigned int flags;
};

/*
 * Pressure flag: try to collapse.
 * Technical note: it is used by multiple contexts non atomically.
 * All the __sk_mem_schedule() is of this nature: accounting
 * is strict, actions are advisory and have some latency.
 */
int tcp_memory_pressure __read_mostly;

EXPORT_SYMBOL(tcp_memory_pressure);

void tcp_enter_memory_pressure(struct sock *sk)
{
	if (!tcp_memory_pressure) {
		NET_INC_STATS(sock_net(sk), LINUX_MIB_TCPMEMORYPRESSURES);
		tcp_memory_pressure = 1;
	}
}

EXPORT_SYMBOL(tcp_enter_memory_pressure);

/*
 *	Wait for a TCP event.
 *
 *	Note that we don't need to lock the socket, as the upper poll layers
 *	take care of normal races (between the test and the event) and we don't
 *	go look at any of the socket buffers directly.
 */
unsigned int tcp_poll(struct file *file, struct socket *sock, poll_table *wait)
{
	unsigned int mask;
	struct sock *sk = sock->sk;
	struct tcp_sock *tp = tcp_sk(sk);

	poll_wait(file, sk->sk_sleep, wait);
	if (sk->sk_state == TCP_LISTEN)
		return inet_csk_listen_poll(sk);

	/* Socket is not locked. We are protected from async events
	 * by poll logic and correct handling of state changes
	 * made by other threads is impossible in any case.
	 */

	mask = 0;
	if (sk->sk_err)
		mask = POLLERR;

	/*
	 * POLLHUP is certainly not done right. But poll() doesn't
	 * have a notion of HUP in just one direction, and for a
	 * socket the read side is more interesting.
	 *
	 * Some poll() documentation says that POLLHUP is incompatible
	 * with the POLLOUT/POLLWR flags, so somebody should check this
	 * all. But careful, it tends to be safer to return too many
	 * bits than too few, and you can easily break real applications
	 * if you don't tell them that something has hung up!
	 *
	 * Check-me.
	 *
	 * Check number 1. POLLHUP is _UNMASKABLE_ event (see UNIX98 and
	 * our fs/select.c). It means that after we received EOF,
	 * poll always returns immediately, making impossible poll() on write()
	 * in state CLOSE_WAIT. One solution is evident --- to set POLLHUP
	 * if and only if shutdown has been made in both directions.
	 * Actually, it is interesting to look how Solaris and DUX
	 * solve this dilemma. I would prefer, if POLLHUP were maskable,
	 * then we could set it on SND_SHUTDOWN. BTW examples given
	 * in Stevens' books assume exactly this behaviour, it explains
	 * why POLLHUP is incompatible with POLLOUT.	--ANK
	 *
	 * NOTE. Check for TCP_CLOSE is added. The goal is to prevent
	 * blocking on fresh not-connected or disconnected socket. --ANK
	 */
	if (sk->sk_shutdown == SHUTDOWN_MASK || sk->sk_state == TCP_CLOSE)
		mask |= POLLHUP;
	if (sk->sk_shutdown & RCV_SHUTDOWN)
		mask |= POLLIN | POLLRDNORM | POLLRDHUP;

	/* Connected? */
	if ((1 << sk->sk_state) & ~(TCPF_SYN_SENT | TCPF_SYN_RECV)) {
		int target = sock_rcvlowat(sk, 0, INT_MAX);

		if (tp->urg_seq == tp->copied_seq &&
		    !sock_flag(sk, SOCK_URGINLINE) &&
		    tp->urg_data)
			target--;

		/* Potential race condition. If read of tp below will
		 * escape above sk->sk_state, we can be illegally awaken
		 * in SYN_* states. */
		if (tp->rcv_nxt - tp->copied_seq >= target)
			mask |= POLLIN | POLLRDNORM;

		if (!(sk->sk_shutdown & SEND_SHUTDOWN)) {
			if (sk_stream_wspace(sk) >= sk_stream_min_wspace(sk)) {
				mask |= POLLOUT | POLLWRNORM;
			} else {  /* send SIGIO later */
				set_bit(SOCK_ASYNC_NOSPACE,
					&sk->sk_socket->flags);
				set_bit(SOCK_NOSPACE, &sk->sk_socket->flags);

				/* Race breaker. If space is freed after
				 * wspace test but before the flags are set,
				 * IO signal will be lost.
				 */
				if (sk_stream_wspace(sk) >= sk_stream_min_wspace(sk))
					mask |= POLLOUT | POLLWRNORM;
			}
		}

		if (tp->urg_data & TCP_URG_VALID)
			mask |= POLLPRI;
	}
	return mask;
}

int tcp_ioctl(struct sock *sk, int cmd, unsigned long arg)
{
	struct tcp_sock *tp = tcp_sk(sk);
	int answ;

	switch (cmd) {
	case SIOCINQ:
		if (sk->sk_state == TCP_LISTEN)
			return -EINVAL;

		lock_sock(sk);
		if ((1 << sk->sk_state) & (TCPF_SYN_SENT | TCPF_SYN_RECV))
			answ = 0;
		else if (sock_flag(sk, SOCK_URGINLINE) ||
			 !tp->urg_data ||
			 before(tp->urg_seq, tp->copied_seq) ||
			 !before(tp->urg_seq, tp->rcv_nxt)) {
			answ = tp->rcv_nxt - tp->copied_seq;

			/* Subtract 1, if FIN is in queue. */
			if (answ && !skb_queue_empty(&sk->sk_receive_queue))
				answ -=
		       tcp_hdr((struct sk_buff *)sk->sk_receive_queue.prev)->fin;
		} else
			answ = tp->urg_seq - tp->copied_seq;
		release_sock(sk);
		break;
	case SIOCATMARK:
		answ = tp->urg_data && tp->urg_seq == tp->copied_seq;
		break;
	case SIOCOUTQ:
		if (sk->sk_state == TCP_LISTEN)
			return -EINVAL;

		if ((1 << sk->sk_state) & (TCPF_SYN_SENT | TCPF_SYN_RECV))
			answ = 0;
		else
			answ = tp->write_seq - tp->snd_una;
		break;
	default:
		return -ENOIOCTLCMD;
	}

	return put_user(answ, (int __user *)arg);
}

static inline void tcp_mark_push(struct tcp_sock *tp, struct sk_buff *skb)
{
	TCP_SKB_CB(skb)->flags |= TCPCB_FLAG_PSH;
	tp->pushed_seq = tp->write_seq;
}

static inline int forced_push(struct tcp_sock *tp)
{
	return after(tp->write_seq, tp->pushed_seq + (tp->max_window >> 1));
}

static inline void skb_entail(struct sock *sk, struct sk_buff *skb)
{
	struct tcp_sock *tp = tcp_sk(sk);
	struct tcp_skb_cb *tcb = TCP_SKB_CB(skb);

	skb->csum    = 0;
	tcb->seq     = tcb->end_seq = tp->write_seq;
	tcb->flags   = TCPCB_FLAG_ACK;
	tcb->sacked  = 0;
	skb_header_release(skb);
	tcp_add_write_queue_tail(sk, skb);
	sk->sk_wmem_queued += skb->truesize;
	sk_mem_charge(sk, skb->truesize);
	if (tp->nonagle & TCP_NAGLE_PUSH)
		tp->nonagle &= ~TCP_NAGLE_PUSH;
}

static inline void tcp_mark_urg(struct tcp_sock *tp, int flags,
				struct sk_buff *skb)
{
	if (flags & MSG_OOB)
		tp->snd_up = tp->write_seq;
}

static inline void tcp_push(struct sock *sk, int flags, int mss_now,
			    int nonagle)
{
	struct tcp_sock *tp = tcp_sk(sk);

	if (tcp_send_head(sk)) {
		struct sk_buff *skb = tcp_write_queue_tail(sk);
		if (!(flags & MSG_MORE) || forced_push(tp))
			tcp_mark_push(tp, skb);
		tcp_mark_urg(tp, flags, skb);
		__tcp_push_pending_frames(sk, mss_now,
					  (flags & MSG_MORE) ? TCP_NAGLE_CORK : nonagle);
	}
}

static int tcp_splice_data_recv(read_descriptor_t *rd_desc, struct sk_buff *skb,
				unsigned int offset, size_t len)
{
	struct tcp_splice_state *tss = rd_desc->arg.data;
	int ret;

	ret = skb_splice_bits(skb, offset, tss->pipe, min(rd_desc->count, len),
			      tss->flags);
	if (ret > 0)
		rd_desc->count -= ret;
	return ret;
}

static int __tcp_splice_read(struct sock *sk, struct tcp_splice_state *tss)
{
	/* Store TCP splice context information in read_descriptor_t. */
	read_descriptor_t rd_desc = {
		.arg.data = tss,
		.count	  = tss->len,
	};

	return tcp_read_sock(sk, &rd_desc, tcp_splice_data_recv);
}

/**
 *  tcp_splice_read - splice data from TCP socket to a pipe
 * @sock:	socket to splice from
 * @ppos:	position (not valid)
 * @pipe:	pipe to splice to
 * @len:	number of bytes to splice
 * @flags:	splice modifier flags
 *
 * Description:
 *    Will read pages from given socket and fill them into a pipe.
 *
 **/
ssize_t tcp_splice_read(struct socket *sock, loff_t *ppos,
			struct pipe_inode_info *pipe, size_t len,
			unsigned int flags)
{
	struct sock *sk = sock->sk;
	struct tcp_splice_state tss = {
		.pipe = pipe,
		.len = len,
		.flags = flags,
	};
	long timeo;
	ssize_t spliced;
	int ret;

	/*
	 * We can't seek on a socket input
	 */
	if (unlikely(*ppos))
		return -ESPIPE;

	ret = spliced = 0;

	lock_sock(sk);

	timeo = sock_rcvtimeo(sk, flags & SPLICE_F_NONBLOCK);
	while (tss.len) {
		ret = __tcp_splice_read(sk, &tss);
		if (ret < 0)
			break;
		else if (!ret) {
			if (spliced)
				break;
			if (sock_flag(sk, SOCK_DONE))
				break;
			if (sk->sk_err) {
				ret = sock_error(sk);
				break;
			}
			if (sk->sk_shutdown & RCV_SHUTDOWN)
				break;
			if (sk->sk_state == TCP_CLOSE) {
				/*
				 * This occurs when user tries to read
				 * from never connected socket.
				 */
				if (!sock_flag(sk, SOCK_DONE))
					ret = -ENOTCONN;
				break;
			}
			if (!timeo) {
				ret = -EAGAIN;
				break;
			}
			sk_wait_data(sk, &timeo);
			if (signal_pending(current)) {
				ret = sock_intr_errno(timeo);
				break;
			}
			continue;
		}
		tss.len -= ret;
		spliced += ret;

		if (!timeo)
			break;
		release_sock(sk);
		lock_sock(sk);

		if (sk->sk_err || sk->sk_state == TCP_CLOSE ||
		    (sk->sk_shutdown & RCV_SHUTDOWN) ||
		    signal_pending(current))
			break;
	}

	release_sock(sk);

	if (spliced)
		return spliced;

	return ret;
}

struct sk_buff *sk_stream_alloc_skb(struct sock *sk, int size, gfp_t gfp)
{
	struct sk_buff *skb;

	/* The TCP header must be at least 32-bit aligned.  */
	size = ALIGN(size, 4);

	skb = alloc_skb_fclone(size + sk->sk_prot->max_header, gfp);
	if (skb) {
		if (sk_wmem_schedule(sk, skb->truesize)) {
			/*
			 * Make sure that we have exactly size bytes
			 * available to the caller, no more, no less.
			 */
			skb_reserve(skb, skb_tailroom(skb) - size);
			return skb;
		}
		__kfree_skb(skb);
	} else {
		sk->sk_prot->enter_memory_pressure(sk);
		sk_stream_moderate_sndbuf(sk);
	}
	return NULL;
}

static unsigned int tcp_xmit_size_goal(struct sock *sk, u32 mss_now,
				       int large_allowed)
{
	struct tcp_sock *tp = tcp_sk(sk);
	u32 xmit_size_goal, old_size_goal;

	xmit_size_goal = mss_now;

	if (large_allowed && sk_can_gso(sk)) {
		xmit_size_goal = ((sk->sk_gso_max_size - 1) -
				  inet_csk(sk)->icsk_af_ops->net_header_len -
				  inet_csk(sk)->icsk_ext_hdr_len -
				  tp->tcp_header_len);

		xmit_size_goal = tcp_bound_to_half_wnd(tp, xmit_size_goal);

		/* We try hard to avoid divides here */
		old_size_goal = tp->xmit_size_goal_segs * mss_now;

		if (likely(old_size_goal <= xmit_size_goal &&
			   old_size_goal + mss_now > xmit_size_goal)) {
			xmit_size_goal = old_size_goal;
		} else {
			tp->xmit_size_goal_segs = xmit_size_goal / mss_now;
			xmit_size_goal = tp->xmit_size_goal_segs * mss_now;
		}
	}

	return max(xmit_size_goal, mss_now);
}

static int tcp_send_mss(struct sock *sk, int *size_goal, int flags)
{
	int mss_now;

	mss_now = tcp_current_mss(sk);
	*size_goal = tcp_xmit_size_goal(sk, mss_now, !(flags & MSG_OOB));

	return mss_now;
}

static ssize_t do_tcp_sendpages(struct sock *sk, struct page **pages, int poffset,
			 size_t psize, int flags)
{
	struct tcp_sock *tp = tcp_sk(sk);
	int mss_now, size_goal;
	int err;
	ssize_t copied;
	long timeo = sock_sndtimeo(sk, flags & MSG_DONTWAIT);

	/* Wait for a connection to finish. */
	if ((1 << sk->sk_state) & ~(TCPF_ESTABLISHED | TCPF_CLOSE_WAIT))
		if ((err = sk_stream_wait_connect(sk, &timeo)) != 0)
			goto out_err;

	clear_bit(SOCK_ASYNC_NOSPACE, &sk->sk_socket->flags);

	mss_now = tcp_send_mss(sk, &size_goal, flags);
	copied = 0;

	err = -EPIPE;
	if (sk->sk_err || (sk->sk_shutdown & SEND_SHUTDOWN))
		goto out_err;

	while (psize > 0) {
		struct sk_buff *skb = tcp_write_queue_tail(sk);
		struct page *page = pages[poffset / PAGE_SIZE];
		int copy, i, can_coalesce;
		int offset = poffset % PAGE_SIZE;
		int size = min_t(size_t, psize, PAGE_SIZE - offset);

		if (!tcp_send_head(sk) || (copy = size_goal - skb->len) <= 0) {
new_segment:
			if (!sk_stream_memory_free(sk))
				goto wait_for_sndbuf;

			skb = sk_stream_alloc_skb(sk, 0, sk->sk_allocation);
			if (!skb)
				goto wait_for_memory;

			skb_entail(sk, skb);
			copy = size_goal;
		}

		if (copy > size)
			copy = size;

		i = skb_shinfo(skb)->nr_frags;
		can_coalesce = skb_can_coalesce(skb, i, page, offset);
		if (!can_coalesce && i >= MAX_SKB_FRAGS) {
			tcp_mark_push(tp, skb);
			goto new_segment;
		}
		if (!sk_wmem_schedule(sk, copy))
			goto wait_for_memory;

		if (can_coalesce) {
			skb_shinfo(skb)->frags[i - 1].size += copy;
		} else {
			get_page(page);
			skb_fill_page_desc(skb, i, page, offset, copy);
		}

		skb->len += copy;
		skb->data_len += copy;
		skb->truesize += copy;
		sk->sk_wmem_queued += copy;
		sk_mem_charge(sk, copy);
		skb->ip_summed = CHECKSUM_PARTIAL;
		tp->write_seq += copy;
		TCP_SKB_CB(skb)->end_seq += copy;
		skb_shinfo(skb)->gso_segs = 0;

		if (!copied)
			TCP_SKB_CB(skb)->flags &= ~TCPCB_FLAG_PSH;

		copied += copy;
		poffset += copy;
		if (!(psize -= copy))
			goto out;

		if (skb->len < size_goal || (flags & MSG_OOB))
			continue;

		if (forced_push(tp)) {
			tcp_mark_push(tp, skb);
			__tcp_push_pending_frames(sk, mss_now, TCP_NAGLE_PUSH);
		} else if (skb == tcp_send_head(sk))
			tcp_push_one(sk, mss_now);
		continue;

wait_for_sndbuf:
		set_bit(SOCK_NOSPACE, &sk->sk_socket->flags);
wait_for_memory:
		if (copied)
			tcp_push(sk, flags & ~MSG_MORE, mss_now, TCP_NAGLE_PUSH);

		if ((err = sk_stream_wait_memory(sk, &timeo)) != 0)
			goto do_error;

		mss_now = tcp_send_mss(sk, &size_goal, flags);
	}

out:
	if (copied)
		tcp_push(sk, flags, mss_now, tp->nonagle);
	return copied;

do_error:
	if (copied)
		goto out;
out_err:
	return sk_stream_error(sk, flags, err);
}

ssize_t tcp_sendpage(struct socket *sock, struct page *page, int offset,
		     size_t size, int flags)
{
	ssize_t res;
	struct sock *sk = sock->sk;

	if (!(sk->sk_route_caps & NETIF_F_SG) ||
	    !(sk->sk_route_caps & NETIF_F_ALL_CSUM))
		return sock_no_sendpage(sock, page, offset, size, flags);

	lock_sock(sk);
	TCP_CHECK_TIMER(sk);
	res = do_tcp_sendpages(sk, &page, offset, size, flags);
	TCP_CHECK_TIMER(sk);
	release_sock(sk);
	return res;
}

#define TCP_PAGE(sk)	(sk->sk_sndmsg_page)
#define TCP_OFF(sk)	(sk->sk_sndmsg_off)

static inline int select_size(struct sock *sk)
{
	struct tcp_sock *tp = tcp_sk(sk);
	int tmp = tp->mss_cache;

	if (sk->sk_route_caps & NETIF_F_SG) {
		if (sk_can_gso(sk))
			tmp = 0;
		else {
			int pgbreak = SKB_MAX_HEAD(MAX_TCP_HEADER);

			if (tmp >= pgbreak &&
			    tmp <= pgbreak + (MAX_SKB_FRAGS - 1) * PAGE_SIZE)
				tmp = pgbreak;
		}
	}

	return tmp;
}

int tcp_sendmsg(struct kiocb *iocb, struct socket *sock, struct msghdr *msg,
		size_t size)
{
	struct sock *sk = sock->sk;
	struct iovec *iov;
	struct tcp_sock *tp = tcp_sk(sk);
	struct sk_buff *skb;
	int iovlen, flags;
	int mss_now, size_goal;
	int err, copied;
	long timeo;

	lock_sock(sk);
	TCP_CHECK_TIMER(sk);

	flags = msg->msg_flags;
	timeo = sock_sndtimeo(sk, flags & MSG_DONTWAIT);

	/* Wait for a connection to finish. */
	if ((1 << sk->sk_state) & ~(TCPF_ESTABLISHED | TCPF_CLOSE_WAIT))
		if ((err = sk_stream_wait_connect(sk, &timeo)) != 0)
			goto out_err;

	/* This should be in poll */
	clear_bit(SOCK_ASYNC_NOSPACE, &sk->sk_socket->flags);

	mss_now = tcp_send_mss(sk, &size_goal, flags);

	/* Ok commence sending. */
	iovlen = msg->msg_iovlen;
	iov = msg->msg_iov;
	copied = 0;

	err = -EPIPE;
	if (sk->sk_err || (sk->sk_shutdown & SEND_SHUTDOWN))
		goto out_err;

	while (--iovlen >= 0) {
		int seglen = iov->iov_len;
		unsigned char __user *from = iov->iov_base;

		iov++;

		while (seglen > 0) {
			int copy;

			skb = tcp_write_queue_tail(sk);

			if (!tcp_send_head(sk) ||
			    (copy = size_goal - skb->len) <= 0) {

new_segment:
				/* Allocate new segment. If the interface is SG,
				 * allocate skb fitting to single page.
				 */
				if (!sk_stream_memory_free(sk))
					goto wait_for_sndbuf;

				skb = sk_stream_alloc_skb(sk, select_size(sk),
						sk->sk_allocation);
				if (!skb)
					goto wait_for_memory;

				/*
				 * Check whether we can use HW checksum.
				 */
				if (sk->sk_route_caps & NETIF_F_ALL_CSUM)
					skb->ip_summed = CHECKSUM_PARTIAL;

				skb_entail(sk, skb);
				copy = size_goal;
			}

			/* Try to append data to the end of skb. */
			if (copy > seglen)
				copy = seglen;

			/* Where to copy to? */
			if (skb_tailroom(skb) > 0) {
				/* We have some space in skb head. Superb! */
				if (copy > skb_tailroom(skb))
					copy = skb_tailroom(skb);
				if ((err = skb_add_data(skb, from, copy)) != 0)
					goto do_fault;
			} else {
				int merge = 0;
				int i = skb_shinfo(skb)->nr_frags;
				struct page *page = TCP_PAGE(sk);
				int off = TCP_OFF(sk);

				if (skb_can_coalesce(skb, i, page, off) &&
				    off != PAGE_SIZE) {
					/* We can extend the last page
					 * fragment. */
					merge = 1;
				} else if (i == MAX_SKB_FRAGS ||
					   (!i &&
					   !(sk->sk_route_caps & NETIF_F_SG))) {
					/* Need to add new fragment and cannot
					 * do this because interface is non-SG,
					 * or because all the page slots are
					 * busy. */
					tcp_mark_push(tp, skb);
					goto new_segment;
				} else if (page) {
					if (off == PAGE_SIZE) {
						put_page(page);
						TCP_PAGE(sk) = page = NULL;
						off = 0;
					}
				} else
					off = 0;

				if (copy > PAGE_SIZE - off)
					copy = PAGE_SIZE - off;

				if (!sk_wmem_schedule(sk, copy))
					goto wait_for_memory;

				if (!page) {
					/* Allocate new cache page. */
					if (!(page = sk_stream_alloc_page(sk)))
						goto wait_for_memory;
				}

				/* Time to copy data. We are close to
				 * the end! */
				err = skb_copy_to_page(sk, from, skb, page,
						       off, copy);
				if (err) {
					/* If this page was new, give it to the
					 * socket so it does not get leaked.
					 */
					if (!TCP_PAGE(sk)) {
						TCP_PAGE(sk) = page;
						TCP_OFF(sk) = 0;
					}
					goto do_error;
				}

				/* Update the skb. */
				if (merge) {
					skb_shinfo(skb)->frags[i - 1].size +=
									copy;
				} else {
					skb_fill_page_desc(skb, i, page, off, copy);
					if (TCP_PAGE(sk)) {
						get_page(page);
					} else if (off + copy < PAGE_SIZE) {
						get_page(page);
						TCP_PAGE(sk) = page;
					}
				}

				TCP_OFF(sk) = off + copy;
			}

			if (!copied)
				TCP_SKB_CB(skb)->flags &= ~TCPCB_FLAG_PSH;

			tp->write_seq += copy;
			TCP_SKB_CB(skb)->end_seq += copy;
			skb_shinfo(skb)->gso_segs = 0;

			from += copy;
			copied += copy;
			if ((seglen -= copy) == 0 && iovlen == 0)
				goto out;

			if (skb->len < size_goal || (flags & MSG_OOB))
				continue;

			if (forced_push(tp)) {
				tcp_mark_push(tp, skb);
				__tcp_push_pending_frames(sk, mss_now, TCP_NAGLE_PUSH);
			} else if (skb == tcp_send_head(sk))
				tcp_push_one(sk, mss_now);
			continue;

wait_for_sndbuf:
			set_bit(SOCK_NOSPACE, &sk->sk_socket->flags);
wait_for_memory:
			if (copied)
				tcp_push(sk, flags & ~MSG_MORE, mss_now, TCP_NAGLE_PUSH);

			if ((err = sk_stream_wait_memory(sk, &timeo)) != 0)
				goto do_error;

			mss_now = tcp_send_mss(sk, &size_goal, flags);
		}
	}

out:
	if (copied)
		tcp_push(sk, flags, mss_now, tp->nonagle);
	TCP_CHECK_TIMER(sk);
	release_sock(sk);
	return copied;

do_fault:
	if (!skb->len) {
		tcp_unlink_write_queue(skb, sk);
		/* It is the one place in all of TCP, except connection
		 * reset, where we can be unlinking the send_head.
		 */
		tcp_check_send_head(sk, skb);
		sk_wmem_free_skb(sk, skb);
	}

do_error:
	if (copied)
		goto out;
out_err:
	err = sk_stream_error(sk, flags, err);
	TCP_CHECK_TIMER(sk);
	release_sock(sk);
	return err;
}

/*
 *	Handle reading urgent data. BSD has very simple semantics for
 *	this, no blocking and very strange errors 8)
 */

static int tcp_recv_urg(struct sock *sk, struct msghdr *msg, int len, int flags)
{
	struct tcp_sock *tp = tcp_sk(sk);

	/* No URG data to read. */
	if (sock_flag(sk, SOCK_URGINLINE) || !tp->urg_data ||
	    tp->urg_data == TCP_URG_READ)
		return -EINVAL;	/* Yes this is right ! */

	if (sk->sk_state == TCP_CLOSE && !sock_flag(sk, SOCK_DONE))
		return -ENOTCONN;

	if (tp->urg_data & TCP_URG_VALID) {
		int err = 0;
		char c = tp->urg_data;

		if (!(flags & MSG_PEEK))
			tp->urg_data = TCP_URG_READ;

		/* Read urgent data. */
		msg->msg_flags |= MSG_OOB;

		if (len > 0) {
			if (!(flags & MSG_TRUNC))
				err = memcpy_toiovec(msg->msg_iov, &c, 1);
			len = 1;
		} else
			msg->msg_flags |= MSG_TRUNC;

		return err ? -EFAULT : len;
	}

	if (sk->sk_state == TCP_CLOSE || (sk->sk_shutdown & RCV_SHUTDOWN))
		return 0;

	/* Fixed the recv(..., MSG_OOB) behaviour.  BSD docs and
	 * the available implementations agree in this case:
	 * this call should never block, independent of the
	 * blocking state of the socket.
	 * Mike <pall@rz.uni-karlsruhe.de>
	 */
	return -EAGAIN;
}

/* Clean up the receive buffer for full frames taken by the user,
 * then send an ACK if necessary.  COPIED is the number of bytes
 * tcp_recvmsg has given to the user so far, it speeds up the
 * calculation of whether or not we must ACK for the sake of
 * a window update.
 */
void tcp_cleanup_rbuf(struct sock *sk, int copied)
{
	struct tcp_sock *tp = tcp_sk(sk);
	int time_to_ack = 0;

#if TCP_DEBUG
	struct sk_buff *skb = skb_peek(&sk->sk_receive_queue);

	WARN_ON(skb && !before(tp->copied_seq, TCP_SKB_CB(skb)->end_seq));
#endif

	if (inet_csk_ack_scheduled(sk)) {
		const struct inet_connection_sock *icsk = inet_csk(sk);
		   /* Delayed ACKs frequently hit locked sockets during bulk
		    * receive. */
		if (icsk->icsk_ack.blocked ||
		    /* Once-per-two-segments ACK was not sent by tcp_input.c */
		    tp->rcv_nxt - tp->rcv_wup > icsk->icsk_ack.rcv_mss ||
		    /*
		     * If this read emptied read buffer, we send ACK, if
		     * connection is not bidirectional, user drained
		     * receive buffer and there was a small segment
		     * in queue.
		     */
		    (copied > 0 &&
		     ((icsk->icsk_ack.pending & ICSK_ACK_PUSHED2) ||
		      ((icsk->icsk_ack.pending & ICSK_ACK_PUSHED) &&
		       !icsk->icsk_ack.pingpong)) &&
		      !atomic_read(&sk->sk_rmem_alloc)))
			time_to_ack = 1;
	}

	/* We send an ACK if we can now advertise a non-zero window
	 * which has been raised "significantly".
	 *
	 * Even if window raised up to infinity, do not send window open ACK
	 * in states, where we will not receive more. It is useless.
	 */
	if (copied > 0 && !time_to_ack && !(sk->sk_shutdown & RCV_SHUTDOWN)) {
		__u32 rcv_window_now = tcp_receive_window(tp);

		/* Optimize, __tcp_select_window() is not cheap. */
		if (2*rcv_window_now <= tp->window_clamp) {
			__u32 new_window = __tcp_select_window(sk);

			/* Send ACK now, if this read freed lots of space
			 * in our buffer. Certainly, new_window is new window.
			 * We can advertise it now, if it is not less than current one.
			 * "Lots" means "at least twice" here.
			 */
			if (new_window && new_window >= 2 * rcv_window_now)
				time_to_ack = 1;
		}
	}
	if (time_to_ack)
		tcp_send_ack(sk);
}

static void tcp_prequeue_process(struct sock *sk)
{
	struct sk_buff *skb;
	struct tcp_sock *tp = tcp_sk(sk);

	NET_INC_STATS_USER(sock_net(sk), LINUX_MIB_TCPPREQUEUED);

	/* RX process wants to run with disabled BHs, though it is not
	 * necessary */
	local_bh_disable();
	while ((skb = __skb_dequeue(&tp->ucopy.prequeue)) != NULL)
		sk_backlog_rcv(sk, skb);
	local_bh_enable();

	/* Clear memory counter. */
	tp->ucopy.memory = 0;
}

static inline struct sk_buff *tcp_recv_skb(struct sock *sk, u32 seq, u32 *off)
{
	struct sk_buff *skb;
	u32 offset;

	skb_queue_walk(&sk->sk_receive_queue, skb) {
		offset = seq - TCP_SKB_CB(skb)->seq;
		if (tcp_hdr(skb)->syn)
			offset--;
		if (offset < skb->len || tcp_hdr(skb)->fin) {
			*off = offset;
			return skb;
		}
	}
	return NULL;
}

/*
 * This routine provides an alternative to tcp_recvmsg() for routines
 * that would like to handle copying from skbuffs directly in 'sendfile'
 * fashion.
 * Note:
 *	- It is assumed that the socket was locked by the caller.
 *	- The routine does not block.
 *	- At present, there is no support for reading OOB data
 *	  or for 'peeking' the socket using this routine
 *	  (although both would be easy to implement).
 */
int tcp_read_sock(struct sock *sk, read_descriptor_t *desc,
		  sk_read_actor_t recv_actor)
{
	struct sk_buff *skb;
	struct tcp_sock *tp = tcp_sk(sk);
	u32 seq = tp->copied_seq;
	u32 offset;
	int copied = 0;

	if (sk->sk_state == TCP_LISTEN)
		return -ENOTCONN;
	while ((skb = tcp_recv_skb(sk, seq, &offset)) != NULL) {
		if (offset < skb->len) {
			int used;
			size_t len;

			len = skb->len - offset;
			/* Stop reading if we hit a patch of urgent data */
			if (tp->urg_data) {
				u32 urg_offset = tp->urg_seq - seq;
				if (urg_offset < len)
					len = urg_offset;
				if (!len)
					break;
			}
			used = recv_actor(desc, skb, offset, len);
			if (used < 0) {
				if (!copied)
					copied = used;
				break;
			} else if (used <= len) {
				seq += used;
				copied += used;
				offset += used;
			}
			/*
			 * If recv_actor drops the lock (e.g. TCP splice
			 * receive) the skb pointer might be invalid when
			 * getting here: tcp_collapse might have deleted it
			 * while aggregating skbs from the socket queue.
			 */
			skb = tcp_recv_skb(sk, seq-1, &offset);
			if (!skb || (offset+1 != skb->len))
				break;
		}
		if (tcp_hdr(skb)->fin) {
			sk_eat_skb(sk, skb, 0);
			++seq;
			break;
		}
		sk_eat_skb(sk, skb, 0);
		if (!desc->count)
			break;
	}
	tp->copied_seq = seq;

	tcp_rcv_space_adjust(sk);

	/* Clean up data we have read: This will do ACK frames. */
	if (copied > 0)
		tcp_cleanup_rbuf(sk, copied);
	return copied;
}

/*
 *	This routine copies from a sock struct into the user buffer.
 *
 *	Technical note: in 2.3 we work on _locked_ socket, so that
 *	tricks with *seq access order and skb->users are not required.
 *	Probably, code can be easily improved even more.
 */

int tcp_recvmsg(struct kiocb *iocb, struct sock *sk, struct msghdr *msg,
		size_t len, int nonblock, int flags, int *addr_len)
{
	struct tcp_sock *tp = tcp_sk(sk);
	int copied = 0;
	u32 peek_seq;
	u32 *seq;
	unsigned long used;
	int err;
	int target;		/* Read at least this many bytes */
	long timeo;
	struct task_struct *user_recv = NULL;
	int copied_early = 0;
	struct sk_buff *skb;

	lock_sock(sk);

	TCP_CHECK_TIMER(sk);

	err = -ENOTCONN;
	if (sk->sk_state == TCP_LISTEN)
		goto out;

	timeo = sock_rcvtimeo(sk, nonblock);

	/* Urgent data needs to be handled specially. */
	if (flags & MSG_OOB)
		goto recv_urg;

	seq = &tp->copied_seq;
	if (flags & MSG_PEEK) {
		peek_seq = tp->copied_seq;
		seq = &peek_seq;
	}

	target = sock_rcvlowat(sk, flags & MSG_WAITALL, len);

#ifdef CONFIG_NET_DMA
	tp->ucopy.dma_chan = NULL;
	preempt_disable();
	skb = skb_peek_tail(&sk->sk_receive_queue);
	{
		int available = 0;

		if (skb)
			available = TCP_SKB_CB(skb)->seq + skb->len - (*seq);
		if ((available < target) &&
		    (len > sysctl_tcp_dma_copybreak) && !(flags & MSG_PEEK) &&
		    !sysctl_tcp_low_latency &&
		    dma_find_channel(DMA_MEMCPY)) {
			preempt_enable_no_resched();
			tp->ucopy.pinned_list =
					dma_pin_iovec_pages(msg->msg_iov, len);
		} else {
			preempt_enable_no_resched();
		}
	}
#endif

	do {
		u32 offset;

		/* Are we at urgent data? Stop if we have read anything or have SIGURG pending. */
		if (tp->urg_data && tp->urg_seq == *seq) {
			if (copied)
				break;
			if (signal_pending(current)) {
				copied = timeo ? sock_intr_errno(timeo) : -EAGAIN;
				break;
			}
		}

		/* Next get a buffer. */

		skb = skb_peek(&sk->sk_receive_queue);
		do {
			if (!skb)
				break;

			/* Now that we have two receive queues this
			 * shouldn't happen.
			 */
			if (before(*seq, TCP_SKB_CB(skb)->seq)) {
				printk(KERN_INFO "recvmsg bug: copied %X "
				       "seq %X\n", *seq, TCP_SKB_CB(skb)->seq);
				break;
			}
			offset = *seq - TCP_SKB_CB(skb)->seq;
			if (tcp_hdr(skb)->syn)
				offset--;
			if (offset < skb->len)
				goto found_ok_skb;
			if (tcp_hdr(skb)->fin)
				goto found_fin_ok;
			WARN_ON(!(flags & MSG_PEEK));
			skb = skb->next;
		} while (skb != (struct sk_buff *)&sk->sk_receive_queue);

		/* Well, if we have backlog, try to process it now yet. */

		if (copied >= target && !sk->sk_backlog.tail)
			break;

		if (copied) {
			if (sk->sk_err ||
			    sk->sk_state == TCP_CLOSE ||
			    (sk->sk_shutdown & RCV_SHUTDOWN) ||
			    !timeo ||
			    signal_pending(current))
				break;
		} else {
			if (sock_flag(sk, SOCK_DONE))
				break;

			if (sk->sk_err) {
				copied = sock_error(sk);
				break;
			}

			if (sk->sk_shutdown & RCV_SHUTDOWN)
				break;

			if (sk->sk_state == TCP_CLOSE) {
				if (!sock_flag(sk, SOCK_DONE)) {
					/* This occurs when user tries to read
					 * from never connected socket.
					 */
					copied = -ENOTCONN;
					break;
				}
				break;
			}

			if (!timeo) {
				copied = -EAGAIN;
				break;
			}

			if (signal_pending(current)) {
				copied = sock_intr_errno(timeo);
				break;
			}
		}

		tcp_cleanup_rbuf(sk, copied);

		if (!sysctl_tcp_low_latency && tp->ucopy.task == user_recv) {
			/* Install new reader */
			if (!user_recv && !(flags & (MSG_TRUNC | MSG_PEEK))) {
				user_recv = current;
				tp->ucopy.task = user_recv;
				tp->ucopy.iov = msg->msg_iov;
			}

			tp->ucopy.len = len;

			WARN_ON(tp->copied_seq != tp->rcv_nxt &&
				!(flags & (MSG_PEEK | MSG_TRUNC)));

			/* Ugly... If prequeue is not empty, we have to
			 * process it before releasing socket, otherwise
			 * order will be broken at second iteration.
			 * More elegant solution is required!!!
			 *
			 * Look: we have the following (pseudo)queues:
			 *
			 * 1. packets in flight
			 * 2. backlog
			 * 3. prequeue
			 * 4. receive_queue
			 *
			 * Each queue can be processed only if the next ones
			 * are empty. At this point we have empty receive_queue.
			 * But prequeue _can_ be not empty after 2nd iteration,
			 * when we jumped to start of loop because backlog
			 * processing added something to receive_queue.
			 * We cannot release_sock(), because backlog contains
			 * packets arrived _after_ prequeued ones.
			 *
			 * Shortly, algorithm is clear --- to process all
			 * the queues in order. We could make it more directly,
			 * requeueing packets from backlog to prequeue, if
			 * is not empty. It is more elegant, but eats cycles,
			 * unfortunately.
			 */
			if (!skb_queue_empty(&tp->ucopy.prequeue))
				goto do_prequeue;

			/* __ Set realtime policy in scheduler __ */
		}

		if (copied >= target) {
			/* Do not sleep, just process backlog. */
			release_sock(sk);
			lock_sock(sk);
		} else
			sk_wait_data(sk, &timeo);

#ifdef CONFIG_NET_DMA
		tp->ucopy.wakeup = 0;
#endif

		if (user_recv) {
			int chunk;

			/* __ Restore normal policy in scheduler __ */

			if ((chunk = len - tp->ucopy.len) != 0) {
				NET_ADD_STATS_USER(sock_net(sk), LINUX_MIB_TCPDIRECTCOPYFROMBACKLOG, chunk);
				len -= chunk;
				copied += chunk;
			}

			if (tp->rcv_nxt == tp->copied_seq &&
			    !skb_queue_empty(&tp->ucopy.prequeue)) {
do_prequeue:
				tcp_prequeue_process(sk);

				if ((chunk = len - tp->ucopy.len) != 0) {
					NET_ADD_STATS_USER(sock_net(sk), LINUX_MIB_TCPDIRECTCOPYFROMPREQUEUE, chunk);
					len -= chunk;
					copied += chunk;
				}
			}
		}
		if ((flags & MSG_PEEK) && peek_seq != tp->copied_seq) {
			if (net_ratelimit())
				printk(KERN_DEBUG "TCP(%s:%d): Application bug, race in MSG_PEEK.\n",
				       current->comm, task_pid_nr(current));
			peek_seq = tp->copied_seq;
		}
		continue;

	found_ok_skb:
		/* Ok so how much can we use? */
		used = skb->len - offset;
		if (len < used)
			used = len;

		/* Do we have urgent data here? */
		if (tp->urg_data) {
			u32 urg_offset = tp->urg_seq - *seq;
			if (urg_offset < used) {
				if (!urg_offset) {
					if (!sock_flag(sk, SOCK_URGINLINE)) {
						++*seq;
						offset++;
						used--;
						if (!used)
							goto skip_copy;
					}
				} else
					used = urg_offset;
			}
		}

		if (!(flags & MSG_TRUNC)) {
#ifdef CONFIG_NET_DMA
			if (!tp->ucopy.dma_chan && tp->ucopy.pinned_list)
				tp->ucopy.dma_chan = dma_find_channel(DMA_MEMCPY);

			if (tp->ucopy.dma_chan) {
				tp->ucopy.dma_cookie = dma_skb_copy_datagram_iovec(
					tp->ucopy.dma_chan, skb, offset,
					msg->msg_iov, used,
					tp->ucopy.pinned_list);

				if (tp->ucopy.dma_cookie < 0) {

					printk(KERN_ALERT "dma_cookie < 0\n");

					/* Exception. Bailout! */
					if (!copied)
						copied = -EFAULT;
					break;
				}
				if ((offset + used) == skb->len)
					copied_early = 1;

			} else
#endif
			{
				err = skb_copy_datagram_iovec(skb, offset,
						msg->msg_iov, used);
				if (err) {
					/* Exception. Bailout! */
					if (!copied)
						copied = -EFAULT;
					break;
				}
			}
		}

		*seq += used;
		copied += used;
		len -= used;

		tcp_rcv_space_adjust(sk);

skip_copy:
		if (tp->urg_data && after(tp->copied_seq, tp->urg_seq)) {
			tp->urg_data = 0;
			tcp_fast_path_check(sk);
		}
		if (used + offset < skb->len)
			continue;

		if (tcp_hdr(skb)->fin)
			goto found_fin_ok;
		if (!(flags & MSG_PEEK)) {
			sk_eat_skb(sk, skb, copied_early);
			copied_early = 0;
		}
		continue;

	found_fin_ok:
		/* Process the FIN. */
		++*seq;
		if (!(flags & MSG_PEEK)) {
			sk_eat_skb(sk, skb, copied_early);
			copied_early = 0;
		}
		break;
	} while (len > 0);

	if (user_recv) {
		if (!skb_queue_empty(&tp->ucopy.prequeue)) {
			int chunk;

			tp->ucopy.len = copied > 0 ? len : 0;

			tcp_prequeue_process(sk);

			if (copied > 0 && (chunk = len - tp->ucopy.len) != 0) {
				NET_ADD_STATS_USER(sock_net(sk), LINUX_MIB_TCPDIRECTCOPYFROMPREQUEUE, chunk);
				len -= chunk;
				copied += chunk;
			}
		}

		tp->ucopy.task = NULL;
		tp->ucopy.len = 0;
	}

#ifdef CONFIG_NET_DMA
	if (tp->ucopy.dma_chan) {
		dma_cookie_t done, used;

		dma_async_memcpy_issue_pending(tp->ucopy.dma_chan);

		while (dma_async_memcpy_complete(tp->ucopy.dma_chan,
						 tp->ucopy.dma_cookie, &done,
						 &used) == DMA_IN_PROGRESS) {
			/* do partial cleanup of sk_async_wait_queue */
			while ((skb = skb_peek(&sk->sk_async_wait_queue)) &&
			       (dma_async_is_complete(skb->dma_cookie, done,
						      used) == DMA_SUCCESS)) {
				__skb_dequeue(&sk->sk_async_wait_queue);
				kfree_skb(skb);
			}
		}

		/* Safe to free early-copied skbs now */
		__skb_queue_purge(&sk->sk_async_wait_queue);
		tp->ucopy.dma_chan = NULL;
	}
	if (tp->ucopy.pinned_list) {
		dma_unpin_iovec_pages(tp->ucopy.pinned_list);
		tp->ucopy.pinned_list = NULL;
	}
#endif

	/* According to UNIX98, msg_name/msg_namelen are ignored
	 * on connected socket. I was just happy when found this 8) --ANK
	 */

	/* Clean up data we have read: This will do ACK frames. */
	tcp_cleanup_rbuf(sk, copied);

	TCP_CHECK_TIMER(sk);
	release_sock(sk);
	return copied;

out:
	TCP_CHECK_TIMER(sk);
	release_sock(sk);
	return err;

recv_urg:
	err = tcp_recv_urg(sk, msg, len, flags);
	goto out;
}

void tcp_set_state(struct sock *sk, int state)
{
	int oldstate = sk->sk_state;

	switch (state) {
	case TCP_ESTABLISHED:
		if (oldstate != TCP_ESTABLISHED)
			TCP_INC_STATS(sock_net(sk), TCP_MIB_CURRESTAB);
		break;

	case TCP_CLOSE:
		if (oldstate == TCP_CLOSE_WAIT || oldstate == TCP_ESTABLISHED)
			TCP_INC_STATS(sock_net(sk), TCP_MIB_ESTABRESETS);

		sk->sk_prot->unhash(sk);
		if (inet_csk(sk)->icsk_bind_hash &&
		    !(sk->sk_userlocks & SOCK_BINDPORT_LOCK))
			inet_put_port(sk);
		/* fall through */
	default:
		if (oldstate == TCP_ESTABLISHED)
			TCP_DEC_STATS(sock_net(sk), TCP_MIB_CURRESTAB);
	}

	/* Change state AFTER socket is unhashed to avoid closed
	 * socket sitting in hash tables.
	 */
	sk->sk_state = state;

#ifdef STATE_TRACE
	SOCK_DEBUG(sk, "TCP sk=%p, State %s -> %s\n", sk, statename[oldstate], statename[state]);
#endif
}
EXPORT_SYMBOL_GPL(tcp_set_state);

/*
 *	State processing on a close. This implements the state shift for
 *	sending our FIN frame. Note that we only send a FIN for some
 *	states. A shutdown() may have already sent the FIN, or we may be
 *	closed.
 */

static const unsigned char new_state[16] = {
  /* current state:        new state:      action:	*/
  /* (Invalid)		*/ TCP_CLOSE,
  /* TCP_ESTABLISHED	*/ TCP_FIN_WAIT1 | TCP_ACTION_FIN,
  /* TCP_SYN_SENT	*/ TCP_CLOSE,
  /* TCP_SYN_RECV	*/ TCP_FIN_WAIT1 | TCP_ACTION_FIN,
  /* TCP_FIN_WAIT1	*/ TCP_FIN_WAIT1,
  /* TCP_FIN_WAIT2	*/ TCP_FIN_WAIT2,
  /* TCP_TIME_WAIT	*/ TCP_CLOSE,
  /* TCP_CLOSE		*/ TCP_CLOSE,
  /* TCP_CLOSE_WAIT	*/ TCP_LAST_ACK  | TCP_ACTION_FIN,
  /* TCP_LAST_ACK	*/ TCP_LAST_ACK,
  /* TCP_LISTEN		*/ TCP_CLOSE,
  /* TCP_CLOSING	*/ TCP_CLOSING,
};

static int tcp_close_state(struct sock *sk)
{
	int next = (int)new_state[sk->sk_state];
	int ns = next & TCP_STATE_MASK;

	tcp_set_state(sk, ns);

	return next & TCP_ACTION_FIN;
}

/*
 *	Shutdown the sending side of a connection. Much like close except
 *	that we don't receive shut down or sock_set_flag(sk, SOCK_DEAD).
 */

void tcp_shutdown(struct sock *sk, int how)
{
	/*	We need to grab some memory, and put together a FIN,
	 *	and then put it into the queue to be sent.
	 *		Tim MacKenzie(tym@dibbler.cs.monash.edu.au) 4 Dec '92.
	 */
	if (!(how & SEND_SHUTDOWN))
		return;

	/* If we've already sent a FIN, or it's a closed state, skip this. */
	if ((1 << sk->sk_state) &
	    (TCPF_ESTABLISHED | TCPF_SYN_SENT |
	     TCPF_SYN_RECV | TCPF_CLOSE_WAIT)) {
		/* Clear out any half completed packets.  FIN if needed. */
		if (tcp_close_state(sk))
			tcp_send_fin(sk);
	}
}

void tcp_close(struct sock *sk, long timeout)
{
	struct sk_buff *skb;
	int data_was_unread = 0;
	int state;

	lock_sock(sk);
	sk->sk_shutdown = SHUTDOWN_MASK;

	if (sk->sk_state == TCP_LISTEN) {
		tcp_set_state(sk, TCP_CLOSE);

		/* Special case. */
		inet_csk_listen_stop(sk);

		goto adjudge_to_death;
	}

	/*  We need to flush the recv. buffs.  We do this only on the
	 *  descriptor close, not protocol-sourced closes, because the
	 *  reader process may not have drained the data yet!
	 */
	while ((skb = __skb_dequeue(&sk->sk_receive_queue)) != NULL) {
		u32 len = TCP_SKB_CB(skb)->end_seq - TCP_SKB_CB(skb)->seq -
			  tcp_hdr(skb)->fin;
		data_was_unread += len;
		__kfree_skb(skb);
	}

	sk_mem_reclaim(sk);

	/* As outlined in RFC 2525, section 2.17, we send a RST here because
	 * data was lost. To witness the awful effects of the old behavior of
	 * always doing a FIN, run an older 2.1.x kernel or 2.0.x, start a bulk
	 * GET in an FTP client, suspend the process, wait for the client to
	 * advertise a zero window, then kill -9 the FTP client, wheee...
	 * Note: timeout is always zero in such a case.
	 */
	if (data_was_unread) {
		/* Unread data was tossed, zap the connection. */
		NET_INC_STATS_USER(sock_net(sk), LINUX_MIB_TCPABORTONCLOSE);
		tcp_set_state(sk, TCP_CLOSE);
		tcp_send_active_reset(sk, GFP_KERNEL);
	} else if (sock_flag(sk, SOCK_LINGER) && !sk->sk_lingertime) {
		/* Check zero linger _after_ checking for unread data. */
		sk->sk_prot->disconnect(sk, 0);
		NET_INC_STATS_USER(sock_net(sk), LINUX_MIB_TCPABORTONDATA);
	} else if (tcp_close_state(sk)) {
		/* We FIN if the application ate all the data before
		 * zapping the connection.
		 */

		/* RED-PEN. Formally speaking, we have broken TCP state
		 * machine. State transitions:
		 *
		 * TCP_ESTABLISHED -> TCP_FIN_WAIT1
		 * TCP_SYN_RECV	-> TCP_FIN_WAIT1 (forget it, it's impossible)
		 * TCP_CLOSE_WAIT -> TCP_LAST_ACK
		 *
		 * are legal only when FIN has been sent (i.e. in window),
		 * rather than queued out of window. Purists blame.
		 *
		 * F.e. "RFC state" is ESTABLISHED,
		 * if Linux state is FIN-WAIT-1, but FIN is still not sent.
		 *
		 * The visible declinations are that sometimes
		 * we enter time-wait state, when it is not required really
		 * (harmless), do not send active resets, when they are
		 * required by specs (TCP_ESTABLISHED, TCP_CLOSE_WAIT, when
		 * they look as CLOSING or LAST_ACK for Linux)
		 * Probably, I missed some more holelets.
		 * 						--ANK
		 */
		tcp_send_fin(sk);
	}

	sk_stream_wait_close(sk, timeout);

adjudge_to_death:
	state = sk->sk_state;
	sock_hold(sk);
	sock_orphan(sk);

	/* It is the last release_sock in its life. It will remove backlog. */
	release_sock(sk);


	/* Now socket is owned by kernel and we acquire BH lock
	   to finish close. No need to check for user refs.
	 */
	local_bh_disable();
	bh_lock_sock(sk);
	WARN_ON(sock_owned_by_user(sk));

	percpu_counter_inc(sk->sk_prot->orphan_count);

	/* Have we already been destroyed by a softirq or backlog? */
	if (state != TCP_CLOSE && sk->sk_state == TCP_CLOSE)
		goto out;

	/*	This is a (useful) BSD violating of the RFC. There is a
	 *	problem with TCP as specified in that the other end could
	 *	keep a socket open forever with no application left this end.
	 *	We use a 3 minute timeout (about the same as BSD) then kill
	 *	our end. If they send after that then tough - BUT: long enough
	 *	that we won't make the old 4*rto = almost no time - whoops
	 *	reset mistake.
	 *
	 *	Nope, it was not mistake. It is really desired behaviour
	 *	f.e. on http servers, when such sockets are useless, but
	 *	consume significant resources. Let's do it with special
	 *	linger2	option.					--ANK
	 */

	if (sk->sk_state == TCP_FIN_WAIT2) {
		struct tcp_sock *tp = tcp_sk(sk);
		if (tp->linger2 < 0) {
			tcp_set_state(sk, TCP_CLOSE);
			tcp_send_active_reset(sk, GFP_ATOMIC);
			NET_INC_STATS_BH(sock_net(sk),
					LINUX_MIB_TCPABORTONLINGER);
		} else {
			const int tmo = tcp_fin_time(sk);

			if (tmo > TCP_TIMEWAIT_LEN) {
				inet_csk_reset_keepalive_timer(sk,
						tmo - TCP_TIMEWAIT_LEN);
			} else {
				tcp_time_wait(sk, TCP_FIN_WAIT2, tmo);
				goto out;
			}
		}
	}
	if (sk->sk_state != TCP_CLOSE) {
		int orphan_count = percpu_counter_read_positive(
						sk->sk_prot->orphan_count);

		sk_mem_reclaim(sk);
		if (tcp_too_many_orphans(sk, orphan_count)) {
			if (net_ratelimit())
				printk(KERN_INFO "TCP: too many of orphaned "
				       "sockets\n");
			tcp_set_state(sk, TCP_CLOSE);
			tcp_send_active_reset(sk, GFP_ATOMIC);
			NET_INC_STATS_BH(sock_net(sk),
					LINUX_MIB_TCPABORTONMEMORY);
		}
	}

	if (sk->sk_state == TCP_CLOSE)
		inet_csk_destroy_sock(sk);
	/* Otherwise, socket is reprieved until protocol close. */

out:
	bh_unlock_sock(sk);
	local_bh_enable();
	sock_put(sk);
}

/* These states need RST on ABORT according to RFC793 */

static inline int tcp_need_reset(int state)
{
	return (1 << state) &
	       (TCPF_ESTABLISHED | TCPF_CLOSE_WAIT | TCPF_FIN_WAIT1 |
		TCPF_FIN_WAIT2 | TCPF_SYN_RECV);
}

int tcp_disconnect(struct sock *sk, int flags)
{
	struct inet_sock *inet = inet_sk(sk);
	struct inet_connection_sock *icsk = inet_csk(sk);
	struct tcp_sock *tp = tcp_sk(sk);
	int err = 0;
	int old_state = sk->sk_state;

	if (old_state != TCP_CLOSE)
		tcp_set_state(sk, TCP_CLOSE);

	/* ABORT function of RFC793 */
	if (old_state == TCP_LISTEN) {
		inet_csk_listen_stop(sk);
	} else if (tcp_need_reset(old_state) ||
		   (tp->snd_nxt != tp->write_seq &&
		    (1 << old_state) & (TCPF_CLOSING | TCPF_LAST_ACK))) {
		/* The last check adjusts for discrepancy of Linux wrt. RFC
		 * states
		 */
		tcp_send_active_reset(sk, gfp_any());
		sk->sk_err = ECONNRESET;
	} else if (old_state == TCP_SYN_SENT)
		sk->sk_err = ECONNRESET;

	tcp_clear_xmit_timers(sk);
	__skb_queue_purge(&sk->sk_receive_queue);
	tcp_write_queue_purge(sk);
	__skb_queue_purge(&tp->out_of_order_queue);
#ifdef CONFIG_NET_DMA
	__skb_queue_purge(&sk->sk_async_wait_queue);
#endif

	inet->dport = 0;

	if (!(sk->sk_userlocks & SOCK_BINDADDR_LOCK))
		inet_reset_saddr(sk);

	sk->sk_shutdown = 0;
	sock_reset_flag(sk, SOCK_DONE);
	tp->srtt = 0;
	if ((tp->write_seq += tp->max_window + 2) == 0)
		tp->write_seq = 1;
	icsk->icsk_backoff = 0;
	tp->snd_cwnd = 2;
	icsk->icsk_probes_out = 0;
	tp->packets_out = 0;
	tp->snd_ssthresh = 0x7fffffff;
	tp->snd_cwnd_cnt = 0;
	tp->bytes_acked = 0;
	tcp_set_ca_state(sk, TCP_CA_Open);
	tcp_clear_retrans(tp);
	inet_csk_delack_init(sk);
	tcp_init_send_head(sk);
	memset(&tp->rx_opt, 0, sizeof(tp->rx_opt));
	__sk_dst_reset(sk);

	WARN_ON(inet->num && !icsk->icsk_bind_hash);

	sk->sk_error_report(sk);
	return err;
}

/*
 *	Socket option code for TCP.
 */
static int do_tcp_setsockopt(struct sock *sk, int level,
		int optname, char __user *optval, int optlen)
{
	struct tcp_sock *tp = tcp_sk(sk);
	struct inet_connection_sock *icsk = inet_csk(sk);
	int val;
	int err = 0;

	/* This is a string value all the others are int's */
	if (optname == TCP_CONGESTION) {
		char name[TCP_CA_NAME_MAX];

		if (optlen < 1)
			return -EINVAL;

		val = strncpy_from_user(name, optval,
					min(TCP_CA_NAME_MAX-1, optlen));
		if (val < 0)
			return -EFAULT;
		name[val] = 0;

		lock_sock(sk);
		err = tcp_set_congestion_control(sk, name);
		release_sock(sk);
		return err;
	}

	if (optlen < sizeof(int))
		return -EINVAL;

	if (get_user(val, (int __user *)optval))
		return -EFAULT;

	lock_sock(sk);

	switch (optname) {
	case TCP_MAXSEG:
		/* Values greater than interface MTU won't take effect. However
		 * at the point when this call is done we typically don't yet
		 * know which interface is going to be used */
		if (val < 8 || val > MAX_TCP_WINDOW) {
			err = -EINVAL;
			break;
		}
		tp->rx_opt.user_mss = val;
		break;

	case TCP_NODELAY:
		if (val) {
			/* TCP_NODELAY is weaker than TCP_CORK, so that
			 * this option on corked socket is remembered, but
			 * it is not activated until cork is cleared.
			 *
			 * However, when TCP_NODELAY is set we make
			 * an explicit push, which overrides even TCP_CORK
			 * for currently queued segments.
			 */
			tp->nonagle |= TCP_NAGLE_OFF|TCP_NAGLE_PUSH;
			tcp_push_pending_frames(sk);
		} else {
			tp->nonagle &= ~TCP_NAGLE_OFF;
		}
		break;

	case TCP_CORK:
		/* When set indicates to always queue non-full frames.
		 * Later the user clears this option and we transmit
		 * any pending partial frames in the queue.  This is
		 * meant to be used alongside sendfile() to get properly
		 * filled frames when the user (for example) must write
		 * out headers with a write() call first and then use
		 * sendfile to send out the data parts.
		 *
		 * TCP_CORK can be set together with TCP_NODELAY and it is
		 * stronger than TCP_NODELAY.
		 */
		if (val) {
			tp->nonagle |= TCP_NAGLE_CORK;
		} else {
			tp->nonagle &= ~TCP_NAGLE_CORK;
			if (tp->nonagle&TCP_NAGLE_OFF)
				tp->nonagle |= TCP_NAGLE_PUSH;
			tcp_push_pending_frames(sk);
		}
		break;

	case TCP_KEEPIDLE:
		if (val < 1 || val > MAX_TCP_KEEPIDLE)
			err = -EINVAL;
		else {
			tp->keepalive_time = val * HZ;
			if (sock_flag(sk, SOCK_KEEPOPEN) &&
			    !((1 << sk->sk_state) &
			      (TCPF_CLOSE | TCPF_LISTEN))) {
				__u32 elapsed = tcp_time_stamp - tp->rcv_tstamp;
				if (tp->keepalive_time > elapsed)
					elapsed = tp->keepalive_time - elapsed;
				else
					elapsed = 0;
				inet_csk_reset_keepalive_timer(sk, elapsed);
			}
		}
		break;
	case TCP_KEEPINTVL:
		if (val < 1 || val > MAX_TCP_KEEPINTVL)
			err = -EINVAL;
		else
			tp->keepalive_intvl = val * HZ;
		break;
	case TCP_KEEPCNT:
		if (val < 1 || val > MAX_TCP_KEEPCNT)
			err = -EINVAL;
		else
			tp->keepalive_probes = val;
		break;
	case TCP_SYNCNT:
		if (val < 1 || val > MAX_TCP_SYNCNT)
			err = -EINVAL;
		else
			icsk->icsk_syn_retries = val;
		break;

	case TCP_LINGER2:
		if (val < 0)
			tp->linger2 = -1;
		else if (val > sysctl_tcp_fin_timeout / HZ)
			tp->linger2 = 0;
		else
			tp->linger2 = val * HZ;
		break;

	case TCP_DEFER_ACCEPT:
		icsk->icsk_accept_queue.rskq_defer_accept = 0;
		if (val > 0) {
			/* Translate value in seconds to number of
			 * retransmits */
			while (icsk->icsk_accept_queue.rskq_defer_accept < 32 &&
			       val > ((TCP_TIMEOUT_INIT / HZ) <<
				       icsk->icsk_accept_queue.rskq_defer_accept))
				icsk->icsk_accept_queue.rskq_defer_accept++;
			icsk->icsk_accept_queue.rskq_defer_accept++;
		}
		break;

	case TCP_WINDOW_CLAMP:
		if (!val) {
			if (sk->sk_state != TCP_CLOSE) {
				err = -EINVAL;
				break;
			}
			tp->window_clamp = 0;
		} else
			tp->window_clamp = val < SOCK_MIN_RCVBUF / 2 ?
						SOCK_MIN_RCVBUF / 2 : val;
		break;

	case TCP_QUICKACK:
		if (!val) {
			icsk->icsk_ack.pingpong = 1;
		} else {
			icsk->icsk_ack.pingpong = 0;
			if ((1 << sk->sk_state) &
			    (TCPF_ESTABLISHED | TCPF_CLOSE_WAIT) &&
			    inet_csk_ack_scheduled(sk)) {
				icsk->icsk_ack.pending |= ICSK_ACK_PUSHED;
				tcp_cleanup_rbuf(sk, 1);
				if (!(val & 1))
					icsk->icsk_ack.pingpong = 1;
			}
		}
		break;

#ifdef CONFIG_TCP_MD5SIG
	case TCP_MD5SIG:
		/* Read the IP->Key mappings from userspace */
		err = tp->af_specific->md5_parse(sk, optval, optlen);
		break;
#endif

	default:
		err = -ENOPROTOOPT;
		break;
	}

	release_sock(sk);
	return err;
}

int tcp_setsockopt(struct sock *sk, int level, int optname, char __user *optval,
		   int optlen)
{
	struct inet_connection_sock *icsk = inet_csk(sk);

	if (level != SOL_TCP)
		return icsk->icsk_af_ops->setsockopt(sk, level, optname,
						     optval, optlen);
	return do_tcp_setsockopt(sk, level, optname, optval, optlen);
}

#ifdef CONFIG_COMPAT
int compat_tcp_setsockopt(struct sock *sk, int level, int optname,
			  char __user *optval, int optlen)
{
	if (level != SOL_TCP)
		return inet_csk_compat_setsockopt(sk, level, optname,
						  optval, optlen);
	return do_tcp_setsockopt(sk, level, optname, optval, optlen);
}

EXPORT_SYMBOL(compat_tcp_setsockopt);
#endif

/* Return information about state of tcp endpoint in API format. */
void tcp_get_info(struct sock *sk, struct tcp_info *info)
{
	struct tcp_sock *tp = tcp_sk(sk);
	const struct inet_connection_sock *icsk = inet_csk(sk);
	u32 now = tcp_time_stamp;

	memset(info, 0, sizeof(*info));

	info->tcpi_state = sk->sk_state;
	info->tcpi_ca_state = icsk->icsk_ca_state;
	info->tcpi_retransmits = icsk->icsk_retransmits;
	info->tcpi_probes = icsk->icsk_probes_out;
	info->tcpi_backoff = icsk->icsk_backoff;

	if (tp->rx_opt.tstamp_ok)
		info->tcpi_options |= TCPI_OPT_TIMESTAMPS;
	if (tcp_is_sack(tp))
		info->tcpi_options |= TCPI_OPT_SACK;
	if (tp->rx_opt.wscale_ok) {
		info->tcpi_options |= TCPI_OPT_WSCALE;
		info->tcpi_snd_wscale = tp->rx_opt.snd_wscale;
		info->tcpi_rcv_wscale = tp->rx_opt.rcv_wscale;
	}

	if (tp->ecn_flags&TCP_ECN_OK)
		info->tcpi_options |= TCPI_OPT_ECN;

	info->tcpi_rto = jiffies_to_usecs(icsk->icsk_rto);
	info->tcpi_ato = jiffies_to_usecs(icsk->icsk_ack.ato);
	info->tcpi_snd_mss = tp->mss_cache;
	info->tcpi_rcv_mss = icsk->icsk_ack.rcv_mss;

	if (sk->sk_state == TCP_LISTEN) {
		info->tcpi_unacked = sk->sk_ack_backlog;
		info->tcpi_sacked = sk->sk_max_ack_backlog;
	} else {
		info->tcpi_unacked = tp->packets_out;
		info->tcpi_sacked = tp->sacked_out;
	}
	info->tcpi_lost = tp->lost_out;
	info->tcpi_retrans = tp->retrans_out;
	info->tcpi_fackets = tp->fackets_out;

	info->tcpi_last_data_sent = jiffies_to_msecs(now - tp->lsndtime);
	info->tcpi_last_data_recv = jiffies_to_msecs(now - icsk->icsk_ack.lrcvtime);
	info->tcpi_last_ack_recv = jiffies_to_msecs(now - tp->rcv_tstamp);

	info->tcpi_pmtu = icsk->icsk_pmtu_cookie;
	info->tcpi_rcv_ssthresh = tp->rcv_ssthresh;
	info->tcpi_rtt = jiffies_to_usecs(tp->srtt)>>3;
	info->tcpi_rttvar = jiffies_to_usecs(tp->mdev)>>2;
	info->tcpi_snd_ssthresh = tp->snd_ssthresh;
	info->tcpi_snd_cwnd = tp->snd_cwnd;
	info->tcpi_advmss = tp->advmss;
	info->tcpi_reordering = tp->reordering;

	info->tcpi_rcv_rtt = jiffies_to_usecs(tp->rcv_rtt_est.rtt)>>3;
	info->tcpi_rcv_space = tp->rcvq_space.space;

	info->tcpi_total_retrans = tp->total_retrans;
}

EXPORT_SYMBOL_GPL(tcp_get_info);

static int do_tcp_getsockopt(struct sock *sk, int level,
		int optname, char __user *optval, int __user *optlen)
{
	struct inet_connection_sock *icsk = inet_csk(sk);
	struct tcp_sock *tp = tcp_sk(sk);
	int val, len;

	if (get_user(len, optlen))
		return -EFAULT;

	len = min_t(unsigned int, len, sizeof(int));

	if (len < 0)
		return -EINVAL;

	switch (optname) {
	case TCP_MAXSEG:
		val = tp->mss_cache;
		if (!val && ((1 << sk->sk_state) & (TCPF_CLOSE | TCPF_LISTEN)))
			val = tp->rx_opt.user_mss;
		break;
	case TCP_NODELAY:
		val = !!(tp->nonagle&TCP_NAGLE_OFF);
		break;
	case TCP_CORK:
		val = !!(tp->nonagle&TCP_NAGLE_CORK);
		break;
	case TCP_KEEPIDLE:
		val = (tp->keepalive_time ? : sysctl_tcp_keepalive_time) / HZ;
		break;
	case TCP_KEEPINTVL:
		val = (tp->keepalive_intvl ? : sysctl_tcp_keepalive_intvl) / HZ;
		break;
	case TCP_KEEPCNT:
		val = tp->keepalive_probes ? : sysctl_tcp_keepalive_probes;
		break;
	case TCP_SYNCNT:
		val = icsk->icsk_syn_retries ? : sysctl_tcp_syn_retries;
		break;
	case TCP_LINGER2:
		val = tp->linger2;
		if (val >= 0)
			val = (val ? : sysctl_tcp_fin_timeout) / HZ;
		break;
	case TCP_DEFER_ACCEPT:
		val = !icsk->icsk_accept_queue.rskq_defer_accept ? 0 :
			((TCP_TIMEOUT_INIT / HZ) << (icsk->icsk_accept_queue.rskq_defer_accept - 1));
		break;
	case TCP_WINDOW_CLAMP:
		val = tp->window_clamp;
		break;
	case TCP_INFO: {
		struct tcp_info info;

		if (get_user(len, optlen))
			return -EFAULT;

		tcp_get_info(sk, &info);

		len = min_t(unsigned int, len, sizeof(info));
		if (put_user(len, optlen))
			return -EFAULT;
		if (copy_to_user(optval, &info, len))
			return -EFAULT;
		return 0;
	}
	case TCP_QUICKACK:
		val = !icsk->icsk_ack.pingpong;
		break;

	case TCP_CONGESTION:
		if (get_user(len, optlen))
			return -EFAULT;
		len = min_t(unsigned int, len, TCP_CA_NAME_MAX);
		if (put_user(len, optlen))
			return -EFAULT;
		if (copy_to_user(optval, icsk->icsk_ca_ops->name, len))
			return -EFAULT;
		return 0;
	default:
		return -ENOPROTOOPT;
	}

	if (put_user(len, optlen))
		return -EFAULT;
	if (copy_to_user(optval, &val, len))
		return -EFAULT;
	return 0;
}

int tcp_getsockopt(struct sock *sk, int level, int optname, char __user *optval,
		   int __user *optlen)
{
	struct inet_connection_sock *icsk = inet_csk(sk);

	if (level != SOL_TCP)
		return icsk->icsk_af_ops->getsockopt(sk, level, optname,
						     optval, optlen);
	return do_tcp_getsockopt(sk, level, optname, optval, optlen);
}

#ifdef CONFIG_COMPAT
int compat_tcp_getsockopt(struct sock *sk, int level, int optname,
			  char __user *optval, int __user *optlen)
{
	if (level != SOL_TCP)
		return inet_csk_compat_getsockopt(sk, level, optname,
						  optval, optlen);
	return do_tcp_getsockopt(sk, level, optname, optval, optlen);
}

EXPORT_SYMBOL(compat_tcp_getsockopt);
#endif

struct sk_buff *tcp_tso_segment(struct sk_buff *skb, int features)
{
	struct sk_buff *segs = ERR_PTR(-EINVAL);
	struct tcphdr *th;
	unsigned thlen;
	unsigned int seq;
	__be32 delta;
	unsigned int oldlen;
	unsigned int mss;

	if (!pskb_may_pull(skb, sizeof(*th)))
		goto out;

	th = tcp_hdr(skb);
	thlen = th->doff * 4;
	if (thlen < sizeof(*th))
		goto out;

	if (!pskb_may_pull(skb, thlen))
		goto out;

	oldlen = (u16)~skb->len;
	__skb_pull(skb, thlen);

	mss = skb_shinfo(skb)->gso_size;
	if (unlikely(skb->len <= mss))
		goto out;

	if (skb_gso_ok(skb, features | NETIF_F_GSO_ROBUST)) {
		/* Packet is from an untrusted source, reset gso_segs. */
		int type = skb_shinfo(skb)->gso_type;

		if (unlikely(type &
			     ~(SKB_GSO_TCPV4 |
			       SKB_GSO_DODGY |
			       SKB_GSO_TCP_ECN |
			       SKB_GSO_TCPV6 |
			       0) ||
			     !(type & (SKB_GSO_TCPV4 | SKB_GSO_TCPV6))))
			goto out;

		skb_shinfo(skb)->gso_segs = DIV_ROUND_UP(skb->len, mss);

		segs = NULL;
		goto out;
	}

	segs = skb_segment(skb, features);
	if (IS_ERR(segs))
		goto out;

	delta = htonl(oldlen + (thlen + mss));

	skb = segs;
	th = tcp_hdr(skb);
	seq = ntohl(th->seq);

	do {
		th->fin = th->psh = 0;

		th->check = ~csum_fold((__force __wsum)((__force u32)th->check +
				       (__force u32)delta));
		if (skb->ip_summed != CHECKSUM_PARTIAL)
			th->check =
			     csum_fold(csum_partial(skb_transport_header(skb),
						    thlen, skb->csum));

		seq += mss;
		skb = skb->next;
		th = tcp_hdr(skb);

		th->seq = htonl(seq);
		th->cwr = 0;
	} while (skb->next);

	delta = htonl(oldlen + (skb->tail - skb->transport_header) +
		      skb->data_len);
	th->check = ~csum_fold((__force __wsum)((__force u32)th->check +
				(__force u32)delta));
	if (skb->ip_summed != CHECKSUM_PARTIAL)
		th->check = csum_fold(csum_partial(skb_transport_header(skb),
						   thlen, skb->csum));

out:
	return segs;
}
EXPORT_SYMBOL(tcp_tso_segment);

struct sk_buff **tcp_gro_receive(struct sk_buff **head, struct sk_buff *skb)
{
	struct sk_buff **pp = NULL;
	struct sk_buff *p;
	struct tcphdr *th;
	struct tcphdr *th2;
	unsigned int len;
	unsigned int thlen;
	unsigned int flags;
	unsigned int mss = 1;
	int flush = 1;
	int i;

	th = skb_gro_header(skb, sizeof(*th));
	if (unlikely(!th))
		goto out;

	thlen = th->doff * 4;
	if (thlen < sizeof(*th))
		goto out;

	th = skb_gro_header(skb, thlen);
	if (unlikely(!th))
		goto out;

	skb_gro_pull(skb, thlen);

	len = skb_gro_len(skb);
	flags = tcp_flag_word(th);

	for (; (p = *head); head = &p->next) {
		if (!NAPI_GRO_CB(p)->same_flow)
			continue;

		th2 = tcp_hdr(p);

		if ((th->source ^ th2->source) | (th->dest ^ th2->dest)) {
			NAPI_GRO_CB(p)->same_flow = 0;
			continue;
		}

		goto found;
	}

	goto out_check_final;

found:
	flush = NAPI_GRO_CB(p)->flush;
	flush |= flags & TCP_FLAG_CWR;
	flush |= (flags ^ tcp_flag_word(th2)) &
		  ~(TCP_FLAG_CWR | TCP_FLAG_FIN | TCP_FLAG_PSH);
	flush |= (th->ack_seq ^ th2->ack_seq) | (th->window ^ th2->window);
	for (i = sizeof(*th); !flush && i < thlen; i += 4)
		flush |= *(u32 *)((u8 *)th + i) ^
			 *(u32 *)((u8 *)th2 + i);

	mss = skb_shinfo(p)->gso_size;

<<<<<<< HEAD
	flush |= (skb_gro_len(skb) > mss) | !skb_gro_len(skb);
=======
	flush |= (len > mss) | !len;
>>>>>>> 6574612f
	flush |= (ntohl(th2->seq) + skb_gro_len(p)) ^ ntohl(th->seq);

	if (flush || skb_gro_receive(head, skb)) {
		mss = 1;
		goto out_check_final;
	}

	p = *head;
	th2 = tcp_hdr(p);
	tcp_flag_word(th2) |= flags & (TCP_FLAG_FIN | TCP_FLAG_PSH);

out_check_final:
<<<<<<< HEAD
	flush = skb_gro_len(skb) < mss;
=======
	flush = len < mss;
>>>>>>> 6574612f
	flush |= flags & (TCP_FLAG_URG | TCP_FLAG_PSH | TCP_FLAG_RST |
			  TCP_FLAG_SYN | TCP_FLAG_FIN);

	if (p && (!NAPI_GRO_CB(skb)->same_flow || flush))
		pp = head;

out:
	NAPI_GRO_CB(skb)->flush |= flush;

	return pp;
}
EXPORT_SYMBOL(tcp_gro_receive);

int tcp_gro_complete(struct sk_buff *skb)
{
	struct tcphdr *th = tcp_hdr(skb);

	skb->csum_start = skb_transport_header(skb) - skb->head;
	skb->csum_offset = offsetof(struct tcphdr, check);
	skb->ip_summed = CHECKSUM_PARTIAL;

	skb_shinfo(skb)->gso_segs = NAPI_GRO_CB(skb)->count;

	if (th->cwr)
		skb_shinfo(skb)->gso_type |= SKB_GSO_TCP_ECN;

	return 0;
}
EXPORT_SYMBOL(tcp_gro_complete);

#ifdef CONFIG_TCP_MD5SIG
static unsigned long tcp_md5sig_users;
static struct tcp_md5sig_pool **tcp_md5sig_pool;
static DEFINE_SPINLOCK(tcp_md5sig_pool_lock);

static void __tcp_free_md5sig_pool(struct tcp_md5sig_pool **pool)
{
	int cpu;
	for_each_possible_cpu(cpu) {
		struct tcp_md5sig_pool *p = *per_cpu_ptr(pool, cpu);
		if (p) {
			if (p->md5_desc.tfm)
				crypto_free_hash(p->md5_desc.tfm);
			kfree(p);
			p = NULL;
		}
	}
	free_percpu(pool);
}

void tcp_free_md5sig_pool(void)
{
	struct tcp_md5sig_pool **pool = NULL;

	spin_lock_bh(&tcp_md5sig_pool_lock);
	if (--tcp_md5sig_users == 0) {
		pool = tcp_md5sig_pool;
		tcp_md5sig_pool = NULL;
	}
	spin_unlock_bh(&tcp_md5sig_pool_lock);
	if (pool)
		__tcp_free_md5sig_pool(pool);
}

EXPORT_SYMBOL(tcp_free_md5sig_pool);

static struct tcp_md5sig_pool **__tcp_alloc_md5sig_pool(void)
{
	int cpu;
	struct tcp_md5sig_pool **pool;

	pool = alloc_percpu(struct tcp_md5sig_pool *);
	if (!pool)
		return NULL;

	for_each_possible_cpu(cpu) {
		struct tcp_md5sig_pool *p;
		struct crypto_hash *hash;

		p = kzalloc(sizeof(*p), GFP_KERNEL);
		if (!p)
			goto out_free;
		*per_cpu_ptr(pool, cpu) = p;

		hash = crypto_alloc_hash("md5", 0, CRYPTO_ALG_ASYNC);
		if (!hash || IS_ERR(hash))
			goto out_free;

		p->md5_desc.tfm = hash;
	}
	return pool;
out_free:
	__tcp_free_md5sig_pool(pool);
	return NULL;
}

struct tcp_md5sig_pool **tcp_alloc_md5sig_pool(void)
{
	struct tcp_md5sig_pool **pool;
	int alloc = 0;

retry:
	spin_lock_bh(&tcp_md5sig_pool_lock);
	pool = tcp_md5sig_pool;
	if (tcp_md5sig_users++ == 0) {
		alloc = 1;
		spin_unlock_bh(&tcp_md5sig_pool_lock);
	} else if (!pool) {
		tcp_md5sig_users--;
		spin_unlock_bh(&tcp_md5sig_pool_lock);
		cpu_relax();
		goto retry;
	} else
		spin_unlock_bh(&tcp_md5sig_pool_lock);

	if (alloc) {
		/* we cannot hold spinlock here because this may sleep. */
		struct tcp_md5sig_pool **p = __tcp_alloc_md5sig_pool();
		spin_lock_bh(&tcp_md5sig_pool_lock);
		if (!p) {
			tcp_md5sig_users--;
			spin_unlock_bh(&tcp_md5sig_pool_lock);
			return NULL;
		}
		pool = tcp_md5sig_pool;
		if (pool) {
			/* oops, it has already been assigned. */
			spin_unlock_bh(&tcp_md5sig_pool_lock);
			__tcp_free_md5sig_pool(p);
		} else {
			tcp_md5sig_pool = pool = p;
			spin_unlock_bh(&tcp_md5sig_pool_lock);
		}
	}
	return pool;
}

EXPORT_SYMBOL(tcp_alloc_md5sig_pool);

struct tcp_md5sig_pool *__tcp_get_md5sig_pool(int cpu)
{
	struct tcp_md5sig_pool **p;
	spin_lock_bh(&tcp_md5sig_pool_lock);
	p = tcp_md5sig_pool;
	if (p)
		tcp_md5sig_users++;
	spin_unlock_bh(&tcp_md5sig_pool_lock);
	return (p ? *per_cpu_ptr(p, cpu) : NULL);
}

EXPORT_SYMBOL(__tcp_get_md5sig_pool);

void __tcp_put_md5sig_pool(void)
{
	tcp_free_md5sig_pool();
}

EXPORT_SYMBOL(__tcp_put_md5sig_pool);

int tcp_md5_hash_header(struct tcp_md5sig_pool *hp,
			struct tcphdr *th)
{
	struct scatterlist sg;
	int err;

	__sum16 old_checksum = th->check;
	th->check = 0;
	/* options aren't included in the hash */
	sg_init_one(&sg, th, sizeof(struct tcphdr));
	err = crypto_hash_update(&hp->md5_desc, &sg, sizeof(struct tcphdr));
	th->check = old_checksum;
	return err;
}

EXPORT_SYMBOL(tcp_md5_hash_header);

int tcp_md5_hash_skb_data(struct tcp_md5sig_pool *hp,
			  struct sk_buff *skb, unsigned header_len)
{
	struct scatterlist sg;
	const struct tcphdr *tp = tcp_hdr(skb);
	struct hash_desc *desc = &hp->md5_desc;
	unsigned i;
	const unsigned head_data_len = skb_headlen(skb) > header_len ?
				       skb_headlen(skb) - header_len : 0;
	const struct skb_shared_info *shi = skb_shinfo(skb);

	sg_init_table(&sg, 1);

	sg_set_buf(&sg, ((u8 *) tp) + header_len, head_data_len);
	if (crypto_hash_update(desc, &sg, head_data_len))
		return 1;

	for (i = 0; i < shi->nr_frags; ++i) {
		const struct skb_frag_struct *f = &shi->frags[i];
		sg_set_page(&sg, f->page, f->size, f->page_offset);
		if (crypto_hash_update(desc, &sg, f->size))
			return 1;
	}

	return 0;
}

EXPORT_SYMBOL(tcp_md5_hash_skb_data);

int tcp_md5_hash_key(struct tcp_md5sig_pool *hp, struct tcp_md5sig_key *key)
{
	struct scatterlist sg;

	sg_init_one(&sg, key->key, key->keylen);
	return crypto_hash_update(&hp->md5_desc, &sg, key->keylen);
}

EXPORT_SYMBOL(tcp_md5_hash_key);

#endif

void tcp_done(struct sock *sk)
{
	if (sk->sk_state == TCP_SYN_SENT || sk->sk_state == TCP_SYN_RECV)
		TCP_INC_STATS_BH(sock_net(sk), TCP_MIB_ATTEMPTFAILS);

	tcp_set_state(sk, TCP_CLOSE);
	tcp_clear_xmit_timers(sk);

	sk->sk_shutdown = SHUTDOWN_MASK;

	if (!sock_flag(sk, SOCK_DEAD))
		sk->sk_state_change(sk);
	else
		inet_csk_destroy_sock(sk);
}
EXPORT_SYMBOL_GPL(tcp_done);

extern struct tcp_congestion_ops tcp_reno;

static __initdata unsigned long thash_entries;
static int __init set_thash_entries(char *str)
{
	if (!str)
		return 0;
	thash_entries = simple_strtoul(str, &str, 0);
	return 1;
}
__setup("thash_entries=", set_thash_entries);

void __init tcp_init(void)
{
	struct sk_buff *skb = NULL;
	unsigned long nr_pages, limit;
	int order, i, max_share;

	BUILD_BUG_ON(sizeof(struct tcp_skb_cb) > sizeof(skb->cb));

	percpu_counter_init(&tcp_sockets_allocated, 0);
	percpu_counter_init(&tcp_orphan_count, 0);
	tcp_hashinfo.bind_bucket_cachep =
		kmem_cache_create("tcp_bind_bucket",
				  sizeof(struct inet_bind_bucket), 0,
				  SLAB_HWCACHE_ALIGN|SLAB_PANIC, NULL);

	/* Size and allocate the main established and bind bucket
	 * hash tables.
	 *
	 * The methodology is similar to that of the buffer cache.
	 */
	tcp_hashinfo.ehash =
		alloc_large_system_hash("TCP established",
					sizeof(struct inet_ehash_bucket),
					thash_entries,
					(num_physpages >= 128 * 1024) ?
					13 : 15,
					0,
					&tcp_hashinfo.ehash_size,
					NULL,
					thash_entries ? 0 : 512 * 1024);
	tcp_hashinfo.ehash_size = 1 << tcp_hashinfo.ehash_size;
	for (i = 0; i < tcp_hashinfo.ehash_size; i++) {
		INIT_HLIST_NULLS_HEAD(&tcp_hashinfo.ehash[i].chain, i);
		INIT_HLIST_NULLS_HEAD(&tcp_hashinfo.ehash[i].twchain, i);
	}
	if (inet_ehash_locks_alloc(&tcp_hashinfo))
		panic("TCP: failed to alloc ehash_locks");
	tcp_hashinfo.bhash =
		alloc_large_system_hash("TCP bind",
					sizeof(struct inet_bind_hashbucket),
					tcp_hashinfo.ehash_size,
					(num_physpages >= 128 * 1024) ?
					13 : 15,
					0,
					&tcp_hashinfo.bhash_size,
					NULL,
					64 * 1024);
	tcp_hashinfo.bhash_size = 1 << tcp_hashinfo.bhash_size;
	for (i = 0; i < tcp_hashinfo.bhash_size; i++) {
		spin_lock_init(&tcp_hashinfo.bhash[i].lock);
		INIT_HLIST_HEAD(&tcp_hashinfo.bhash[i].chain);
	}

	/* Try to be a bit smarter and adjust defaults depending
	 * on available memory.
	 */
	for (order = 0; ((1 << order) << PAGE_SHIFT) <
			(tcp_hashinfo.bhash_size * sizeof(struct inet_bind_hashbucket));
			order++)
		;
	if (order >= 4) {
		tcp_death_row.sysctl_max_tw_buckets = 180000;
		sysctl_tcp_max_orphans = 4096 << (order - 4);
		sysctl_max_syn_backlog = 1024;
	} else if (order < 3) {
		tcp_death_row.sysctl_max_tw_buckets >>= (3 - order);
		sysctl_tcp_max_orphans >>= (3 - order);
		sysctl_max_syn_backlog = 128;
	}

	/* Set the pressure threshold to be a fraction of global memory that
	 * is up to 1/2 at 256 MB, decreasing toward zero with the amount of
	 * memory, with a floor of 128 pages.
	 */
	nr_pages = totalram_pages - totalhigh_pages;
	limit = min(nr_pages, 1UL<<(28-PAGE_SHIFT)) >> (20-PAGE_SHIFT);
	limit = (limit * (nr_pages >> (20-PAGE_SHIFT))) >> (PAGE_SHIFT-11);
	limit = max(limit, 128UL);
	sysctl_tcp_mem[0] = limit / 4 * 3;
	sysctl_tcp_mem[1] = limit;
	sysctl_tcp_mem[2] = sysctl_tcp_mem[0] * 2;

	/* Set per-socket limits to no more than 1/128 the pressure threshold */
	limit = ((unsigned long)sysctl_tcp_mem[1]) << (PAGE_SHIFT - 7);
	max_share = min(4UL*1024*1024, limit);

	sysctl_tcp_wmem[0] = SK_MEM_QUANTUM;
	sysctl_tcp_wmem[1] = 16*1024;
	sysctl_tcp_wmem[2] = max(64*1024, max_share);

	sysctl_tcp_rmem[0] = SK_MEM_QUANTUM;
	sysctl_tcp_rmem[1] = 87380;
	sysctl_tcp_rmem[2] = max(87380, max_share);

	printk(KERN_INFO "TCP: Hash tables configured "
	       "(established %d bind %d)\n",
	       tcp_hashinfo.ehash_size, tcp_hashinfo.bhash_size);

	tcp_register_congestion_control(&tcp_reno);
}

EXPORT_SYMBOL(tcp_close);
EXPORT_SYMBOL(tcp_disconnect);
EXPORT_SYMBOL(tcp_getsockopt);
EXPORT_SYMBOL(tcp_ioctl);
EXPORT_SYMBOL(tcp_poll);
EXPORT_SYMBOL(tcp_read_sock);
EXPORT_SYMBOL(tcp_recvmsg);
EXPORT_SYMBOL(tcp_sendmsg);
EXPORT_SYMBOL(tcp_splice_read);
EXPORT_SYMBOL(tcp_sendpage);
EXPORT_SYMBOL(tcp_setsockopt);
EXPORT_SYMBOL(tcp_shutdown);<|MERGE_RESOLUTION|>--- conflicted
+++ resolved
@@ -2563,11 +2563,7 @@
 
 	mss = skb_shinfo(p)->gso_size;
 
-<<<<<<< HEAD
-	flush |= (skb_gro_len(skb) > mss) | !skb_gro_len(skb);
-=======
 	flush |= (len > mss) | !len;
->>>>>>> 6574612f
 	flush |= (ntohl(th2->seq) + skb_gro_len(p)) ^ ntohl(th->seq);
 
 	if (flush || skb_gro_receive(head, skb)) {
@@ -2580,11 +2576,7 @@
 	tcp_flag_word(th2) |= flags & (TCP_FLAG_FIN | TCP_FLAG_PSH);
 
 out_check_final:
-<<<<<<< HEAD
-	flush = skb_gro_len(skb) < mss;
-=======
 	flush = len < mss;
->>>>>>> 6574612f
 	flush |= flags & (TCP_FLAG_URG | TCP_FLAG_PSH | TCP_FLAG_RST |
 			  TCP_FLAG_SYN | TCP_FLAG_FIN);
 
