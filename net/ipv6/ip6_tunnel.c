/*
 *	IPv6 tunneling device
 *	Linux INET6 implementation
 *
 *	Authors:
 *	Ville Nuorvala		<vnuorval@tcs.hut.fi>
 *	Yasuyuki Kozakai	<kozakai@linux-ipv6.org>
 *
 *      Based on:
 *      linux/net/ipv6/sit.c and linux/net/ipv4/ipip.c
 *
 *      RFC 2473
 *
 *	This program is free software; you can redistribute it and/or
 *      modify it under the terms of the GNU General Public License
 *      as published by the Free Software Foundation; either version
 *      2 of the License, or (at your option) any later version.
 *
 */

#include <linux/module.h>
#include <linux/capability.h>
#include <linux/errno.h>
#include <linux/types.h>
#include <linux/sockios.h>
#include <linux/icmp.h>
#include <linux/if.h>
#include <linux/in.h>
#include <linux/ip.h>
#include <linux/if_tunnel.h>
#include <linux/net.h>
#include <linux/in6.h>
#include <linux/netdevice.h>
#include <linux/if_arp.h>
#include <linux/icmpv6.h>
#include <linux/init.h>
#include <linux/route.h>
#include <linux/rtnetlink.h>
#include <linux/netfilter_ipv6.h>
#include <linux/slab.h>

#include <asm/uaccess.h>
#include <asm/atomic.h>

#include <net/icmp.h>
#include <net/ip.h>
#include <net/ipv6.h>
#include <net/ip6_route.h>
#include <net/addrconf.h>
#include <net/ip6_tunnel.h>
#include <net/xfrm.h>
#include <net/dsfield.h>
#include <net/inet_ecn.h>
#include <net/net_namespace.h>
#include <net/netns/generic.h>

MODULE_AUTHOR("Ville Nuorvala");
MODULE_DESCRIPTION("IPv6 tunneling device");
MODULE_LICENSE("GPL");

#ifdef IP6_TNL_DEBUG
#define IP6_TNL_TRACE(x...) printk(KERN_DEBUG "%s:" x "\n", __func__)
#else
#define IP6_TNL_TRACE(x...) do {;} while(0)
#endif

#define IPV6_TCLASS_MASK (IPV6_FLOWINFO_MASK & ~IPV6_FLOWLABEL_MASK)
#define IPV6_TCLASS_SHIFT 20

#define HASH_SIZE  32

#define HASH(addr) ((__force u32)((addr)->s6_addr32[0] ^ (addr)->s6_addr32[1] ^ \
		     (addr)->s6_addr32[2] ^ (addr)->s6_addr32[3]) & \
		    (HASH_SIZE - 1))

static int ip6_tnl_dev_init(struct net_device *dev);
static void ip6_tnl_dev_setup(struct net_device *dev);

static int ip6_tnl_net_id __read_mostly;
struct ip6_tnl_net {
	/* the IPv6 tunnel fallback device */
	struct net_device *fb_tnl_dev;
	/* lists for storing tunnels in use */
	struct ip6_tnl __rcu *tnls_r_l[HASH_SIZE];
	struct ip6_tnl __rcu *tnls_wc[1];
	struct ip6_tnl __rcu **tnls[2];
<<<<<<< HEAD
};

/* often modified stats are per cpu, other are shared (netdev->stats) */
struct pcpu_tstats {
	unsigned long	rx_packets;
	unsigned long	rx_bytes;
	unsigned long	tx_packets;
	unsigned long	tx_bytes;
};

=======
};

/* often modified stats are per cpu, other are shared (netdev->stats) */
struct pcpu_tstats {
	unsigned long	rx_packets;
	unsigned long	rx_bytes;
	unsigned long	tx_packets;
	unsigned long	tx_bytes;
};

>>>>>>> 3cbea436
static struct net_device_stats *ip6_get_stats(struct net_device *dev)
{
	struct pcpu_tstats sum = { 0 };
	int i;

	for_each_possible_cpu(i) {
		const struct pcpu_tstats *tstats = per_cpu_ptr(dev->tstats, i);

		sum.rx_packets += tstats->rx_packets;
		sum.rx_bytes   += tstats->rx_bytes;
		sum.tx_packets += tstats->tx_packets;
		sum.tx_bytes   += tstats->tx_bytes;
	}
	dev->stats.rx_packets = sum.rx_packets;
	dev->stats.rx_bytes   = sum.rx_bytes;
	dev->stats.tx_packets = sum.tx_packets;
	dev->stats.tx_bytes   = sum.tx_bytes;
	return &dev->stats;
}

/*
 * Locking : hash tables are protected by RCU and RTNL
 */

static inline struct dst_entry *ip6_tnl_dst_check(struct ip6_tnl *t)
{
	struct dst_entry *dst = t->dst_cache;

	if (dst && dst->obsolete &&
	    dst->ops->check(dst, t->dst_cookie) == NULL) {
		t->dst_cache = NULL;
		dst_release(dst);
		return NULL;
	}

	return dst;
}

static inline void ip6_tnl_dst_reset(struct ip6_tnl *t)
{
	dst_release(t->dst_cache);
	t->dst_cache = NULL;
}

static inline void ip6_tnl_dst_store(struct ip6_tnl *t, struct dst_entry *dst)
{
	struct rt6_info *rt = (struct rt6_info *) dst;
	t->dst_cookie = rt->rt6i_node ? rt->rt6i_node->fn_sernum : 0;
	dst_release(t->dst_cache);
	t->dst_cache = dst;
}

/**
 * ip6_tnl_lookup - fetch tunnel matching the end-point addresses
 *   @remote: the address of the tunnel exit-point
 *   @local: the address of the tunnel entry-point
 *
 * Return:
 *   tunnel matching given end-points if found,
 *   else fallback tunnel if its device is up,
 *   else %NULL
 **/

#define for_each_ip6_tunnel_rcu(start) \
	for (t = rcu_dereference(start); t; t = rcu_dereference(t->next))

static struct ip6_tnl *
ip6_tnl_lookup(struct net *net, struct in6_addr *remote, struct in6_addr *local)
{
	unsigned int h0 = HASH(remote);
	unsigned int h1 = HASH(local);
	struct ip6_tnl *t;
	struct ip6_tnl_net *ip6n = net_generic(net, ip6_tnl_net_id);

	for_each_ip6_tunnel_rcu(ip6n->tnls_r_l[h0 ^ h1]) {
		if (ipv6_addr_equal(local, &t->parms.laddr) &&
		    ipv6_addr_equal(remote, &t->parms.raddr) &&
		    (t->dev->flags & IFF_UP))
			return t;
	}
	t = rcu_dereference(ip6n->tnls_wc[0]);
	if (t && (t->dev->flags & IFF_UP))
		return t;

	return NULL;
}

/**
 * ip6_tnl_bucket - get head of list matching given tunnel parameters
 *   @p: parameters containing tunnel end-points
 *
 * Description:
 *   ip6_tnl_bucket() returns the head of the list matching the
 *   &struct in6_addr entries laddr and raddr in @p.
 *
 * Return: head of IPv6 tunnel list
 **/

static struct ip6_tnl __rcu **
ip6_tnl_bucket(struct ip6_tnl_net *ip6n, struct ip6_tnl_parm *p)
{
	struct in6_addr *remote = &p->raddr;
	struct in6_addr *local = &p->laddr;
	unsigned h = 0;
	int prio = 0;

	if (!ipv6_addr_any(remote) || !ipv6_addr_any(local)) {
		prio = 1;
		h = HASH(remote) ^ HASH(local);
	}
	return &ip6n->tnls[prio][h];
}

/**
 * ip6_tnl_link - add tunnel to hash table
 *   @t: tunnel to be added
 **/

static void
ip6_tnl_link(struct ip6_tnl_net *ip6n, struct ip6_tnl *t)
{
	struct ip6_tnl __rcu **tp = ip6_tnl_bucket(ip6n, &t->parms);

	rcu_assign_pointer(t->next , rtnl_dereference(*tp));
	rcu_assign_pointer(*tp, t);
}

/**
 * ip6_tnl_unlink - remove tunnel from hash table
 *   @t: tunnel to be removed
 **/

static void
ip6_tnl_unlink(struct ip6_tnl_net *ip6n, struct ip6_tnl *t)
{
	struct ip6_tnl __rcu **tp;
	struct ip6_tnl *iter;

	for (tp = ip6_tnl_bucket(ip6n, &t->parms);
	     (iter = rtnl_dereference(*tp)) != NULL;
	     tp = &iter->next) {
		if (t == iter) {
			rcu_assign_pointer(*tp, t->next);
			break;
		}
	}
}

static void ip6_dev_free(struct net_device *dev)
{
	free_percpu(dev->tstats);
	free_netdev(dev);
}

/**
 * ip6_tnl_create() - create a new tunnel
 *   @p: tunnel parameters
 *   @pt: pointer to new tunnel
 *
 * Description:
 *   Create tunnel matching given parameters.
 *
 * Return:
 *   created tunnel or NULL
 **/

static struct ip6_tnl *ip6_tnl_create(struct net *net, struct ip6_tnl_parm *p)
{
	struct net_device *dev;
	struct ip6_tnl *t;
	char name[IFNAMSIZ];
	int err;
	struct ip6_tnl_net *ip6n = net_generic(net, ip6_tnl_net_id);

	if (p->name[0])
		strlcpy(name, p->name, IFNAMSIZ);
	else
		sprintf(name, "ip6tnl%%d");

	dev = alloc_netdev(sizeof (*t), name, ip6_tnl_dev_setup);
	if (dev == NULL)
		goto failed;

	dev_net_set(dev, net);

	if (strchr(name, '%')) {
		if (dev_alloc_name(dev, name) < 0)
			goto failed_free;
	}

	t = netdev_priv(dev);
	t->parms = *p;
	err = ip6_tnl_dev_init(dev);
	if (err < 0)
		goto failed_free;

	if ((err = register_netdevice(dev)) < 0)
		goto failed_free;

	dev_hold(dev);
	ip6_tnl_link(ip6n, t);
	return t;

failed_free:
	ip6_dev_free(dev);
failed:
	return NULL;
}

/**
 * ip6_tnl_locate - find or create tunnel matching given parameters
 *   @p: tunnel parameters
 *   @create: != 0 if allowed to create new tunnel if no match found
 *
 * Description:
 *   ip6_tnl_locate() first tries to locate an existing tunnel
 *   based on @parms. If this is unsuccessful, but @create is set a new
 *   tunnel device is created and registered for use.
 *
 * Return:
 *   matching tunnel or NULL
 **/

static struct ip6_tnl *ip6_tnl_locate(struct net *net,
		struct ip6_tnl_parm *p, int create)
{
	struct in6_addr *remote = &p->raddr;
	struct in6_addr *local = &p->laddr;
	struct ip6_tnl __rcu **tp;
	struct ip6_tnl *t;
	struct ip6_tnl_net *ip6n = net_generic(net, ip6_tnl_net_id);

	for (tp = ip6_tnl_bucket(ip6n, p);
	     (t = rtnl_dereference(*tp)) != NULL;
	     tp = &t->next) {
		if (ipv6_addr_equal(local, &t->parms.laddr) &&
		    ipv6_addr_equal(remote, &t->parms.raddr))
			return t;
	}
	if (!create)
		return NULL;
	return ip6_tnl_create(net, p);
}

/**
 * ip6_tnl_dev_uninit - tunnel device uninitializer
 *   @dev: the device to be destroyed
 *
 * Description:
 *   ip6_tnl_dev_uninit() removes tunnel from its list
 **/

static void
ip6_tnl_dev_uninit(struct net_device *dev)
{
	struct ip6_tnl *t = netdev_priv(dev);
	struct net *net = dev_net(dev);
	struct ip6_tnl_net *ip6n = net_generic(net, ip6_tnl_net_id);

	if (dev == ip6n->fb_tnl_dev)
		rcu_assign_pointer(ip6n->tnls_wc[0], NULL);
	else
		ip6_tnl_unlink(ip6n, t);
	ip6_tnl_dst_reset(t);
	dev_put(dev);
}

/**
 * parse_tvl_tnl_enc_lim - handle encapsulation limit option
 *   @skb: received socket buffer
 *
 * Return:
 *   0 if none was found,
 *   else index to encapsulation limit
 **/

static __u16
parse_tlv_tnl_enc_lim(struct sk_buff *skb, __u8 * raw)
{
	struct ipv6hdr *ipv6h = (struct ipv6hdr *) raw;
	__u8 nexthdr = ipv6h->nexthdr;
	__u16 off = sizeof (*ipv6h);

	while (ipv6_ext_hdr(nexthdr) && nexthdr != NEXTHDR_NONE) {
		__u16 optlen = 0;
		struct ipv6_opt_hdr *hdr;
		if (raw + off + sizeof (*hdr) > skb->data &&
		    !pskb_may_pull(skb, raw - skb->data + off + sizeof (*hdr)))
			break;

		hdr = (struct ipv6_opt_hdr *) (raw + off);
		if (nexthdr == NEXTHDR_FRAGMENT) {
			struct frag_hdr *frag_hdr = (struct frag_hdr *) hdr;
			if (frag_hdr->frag_off)
				break;
			optlen = 8;
		} else if (nexthdr == NEXTHDR_AUTH) {
			optlen = (hdr->hdrlen + 2) << 2;
		} else {
			optlen = ipv6_optlen(hdr);
		}
		if (nexthdr == NEXTHDR_DEST) {
			__u16 i = off + 2;
			while (1) {
				struct ipv6_tlv_tnl_enc_lim *tel;

				/* No more room for encapsulation limit */
				if (i + sizeof (*tel) > off + optlen)
					break;

				tel = (struct ipv6_tlv_tnl_enc_lim *) &raw[i];
				/* return index of option if found and valid */
				if (tel->type == IPV6_TLV_TNL_ENCAP_LIMIT &&
				    tel->length == 1)
					return i;
				/* else jump to next option */
				if (tel->type)
					i += tel->length + 2;
				else
					i++;
			}
		}
		nexthdr = hdr->nexthdr;
		off += optlen;
	}
	return 0;
}

/**
 * ip6_tnl_err - tunnel error handler
 *
 * Description:
 *   ip6_tnl_err() should handle errors in the tunnel according
 *   to the specifications in RFC 2473.
 **/

static int
ip6_tnl_err(struct sk_buff *skb, __u8 ipproto, struct inet6_skb_parm *opt,
	    u8 *type, u8 *code, int *msg, __u32 *info, int offset)
{
	struct ipv6hdr *ipv6h = (struct ipv6hdr *) skb->data;
	struct ip6_tnl *t;
	int rel_msg = 0;
	u8 rel_type = ICMPV6_DEST_UNREACH;
	u8 rel_code = ICMPV6_ADDR_UNREACH;
	__u32 rel_info = 0;
	__u16 len;
	int err = -ENOENT;

	/* If the packet doesn't contain the original IPv6 header we are
	   in trouble since we might need the source address for further
	   processing of the error. */

	rcu_read_lock();
	if ((t = ip6_tnl_lookup(dev_net(skb->dev), &ipv6h->daddr,
					&ipv6h->saddr)) == NULL)
		goto out;

	if (t->parms.proto != ipproto && t->parms.proto != 0)
		goto out;

	err = 0;

	switch (*type) {
		__u32 teli;
		struct ipv6_tlv_tnl_enc_lim *tel;
		__u32 mtu;
	case ICMPV6_DEST_UNREACH:
		if (net_ratelimit())
			printk(KERN_WARNING
			       "%s: Path to destination invalid "
			       "or inactive!\n", t->parms.name);
		rel_msg = 1;
		break;
	case ICMPV6_TIME_EXCEED:
		if ((*code) == ICMPV6_EXC_HOPLIMIT) {
			if (net_ratelimit())
				printk(KERN_WARNING
				       "%s: Too small hop limit or "
				       "routing loop in tunnel!\n",
				       t->parms.name);
			rel_msg = 1;
		}
		break;
	case ICMPV6_PARAMPROB:
		teli = 0;
		if ((*code) == ICMPV6_HDR_FIELD)
			teli = parse_tlv_tnl_enc_lim(skb, skb->data);

		if (teli && teli == *info - 2) {
			tel = (struct ipv6_tlv_tnl_enc_lim *) &skb->data[teli];
			if (tel->encap_limit == 0) {
				if (net_ratelimit())
					printk(KERN_WARNING
					       "%s: Too small encapsulation "
					       "limit or routing loop in "
					       "tunnel!\n", t->parms.name);
				rel_msg = 1;
			}
		} else if (net_ratelimit()) {
			printk(KERN_WARNING
			       "%s: Recipient unable to parse tunneled "
			       "packet!\n ", t->parms.name);
		}
		break;
	case ICMPV6_PKT_TOOBIG:
		mtu = *info - offset;
		if (mtu < IPV6_MIN_MTU)
			mtu = IPV6_MIN_MTU;
		t->dev->mtu = mtu;

		if ((len = sizeof (*ipv6h) + ntohs(ipv6h->payload_len)) > mtu) {
			rel_type = ICMPV6_PKT_TOOBIG;
			rel_code = 0;
			rel_info = mtu;
			rel_msg = 1;
		}
		break;
	}

	*type = rel_type;
	*code = rel_code;
	*info = rel_info;
	*msg = rel_msg;

out:
	rcu_read_unlock();
	return err;
}

static int
ip4ip6_err(struct sk_buff *skb, struct inet6_skb_parm *opt,
	   u8 type, u8 code, int offset, __be32 info)
{
	int rel_msg = 0;
	u8 rel_type = type;
	u8 rel_code = code;
	__u32 rel_info = ntohl(info);
	int err;
	struct sk_buff *skb2;
	struct iphdr *eiph;
	struct flowi fl;
	struct rtable *rt;

	err = ip6_tnl_err(skb, IPPROTO_IPIP, opt, &rel_type, &rel_code,
			  &rel_msg, &rel_info, offset);
	if (err < 0)
		return err;

	if (rel_msg == 0)
		return 0;

	switch (rel_type) {
	case ICMPV6_DEST_UNREACH:
		if (rel_code != ICMPV6_ADDR_UNREACH)
			return 0;
		rel_type = ICMP_DEST_UNREACH;
		rel_code = ICMP_HOST_UNREACH;
		break;
	case ICMPV6_PKT_TOOBIG:
		if (rel_code != 0)
			return 0;
		rel_type = ICMP_DEST_UNREACH;
		rel_code = ICMP_FRAG_NEEDED;
		break;
	default:
		return 0;
	}

	if (!pskb_may_pull(skb, offset + sizeof(struct iphdr)))
		return 0;

	skb2 = skb_clone(skb, GFP_ATOMIC);
	if (!skb2)
		return 0;

	skb_dst_drop(skb2);

	skb_pull(skb2, offset);
	skb_reset_network_header(skb2);
	eiph = ip_hdr(skb2);

	/* Try to guess incoming interface */
	memset(&fl, 0, sizeof(fl));
	fl.fl4_dst = eiph->saddr;
	fl.fl4_tos = RT_TOS(eiph->tos);
	fl.proto = IPPROTO_IPIP;
	if (ip_route_output_key(dev_net(skb->dev), &rt, &fl))
		goto out;

	skb2->dev = rt->dst.dev;

	/* route "incoming" packet */
	if (rt->rt_flags & RTCF_LOCAL) {
		ip_rt_put(rt);
		rt = NULL;
		fl.fl4_dst = eiph->daddr;
		fl.fl4_src = eiph->saddr;
		fl.fl4_tos = eiph->tos;
		if (ip_route_output_key(dev_net(skb->dev), &rt, &fl) ||
		    rt->dst.dev->type != ARPHRD_TUNNEL) {
			ip_rt_put(rt);
			goto out;
		}
		skb_dst_set(skb2, (struct dst_entry *)rt);
	} else {
		ip_rt_put(rt);
		if (ip_route_input(skb2, eiph->daddr, eiph->saddr, eiph->tos,
				   skb2->dev) ||
		    skb_dst(skb2)->dev->type != ARPHRD_TUNNEL)
			goto out;
	}

	/* change mtu on this route */
	if (rel_type == ICMP_DEST_UNREACH && rel_code == ICMP_FRAG_NEEDED) {
		if (rel_info > dst_mtu(skb_dst(skb2)))
			goto out;

		skb_dst(skb2)->ops->update_pmtu(skb_dst(skb2), rel_info);
	}

	icmp_send(skb2, rel_type, rel_code, htonl(rel_info));

out:
	kfree_skb(skb2);
	return 0;
}

static int
ip6ip6_err(struct sk_buff *skb, struct inet6_skb_parm *opt,
	   u8 type, u8 code, int offset, __be32 info)
{
	int rel_msg = 0;
	u8 rel_type = type;
	u8 rel_code = code;
	__u32 rel_info = ntohl(info);
	int err;

	err = ip6_tnl_err(skb, IPPROTO_IPV6, opt, &rel_type, &rel_code,
			  &rel_msg, &rel_info, offset);
	if (err < 0)
		return err;

	if (rel_msg && pskb_may_pull(skb, offset + sizeof(struct ipv6hdr))) {
		struct rt6_info *rt;
		struct sk_buff *skb2 = skb_clone(skb, GFP_ATOMIC);

		if (!skb2)
			return 0;

		skb_dst_drop(skb2);
		skb_pull(skb2, offset);
		skb_reset_network_header(skb2);

		/* Try to guess incoming interface */
		rt = rt6_lookup(dev_net(skb->dev), &ipv6_hdr(skb2)->saddr,
				NULL, 0, 0);

		if (rt && rt->rt6i_dev)
			skb2->dev = rt->rt6i_dev;

		icmpv6_send(skb2, rel_type, rel_code, rel_info);

		if (rt)
			dst_release(&rt->dst);

		kfree_skb(skb2);
	}

	return 0;
}

static void ip4ip6_dscp_ecn_decapsulate(struct ip6_tnl *t,
					struct ipv6hdr *ipv6h,
					struct sk_buff *skb)
{
	__u8 dsfield = ipv6_get_dsfield(ipv6h) & ~INET_ECN_MASK;

	if (t->parms.flags & IP6_TNL_F_RCV_DSCP_COPY)
		ipv4_change_dsfield(ip_hdr(skb), INET_ECN_MASK, dsfield);

	if (INET_ECN_is_ce(dsfield))
		IP_ECN_set_ce(ip_hdr(skb));
}

static void ip6ip6_dscp_ecn_decapsulate(struct ip6_tnl *t,
					struct ipv6hdr *ipv6h,
					struct sk_buff *skb)
{
	if (t->parms.flags & IP6_TNL_F_RCV_DSCP_COPY)
		ipv6_copy_dscp(ipv6_get_dsfield(ipv6h), ipv6_hdr(skb));

	if (INET_ECN_is_ce(ipv6_get_dsfield(ipv6h)))
		IP6_ECN_set_ce(ipv6_hdr(skb));
}

/* called with rcu_read_lock() */
static inline int ip6_tnl_rcv_ctl(struct ip6_tnl *t)
{
	struct ip6_tnl_parm *p = &t->parms;
	int ret = 0;
	struct net *net = dev_net(t->dev);

	if (p->flags & IP6_TNL_F_CAP_RCV) {
		struct net_device *ldev = NULL;

		if (p->link)
			ldev = dev_get_by_index_rcu(net, p->link);

		if ((ipv6_addr_is_multicast(&p->laddr) ||
		     likely(ipv6_chk_addr(net, &p->laddr, ldev, 0))) &&
		    likely(!ipv6_chk_addr(net, &p->raddr, NULL, 0)))
			ret = 1;

	}
	return ret;
}

/**
 * ip6_tnl_rcv - decapsulate IPv6 packet and retransmit it locally
 *   @skb: received socket buffer
 *   @protocol: ethernet protocol ID
 *   @dscp_ecn_decapsulate: the function to decapsulate DSCP code and ECN
 *
 * Return: 0
 **/

static int ip6_tnl_rcv(struct sk_buff *skb, __u16 protocol,
		       __u8 ipproto,
		       void (*dscp_ecn_decapsulate)(struct ip6_tnl *t,
						    struct ipv6hdr *ipv6h,
						    struct sk_buff *skb))
{
	struct ip6_tnl *t;
	struct ipv6hdr *ipv6h = ipv6_hdr(skb);

	rcu_read_lock();

	if ((t = ip6_tnl_lookup(dev_net(skb->dev), &ipv6h->saddr,
					&ipv6h->daddr)) != NULL) {
		struct pcpu_tstats *tstats;

		if (t->parms.proto != ipproto && t->parms.proto != 0) {
			rcu_read_unlock();
			goto discard;
		}

		if (!xfrm6_policy_check(NULL, XFRM_POLICY_IN, skb)) {
			rcu_read_unlock();
			goto discard;
		}

		if (!ip6_tnl_rcv_ctl(t)) {
			t->dev->stats.rx_dropped++;
			rcu_read_unlock();
			goto discard;
		}
		secpath_reset(skb);
		skb->mac_header = skb->network_header;
		skb_reset_network_header(skb);
		skb->protocol = htons(protocol);
		skb->pkt_type = PACKET_HOST;
		memset(skb->cb, 0, sizeof(struct inet6_skb_parm));

		tstats = this_cpu_ptr(t->dev->tstats);
		tstats->rx_packets++;
		tstats->rx_bytes += skb->len;

		__skb_tunnel_rx(skb, t->dev);

		dscp_ecn_decapsulate(t, ipv6h, skb);

		netif_rx(skb);

		rcu_read_unlock();
		return 0;
	}
	rcu_read_unlock();
	return 1;

discard:
	kfree_skb(skb);
	return 0;
}

static int ip4ip6_rcv(struct sk_buff *skb)
{
	return ip6_tnl_rcv(skb, ETH_P_IP, IPPROTO_IPIP,
			   ip4ip6_dscp_ecn_decapsulate);
}

static int ip6ip6_rcv(struct sk_buff *skb)
{
	return ip6_tnl_rcv(skb, ETH_P_IPV6, IPPROTO_IPV6,
			   ip6ip6_dscp_ecn_decapsulate);
}

struct ipv6_tel_txoption {
	struct ipv6_txoptions ops;
	__u8 dst_opt[8];
};

static void init_tel_txopt(struct ipv6_tel_txoption *opt, __u8 encap_limit)
{
	memset(opt, 0, sizeof(struct ipv6_tel_txoption));

	opt->dst_opt[2] = IPV6_TLV_TNL_ENCAP_LIMIT;
	opt->dst_opt[3] = 1;
	opt->dst_opt[4] = encap_limit;
	opt->dst_opt[5] = IPV6_TLV_PADN;
	opt->dst_opt[6] = 1;

	opt->ops.dst0opt = (struct ipv6_opt_hdr *) opt->dst_opt;
	opt->ops.opt_nflen = 8;
}

/**
 * ip6_tnl_addr_conflict - compare packet addresses to tunnel's own
 *   @t: the outgoing tunnel device
 *   @hdr: IPv6 header from the incoming packet
 *
 * Description:
 *   Avoid trivial tunneling loop by checking that tunnel exit-point
 *   doesn't match source of incoming packet.
 *
 * Return:
 *   1 if conflict,
 *   0 else
 **/

static inline int
ip6_tnl_addr_conflict(struct ip6_tnl *t, struct ipv6hdr *hdr)
{
	return ipv6_addr_equal(&t->parms.raddr, &hdr->saddr);
}

static inline int ip6_tnl_xmit_ctl(struct ip6_tnl *t)
{
	struct ip6_tnl_parm *p = &t->parms;
	int ret = 0;
	struct net *net = dev_net(t->dev);

	if (p->flags & IP6_TNL_F_CAP_XMIT) {
		struct net_device *ldev = NULL;

		rcu_read_lock();
		if (p->link)
			ldev = dev_get_by_index_rcu(net, p->link);

		if (unlikely(!ipv6_chk_addr(net, &p->laddr, ldev, 0)))
			printk(KERN_WARNING
			       "%s xmit: Local address not yet configured!\n",
			       p->name);
		else if (!ipv6_addr_is_multicast(&p->raddr) &&
			 unlikely(ipv6_chk_addr(net, &p->raddr, NULL, 0)))
			printk(KERN_WARNING
			       "%s xmit: Routing loop! "
			       "Remote address found on this node!\n",
			       p->name);
		else
			ret = 1;
		rcu_read_unlock();
	}
	return ret;
}
/**
 * ip6_tnl_xmit2 - encapsulate packet and send
 *   @skb: the outgoing socket buffer
 *   @dev: the outgoing tunnel device
 *   @dsfield: dscp code for outer header
 *   @fl: flow of tunneled packet
 *   @encap_limit: encapsulation limit
 *   @pmtu: Path MTU is stored if packet is too big
 *
 * Description:
 *   Build new header and do some sanity checks on the packet before sending
 *   it.
 *
 * Return:
 *   0 on success
 *   -1 fail
 *   %-EMSGSIZE message too big. return mtu in this case.
 **/

static int ip6_tnl_xmit2(struct sk_buff *skb,
			 struct net_device *dev,
			 __u8 dsfield,
			 struct flowi *fl,
			 int encap_limit,
			 __u32 *pmtu)
{
	struct net *net = dev_net(dev);
	struct ip6_tnl *t = netdev_priv(dev);
	struct net_device_stats *stats = &t->dev->stats;
	struct ipv6hdr *ipv6h = ipv6_hdr(skb);
	struct ipv6_tel_txoption opt;
	struct dst_entry *dst;
	struct net_device *tdev;
	int mtu;
	unsigned int max_headroom = sizeof(struct ipv6hdr);
	u8 proto;
	int err = -1;
	int pkt_len;

	if ((dst = ip6_tnl_dst_check(t)) != NULL)
		dst_hold(dst);
	else {
		dst = ip6_route_output(net, NULL, fl);

		if (dst->error || xfrm_lookup(net, &dst, fl, NULL, 0) < 0)
			goto tx_err_link_failure;
	}

	tdev = dst->dev;

	if (tdev == dev) {
		stats->collisions++;
		if (net_ratelimit())
			printk(KERN_WARNING
			       "%s: Local routing loop detected!\n",
			       t->parms.name);
		goto tx_err_dst_release;
	}
	mtu = dst_mtu(dst) - sizeof (*ipv6h);
	if (encap_limit >= 0) {
		max_headroom += 8;
		mtu -= 8;
	}
	if (mtu < IPV6_MIN_MTU)
		mtu = IPV6_MIN_MTU;
	if (skb_dst(skb))
		skb_dst(skb)->ops->update_pmtu(skb_dst(skb), mtu);
	if (skb->len > mtu) {
		*pmtu = mtu;
		err = -EMSGSIZE;
		goto tx_err_dst_release;
	}

	/*
	 * Okay, now see if we can stuff it in the buffer as-is.
	 */
	max_headroom += LL_RESERVED_SPACE(tdev);

	if (skb_headroom(skb) < max_headroom || skb_shared(skb) ||
	    (skb_cloned(skb) && !skb_clone_writable(skb, 0))) {
		struct sk_buff *new_skb;

		if (!(new_skb = skb_realloc_headroom(skb, max_headroom)))
			goto tx_err_dst_release;

		if (skb->sk)
			skb_set_owner_w(new_skb, skb->sk);
		kfree_skb(skb);
		skb = new_skb;
	}
	skb_dst_drop(skb);
	skb_dst_set(skb, dst_clone(dst));

	skb->transport_header = skb->network_header;

	proto = fl->proto;
	if (encap_limit >= 0) {
		init_tel_txopt(&opt, encap_limit);
		ipv6_push_nfrag_opts(skb, &opt.ops, &proto, NULL);
	}
	skb_push(skb, sizeof(struct ipv6hdr));
	skb_reset_network_header(skb);
	ipv6h = ipv6_hdr(skb);
	*(__be32*)ipv6h = fl->fl6_flowlabel | htonl(0x60000000);
	dsfield = INET_ECN_encapsulate(0, dsfield);
	ipv6_change_dsfield(ipv6h, ~INET_ECN_MASK, dsfield);
	ipv6h->hop_limit = t->parms.hop_limit;
	ipv6h->nexthdr = proto;
	ipv6_addr_copy(&ipv6h->saddr, &fl->fl6_src);
	ipv6_addr_copy(&ipv6h->daddr, &fl->fl6_dst);
	nf_reset(skb);
	pkt_len = skb->len;
	err = ip6_local_out(skb);

	if (net_xmit_eval(err) == 0) {
		struct pcpu_tstats *tstats = this_cpu_ptr(t->dev->tstats);

		tstats->tx_bytes += pkt_len;
		tstats->tx_packets++;
	} else {
		stats->tx_errors++;
		stats->tx_aborted_errors++;
	}
	ip6_tnl_dst_store(t, dst);
	return 0;
tx_err_link_failure:
	stats->tx_carrier_errors++;
	dst_link_failure(skb);
tx_err_dst_release:
	dst_release(dst);
	return err;
}

static inline int
ip4ip6_tnl_xmit(struct sk_buff *skb, struct net_device *dev)
{
	struct ip6_tnl *t = netdev_priv(dev);
	struct iphdr  *iph = ip_hdr(skb);
	int encap_limit = -1;
	struct flowi fl;
	__u8 dsfield;
	__u32 mtu;
	int err;

	if ((t->parms.proto != IPPROTO_IPIP && t->parms.proto != 0) ||
	    !ip6_tnl_xmit_ctl(t))
		return -1;

	if (!(t->parms.flags & IP6_TNL_F_IGN_ENCAP_LIMIT))
		encap_limit = t->parms.encap_limit;

	memcpy(&fl, &t->fl, sizeof (fl));
	fl.proto = IPPROTO_IPIP;

	dsfield = ipv4_get_dsfield(iph);

	if ((t->parms.flags & IP6_TNL_F_USE_ORIG_TCLASS))
		fl.fl6_flowlabel |= htonl((__u32)iph->tos << IPV6_TCLASS_SHIFT)
					  & IPV6_TCLASS_MASK;

	err = ip6_tnl_xmit2(skb, dev, dsfield, &fl, encap_limit, &mtu);
	if (err != 0) {
		/* XXX: send ICMP error even if DF is not set. */
		if (err == -EMSGSIZE)
			icmp_send(skb, ICMP_DEST_UNREACH, ICMP_FRAG_NEEDED,
				  htonl(mtu));
		return -1;
	}

	return 0;
}

static inline int
ip6ip6_tnl_xmit(struct sk_buff *skb, struct net_device *dev)
{
	struct ip6_tnl *t = netdev_priv(dev);
	struct ipv6hdr *ipv6h = ipv6_hdr(skb);
	int encap_limit = -1;
	__u16 offset;
	struct flowi fl;
	__u8 dsfield;
	__u32 mtu;
	int err;

	if ((t->parms.proto != IPPROTO_IPV6 && t->parms.proto != 0) ||
	    !ip6_tnl_xmit_ctl(t) || ip6_tnl_addr_conflict(t, ipv6h))
		return -1;

	offset = parse_tlv_tnl_enc_lim(skb, skb_network_header(skb));
	if (offset > 0) {
		struct ipv6_tlv_tnl_enc_lim *tel;
		tel = (struct ipv6_tlv_tnl_enc_lim *)&skb_network_header(skb)[offset];
		if (tel->encap_limit == 0) {
			icmpv6_send(skb, ICMPV6_PARAMPROB,
				    ICMPV6_HDR_FIELD, offset + 2);
			return -1;
		}
		encap_limit = tel->encap_limit - 1;
	} else if (!(t->parms.flags & IP6_TNL_F_IGN_ENCAP_LIMIT))
		encap_limit = t->parms.encap_limit;

	memcpy(&fl, &t->fl, sizeof (fl));
	fl.proto = IPPROTO_IPV6;

	dsfield = ipv6_get_dsfield(ipv6h);
	if ((t->parms.flags & IP6_TNL_F_USE_ORIG_TCLASS))
		fl.fl6_flowlabel |= (*(__be32 *) ipv6h & IPV6_TCLASS_MASK);
	if ((t->parms.flags & IP6_TNL_F_USE_ORIG_FLOWLABEL))
		fl.fl6_flowlabel |= (*(__be32 *) ipv6h & IPV6_FLOWLABEL_MASK);

	err = ip6_tnl_xmit2(skb, dev, dsfield, &fl, encap_limit, &mtu);
	if (err != 0) {
		if (err == -EMSGSIZE)
			icmpv6_send(skb, ICMPV6_PKT_TOOBIG, 0, mtu);
		return -1;
	}

	return 0;
}

static netdev_tx_t
ip6_tnl_xmit(struct sk_buff *skb, struct net_device *dev)
{
	struct ip6_tnl *t = netdev_priv(dev);
	struct net_device_stats *stats = &t->dev->stats;
	int ret;

	switch (skb->protocol) {
	case htons(ETH_P_IP):
		ret = ip4ip6_tnl_xmit(skb, dev);
		break;
	case htons(ETH_P_IPV6):
		ret = ip6ip6_tnl_xmit(skb, dev);
		break;
	default:
		goto tx_err;
	}

	if (ret < 0)
		goto tx_err;

	return NETDEV_TX_OK;

tx_err:
	stats->tx_errors++;
	stats->tx_dropped++;
	kfree_skb(skb);
	return NETDEV_TX_OK;
}

static void ip6_tnl_set_cap(struct ip6_tnl *t)
{
	struct ip6_tnl_parm *p = &t->parms;
	int ltype = ipv6_addr_type(&p->laddr);
	int rtype = ipv6_addr_type(&p->raddr);

	p->flags &= ~(IP6_TNL_F_CAP_XMIT|IP6_TNL_F_CAP_RCV);

	if (ltype & (IPV6_ADDR_UNICAST|IPV6_ADDR_MULTICAST) &&
	    rtype & (IPV6_ADDR_UNICAST|IPV6_ADDR_MULTICAST) &&
	    !((ltype|rtype) & IPV6_ADDR_LOOPBACK) &&
	    (!((ltype|rtype) & IPV6_ADDR_LINKLOCAL) || p->link)) {
		if (ltype&IPV6_ADDR_UNICAST)
			p->flags |= IP6_TNL_F_CAP_XMIT;
		if (rtype&IPV6_ADDR_UNICAST)
			p->flags |= IP6_TNL_F_CAP_RCV;
	}
}

static void ip6_tnl_link_config(struct ip6_tnl *t)
{
	struct net_device *dev = t->dev;
	struct ip6_tnl_parm *p = &t->parms;
	struct flowi *fl = &t->fl;

	memcpy(dev->dev_addr, &p->laddr, sizeof(struct in6_addr));
	memcpy(dev->broadcast, &p->raddr, sizeof(struct in6_addr));

	/* Set up flowi template */
	ipv6_addr_copy(&fl->fl6_src, &p->laddr);
	ipv6_addr_copy(&fl->fl6_dst, &p->raddr);
	fl->oif = p->link;
	fl->fl6_flowlabel = 0;

	if (!(p->flags&IP6_TNL_F_USE_ORIG_TCLASS))
		fl->fl6_flowlabel |= IPV6_TCLASS_MASK & p->flowinfo;
	if (!(p->flags&IP6_TNL_F_USE_ORIG_FLOWLABEL))
		fl->fl6_flowlabel |= IPV6_FLOWLABEL_MASK & p->flowinfo;

	ip6_tnl_set_cap(t);

	if (p->flags&IP6_TNL_F_CAP_XMIT && p->flags&IP6_TNL_F_CAP_RCV)
		dev->flags |= IFF_POINTOPOINT;
	else
		dev->flags &= ~IFF_POINTOPOINT;

	dev->iflink = p->link;

	if (p->flags & IP6_TNL_F_CAP_XMIT) {
		int strict = (ipv6_addr_type(&p->raddr) &
			      (IPV6_ADDR_MULTICAST|IPV6_ADDR_LINKLOCAL));

		struct rt6_info *rt = rt6_lookup(dev_net(dev),
						 &p->raddr, &p->laddr,
						 p->link, strict);

		if (rt == NULL)
			return;

		if (rt->rt6i_dev) {
			dev->hard_header_len = rt->rt6i_dev->hard_header_len +
				sizeof (struct ipv6hdr);

			dev->mtu = rt->rt6i_dev->mtu - sizeof (struct ipv6hdr);
			if (!(t->parms.flags & IP6_TNL_F_IGN_ENCAP_LIMIT))
				dev->mtu-=8;

			if (dev->mtu < IPV6_MIN_MTU)
				dev->mtu = IPV6_MIN_MTU;
		}
		dst_release(&rt->dst);
	}
}

/**
 * ip6_tnl_change - update the tunnel parameters
 *   @t: tunnel to be changed
 *   @p: tunnel configuration parameters
 *
 * Description:
 *   ip6_tnl_change() updates the tunnel parameters
 **/

static int
ip6_tnl_change(struct ip6_tnl *t, struct ip6_tnl_parm *p)
{
	ipv6_addr_copy(&t->parms.laddr, &p->laddr);
	ipv6_addr_copy(&t->parms.raddr, &p->raddr);
	t->parms.flags = p->flags;
	t->parms.hop_limit = p->hop_limit;
	t->parms.encap_limit = p->encap_limit;
	t->parms.flowinfo = p->flowinfo;
	t->parms.link = p->link;
	t->parms.proto = p->proto;
	ip6_tnl_dst_reset(t);
	ip6_tnl_link_config(t);
	return 0;
}

/**
 * ip6_tnl_ioctl - configure ipv6 tunnels from userspace
 *   @dev: virtual device associated with tunnel
 *   @ifr: parameters passed from userspace
 *   @cmd: command to be performed
 *
 * Description:
 *   ip6_tnl_ioctl() is used for managing IPv6 tunnels
 *   from userspace.
 *
 *   The possible commands are the following:
 *     %SIOCGETTUNNEL: get tunnel parameters for device
 *     %SIOCADDTUNNEL: add tunnel matching given tunnel parameters
 *     %SIOCCHGTUNNEL: change tunnel parameters to those given
 *     %SIOCDELTUNNEL: delete tunnel
 *
 *   The fallback device "ip6tnl0", created during module
 *   initialization, can be used for creating other tunnel devices.
 *
 * Return:
 *   0 on success,
 *   %-EFAULT if unable to copy data to or from userspace,
 *   %-EPERM if current process hasn't %CAP_NET_ADMIN set
 *   %-EINVAL if passed tunnel parameters are invalid,
 *   %-EEXIST if changing a tunnel's parameters would cause a conflict
 *   %-ENODEV if attempting to change or delete a nonexisting device
 **/

static int
ip6_tnl_ioctl(struct net_device *dev, struct ifreq *ifr, int cmd)
{
	int err = 0;
	struct ip6_tnl_parm p;
	struct ip6_tnl *t = NULL;
	struct net *net = dev_net(dev);
	struct ip6_tnl_net *ip6n = net_generic(net, ip6_tnl_net_id);

	switch (cmd) {
	case SIOCGETTUNNEL:
		if (dev == ip6n->fb_tnl_dev) {
			if (copy_from_user(&p, ifr->ifr_ifru.ifru_data, sizeof (p))) {
				err = -EFAULT;
				break;
			}
			t = ip6_tnl_locate(net, &p, 0);
		}
		if (t == NULL)
			t = netdev_priv(dev);
		memcpy(&p, &t->parms, sizeof (p));
		if (copy_to_user(ifr->ifr_ifru.ifru_data, &p, sizeof (p))) {
			err = -EFAULT;
		}
		break;
	case SIOCADDTUNNEL:
	case SIOCCHGTUNNEL:
		err = -EPERM;
		if (!capable(CAP_NET_ADMIN))
			break;
		err = -EFAULT;
		if (copy_from_user(&p, ifr->ifr_ifru.ifru_data, sizeof (p)))
			break;
		err = -EINVAL;
		if (p.proto != IPPROTO_IPV6 && p.proto != IPPROTO_IPIP &&
		    p.proto != 0)
			break;
		t = ip6_tnl_locate(net, &p, cmd == SIOCADDTUNNEL);
		if (dev != ip6n->fb_tnl_dev && cmd == SIOCCHGTUNNEL) {
			if (t != NULL) {
				if (t->dev != dev) {
					err = -EEXIST;
					break;
				}
			} else
				t = netdev_priv(dev);

			ip6_tnl_unlink(ip6n, t);
			synchronize_net();
			err = ip6_tnl_change(t, &p);
			ip6_tnl_link(ip6n, t);
			netdev_state_change(dev);
		}
		if (t) {
			err = 0;
			if (copy_to_user(ifr->ifr_ifru.ifru_data, &t->parms, sizeof (p)))
				err = -EFAULT;

		} else
			err = (cmd == SIOCADDTUNNEL ? -ENOBUFS : -ENOENT);
		break;
	case SIOCDELTUNNEL:
		err = -EPERM;
		if (!capable(CAP_NET_ADMIN))
			break;

		if (dev == ip6n->fb_tnl_dev) {
			err = -EFAULT;
			if (copy_from_user(&p, ifr->ifr_ifru.ifru_data, sizeof (p)))
				break;
			err = -ENOENT;
			if ((t = ip6_tnl_locate(net, &p, 0)) == NULL)
				break;
			err = -EPERM;
			if (t->dev == ip6n->fb_tnl_dev)
				break;
			dev = t->dev;
		}
		err = 0;
		unregister_netdevice(dev);
		break;
	default:
		err = -EINVAL;
	}
	return err;
}

/**
 * ip6_tnl_change_mtu - change mtu manually for tunnel device
 *   @dev: virtual device associated with tunnel
 *   @new_mtu: the new mtu
 *
 * Return:
 *   0 on success,
 *   %-EINVAL if mtu too small
 **/

static int
ip6_tnl_change_mtu(struct net_device *dev, int new_mtu)
{
	if (new_mtu < IPV6_MIN_MTU) {
		return -EINVAL;
	}
	dev->mtu = new_mtu;
	return 0;
}


static const struct net_device_ops ip6_tnl_netdev_ops = {
	.ndo_uninit	= ip6_tnl_dev_uninit,
	.ndo_start_xmit = ip6_tnl_xmit,
	.ndo_do_ioctl	= ip6_tnl_ioctl,
	.ndo_change_mtu = ip6_tnl_change_mtu,
	.ndo_get_stats	= ip6_get_stats,
};


/**
 * ip6_tnl_dev_setup - setup virtual tunnel device
 *   @dev: virtual device associated with tunnel
 *
 * Description:
 *   Initialize function pointers and device parameters
 **/

static void ip6_tnl_dev_setup(struct net_device *dev)
{
	struct ip6_tnl *t;

	dev->netdev_ops = &ip6_tnl_netdev_ops;
	dev->destructor = ip6_dev_free;

	dev->type = ARPHRD_TUNNEL6;
	dev->hard_header_len = LL_MAX_HEADER + sizeof (struct ipv6hdr);
	dev->mtu = ETH_DATA_LEN - sizeof (struct ipv6hdr);
	t = netdev_priv(dev);
	if (!(t->parms.flags & IP6_TNL_F_IGN_ENCAP_LIMIT))
		dev->mtu-=8;
	dev->flags |= IFF_NOARP;
	dev->addr_len = sizeof(struct in6_addr);
	dev->features |= NETIF_F_NETNS_LOCAL;
	dev->priv_flags &= ~IFF_XMIT_DST_RELEASE;
}


/**
 * ip6_tnl_dev_init_gen - general initializer for all tunnel devices
 *   @dev: virtual device associated with tunnel
 **/

static inline int
ip6_tnl_dev_init_gen(struct net_device *dev)
{
	struct ip6_tnl *t = netdev_priv(dev);

	t->dev = dev;
	strcpy(t->parms.name, dev->name);
	dev->tstats = alloc_percpu(struct pcpu_tstats);
	if (!dev->tstats)
		return -ENOMEM;
	return 0;
}

/**
 * ip6_tnl_dev_init - initializer for all non fallback tunnel devices
 *   @dev: virtual device associated with tunnel
 **/

static int ip6_tnl_dev_init(struct net_device *dev)
{
	struct ip6_tnl *t = netdev_priv(dev);
	int err = ip6_tnl_dev_init_gen(dev);

	if (err)
		return err;
	ip6_tnl_link_config(t);
	return 0;
}

/**
 * ip6_fb_tnl_dev_init - initializer for fallback tunnel device
 *   @dev: fallback device
 *
 * Return: 0
 **/

static int __net_init ip6_fb_tnl_dev_init(struct net_device *dev)
{
	struct ip6_tnl *t = netdev_priv(dev);
	struct net *net = dev_net(dev);
	struct ip6_tnl_net *ip6n = net_generic(net, ip6_tnl_net_id);
	int err = ip6_tnl_dev_init_gen(dev);

	if (err)
		return err;

	t->parms.proto = IPPROTO_IPV6;
	dev_hold(dev);
	rcu_assign_pointer(ip6n->tnls_wc[0], t);
	return 0;
}

static struct xfrm6_tunnel ip4ip6_handler __read_mostly = {
	.handler	= ip4ip6_rcv,
	.err_handler	= ip4ip6_err,
	.priority	=	1,
};

static struct xfrm6_tunnel ip6ip6_handler __read_mostly = {
	.handler	= ip6ip6_rcv,
	.err_handler	= ip6ip6_err,
	.priority	=	1,
};

static void __net_exit ip6_tnl_destroy_tunnels(struct ip6_tnl_net *ip6n)
{
	int h;
	struct ip6_tnl *t;
	LIST_HEAD(list);

	for (h = 0; h < HASH_SIZE; h++) {
		t = rtnl_dereference(ip6n->tnls_r_l[h]);
		while (t != NULL) {
			unregister_netdevice_queue(t->dev, &list);
			t = rtnl_dereference(t->next);
		}
	}

	t = rtnl_dereference(ip6n->tnls_wc[0]);
	unregister_netdevice_queue(t->dev, &list);
	unregister_netdevice_many(&list);
}

static int __net_init ip6_tnl_init_net(struct net *net)
{
	struct ip6_tnl_net *ip6n = net_generic(net, ip6_tnl_net_id);
	int err;

	ip6n->tnls[0] = ip6n->tnls_wc;
	ip6n->tnls[1] = ip6n->tnls_r_l;

	err = -ENOMEM;
	ip6n->fb_tnl_dev = alloc_netdev(sizeof(struct ip6_tnl), "ip6tnl0",
				      ip6_tnl_dev_setup);

	if (!ip6n->fb_tnl_dev)
		goto err_alloc_dev;
	dev_net_set(ip6n->fb_tnl_dev, net);

	err = ip6_fb_tnl_dev_init(ip6n->fb_tnl_dev);
	if (err < 0)
		goto err_register;

	err = register_netdev(ip6n->fb_tnl_dev);
	if (err < 0)
		goto err_register;
	return 0;

err_register:
	ip6_dev_free(ip6n->fb_tnl_dev);
err_alloc_dev:
	return err;
}

static void __net_exit ip6_tnl_exit_net(struct net *net)
{
	struct ip6_tnl_net *ip6n = net_generic(net, ip6_tnl_net_id);

	rtnl_lock();
	ip6_tnl_destroy_tunnels(ip6n);
	rtnl_unlock();
}

static struct pernet_operations ip6_tnl_net_ops = {
	.init = ip6_tnl_init_net,
	.exit = ip6_tnl_exit_net,
	.id   = &ip6_tnl_net_id,
	.size = sizeof(struct ip6_tnl_net),
};

/**
 * ip6_tunnel_init - register protocol and reserve needed resources
 *
 * Return: 0 on success
 **/

static int __init ip6_tunnel_init(void)
{
	int  err;

	err = register_pernet_device(&ip6_tnl_net_ops);
	if (err < 0)
		goto out_pernet;

	err = xfrm6_tunnel_register(&ip4ip6_handler, AF_INET);
	if (err < 0) {
		printk(KERN_ERR "ip6_tunnel init: can't register ip4ip6\n");
		goto out_ip4ip6;
	}

	err = xfrm6_tunnel_register(&ip6ip6_handler, AF_INET6);
	if (err < 0) {
		printk(KERN_ERR "ip6_tunnel init: can't register ip6ip6\n");
		goto out_ip6ip6;
	}

	return 0;

out_ip6ip6:
	xfrm6_tunnel_deregister(&ip4ip6_handler, AF_INET);
out_ip4ip6:
	unregister_pernet_device(&ip6_tnl_net_ops);
out_pernet:
	return err;
}

/**
 * ip6_tunnel_cleanup - free resources and unregister protocol
 **/

static void __exit ip6_tunnel_cleanup(void)
{
	if (xfrm6_tunnel_deregister(&ip4ip6_handler, AF_INET))
		printk(KERN_INFO "ip6_tunnel close: can't deregister ip4ip6\n");

	if (xfrm6_tunnel_deregister(&ip6ip6_handler, AF_INET6))
		printk(KERN_INFO "ip6_tunnel close: can't deregister ip6ip6\n");

	unregister_pernet_device(&ip6_tnl_net_ops);
}

module_init(ip6_tunnel_init);
module_exit(ip6_tunnel_cleanup);<|MERGE_RESOLUTION|>--- conflicted
+++ resolved
@@ -84,7 +84,6 @@
 	struct ip6_tnl __rcu *tnls_r_l[HASH_SIZE];
 	struct ip6_tnl __rcu *tnls_wc[1];
 	struct ip6_tnl __rcu **tnls[2];
-<<<<<<< HEAD
 };
 
 /* often modified stats are per cpu, other are shared (netdev->stats) */
@@ -95,18 +94,6 @@
 	unsigned long	tx_bytes;
 };
 
-=======
-};
-
-/* often modified stats are per cpu, other are shared (netdev->stats) */
-struct pcpu_tstats {
-	unsigned long	rx_packets;
-	unsigned long	rx_bytes;
-	unsigned long	tx_packets;
-	unsigned long	tx_bytes;
-};
-
->>>>>>> 3cbea436
 static struct net_device_stats *ip6_get_stats(struct net_device *dev)
 {
 	struct pcpu_tstats sum = { 0 };
