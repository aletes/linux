/*
 * Copyright 2003-2005	Devicescape Software, Inc.
 * Copyright (c) 2006	Jiri Benc <jbenc@suse.cz>
 * Copyright 2007	Johannes Berg <johannes@sipsolutions.net>
 *
 * This program is free software; you can redistribute it and/or modify
 * it under the terms of the GNU General Public License version 2 as
 * published by the Free Software Foundation.
 */

#include <linux/debugfs.h>
#include <linux/ieee80211.h>
#include "ieee80211_i.h"
#include "debugfs.h"
#include "debugfs_sta.h"
#include "sta_info.h"

/* sta attributtes */

#define STA_READ(name, field, format_string)				\
static ssize_t sta_ ##name## _read(struct file *file,			\
				   char __user *userbuf,		\
				   size_t count, loff_t *ppos)		\
{									\
	struct sta_info *sta = file->private_data;			\
	return mac80211_format_buffer(userbuf, count, ppos, 		\
				      format_string, sta->field);	\
}
<<<<<<< HEAD
#define STA_READ_D(name, field) STA_READ(name, 20, field, "%d\n")
#define STA_READ_U(name, field) STA_READ(name, 20, field, "%u\n")
#define STA_READ_S(name, field) STA_READ(name, 20, field, "%s\n")
=======
#define STA_READ_D(name, field) STA_READ(name, field, "%d\n")
#define STA_READ_U(name, field) STA_READ(name, field, "%u\n")
#define STA_READ_S(name, field) STA_READ(name, field, "%s\n")
>>>>>>> 3cbea436

#define STA_OPS(name)							\
static const struct file_operations sta_ ##name## _ops = {		\
	.read = sta_##name##_read,					\
	.open = mac80211_open_file_generic,				\
	.llseek = generic_file_llseek,					\
}

#define STA_OPS_RW(name)						\
static const struct file_operations sta_ ##name## _ops = {		\
	.read = sta_##name##_read,					\
	.write = sta_##name##_write,					\
	.open = mac80211_open_file_generic,				\
	.llseek = generic_file_llseek,					\
}

#define STA_FILE(name, field, format)					\
		STA_READ_##format(name, field)				\
		STA_OPS(name)

STA_FILE(aid, sta.aid, D);
STA_FILE(dev, sdata->name, S);
STA_FILE(last_signal, last_signal, D);

static ssize_t sta_flags_read(struct file *file, char __user *userbuf,
			      size_t count, loff_t *ppos)
{
	char buf[100];
	struct sta_info *sta = file->private_data;
	u32 staflags = get_sta_flags(sta);
	int res = scnprintf(buf, sizeof(buf), "%s%s%s%s%s%s%s%s%s",
		staflags & WLAN_STA_AUTH ? "AUTH\n" : "",
		staflags & WLAN_STA_ASSOC ? "ASSOC\n" : "",
		staflags & WLAN_STA_PS_STA ? "PS (sta)\n" : "",
		staflags & WLAN_STA_PS_DRIVER ? "PS (driver)\n" : "",
		staflags & WLAN_STA_AUTHORIZED ? "AUTHORIZED\n" : "",
		staflags & WLAN_STA_SHORT_PREAMBLE ? "SHORT PREAMBLE\n" : "",
		staflags & WLAN_STA_WME ? "WME\n" : "",
		staflags & WLAN_STA_WDS ? "WDS\n" : "",
		staflags & WLAN_STA_MFP ? "MFP\n" : "");
	return simple_read_from_buffer(userbuf, count, ppos, buf, res);
}
STA_OPS(flags);

static ssize_t sta_num_ps_buf_frames_read(struct file *file,
					  char __user *userbuf,
					  size_t count, loff_t *ppos)
{
	struct sta_info *sta = file->private_data;
	return mac80211_format_buffer(userbuf, count, ppos, "%u\n",
				      skb_queue_len(&sta->ps_tx_buf));
}
STA_OPS(num_ps_buf_frames);

static ssize_t sta_inactive_ms_read(struct file *file, char __user *userbuf,
				    size_t count, loff_t *ppos)
{
	struct sta_info *sta = file->private_data;
	return mac80211_format_buffer(userbuf, count, ppos, "%d\n",
				      jiffies_to_msecs(jiffies - sta->last_rx));
}
STA_OPS(inactive_ms);

static ssize_t sta_last_seq_ctrl_read(struct file *file, char __user *userbuf,
				      size_t count, loff_t *ppos)
{
	char buf[15*NUM_RX_DATA_QUEUES], *p = buf;
	int i;
	struct sta_info *sta = file->private_data;
	for (i = 0; i < NUM_RX_DATA_QUEUES; i++)
		p += scnprintf(p, sizeof(buf)+buf-p, "%x ",
			       le16_to_cpu(sta->last_seq_ctrl[i]));
	p += scnprintf(p, sizeof(buf)+buf-p, "\n");
	return simple_read_from_buffer(userbuf, count, ppos, buf, p - buf);
}
STA_OPS(last_seq_ctrl);

static ssize_t sta_agg_status_read(struct file *file, char __user *userbuf,
					size_t count, loff_t *ppos)
{
	char buf[71 + STA_TID_NUM * 40], *p = buf;
	int i;
	struct sta_info *sta = file->private_data;
	struct tid_ampdu_rx *tid_rx;
	struct tid_ampdu_tx *tid_tx;

	rcu_read_lock();

<<<<<<< HEAD
	spin_lock_bh(&sta->lock);
=======
>>>>>>> 3cbea436
	p += scnprintf(p, sizeof(buf) + buf - p, "next dialog_token: %#02x\n",
			sta->ampdu_mlme.dialog_token_allocator + 1);
	p += scnprintf(p, sizeof(buf) + buf - p,
		       "TID\t\tRX active\tDTKN\tSSN\t\tTX\tDTKN\tpending\n");
<<<<<<< HEAD
	for (i = 0; i < STA_TID_NUM; i++) {
		p += scnprintf(p, sizeof(buf) + buf - p, "%02d", i);
		p += scnprintf(p, sizeof(buf) + buf - p, "\t\t%x",
				!!sta->ampdu_mlme.tid_rx[i]);
		p += scnprintf(p, sizeof(buf) + buf - p, "\t%#.2x",
				sta->ampdu_mlme.tid_rx[i] ?
				sta->ampdu_mlme.tid_rx[i]->dialog_token : 0);
		p += scnprintf(p, sizeof(buf) + buf - p, "\t%#.3x",
				sta->ampdu_mlme.tid_rx[i] ?
				sta->ampdu_mlme.tid_rx[i]->ssn : 0);

		p += scnprintf(p, sizeof(buf) + buf - p, "\t\t%x",
				!!sta->ampdu_mlme.tid_tx[i]);
		p += scnprintf(p, sizeof(buf) + buf - p, "\t%#.2x",
				sta->ampdu_mlme.tid_tx[i] ?
				sta->ampdu_mlme.tid_tx[i]->dialog_token : 0);
		p += scnprintf(p, sizeof(buf) + buf - p, "\t%03d",
				sta->ampdu_mlme.tid_tx[i] ?
				skb_queue_len(&sta->ampdu_mlme.tid_tx[i]->pending) : 0);
=======

	for (i = 0; i < STA_TID_NUM; i++) {
		tid_rx = rcu_dereference(sta->ampdu_mlme.tid_rx[i]);
		tid_tx = rcu_dereference(sta->ampdu_mlme.tid_tx[i]);

		p += scnprintf(p, sizeof(buf) + buf - p, "%02d", i);
		p += scnprintf(p, sizeof(buf) + buf - p, "\t\t%x", !!tid_rx);
		p += scnprintf(p, sizeof(buf) + buf - p, "\t%#.2x",
				tid_rx ? tid_rx->dialog_token : 0);
		p += scnprintf(p, sizeof(buf) + buf - p, "\t%#.3x",
				tid_rx ? tid_rx->ssn : 0);

		p += scnprintf(p, sizeof(buf) + buf - p, "\t\t%x", !!tid_tx);
		p += scnprintf(p, sizeof(buf) + buf - p, "\t%#.2x",
				tid_tx ? tid_tx->dialog_token : 0);
		p += scnprintf(p, sizeof(buf) + buf - p, "\t%03d",
				tid_tx ? skb_queue_len(&tid_tx->pending) : 0);
>>>>>>> 3cbea436
		p += scnprintf(p, sizeof(buf) + buf - p, "\n");
	}
	rcu_read_unlock();

	return simple_read_from_buffer(userbuf, count, ppos, buf, p - buf);
}

static ssize_t sta_agg_status_write(struct file *file, const char __user *userbuf,
				    size_t count, loff_t *ppos)
{
	char _buf[12], *buf = _buf;
	struct sta_info *sta = file->private_data;
	bool start, tx;
	unsigned long tid;
	int ret;

	if (count > sizeof(_buf))
		return -EINVAL;

	if (copy_from_user(buf, userbuf, count))
		return -EFAULT;

	buf[sizeof(_buf) - 1] = '\0';

	if (strncmp(buf, "tx ", 3) == 0) {
		buf += 3;
		tx = true;
	} else if (strncmp(buf, "rx ", 3) == 0) {
		buf += 3;
		tx = false;
	} else
		return -EINVAL;

	if (strncmp(buf, "start ", 6) == 0) {
		buf += 6;
		start = true;
		if (!tx)
			return -EINVAL;
	} else if (strncmp(buf, "stop ", 5) == 0) {
		buf += 5;
		start = false;
	} else
		return -EINVAL;

	tid = simple_strtoul(buf, NULL, 0);

	if (tid >= STA_TID_NUM)
		return -EINVAL;

	if (tx) {
		if (start)
<<<<<<< HEAD
			ret = ieee80211_start_tx_ba_session(&sta->sta, tid);
=======
			ret = ieee80211_start_tx_ba_session(&sta->sta, tid, 5000);
>>>>>>> 3cbea436
		else
			ret = ieee80211_stop_tx_ba_session(&sta->sta, tid);
	} else {
		__ieee80211_stop_rx_ba_session(sta, tid, WLAN_BACK_RECIPIENT,
					       3, true);
		ret = 0;
	}

	return ret ?: count;
}
STA_OPS_RW(agg_status);

static ssize_t sta_ht_capa_read(struct file *file, char __user *userbuf,
				size_t count, loff_t *ppos)
{
#define PRINT_HT_CAP(_cond, _str) \
	do { \
	if (_cond) \
			p += scnprintf(p, sizeof(buf)+buf-p, "\t" _str "\n"); \
	} while (0)
	char buf[512], *p = buf;
	int i;
	struct sta_info *sta = file->private_data;
	struct ieee80211_sta_ht_cap *htc = &sta->sta.ht_cap;

	p += scnprintf(p, sizeof(buf) + buf - p, "ht %ssupported\n",
			htc->ht_supported ? "" : "not ");
	if (htc->ht_supported) {
		p += scnprintf(p, sizeof(buf)+buf-p, "cap: %#.4x\n", htc->cap);

		PRINT_HT_CAP((htc->cap & BIT(0)), "RX LDPC");
		PRINT_HT_CAP((htc->cap & BIT(1)), "HT20/HT40");
		PRINT_HT_CAP(!(htc->cap & BIT(1)), "HT20");

		PRINT_HT_CAP(((htc->cap >> 2) & 0x3) == 0, "Static SM Power Save");
		PRINT_HT_CAP(((htc->cap >> 2) & 0x3) == 1, "Dynamic SM Power Save");
		PRINT_HT_CAP(((htc->cap >> 2) & 0x3) == 3, "SM Power Save disabled");

		PRINT_HT_CAP((htc->cap & BIT(4)), "RX Greenfield");
		PRINT_HT_CAP((htc->cap & BIT(5)), "RX HT20 SGI");
		PRINT_HT_CAP((htc->cap & BIT(6)), "RX HT40 SGI");
		PRINT_HT_CAP((htc->cap & BIT(7)), "TX STBC");

		PRINT_HT_CAP(((htc->cap >> 8) & 0x3) == 0, "No RX STBC");
		PRINT_HT_CAP(((htc->cap >> 8) & 0x3) == 1, "RX STBC 1-stream");
		PRINT_HT_CAP(((htc->cap >> 8) & 0x3) == 2, "RX STBC 2-streams");
		PRINT_HT_CAP(((htc->cap >> 8) & 0x3) == 3, "RX STBC 3-streams");

		PRINT_HT_CAP((htc->cap & BIT(10)), "HT Delayed Block Ack");

		PRINT_HT_CAP((htc->cap & BIT(11)), "Max AMSDU length: "
			     "3839 bytes");
		PRINT_HT_CAP(!(htc->cap & BIT(11)), "Max AMSDU length: "
			     "7935 bytes");

		/*
		 * For beacons and probe response this would mean the BSS
		 * does or does not allow the usage of DSSS/CCK HT40.
		 * Otherwise it means the STA does or does not use
		 * DSSS/CCK HT40.
		 */
		PRINT_HT_CAP((htc->cap & BIT(12)), "DSSS/CCK HT40");
		PRINT_HT_CAP(!(htc->cap & BIT(12)), "No DSSS/CCK HT40");

		/* BIT(13) is reserved */

		PRINT_HT_CAP((htc->cap & BIT(14)), "40 MHz Intolerant");

		PRINT_HT_CAP((htc->cap & BIT(15)), "L-SIG TXOP protection");

		p += scnprintf(p, sizeof(buf)+buf-p, "ampdu factor/density: %d/%d\n",
				htc->ampdu_factor, htc->ampdu_density);
		p += scnprintf(p, sizeof(buf)+buf-p, "MCS mask:");

		for (i = 0; i < IEEE80211_HT_MCS_MASK_LEN; i++)
			p += scnprintf(p, sizeof(buf)+buf-p, " %.2x",
					htc->mcs.rx_mask[i]);
		p += scnprintf(p, sizeof(buf)+buf-p, "\n");

		/* If not set this is meaningless */
		if (le16_to_cpu(htc->mcs.rx_highest)) {
			p += scnprintf(p, sizeof(buf)+buf-p,
				       "MCS rx highest: %d Mbps\n",
				       le16_to_cpu(htc->mcs.rx_highest));
		}

		p += scnprintf(p, sizeof(buf)+buf-p, "MCS tx params: %x\n",
				htc->mcs.tx_params);
	}

	return simple_read_from_buffer(userbuf, count, ppos, buf, p - buf);
}
STA_OPS(ht_capa);

#define DEBUGFS_ADD(name) \
	debugfs_create_file(#name, 0400, \
		sta->debugfs.dir, sta, &sta_ ##name## _ops);

#define DEBUGFS_ADD_COUNTER(name, field)				\
	if (sizeof(sta->field) == sizeof(u32))				\
		debugfs_create_u32(#name, 0400, sta->debugfs.dir,	\
			(u32 *) &sta->field);				\
	else								\
		debugfs_create_u64(#name, 0400, sta->debugfs.dir,	\
			(u64 *) &sta->field);

void ieee80211_sta_debugfs_add(struct sta_info *sta)
{
	struct dentry *stations_dir = sta->sdata->debugfs.subdir_stations;
	u8 mac[3*ETH_ALEN];

	sta->debugfs.add_has_run = true;

	if (!stations_dir)
		return;

	snprintf(mac, sizeof(mac), "%pM", sta->sta.addr);

	/*
	 * This might fail due to a race condition:
	 * When mac80211 unlinks a station, the debugfs entries
	 * remain, but it is already possible to link a new
	 * station with the same address which triggers adding
	 * it to debugfs; therefore, if the old station isn't
	 * destroyed quickly enough the old station's debugfs
	 * dir might still be around.
	 */
	sta->debugfs.dir = debugfs_create_dir(mac, stations_dir);
	if (!sta->debugfs.dir)
		return;

	DEBUGFS_ADD(flags);
	DEBUGFS_ADD(num_ps_buf_frames);
	DEBUGFS_ADD(inactive_ms);
	DEBUGFS_ADD(last_seq_ctrl);
	DEBUGFS_ADD(agg_status);
	DEBUGFS_ADD(dev);
	DEBUGFS_ADD(last_signal);
	DEBUGFS_ADD(ht_capa);

	DEBUGFS_ADD_COUNTER(rx_packets, rx_packets);
	DEBUGFS_ADD_COUNTER(tx_packets, tx_packets);
	DEBUGFS_ADD_COUNTER(rx_bytes, rx_bytes);
	DEBUGFS_ADD_COUNTER(tx_bytes, tx_bytes);
	DEBUGFS_ADD_COUNTER(rx_duplicates, num_duplicates);
	DEBUGFS_ADD_COUNTER(rx_fragments, rx_fragments);
	DEBUGFS_ADD_COUNTER(rx_dropped, rx_dropped);
	DEBUGFS_ADD_COUNTER(tx_fragments, tx_fragments);
	DEBUGFS_ADD_COUNTER(tx_filtered, tx_filtered_count);
	DEBUGFS_ADD_COUNTER(tx_retry_failed, tx_retry_failed);
	DEBUGFS_ADD_COUNTER(tx_retry_count, tx_retry_count);
	DEBUGFS_ADD_COUNTER(wep_weak_iv_count, wep_weak_iv_count);
}

void ieee80211_sta_debugfs_remove(struct sta_info *sta)
{
	debugfs_remove_recursive(sta->debugfs.dir);
	sta->debugfs.dir = NULL;
}<|MERGE_RESOLUTION|>--- conflicted
+++ resolved
@@ -26,15 +26,9 @@
 	return mac80211_format_buffer(userbuf, count, ppos, 		\
 				      format_string, sta->field);	\
 }
-<<<<<<< HEAD
-#define STA_READ_D(name, field) STA_READ(name, 20, field, "%d\n")
-#define STA_READ_U(name, field) STA_READ(name, 20, field, "%u\n")
-#define STA_READ_S(name, field) STA_READ(name, 20, field, "%s\n")
-=======
 #define STA_READ_D(name, field) STA_READ(name, field, "%d\n")
 #define STA_READ_U(name, field) STA_READ(name, field, "%u\n")
 #define STA_READ_S(name, field) STA_READ(name, field, "%s\n")
->>>>>>> 3cbea436
 
 #define STA_OPS(name)							\
 static const struct file_operations sta_ ##name## _ops = {		\
@@ -123,35 +117,10 @@
 
 	rcu_read_lock();
 
-<<<<<<< HEAD
-	spin_lock_bh(&sta->lock);
-=======
->>>>>>> 3cbea436
 	p += scnprintf(p, sizeof(buf) + buf - p, "next dialog_token: %#02x\n",
 			sta->ampdu_mlme.dialog_token_allocator + 1);
 	p += scnprintf(p, sizeof(buf) + buf - p,
 		       "TID\t\tRX active\tDTKN\tSSN\t\tTX\tDTKN\tpending\n");
-<<<<<<< HEAD
-	for (i = 0; i < STA_TID_NUM; i++) {
-		p += scnprintf(p, sizeof(buf) + buf - p, "%02d", i);
-		p += scnprintf(p, sizeof(buf) + buf - p, "\t\t%x",
-				!!sta->ampdu_mlme.tid_rx[i]);
-		p += scnprintf(p, sizeof(buf) + buf - p, "\t%#.2x",
-				sta->ampdu_mlme.tid_rx[i] ?
-				sta->ampdu_mlme.tid_rx[i]->dialog_token : 0);
-		p += scnprintf(p, sizeof(buf) + buf - p, "\t%#.3x",
-				sta->ampdu_mlme.tid_rx[i] ?
-				sta->ampdu_mlme.tid_rx[i]->ssn : 0);
-
-		p += scnprintf(p, sizeof(buf) + buf - p, "\t\t%x",
-				!!sta->ampdu_mlme.tid_tx[i]);
-		p += scnprintf(p, sizeof(buf) + buf - p, "\t%#.2x",
-				sta->ampdu_mlme.tid_tx[i] ?
-				sta->ampdu_mlme.tid_tx[i]->dialog_token : 0);
-		p += scnprintf(p, sizeof(buf) + buf - p, "\t%03d",
-				sta->ampdu_mlme.tid_tx[i] ?
-				skb_queue_len(&sta->ampdu_mlme.tid_tx[i]->pending) : 0);
-=======
 
 	for (i = 0; i < STA_TID_NUM; i++) {
 		tid_rx = rcu_dereference(sta->ampdu_mlme.tid_rx[i]);
@@ -169,7 +138,6 @@
 				tid_tx ? tid_tx->dialog_token : 0);
 		p += scnprintf(p, sizeof(buf) + buf - p, "\t%03d",
 				tid_tx ? skb_queue_len(&tid_tx->pending) : 0);
->>>>>>> 3cbea436
 		p += scnprintf(p, sizeof(buf) + buf - p, "\n");
 	}
 	rcu_read_unlock();
@@ -221,11 +189,7 @@
 
 	if (tx) {
 		if (start)
-<<<<<<< HEAD
-			ret = ieee80211_start_tx_ba_session(&sta->sta, tid);
-=======
 			ret = ieee80211_start_tx_ba_session(&sta->sta, tid, 5000);
->>>>>>> 3cbea436
 		else
 			ret = ieee80211_stop_tx_ba_session(&sta->sta, tid);
 	} else {
