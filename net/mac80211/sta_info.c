/*
 * Copyright 2002-2005, Instant802 Networks, Inc.
 * Copyright 2006-2007	Jiri Benc <jbenc@suse.cz>
 *
 * This program is free software; you can redistribute it and/or modify
 * it under the terms of the GNU General Public License version 2 as
 * published by the Free Software Foundation.
 */

#include <linux/module.h>
#include <linux/init.h>
#include <linux/netdevice.h>
#include <linux/types.h>
#include <linux/slab.h>
#include <linux/skbuff.h>
#include <linux/if_arp.h>
#include <linux/timer.h>
#include <linux/rtnetlink.h>

#include <net/mac80211.h>
#include "ieee80211_i.h"
#include "driver-ops.h"
#include "rate.h"
#include "sta_info.h"
#include "debugfs_sta.h"
#include "mesh.h"
#include "wme.h"

/**
 * DOC: STA information lifetime rules
 *
 * STA info structures (&struct sta_info) are managed in a hash table
 * for faster lookup and a list for iteration. They are managed using
 * RCU, i.e. access to the list and hash table is protected by RCU.
 *
 * Upon allocating a STA info structure with sta_info_alloc(), the caller
 * owns that structure. It must then insert it into the hash table using
 * either sta_info_insert() or sta_info_insert_rcu(); only in the latter
 * case (which acquires an rcu read section but must not be called from
 * within one) will the pointer still be valid after the call. Note that
 * the caller may not do much with the STA info before inserting it, in
 * particular, it may not start any mesh peer link management or add
 * encryption keys.
 *
 * When the insertion fails (sta_info_insert()) returns non-zero), the
 * structure will have been freed by sta_info_insert()!
 *
 * Station entries are added by mac80211 when you establish a link with a
 * peer. This means different things for the different type of interfaces
 * we support. For a regular station this mean we add the AP sta when we
 * receive an association response from the AP. For IBSS this occurs when
 * get to know about a peer on the same IBSS. For WDS we add the sta for
 * the peer immediately upon device open. When using AP mode we add stations
 * for each respective station upon request from userspace through nl80211.
 *
 * In order to remove a STA info structure, various sta_info_destroy_*()
 * calls are available.
 *
 * There is no concept of ownership on a STA entry, each structure is
 * owned by the global hash table/list until it is removed. All users of
 * the structure need to be RCU protected so that the structure won't be
 * freed before they are done using it.
 */

/* Caller must hold local->sta_mtx */
static int sta_info_hash_del(struct ieee80211_local *local,
			     struct sta_info *sta)
{
	struct sta_info *s;

	s = rcu_dereference_protected(local->sta_hash[STA_HASH(sta->sta.addr)],
				      lockdep_is_held(&local->sta_mtx));
	if (!s)
		return -ENOENT;
	if (s == sta) {
		RCU_INIT_POINTER(local->sta_hash[STA_HASH(sta->sta.addr)],
				   s->hnext);
		return 0;
	}

	while (rcu_access_pointer(s->hnext) &&
	       rcu_access_pointer(s->hnext) != sta)
		s = rcu_dereference_protected(s->hnext,
					lockdep_is_held(&local->sta_mtx));
	if (rcu_access_pointer(s->hnext)) {
		RCU_INIT_POINTER(s->hnext, sta->hnext);
		return 0;
	}

	return -ENOENT;
}

/* protected by RCU */
struct sta_info *sta_info_get(struct ieee80211_sub_if_data *sdata,
			      const u8 *addr)
{
	struct ieee80211_local *local = sdata->local;
	struct sta_info *sta;

	sta = rcu_dereference_check(local->sta_hash[STA_HASH(addr)],
				    lockdep_is_held(&local->sta_mtx));
	while (sta) {
		if (sta->sdata == sdata && !sta->dummy &&
		    memcmp(sta->sta.addr, addr, ETH_ALEN) == 0)
			break;
		sta = rcu_dereference_check(sta->hnext,
					    lockdep_is_held(&local->sta_mtx));
	}
	return sta;
}

/* get a station info entry even if it is a dummy station*/
struct sta_info *sta_info_get_rx(struct ieee80211_sub_if_data *sdata,
			      const u8 *addr)
{
	struct ieee80211_local *local = sdata->local;
	struct sta_info *sta;

	sta = rcu_dereference_check(local->sta_hash[STA_HASH(addr)],
				    lockdep_is_held(&local->sta_mtx));
	while (sta) {
		if (sta->sdata == sdata && !sta->dummy &&
		    memcmp(sta->sta.addr, addr, ETH_ALEN) == 0)
			break;
		sta = rcu_dereference_check(sta->hnext,
					    lockdep_is_held(&local->sta_lock) ||
					    lockdep_is_held(&local->sta_mtx));
	}
	return sta;
}

/* get a station info entry even if it is a dummy station*/
struct sta_info *sta_info_get_rx(struct ieee80211_sub_if_data *sdata,
			      const u8 *addr)
{
	struct ieee80211_local *local = sdata->local;
	struct sta_info *sta;

	sta = rcu_dereference_check(local->sta_hash[STA_HASH(addr)],
				    lockdep_is_held(&local->sta_lock) ||
				    lockdep_is_held(&local->sta_mtx));
	while (sta) {
		if (sta->sdata == sdata &&
		    memcmp(sta->sta.addr, addr, ETH_ALEN) == 0)
			break;
		sta = rcu_dereference_check(sta->hnext,
					    lockdep_is_held(&local->sta_mtx));
	}
	return sta;
}

/*
 * Get sta info either from the specified interface
 * or from one of its vlans
 */
struct sta_info *sta_info_get_bss(struct ieee80211_sub_if_data *sdata,
				  const u8 *addr)
{
	struct ieee80211_local *local = sdata->local;
	struct sta_info *sta;

	sta = rcu_dereference_check(local->sta_hash[STA_HASH(addr)],
				    lockdep_is_held(&local->sta_mtx));
	while (sta) {
		if ((sta->sdata == sdata ||
		     (sta->sdata->bss && sta->sdata->bss == sdata->bss)) &&
		    !sta->dummy &&
		    memcmp(sta->sta.addr, addr, ETH_ALEN) == 0)
			break;
		sta = rcu_dereference_check(sta->hnext,
					    lockdep_is_held(&local->sta_mtx));
	}
	return sta;
}

/*
 * Get sta info either from the specified interface
 * or from one of its vlans (including dummy stations)
 */
struct sta_info *sta_info_get_bss_rx(struct ieee80211_sub_if_data *sdata,
				  const u8 *addr)
{
	struct ieee80211_local *local = sdata->local;
	struct sta_info *sta;

	sta = rcu_dereference_check(local->sta_hash[STA_HASH(addr)],
				    lockdep_is_held(&local->sta_mtx));
	while (sta) {
		if ((sta->sdata == sdata ||
		     (sta->sdata->bss && sta->sdata->bss == sdata->bss)) &&
		    !sta->dummy &&
		    memcmp(sta->sta.addr, addr, ETH_ALEN) == 0)
			break;
		sta = rcu_dereference_check(sta->hnext,
					    lockdep_is_held(&local->sta_lock) ||
					    lockdep_is_held(&local->sta_mtx));
	}
	return sta;
}

/*
 * Get sta info either from the specified interface
 * or from one of its vlans (including dummy stations)
 */
struct sta_info *sta_info_get_bss_rx(struct ieee80211_sub_if_data *sdata,
				  const u8 *addr)
{
	struct ieee80211_local *local = sdata->local;
	struct sta_info *sta;

	sta = rcu_dereference_check(local->sta_hash[STA_HASH(addr)],
				    lockdep_is_held(&local->sta_lock) ||
				    lockdep_is_held(&local->sta_mtx));
	while (sta) {
		if ((sta->sdata == sdata ||
		     (sta->sdata->bss && sta->sdata->bss == sdata->bss)) &&
		    memcmp(sta->sta.addr, addr, ETH_ALEN) == 0)
			break;
		sta = rcu_dereference_check(sta->hnext,
					    lockdep_is_held(&local->sta_mtx));
	}
	return sta;
}

struct sta_info *sta_info_get_by_idx(struct ieee80211_sub_if_data *sdata,
				     int idx)
{
	struct ieee80211_local *local = sdata->local;
	struct sta_info *sta;
	int i = 0;

	list_for_each_entry_rcu(sta, &local->sta_list, list) {
		if (sdata != sta->sdata)
			continue;
		if (i < idx) {
			++i;
			continue;
		}
		return sta;
	}

	return NULL;
}

/**
 * sta_info_free - free STA
 *
 * @local: pointer to the global information
 * @sta: STA info to free
 *
 * This function must undo everything done by sta_info_alloc()
 * that may happen before sta_info_insert(). It may only be
 * called when sta_info_insert() has not been attempted (and
 * if that fails, the station is freed anyway.)
 */
void sta_info_free(struct ieee80211_local *local, struct sta_info *sta)
{
	if (sta->rate_ctrl) {
		rate_control_free_sta(sta);
		rate_control_put(sta->rate_ctrl);
	}

#ifdef CONFIG_MAC80211_VERBOSE_DEBUG
	wiphy_debug(local->hw.wiphy, "Destroyed STA %pM\n", sta->sta.addr);
#endif /* CONFIG_MAC80211_VERBOSE_DEBUG */

	kfree(sta);
}

/* Caller must hold local->sta_mtx */
static void sta_info_hash_add(struct ieee80211_local *local,
			      struct sta_info *sta)
{
	lockdep_assert_held(&local->sta_mtx);
	sta->hnext = local->sta_hash[STA_HASH(sta->sta.addr)];
	RCU_INIT_POINTER(local->sta_hash[STA_HASH(sta->sta.addr)], sta);
}

static void sta_unblock(struct work_struct *wk)
{
	struct sta_info *sta;

	sta = container_of(wk, struct sta_info, drv_unblock_wk);

	if (sta->dead)
		return;

<<<<<<< HEAD
	if (!test_sta_flag(sta, WLAN_STA_PS_STA))
		ieee80211_sta_ps_deliver_wakeup(sta);
	else if (test_and_clear_sta_flag(sta, WLAN_STA_PSPOLL)) {
=======
	if (!test_sta_flag(sta, WLAN_STA_PS_STA)) {
		local_bh_disable();
		ieee80211_sta_ps_deliver_wakeup(sta);
		local_bh_enable();
	} else if (test_and_clear_sta_flag(sta, WLAN_STA_PSPOLL)) {
>>>>>>> dcd6c922
		clear_sta_flag(sta, WLAN_STA_PS_DRIVER);

		local_bh_disable();
		ieee80211_sta_ps_deliver_poll_response(sta);
		local_bh_enable();
	} else if (test_and_clear_sta_flag(sta, WLAN_STA_UAPSD)) {
		clear_sta_flag(sta, WLAN_STA_PS_DRIVER);

		local_bh_disable();
		ieee80211_sta_ps_deliver_uapsd(sta);
		local_bh_enable();
	} else
		clear_sta_flag(sta, WLAN_STA_PS_DRIVER);
}

static int sta_prepare_rate_control(struct ieee80211_local *local,
				    struct sta_info *sta, gfp_t gfp)
{
	if (local->hw.flags & IEEE80211_HW_HAS_RATE_CONTROL)
		return 0;

	sta->rate_ctrl = rate_control_get(local->rate_ctrl);
	sta->rate_ctrl_priv = rate_control_alloc_sta(sta->rate_ctrl,
						     &sta->sta, gfp);
	if (!sta->rate_ctrl_priv) {
		rate_control_put(sta->rate_ctrl);
		return -ENOMEM;
	}

	return 0;
}

struct sta_info *sta_info_alloc(struct ieee80211_sub_if_data *sdata,
				const u8 *addr, gfp_t gfp)
{
	struct ieee80211_local *local = sdata->local;
	struct sta_info *sta;
	struct timespec uptime;
	int i;

	sta = kzalloc(sizeof(*sta) + local->hw.sta_data_size, gfp);
	if (!sta)
		return NULL;

	spin_lock_init(&sta->lock);
	INIT_WORK(&sta->drv_unblock_wk, sta_unblock);
	INIT_WORK(&sta->ampdu_mlme.work, ieee80211_ba_session_work);
	mutex_init(&sta->ampdu_mlme.mtx);

	memcpy(sta->sta.addr, addr, ETH_ALEN);
	sta->local = local;
	sta->sdata = sdata;
	sta->last_rx = jiffies;

	do_posix_clock_monotonic_gettime(&uptime);
	sta->last_connected = uptime.tv_sec;
	ewma_init(&sta->avg_signal, 1024, 8);

	if (sta_prepare_rate_control(local, sta, gfp)) {
		kfree(sta);
		return NULL;
	}

	for (i = 0; i < STA_TID_NUM; i++) {
		/*
		 * timer_to_tid must be initialized with identity mapping
		 * to enable session_timer's data differentiation. See
		 * sta_rx_agg_session_timer_expired for usage.
		 */
		sta->timer_to_tid[i] = i;
	}
	for (i = 0; i < IEEE80211_NUM_ACS; i++) {
		skb_queue_head_init(&sta->ps_tx_buf[i]);
		skb_queue_head_init(&sta->tx_filtered[i]);
	}

	for (i = 0; i < NUM_RX_DATA_QUEUES; i++)
		sta->last_seq_ctrl[i] = cpu_to_le16(USHRT_MAX);

#ifdef CONFIG_MAC80211_VERBOSE_DEBUG
	wiphy_debug(local->hw.wiphy, "Allocated STA %pM\n", sta->sta.addr);
#endif /* CONFIG_MAC80211_VERBOSE_DEBUG */

#ifdef CONFIG_MAC80211_MESH
	sta->plink_state = NL80211_PLINK_LISTEN;
	init_timer(&sta->plink_timer);
#endif

	return sta;
}

<<<<<<< HEAD
static int sta_info_finish_insert(struct sta_info *sta,
				bool async, bool dummy_reinsert)
=======
static int sta_info_insert_check(struct sta_info *sta)
>>>>>>> dcd6c922
{
	struct ieee80211_sub_if_data *sdata = sta->sdata;

<<<<<<< HEAD
	lockdep_assert_held(&local->sta_mtx);

	if (!sta->dummy || dummy_reinsert) {
		/* notify driver */
		if (sdata->vif.type == NL80211_IFTYPE_AP_VLAN)
			sdata = container_of(sdata->bss,
					     struct ieee80211_sub_if_data,
					     u.ap);
		err = drv_sta_add(local, sdata, &sta->sta);
		if (err) {
			if (!async)
				return err;
			printk(KERN_DEBUG "%s: failed to add IBSS STA %pM to "
					  "driver (%d) - keeping it anyway.\n",
			       sdata->name, sta->sta.addr, err);
		} else {
			sta->uploaded = true;
#ifdef CONFIG_MAC80211_VERBOSE_DEBUG
			if (async)
				wiphy_debug(local->hw.wiphy,
					    "Finished adding IBSS STA %pM\n",
					    sta->sta.addr);
#endif
		}

		sdata = sta->sdata;
	}

	if (!dummy_reinsert) {
		if (!async) {
			local->num_sta++;
			local->sta_generation++;
			smp_mb();

			/* make the station visible */
			spin_lock_irqsave(&local->sta_lock, flags);
			sta_info_hash_add(local, sta);
			spin_unlock_irqrestore(&local->sta_lock, flags);
		}

		list_add(&sta->list, &local->sta_list);
	} else {
		sta->dummy = false;
	}

	if (!sta->dummy) {
		ieee80211_sta_debugfs_add(sta);
		rate_control_add_sta_debugfs(sta);

		memset(&sinfo, 0, sizeof(sinfo));
		sinfo.filled = 0;
		sinfo.generation = local->sta_generation;
		cfg80211_new_sta(sdata->dev, sta->sta.addr, &sinfo, GFP_KERNEL);
	}
=======
	/*
	 * Can't be a WARN_ON because it can be triggered through a race:
	 * something inserts a STA (on one CPU) without holding the RTNL
	 * and another CPU turns off the net device.
	 */
	if (unlikely(!ieee80211_sdata_running(sdata)))
		return -ENETDOWN;

	if (WARN_ON(compare_ether_addr(sta->sta.addr, sdata->vif.addr) == 0 ||
		    is_multicast_ether_addr(sta->sta.addr)))
		return -EINVAL;
>>>>>>> dcd6c922

	return 0;
}

<<<<<<< HEAD
static void sta_info_finish_pending(struct ieee80211_local *local)
{
	struct sta_info *sta;
	unsigned long flags;

	spin_lock_irqsave(&local->sta_lock, flags);
	while (!list_empty(&local->sta_pending_list)) {
		sta = list_first_entry(&local->sta_pending_list,
				       struct sta_info, list);
		list_del(&sta->list);
		spin_unlock_irqrestore(&local->sta_lock, flags);

		sta_info_finish_insert(sta, true, false);

		spin_lock_irqsave(&local->sta_lock, flags);
	}
	spin_unlock_irqrestore(&local->sta_lock, flags);
}

static void sta_info_finish_work(struct work_struct *work)
{
	struct ieee80211_local *local =
		container_of(work, struct ieee80211_local, sta_finish_work);

	mutex_lock(&local->sta_mtx);
	sta_info_finish_pending(local);
	mutex_unlock(&local->sta_mtx);
}

static int sta_info_insert_check(struct sta_info *sta)
=======
/*
 * should be called with sta_mtx locked
 * this function replaces the mutex lock
 * with a RCU lock
 */
static int sta_info_insert_finish(struct sta_info *sta) __acquires(RCU)
>>>>>>> dcd6c922
{
	struct ieee80211_sub_if_data *sdata = sta->sdata;
<<<<<<< HEAD

	/*
	 * Can't be a WARN_ON because it can be triggered through a race:
	 * something inserts a STA (on one CPU) without holding the RTNL
	 * and another CPU turns off the net device.
	 */
	if (unlikely(!ieee80211_sdata_running(sdata)))
		return -ENETDOWN;

	if (WARN_ON(compare_ether_addr(sta->sta.addr, sdata->vif.addr) == 0 ||
		    is_multicast_ether_addr(sta->sta.addr)))
		return -EINVAL;

	return 0;
}

static int sta_info_insert_ibss(struct sta_info *sta) __acquires(RCU)
{
	struct ieee80211_local *local = sta->local;
	struct ieee80211_sub_if_data *sdata = sta->sdata;
	unsigned long flags;

	spin_lock_irqsave(&local->sta_lock, flags);
	/* check if STA exists already */
	if (sta_info_get_bss_rx(sdata, sta->sta.addr)) {
		spin_unlock_irqrestore(&local->sta_lock, flags);
		rcu_read_lock();
		return -EEXIST;
	}

	local->num_sta++;
	local->sta_generation++;
	smp_mb();
	sta_info_hash_add(local, sta);

	list_add_tail(&sta->list, &local->sta_pending_list);

	rcu_read_lock();
	spin_unlock_irqrestore(&local->sta_lock, flags);

#ifdef CONFIG_MAC80211_VERBOSE_DEBUG
	wiphy_debug(local->hw.wiphy, "Added IBSS STA %pM\n",
			sta->sta.addr);
#endif /* CONFIG_MAC80211_VERBOSE_DEBUG */

	ieee80211_queue_work(&local->hw, &local->sta_finish_work);

	return 0;
}

/*
 * should be called with sta_mtx locked
 * this function replaces the mutex lock
 * with a RCU lock
 */
static int sta_info_insert_non_ibss(struct sta_info *sta) __acquires(RCU)
{
	struct ieee80211_local *local = sta->local;
	struct ieee80211_sub_if_data *sdata = sta->sdata;
	unsigned long flags;
	struct sta_info *exist_sta;
	bool dummy_reinsert = false;
	int err = 0;

	lockdep_assert_held(&local->sta_mtx);

	/*
	 * On first glance, this will look racy, because the code
	 * in this function, which inserts a station with sleeping,
	 * unlocks the sta_lock between checking existence in the
	 * hash table and inserting into it.
	 *
	 * However, it is not racy against itself because it keeps
	 * the mutex locked.
	 */

	spin_lock_irqsave(&local->sta_lock, flags);
	/*
	 * check if STA exists already.
	 * only accept a scenario of a second call to sta_info_insert_non_ibss
	 * with a dummy station entry that was inserted earlier
	 * in that case - assume that the dummy station flag should
	 * be removed.
	 */
	exist_sta = sta_info_get_bss_rx(sdata, sta->sta.addr);
	if (exist_sta) {
		if (exist_sta == sta && sta->dummy) {
			dummy_reinsert = true;
		} else {
			spin_unlock_irqrestore(&local->sta_lock, flags);
			mutex_unlock(&local->sta_mtx);
			rcu_read_lock();
			return -EEXIST;
		}
	}
=======
	struct sta_info *exist_sta;
	bool dummy_reinsert = false;
	int err = 0;

	lockdep_assert_held(&local->sta_mtx);

	/*
	 * check if STA exists already.
	 * only accept a scenario of a second call to sta_info_insert_finish
	 * with a dummy station entry that was inserted earlier
	 * in that case - assume that the dummy station flag should
	 * be removed.
	 */
	exist_sta = sta_info_get_bss_rx(sdata, sta->sta.addr);
	if (exist_sta) {
		if (exist_sta == sta && sta->dummy) {
			dummy_reinsert = true;
		} else {
			err = -EEXIST;
			goto out_err;
		}
	}

	if (!sta->dummy || dummy_reinsert) {
		/* notify driver */
		err = drv_sta_add(local, sdata, &sta->sta);
		if (err) {
			if (sdata->vif.type != NL80211_IFTYPE_ADHOC)
				goto out_err;
			printk(KERN_DEBUG "%s: failed to add IBSS STA %pM to "
					  "driver (%d) - keeping it anyway.\n",
			       sdata->name, sta->sta.addr, err);
		} else
			sta->uploaded = true;
	}

	if (!dummy_reinsert) {
		local->num_sta++;
		local->sta_generation++;
		smp_mb();

		/* make the station visible */
		sta_info_hash_add(local, sta);

		list_add(&sta->list, &local->sta_list);
	} else {
		sta->dummy = false;
	}

	if (!sta->dummy) {
		struct station_info sinfo;

		ieee80211_sta_debugfs_add(sta);
		rate_control_add_sta_debugfs(sta);

		memset(&sinfo, 0, sizeof(sinfo));
		sinfo.filled = 0;
		sinfo.generation = local->sta_generation;
		cfg80211_new_sta(sdata->dev, sta->sta.addr, &sinfo, GFP_KERNEL);
	}

#ifdef CONFIG_MAC80211_VERBOSE_DEBUG
	wiphy_debug(local->hw.wiphy, "Inserted %sSTA %pM\n",
			sta->dummy ? "dummy " : "", sta->sta.addr);
#endif /* CONFIG_MAC80211_VERBOSE_DEBUG */

	/* move reference to rcu-protected */
	rcu_read_lock();
	mutex_unlock(&local->sta_mtx);

	if (ieee80211_vif_is_mesh(&sdata->vif))
		mesh_accept_plinks_update(sdata);

	return 0;
 out_err:
	mutex_unlock(&local->sta_mtx);
	rcu_read_lock();
	return err;
}
>>>>>>> dcd6c922

int sta_info_insert_rcu(struct sta_info *sta) __acquires(RCU)
{
	struct ieee80211_local *local = sta->local;
	int err = 0;

	might_sleep();

<<<<<<< HEAD
	err = sta_info_finish_insert(sta, false, dummy_reinsert);
=======
	err = sta_info_insert_check(sta);
>>>>>>> dcd6c922
	if (err) {
		rcu_read_lock();
		return err;
	}

<<<<<<< HEAD
#ifdef CONFIG_MAC80211_VERBOSE_DEBUG
	wiphy_debug(local->hw.wiphy, "Inserted %sSTA %pM\n",
			sta->dummy ? "dummy " : "", sta->sta.addr);
#endif /* CONFIG_MAC80211_VERBOSE_DEBUG */

	/* move reference to rcu-protected */
	rcu_read_lock();
	mutex_unlock(&local->sta_mtx);
=======
	mutex_lock(&local->sta_mtx);
>>>>>>> dcd6c922

	err = sta_info_insert_finish(sta);
	if (err)
		goto out_free;

	return 0;
}

int sta_info_insert_rcu(struct sta_info *sta) __acquires(RCU)
{
	struct ieee80211_local *local = sta->local;
	struct ieee80211_sub_if_data *sdata = sta->sdata;
	int err = 0;

	err = sta_info_insert_check(sta);
	if (err) {
		rcu_read_lock();
		goto out_free;
	}

	/*
	 * In ad-hoc mode, we sometimes need to insert stations
	 * from tasklet context from the RX path. To avoid races,
	 * always do so in that case -- see the comment below.
	 */
	if (sdata->vif.type == NL80211_IFTYPE_ADHOC) {
		err = sta_info_insert_ibss(sta);
		if (err)
			goto out_free;

		return 0;
	}

	/*
	 * It might seem that the function called below is in race against
	 * the function call above that atomically inserts the station... That,
	 * however, is not true because the above code can only
	 * be invoked for IBSS interfaces, and the below code will
	 * not be -- and the two do not race against each other as
	 * the hash table also keys off the interface.
	 */

	might_sleep();

	mutex_lock(&local->sta_mtx);

	err = sta_info_insert_non_ibss(sta);
	if (err)
		goto out_free;

	return 0;
 out_free:
	BUG_ON(!err);
	sta_info_free(local, sta);
	return err;
}

int sta_info_insert(struct sta_info *sta)
{
	int err = sta_info_insert_rcu(sta);

	rcu_read_unlock();

	return err;
}

/* Caller must hold sta->local->sta_mtx */
int sta_info_reinsert(struct sta_info *sta)
{
	struct ieee80211_local *local = sta->local;
	int err = 0;

	err = sta_info_insert_check(sta);
	if (err) {
		mutex_unlock(&local->sta_mtx);
		return err;
	}

	might_sleep();

<<<<<<< HEAD
	err = sta_info_insert_non_ibss(sta);
=======
	err = sta_info_insert_finish(sta);
>>>>>>> dcd6c922
	rcu_read_unlock();
	return err;
}

static inline void __bss_tim_set(struct ieee80211_if_ap *bss, u16 aid)
{
	/*
	 * This format has been mandated by the IEEE specifications,
	 * so this line may not be changed to use the __set_bit() format.
	 */
	bss->tim[aid / 8] |= (1 << (aid % 8));
}

static inline void __bss_tim_clear(struct ieee80211_if_ap *bss, u16 aid)
{
	/*
	 * This format has been mandated by the IEEE specifications,
	 * so this line may not be changed to use the __clear_bit() format.
	 */
	bss->tim[aid / 8] &= ~(1 << (aid % 8));
}

static unsigned long ieee80211_tids_for_ac(int ac)
{
	/* If we ever support TIDs > 7, this obviously needs to be adjusted */
	switch (ac) {
	case IEEE80211_AC_VO:
		return BIT(6) | BIT(7);
	case IEEE80211_AC_VI:
		return BIT(4) | BIT(5);
	case IEEE80211_AC_BE:
		return BIT(0) | BIT(3);
	case IEEE80211_AC_BK:
		return BIT(1) | BIT(2);
	default:
		WARN_ON(1);
		return 0;
	}
}

void sta_info_recalc_tim(struct sta_info *sta)
{
	struct ieee80211_local *local = sta->local;
	struct ieee80211_if_ap *bss = sta->sdata->bss;
	unsigned long flags;
	bool indicate_tim = false;
	u8 ignore_for_tim = sta->sta.uapsd_queues;
	int ac;

	if (WARN_ON_ONCE(!sta->sdata->bss))
		return;

	/* No need to do anything if the driver does all */
	if (local->hw.flags & IEEE80211_HW_AP_LINK_PS)
		return;

	if (sta->dead)
		goto done;
<<<<<<< HEAD

	/*
	 * If all ACs are delivery-enabled then we should build
	 * the TIM bit for all ACs anyway; if only some are then
	 * we ignore those and build the TIM bit using only the
	 * non-enabled ones.
	 */
	if (ignore_for_tim == BIT(IEEE80211_NUM_ACS) - 1)
		ignore_for_tim = 0;

	for (ac = 0; ac < IEEE80211_NUM_ACS; ac++) {
		unsigned long tids;

=======

	/*
	 * If all ACs are delivery-enabled then we should build
	 * the TIM bit for all ACs anyway; if only some are then
	 * we ignore those and build the TIM bit using only the
	 * non-enabled ones.
	 */
	if (ignore_for_tim == BIT(IEEE80211_NUM_ACS) - 1)
		ignore_for_tim = 0;

	for (ac = 0; ac < IEEE80211_NUM_ACS; ac++) {
		unsigned long tids;

>>>>>>> dcd6c922
		if (ignore_for_tim & BIT(ac))
			continue;

		indicate_tim |= !skb_queue_empty(&sta->tx_filtered[ac]) ||
				!skb_queue_empty(&sta->ps_tx_buf[ac]);
		if (indicate_tim)
			break;

		tids = ieee80211_tids_for_ac(ac);

		indicate_tim |=
			sta->driver_buffered_tids & tids;
	}

 done:
<<<<<<< HEAD
	spin_lock_irqsave(&local->sta_lock, flags);

	if (indicate_tim)
		__bss_tim_set(bss, sta->sta.aid);
	else
		__bss_tim_clear(bss, sta->sta.aid);

	if (local->ops->set_tim) {
		local->tim_in_locked_section = true;
		drv_set_tim(local, &sta->sta, indicate_tim);
		local->tim_in_locked_section = false;
	}

	spin_unlock_irqrestore(&local->sta_lock, flags);
=======
	spin_lock_irqsave(&local->tim_lock, flags);

	if (indicate_tim)
		__bss_tim_set(bss, sta->sta.aid);
	else
		__bss_tim_clear(bss, sta->sta.aid);

	if (local->ops->set_tim) {
		local->tim_in_locked_section = true;
		drv_set_tim(local, &sta->sta, indicate_tim);
		local->tim_in_locked_section = false;
	}

	spin_unlock_irqrestore(&local->tim_lock, flags);
>>>>>>> dcd6c922
}

static bool sta_info_buffer_expired(struct sta_info *sta, struct sk_buff *skb)
{
	struct ieee80211_tx_info *info;
	int timeout;

	if (!skb)
		return false;

	info = IEEE80211_SKB_CB(skb);

	/* Timeout: (2 * listen_interval * beacon_int * 1024 / 1000000) sec */
	timeout = (sta->listen_interval *
		   sta->sdata->vif.bss_conf.beacon_int *
		   32 / 15625) * HZ;
	if (timeout < STA_TX_BUFFER_EXPIRE)
		timeout = STA_TX_BUFFER_EXPIRE;
	return time_after(jiffies, info->control.jiffies + timeout);
}


static bool sta_info_cleanup_expire_buffered_ac(struct ieee80211_local *local,
						struct sta_info *sta, int ac)
{
	unsigned long flags;
	struct sk_buff *skb;

	/*
	 * First check for frames that should expire on the filtered
	 * queue. Frames here were rejected by the driver and are on
	 * a separate queue to avoid reordering with normal PS-buffered
	 * frames. They also aren't accounted for right now in the
	 * total_ps_buffered counter.
	 */
	for (;;) {
		spin_lock_irqsave(&sta->tx_filtered[ac].lock, flags);
		skb = skb_peek(&sta->tx_filtered[ac]);
		if (sta_info_buffer_expired(sta, skb))
			skb = __skb_dequeue(&sta->tx_filtered[ac]);
		else
			skb = NULL;
		spin_unlock_irqrestore(&sta->tx_filtered[ac].lock, flags);

		/*
		 * Frames are queued in order, so if this one
		 * hasn't expired yet we can stop testing. If
		 * we actually reached the end of the queue we
		 * also need to stop, of course.
		 */
		if (!skb)
			break;
		dev_kfree_skb(skb);
	}

	/*
	 * Now also check the normal PS-buffered queue, this will
	 * only find something if the filtered queue was emptied
	 * since the filtered frames are all before the normal PS
	 * buffered frames.
	 */
	for (;;) {
		spin_lock_irqsave(&sta->ps_tx_buf[ac].lock, flags);
		skb = skb_peek(&sta->ps_tx_buf[ac]);
		if (sta_info_buffer_expired(sta, skb))
			skb = __skb_dequeue(&sta->ps_tx_buf[ac]);
		else
			skb = NULL;
		spin_unlock_irqrestore(&sta->ps_tx_buf[ac].lock, flags);

		/*
		 * frames are queued in order, so if this one
		 * hasn't expired yet (or we reached the end of
		 * the queue) we can stop testing
		 */
		if (!skb)
			break;

		local->total_ps_buffered--;
#ifdef CONFIG_MAC80211_VERBOSE_PS_DEBUG
		printk(KERN_DEBUG "Buffered frame expired (STA %pM)\n",
		       sta->sta.addr);
#endif
		dev_kfree_skb(skb);
	}

	/*
	 * Finally, recalculate the TIM bit for this station -- it might
	 * now be clear because the station was too slow to retrieve its
	 * frames.
	 */
	sta_info_recalc_tim(sta);

	/*
	 * Return whether there are any frames still buffered, this is
	 * used to check whether the cleanup timer still needs to run,
	 * if there are no frames we don't need to rearm the timer.
	 */
	return !(skb_queue_empty(&sta->ps_tx_buf[ac]) &&
		 skb_queue_empty(&sta->tx_filtered[ac]));
}

static bool sta_info_cleanup_expire_buffered(struct ieee80211_local *local,
					     struct sta_info *sta)
{
	bool have_buffered = false;
	int ac;

	/* This is only necessary for stations on BSS interfaces */
	if (!sta->sdata->bss)
		return false;

	for (ac = 0; ac < IEEE80211_NUM_ACS; ac++)
		have_buffered |=
			sta_info_cleanup_expire_buffered_ac(local, sta, ac);

	return have_buffered;
}

static int __must_check __sta_info_destroy(struct sta_info *sta)
{
	struct ieee80211_local *local;
	struct ieee80211_sub_if_data *sdata;
<<<<<<< HEAD
	unsigned long flags;
	int ret, i, ac;
=======
	int ret, i, ac;
	struct tid_ampdu_tx *tid_tx;
>>>>>>> dcd6c922

	might_sleep();

	if (!sta)
		return -ENOENT;

	local = sta->local;
	sdata = sta->sdata;

	/*
	 * Before removing the station from the driver and
	 * rate control, it might still start new aggregation
	 * sessions -- block that to make sure the tear-down
	 * will be sufficient.
	 */
	set_sta_flag(sta, WLAN_STA_BLOCK_BA);
	ieee80211_sta_tear_down_BA_sessions(sta, true);

	ret = sta_info_hash_del(local, sta);
	if (ret)
		return ret;

	list_del(&sta->list);

	mutex_lock(&local->key_mtx);
	for (i = 0; i < NUM_DEFAULT_KEYS; i++)
		__ieee80211_key_free(key_mtx_dereference(local, sta->gtk[i]));
	if (sta->ptk)
		__ieee80211_key_free(key_mtx_dereference(local, sta->ptk));
	mutex_unlock(&local->key_mtx);

	sta->dead = true;

	if (test_sta_flag(sta, WLAN_STA_PS_STA) ||
	    test_sta_flag(sta, WLAN_STA_PS_DRIVER)) {
		BUG_ON(!sdata->bss);

		clear_sta_flag(sta, WLAN_STA_PS_STA);
		clear_sta_flag(sta, WLAN_STA_PS_DRIVER);

		atomic_dec(&sdata->bss->num_sta_ps);
		sta_info_recalc_tim(sta);
	}

	local->num_sta--;
	local->sta_generation++;

	if (sdata->vif.type == NL80211_IFTYPE_AP_VLAN)
		RCU_INIT_POINTER(sdata->u.vlan.sta, NULL);
<<<<<<< HEAD
=======

	while (sta->sta_state > IEEE80211_STA_NONE)
		sta_info_move_state(sta, sta->sta_state - 1);
>>>>>>> dcd6c922

	if (sta->uploaded) {
		if (sdata->vif.type == NL80211_IFTYPE_AP_VLAN)
			sdata = container_of(sdata->bss,
					     struct ieee80211_sub_if_data,
					     u.ap);
		drv_sta_remove(local, sdata, &sta->sta);
		sdata = sta->sdata;
	}

	/*
	 * At this point, after we wait for an RCU grace period,
	 * neither mac80211 nor the driver can reference this
	 * sta struct any more except by still existing timers
	 * associated with this station that we clean up below.
	 */
	synchronize_rcu();

	for (ac = 0; ac < IEEE80211_NUM_ACS; ac++) {
		local->total_ps_buffered -= skb_queue_len(&sta->ps_tx_buf[ac]);
		__skb_queue_purge(&sta->ps_tx_buf[ac]);
		__skb_queue_purge(&sta->tx_filtered[ac]);
	}

#ifdef CONFIG_MAC80211_MESH
	if (ieee80211_vif_is_mesh(&sdata->vif))
		mesh_accept_plinks_update(sdata);
#endif

#ifdef CONFIG_MAC80211_VERBOSE_DEBUG
	wiphy_debug(local->hw.wiphy, "Removed STA %pM\n", sta->sta.addr);
#endif /* CONFIG_MAC80211_VERBOSE_DEBUG */
	cancel_work_sync(&sta->drv_unblock_wk);

	cfg80211_del_sta(sdata->dev, sta->sta.addr, GFP_KERNEL);

	rate_control_remove_sta_debugfs(sta);
	ieee80211_sta_debugfs_remove(sta);

#ifdef CONFIG_MAC80211_MESH
	if (ieee80211_vif_is_mesh(&sta->sdata->vif)) {
		mesh_plink_deactivate(sta);
		del_timer_sync(&sta->plink_timer);
	}
#endif

<<<<<<< HEAD
	__sta_info_free(local, sta);
=======
	/* There could be some memory leaks because of ampdu tx pending queue
	 * not being freed before destroying the station info.
	 *
	 * Make sure that such queues are purged before freeing the station
	 * info.
	 * TODO: We have to somehow postpone the full destruction
	 * until the aggregation stop completes. Refer
	 * http://thread.gmane.org/gmane.linux.kernel.wireless.general/81936
	 */

	mutex_lock(&sta->ampdu_mlme.mtx);

	for (i = 0; i < STA_TID_NUM; i++) {
		tid_tx = rcu_dereference_protected_tid_tx(sta, i);
		if (!tid_tx)
			continue;
		if (skb_queue_len(&tid_tx->pending)) {
#ifdef CONFIG_MAC80211_HT_DEBUG
			wiphy_debug(local->hw.wiphy, "TX A-MPDU  purging %d "
				"packets for tid=%d\n",
				skb_queue_len(&tid_tx->pending), i);
#endif /* CONFIG_MAC80211_HT_DEBUG */
			__skb_queue_purge(&tid_tx->pending);
		}
		kfree_rcu(tid_tx, rcu_head);
	}

	mutex_unlock(&sta->ampdu_mlme.mtx);

	sta_info_free(local, sta);
>>>>>>> dcd6c922

	return 0;
}

int sta_info_destroy_addr(struct ieee80211_sub_if_data *sdata, const u8 *addr)
{
	struct sta_info *sta;
	int ret;

	mutex_lock(&sdata->local->sta_mtx);
	sta = sta_info_get_rx(sdata, addr);
	ret = __sta_info_destroy(sta);
	mutex_unlock(&sdata->local->sta_mtx);

	return ret;
}

int sta_info_destroy_addr_bss(struct ieee80211_sub_if_data *sdata,
			      const u8 *addr)
{
	struct sta_info *sta;
	int ret;

	mutex_lock(&sdata->local->sta_mtx);
	sta = sta_info_get_bss_rx(sdata, addr);
	ret = __sta_info_destroy(sta);
	mutex_unlock(&sdata->local->sta_mtx);

	return ret;
}

static void sta_info_cleanup(unsigned long data)
{
	struct ieee80211_local *local = (struct ieee80211_local *) data;
	struct sta_info *sta;
	bool timer_needed = false;

	rcu_read_lock();
	list_for_each_entry_rcu(sta, &local->sta_list, list)
		if (sta_info_cleanup_expire_buffered(local, sta))
			timer_needed = true;
	rcu_read_unlock();

	if (local->quiescing)
		return;

	if (!timer_needed)
		return;

	mod_timer(&local->sta_cleanup,
		  round_jiffies(jiffies + STA_INFO_CLEANUP_INTERVAL));
}

void sta_info_init(struct ieee80211_local *local)
{
	spin_lock_init(&local->tim_lock);
	mutex_init(&local->sta_mtx);
	INIT_LIST_HEAD(&local->sta_list);

	setup_timer(&local->sta_cleanup, sta_info_cleanup,
		    (unsigned long)local);
}

void sta_info_stop(struct ieee80211_local *local)
{
	del_timer(&local->sta_cleanup);
	sta_info_flush(local, NULL);
}

/**
 * sta_info_flush - flush matching STA entries from the STA table
 *
 * Returns the number of removed STA entries.
 *
 * @local: local interface data
 * @sdata: matching rule for the net device (sta->dev) or %NULL to match all STAs
 */
int sta_info_flush(struct ieee80211_local *local,
		   struct ieee80211_sub_if_data *sdata)
{
	struct sta_info *sta, *tmp;
	int ret = 0;

	might_sleep();

	mutex_lock(&local->sta_mtx);
	list_for_each_entry_safe(sta, tmp, &local->sta_list, list) {
		if (!sdata || sdata == sta->sdata)
			WARN_ON(__sta_info_destroy(sta));
	}
	mutex_unlock(&local->sta_mtx);

	return ret;
}

void ieee80211_sta_expire(struct ieee80211_sub_if_data *sdata,
			  unsigned long exp_time)
{
	struct ieee80211_local *local = sdata->local;
	struct sta_info *sta, *tmp;

	mutex_lock(&local->sta_mtx);

	list_for_each_entry_safe(sta, tmp, &local->sta_list, list) {
		if (sdata != sta->sdata)
			continue;

		if (time_after(jiffies, sta->last_rx + exp_time)) {
#ifdef CONFIG_MAC80211_IBSS_DEBUG
			printk(KERN_DEBUG "%s: expiring inactive STA %pM\n",
			       sdata->name, sta->sta.addr);
#endif
			WARN_ON(__sta_info_destroy(sta));
		}
	}

	mutex_unlock(&local->sta_mtx);
}

struct ieee80211_sta *ieee80211_find_sta_by_ifaddr(struct ieee80211_hw *hw,
					       const u8 *addr,
					       const u8 *localaddr)
{
	struct sta_info *sta, *nxt;

	/*
	 * Just return a random station if localaddr is NULL
	 * ... first in list.
	 */
	for_each_sta_info(hw_to_local(hw), addr, sta, nxt) {
		if (localaddr &&
		    compare_ether_addr(sta->sdata->vif.addr, localaddr) != 0)
			continue;
		if (!sta->uploaded)
			return NULL;
		return &sta->sta;
	}

	return NULL;
}
EXPORT_SYMBOL_GPL(ieee80211_find_sta_by_ifaddr);

struct ieee80211_sta *ieee80211_find_sta(struct ieee80211_vif *vif,
					 const u8 *addr)
{
	struct sta_info *sta;

	if (!vif)
		return NULL;

	sta = sta_info_get_bss(vif_to_sdata(vif), addr);
	if (!sta)
		return NULL;

	if (!sta->uploaded)
		return NULL;

	return &sta->sta;
}
EXPORT_SYMBOL(ieee80211_find_sta);

static void clear_sta_ps_flags(void *_sta)
{
	struct sta_info *sta = _sta;

	clear_sta_flag(sta, WLAN_STA_PS_DRIVER);
	clear_sta_flag(sta, WLAN_STA_PS_STA);
}

/* powersave support code */
void ieee80211_sta_ps_deliver_wakeup(struct sta_info *sta)
{
	struct ieee80211_sub_if_data *sdata = sta->sdata;
	struct ieee80211_local *local = sdata->local;
	struct sk_buff_head pending;
	int filtered = 0, buffered = 0, ac;

	clear_sta_flag(sta, WLAN_STA_SP);

	BUILD_BUG_ON(BITS_TO_LONGS(STA_TID_NUM) > 1);
	sta->driver_buffered_tids = 0;

	if (!(local->hw.flags & IEEE80211_HW_AP_LINK_PS))
		drv_sta_notify(local, sdata, STA_NOTIFY_AWAKE, &sta->sta);

	skb_queue_head_init(&pending);

	/* Send all buffered frames to the station */
	for (ac = 0; ac < IEEE80211_NUM_ACS; ac++) {
		int count = skb_queue_len(&pending), tmp;

		skb_queue_splice_tail_init(&sta->tx_filtered[ac], &pending);
		tmp = skb_queue_len(&pending);
		filtered += tmp - count;
		count = tmp;

		skb_queue_splice_tail_init(&sta->ps_tx_buf[ac], &pending);
		tmp = skb_queue_len(&pending);
		buffered += tmp - count;
	}

	ieee80211_add_pending_skbs_fn(local, &pending, clear_sta_ps_flags, sta);

	local->total_ps_buffered -= buffered;

	sta_info_recalc_tim(sta);

#ifdef CONFIG_MAC80211_VERBOSE_PS_DEBUG
	printk(KERN_DEBUG "%s: STA %pM aid %d sending %d filtered/%d PS frames "
	       "since STA not sleeping anymore\n", sdata->name,
	       sta->sta.addr, sta->sta.aid, filtered, buffered);
#endif /* CONFIG_MAC80211_VERBOSE_PS_DEBUG */
}

static void ieee80211_send_null_response(struct ieee80211_sub_if_data *sdata,
					 struct sta_info *sta, int tid,
					 enum ieee80211_frame_release_type reason)
{
	struct ieee80211_local *local = sdata->local;
	struct ieee80211_qos_hdr *nullfunc;
	struct sk_buff *skb;
	int size = sizeof(*nullfunc);
	__le16 fc;
	bool qos = test_sta_flag(sta, WLAN_STA_WME);
	struct ieee80211_tx_info *info;

	if (qos) {
		fc = cpu_to_le16(IEEE80211_FTYPE_DATA |
				 IEEE80211_STYPE_QOS_NULLFUNC |
				 IEEE80211_FCTL_FROMDS);
	} else {
		size -= 2;
		fc = cpu_to_le16(IEEE80211_FTYPE_DATA |
				 IEEE80211_STYPE_NULLFUNC |
				 IEEE80211_FCTL_FROMDS);
<<<<<<< HEAD
	}

	skb = dev_alloc_skb(local->hw.extra_tx_headroom + size);
	if (!skb)
		return;

	skb_reserve(skb, local->hw.extra_tx_headroom);

	nullfunc = (void *) skb_put(skb, size);
	nullfunc->frame_control = fc;
	nullfunc->duration_id = 0;
	memcpy(nullfunc->addr1, sta->sta.addr, ETH_ALEN);
	memcpy(nullfunc->addr2, sdata->vif.addr, ETH_ALEN);
	memcpy(nullfunc->addr3, sdata->vif.addr, ETH_ALEN);

	skb->priority = tid;
	skb_set_queue_mapping(skb, ieee802_1d_to_ac[tid]);
	if (qos) {
		nullfunc->qos_ctrl = cpu_to_le16(tid);

		if (reason == IEEE80211_FRAME_RELEASE_UAPSD)
			nullfunc->qos_ctrl |=
				cpu_to_le16(IEEE80211_QOS_CTL_EOSP);
	}

=======
	}

	skb = dev_alloc_skb(local->hw.extra_tx_headroom + size);
	if (!skb)
		return;

	skb_reserve(skb, local->hw.extra_tx_headroom);

	nullfunc = (void *) skb_put(skb, size);
	nullfunc->frame_control = fc;
	nullfunc->duration_id = 0;
	memcpy(nullfunc->addr1, sta->sta.addr, ETH_ALEN);
	memcpy(nullfunc->addr2, sdata->vif.addr, ETH_ALEN);
	memcpy(nullfunc->addr3, sdata->vif.addr, ETH_ALEN);

	skb->priority = tid;
	skb_set_queue_mapping(skb, ieee802_1d_to_ac[tid]);
	if (qos) {
		nullfunc->qos_ctrl = cpu_to_le16(tid);

		if (reason == IEEE80211_FRAME_RELEASE_UAPSD)
			nullfunc->qos_ctrl |=
				cpu_to_le16(IEEE80211_QOS_CTL_EOSP);
	}

>>>>>>> dcd6c922
	info = IEEE80211_SKB_CB(skb);

	/*
	 * Tell TX path to send this frame even though the
	 * STA may still remain is PS mode after this frame
	 * exchange. Also set EOSP to indicate this packet
	 * ends the poll/service period.
	 */
	info->flags |= IEEE80211_TX_CTL_POLL_RESPONSE |
		       IEEE80211_TX_STATUS_EOSP |
		       IEEE80211_TX_CTL_REQ_TX_STATUS;

	drv_allow_buffered_frames(local, sta, BIT(tid), 1, reason, false);

	ieee80211_xmit(sdata, skb);
}

static void
ieee80211_sta_ps_deliver_response(struct sta_info *sta,
				  int n_frames, u8 ignored_acs,
				  enum ieee80211_frame_release_type reason)
{
	struct ieee80211_sub_if_data *sdata = sta->sdata;
	struct ieee80211_local *local = sdata->local;
	bool found = false;
	bool more_data = false;
	int ac;
	unsigned long driver_release_tids = 0;
	struct sk_buff_head frames;

	/* Service or PS-Poll period starts */
	set_sta_flag(sta, WLAN_STA_SP);

	__skb_queue_head_init(&frames);

	/*
	 * Get response frame(s) and more data bit for it.
	 */
	for (ac = 0; ac < IEEE80211_NUM_ACS; ac++) {
		unsigned long tids;

		if (ignored_acs & BIT(ac))
			continue;

		tids = ieee80211_tids_for_ac(ac);

		if (!found) {
			driver_release_tids = sta->driver_buffered_tids & tids;
			if (driver_release_tids) {
				found = true;
			} else {
				struct sk_buff *skb;

				while (n_frames > 0) {
					skb = skb_dequeue(&sta->tx_filtered[ac]);
					if (!skb) {
						skb = skb_dequeue(
							&sta->ps_tx_buf[ac]);
						if (skb)
							local->total_ps_buffered--;
					}
					if (!skb)
						break;
					n_frames--;
					found = true;
					__skb_queue_tail(&frames, skb);
				}
			}

			/*
			 * If the driver has data on more than one TID then
			 * certainly there's more data if we release just a
			 * single frame now (from a single TID).
			 */
			if (reason == IEEE80211_FRAME_RELEASE_PSPOLL &&
			    hweight16(driver_release_tids) > 1) {
				more_data = true;
				driver_release_tids =
					BIT(ffs(driver_release_tids) - 1);
				break;
			}
		}

		if (!skb_queue_empty(&sta->tx_filtered[ac]) ||
		    !skb_queue_empty(&sta->ps_tx_buf[ac])) {
			more_data = true;
			break;
		}
	}

	if (!found) {
		int tid;

		/*
		 * For PS-Poll, this can only happen due to a race condition
		 * when we set the TIM bit and the station notices it, but
		 * before it can poll for the frame we expire it.
		 *
		 * For uAPSD, this is said in the standard (11.2.1.5 h):
		 *	At each unscheduled SP for a non-AP STA, the AP shall
		 *	attempt to transmit at least one MSDU or MMPDU, but no
		 *	more than the value specified in the Max SP Length field
		 *	in the QoS Capability element from delivery-enabled ACs,
		 *	that are destined for the non-AP STA.
		 *
		 * Since we have no other MSDU/MMPDU, transmit a QoS null frame.
		 */

		/* This will evaluate to 1, 3, 5 or 7. */
		tid = 7 - ((ffs(~ignored_acs) - 1) << 1);

		ieee80211_send_null_response(sdata, sta, tid, reason);
		return;
	}

	if (!driver_release_tids) {
		struct sk_buff_head pending;
		struct sk_buff *skb;
		int num = 0;
		u16 tids = 0;

		skb_queue_head_init(&pending);

		while ((skb = __skb_dequeue(&frames))) {
			struct ieee80211_tx_info *info = IEEE80211_SKB_CB(skb);
			struct ieee80211_hdr *hdr = (void *) skb->data;
			u8 *qoshdr = NULL;

			num++;

			/*
			 * Tell TX path to send this frame even though the
			 * STA may still remain is PS mode after this frame
			 * exchange.
			 */
			info->flags |= IEEE80211_TX_CTL_POLL_RESPONSE;

			/*
			 * Use MoreData flag to indicate whether there are
			 * more buffered frames for this STA
			 */
<<<<<<< HEAD
			if (!more_data)
				hdr->frame_control &=
					cpu_to_le16(~IEEE80211_FCTL_MOREDATA);
			else
				hdr->frame_control |=
					cpu_to_le16(IEEE80211_FCTL_MOREDATA);
=======
			if (more_data || !skb_queue_empty(&frames))
				hdr->frame_control |=
					cpu_to_le16(IEEE80211_FCTL_MOREDATA);
			else
				hdr->frame_control &=
					cpu_to_le16(~IEEE80211_FCTL_MOREDATA);
>>>>>>> dcd6c922

			if (ieee80211_is_data_qos(hdr->frame_control) ||
			    ieee80211_is_qos_nullfunc(hdr->frame_control))
				qoshdr = ieee80211_get_qos_ctl(hdr);

			/* set EOSP for the frame */
			if (reason == IEEE80211_FRAME_RELEASE_UAPSD &&
			    qoshdr && skb_queue_empty(&frames))
				*qoshdr |= IEEE80211_QOS_CTL_EOSP;

			info->flags |= IEEE80211_TX_STATUS_EOSP |
				       IEEE80211_TX_CTL_REQ_TX_STATUS;

			if (qoshdr)
				tids |= BIT(*qoshdr & IEEE80211_QOS_CTL_TID_MASK);
			else
				tids |= BIT(0);

			__skb_queue_tail(&pending, skb);
		}

		drv_allow_buffered_frames(local, sta, tids, num,
					  reason, more_data);

		ieee80211_add_pending_skbs(local, &pending);

		sta_info_recalc_tim(sta);
	} else {
		/*
		 * We need to release a frame that is buffered somewhere in the
		 * driver ... it'll have to handle that.
		 * Note that, as per the comment above, it'll also have to see
		 * if there is more than just one frame on the specific TID that
		 * we're releasing from, and it needs to set the more-data bit
		 * accordingly if we tell it that there's no more data. If we do
		 * tell it there's more data, then of course the more-data bit
		 * needs to be set anyway.
<<<<<<< HEAD
		 */
		drv_release_buffered_frames(local, sta, driver_release_tids,
					    n_frames, reason, more_data);

		/*
		 * Note that we don't recalculate the TIM bit here as it would
		 * most likely have no effect at all unless the driver told us
		 * that the TID became empty before returning here from the
		 * release function.
		 * Either way, however, when the driver tells us that the TID
		 * became empty we'll do the TIM recalculation.
		 */
=======
		 */
		drv_release_buffered_frames(local, sta, driver_release_tids,
					    n_frames, reason, more_data);

		/*
		 * Note that we don't recalculate the TIM bit here as it would
		 * most likely have no effect at all unless the driver told us
		 * that the TID became empty before returning here from the
		 * release function.
		 * Either way, however, when the driver tells us that the TID
		 * became empty we'll do the TIM recalculation.
		 */
	}
}

void ieee80211_sta_ps_deliver_poll_response(struct sta_info *sta)
{
	u8 ignore_for_response = sta->sta.uapsd_queues;

	/*
	 * If all ACs are delivery-enabled then we should reply
	 * from any of them, if only some are enabled we reply
	 * only from the non-enabled ones.
	 */
	if (ignore_for_response == BIT(IEEE80211_NUM_ACS) - 1)
		ignore_for_response = 0;

	ieee80211_sta_ps_deliver_response(sta, 1, ignore_for_response,
					  IEEE80211_FRAME_RELEASE_PSPOLL);
}

void ieee80211_sta_ps_deliver_uapsd(struct sta_info *sta)
{
	int n_frames = sta->sta.max_sp;
	u8 delivery_enabled = sta->sta.uapsd_queues;

	/*
	 * If we ever grow support for TSPEC this might happen if
	 * the TSPEC update from hostapd comes in between a trigger
	 * frame setting WLAN_STA_UAPSD in the RX path and this
	 * actually getting called.
	 */
	if (!delivery_enabled)
		return;

	switch (sta->sta.max_sp) {
	case 1:
		n_frames = 2;
		break;
	case 2:
		n_frames = 4;
		break;
	case 3:
		n_frames = 6;
		break;
	case 0:
		/* XXX: what is a good value? */
		n_frames = 8;
		break;
>>>>>>> dcd6c922
	}

	ieee80211_sta_ps_deliver_response(sta, n_frames, ~delivery_enabled,
					  IEEE80211_FRAME_RELEASE_UAPSD);
}

void ieee80211_sta_ps_deliver_poll_response(struct sta_info *sta)
{
	u8 ignore_for_response = sta->sta.uapsd_queues;

	/*
	 * If all ACs are delivery-enabled then we should reply
	 * from any of them, if only some are enabled we reply
	 * only from the non-enabled ones.
	 */
	if (ignore_for_response == BIT(IEEE80211_NUM_ACS) - 1)
		ignore_for_response = 0;

	ieee80211_sta_ps_deliver_response(sta, 1, ignore_for_response,
					  IEEE80211_FRAME_RELEASE_PSPOLL);
}

void ieee80211_sta_ps_deliver_uapsd(struct sta_info *sta)
{
	int n_frames = sta->sta.max_sp;
	u8 delivery_enabled = sta->sta.uapsd_queues;

	/*
	 * If we ever grow support for TSPEC this might happen if
	 * the TSPEC update from hostapd comes in between a trigger
	 * frame setting WLAN_STA_UAPSD in the RX path and this
	 * actually getting called.
	 */
	if (!delivery_enabled)
		return;

	switch (sta->sta.max_sp) {
	case 1:
		n_frames = 2;
		break;
	case 2:
		n_frames = 4;
		break;
	case 3:
		n_frames = 6;
		break;
	case 0:
		/* XXX: what is a good value? */
		n_frames = 8;
		break;
	}

	ieee80211_sta_ps_deliver_response(sta, n_frames, ~delivery_enabled,
					  IEEE80211_FRAME_RELEASE_UAPSD);
}

void ieee80211_sta_block_awake(struct ieee80211_hw *hw,
			       struct ieee80211_sta *pubsta, bool block)
{
	struct sta_info *sta = container_of(pubsta, struct sta_info, sta);

	trace_api_sta_block_awake(sta->local, pubsta, block);

	if (block)
		set_sta_flag(sta, WLAN_STA_PS_DRIVER);
	else if (test_sta_flag(sta, WLAN_STA_PS_DRIVER))
		ieee80211_queue_work(hw, &sta->drv_unblock_wk);
}
EXPORT_SYMBOL(ieee80211_sta_block_awake);

void ieee80211_sta_eosp_irqsafe(struct ieee80211_sta *pubsta)
<<<<<<< HEAD
=======
{
	struct sta_info *sta = container_of(pubsta, struct sta_info, sta);
	struct ieee80211_local *local = sta->local;
	struct sk_buff *skb;
	struct skb_eosp_msg_data *data;

	trace_api_eosp(local, pubsta);

	skb = alloc_skb(0, GFP_ATOMIC);
	if (!skb) {
		/* too bad ... but race is better than loss */
		clear_sta_flag(sta, WLAN_STA_SP);
		return;
	}

	data = (void *)skb->cb;
	memcpy(data->sta, pubsta->addr, ETH_ALEN);
	memcpy(data->iface, sta->sdata->vif.addr, ETH_ALEN);
	skb->pkt_type = IEEE80211_EOSP_MSG;
	skb_queue_tail(&local->skb_queue, skb);
	tasklet_schedule(&local->tasklet);
}
EXPORT_SYMBOL(ieee80211_sta_eosp_irqsafe);

void ieee80211_sta_set_buffered(struct ieee80211_sta *pubsta,
				u8 tid, bool buffered)
>>>>>>> dcd6c922
{
	struct sta_info *sta = container_of(pubsta, struct sta_info, sta);
	struct ieee80211_local *local = sta->local;
	struct sk_buff *skb;
	struct skb_eosp_msg_data *data;

	trace_api_eosp(local, pubsta);

	skb = alloc_skb(0, GFP_ATOMIC);
	if (!skb) {
		/* too bad ... but race is better than loss */
		clear_sta_flag(sta, WLAN_STA_SP);
		return;
	}

	data = (void *)skb->cb;
	memcpy(data->sta, pubsta->addr, ETH_ALEN);
	memcpy(data->iface, sta->sdata->vif.addr, ETH_ALEN);
	skb->pkt_type = IEEE80211_EOSP_MSG;
	skb_queue_tail(&local->skb_queue, skb);
	tasklet_schedule(&local->tasklet);
}
EXPORT_SYMBOL(ieee80211_sta_eosp_irqsafe);

void ieee80211_sta_set_buffered(struct ieee80211_sta *pubsta,
				u8 tid, bool buffered)
{
	struct sta_info *sta = container_of(pubsta, struct sta_info, sta);

	if (WARN_ON(tid >= STA_TID_NUM))
		return;

	if (buffered)
		set_bit(tid, &sta->driver_buffered_tids);
	else
		clear_bit(tid, &sta->driver_buffered_tids);

<<<<<<< HEAD
	sta_info_recalc_tim(sta);
}
EXPORT_SYMBOL(ieee80211_sta_set_buffered);
=======
	if (WARN_ON(tid >= STA_TID_NUM))
		return;

	if (buffered)
		set_bit(tid, &sta->driver_buffered_tids);
	else
		clear_bit(tid, &sta->driver_buffered_tids);

	sta_info_recalc_tim(sta);
}
EXPORT_SYMBOL(ieee80211_sta_set_buffered);

int sta_info_move_state_checked(struct sta_info *sta,
				enum ieee80211_sta_state new_state)
{
	might_sleep();

	if (sta->sta_state == new_state)
		return 0;

	switch (new_state) {
	case IEEE80211_STA_NONE:
		if (sta->sta_state == IEEE80211_STA_AUTH)
			clear_bit(WLAN_STA_AUTH, &sta->_flags);
		else
			return -EINVAL;
		break;
	case IEEE80211_STA_AUTH:
		if (sta->sta_state == IEEE80211_STA_NONE)
			set_bit(WLAN_STA_AUTH, &sta->_flags);
		else if (sta->sta_state == IEEE80211_STA_ASSOC)
			clear_bit(WLAN_STA_ASSOC, &sta->_flags);
		else
			return -EINVAL;
		break;
	case IEEE80211_STA_ASSOC:
		if (sta->sta_state == IEEE80211_STA_AUTH) {
			set_bit(WLAN_STA_ASSOC, &sta->_flags);
		} else if (sta->sta_state == IEEE80211_STA_AUTHORIZED) {
			if (sta->sdata->vif.type == NL80211_IFTYPE_AP)
				atomic_dec(&sta->sdata->u.ap.num_sta_authorized);
			clear_bit(WLAN_STA_AUTHORIZED, &sta->_flags);
		} else
			return -EINVAL;
		break;
	case IEEE80211_STA_AUTHORIZED:
		if (sta->sta_state == IEEE80211_STA_ASSOC) {
			if (sta->sdata->vif.type == NL80211_IFTYPE_AP)
				atomic_inc(&sta->sdata->u.ap.num_sta_authorized);
			set_bit(WLAN_STA_AUTHORIZED, &sta->_flags);
		} else
			return -EINVAL;
		break;
	default:
		WARN(1, "invalid state %d", new_state);
		return -EINVAL;
	}

	printk(KERN_DEBUG "%s: moving STA %pM to state %d\n",
		sta->sdata->name, sta->sta.addr, new_state);
	sta->sta_state = new_state;

	return 0;
}
>>>>>>> dcd6c922
<|MERGE_RESOLUTION|>--- conflicted
+++ resolved
@@ -73,7 +73,7 @@
 	if (!s)
 		return -ENOENT;
 	if (s == sta) {
-		RCU_INIT_POINTER(local->sta_hash[STA_HASH(sta->sta.addr)],
+		rcu_assign_pointer(local->sta_hash[STA_HASH(sta->sta.addr)],
 				   s->hnext);
 		return 0;
 	}
@@ -83,7 +83,7 @@
 		s = rcu_dereference_protected(s->hnext,
 					lockdep_is_held(&local->sta_mtx));
 	if (rcu_access_pointer(s->hnext)) {
-		RCU_INIT_POINTER(s->hnext, sta->hnext);
+		rcu_assign_pointer(s->hnext, sta->hnext);
 		return 0;
 	}
 
@@ -117,27 +117,6 @@
 	struct sta_info *sta;
 
 	sta = rcu_dereference_check(local->sta_hash[STA_HASH(addr)],
-				    lockdep_is_held(&local->sta_mtx));
-	while (sta) {
-		if (sta->sdata == sdata && !sta->dummy &&
-		    memcmp(sta->sta.addr, addr, ETH_ALEN) == 0)
-			break;
-		sta = rcu_dereference_check(sta->hnext,
-					    lockdep_is_held(&local->sta_lock) ||
-					    lockdep_is_held(&local->sta_mtx));
-	}
-	return sta;
-}
-
-/* get a station info entry even if it is a dummy station*/
-struct sta_info *sta_info_get_rx(struct ieee80211_sub_if_data *sdata,
-			      const u8 *addr)
-{
-	struct ieee80211_local *local = sdata->local;
-	struct sta_info *sta;
-
-	sta = rcu_dereference_check(local->sta_hash[STA_HASH(addr)],
-				    lockdep_is_held(&local->sta_lock) ||
 				    lockdep_is_held(&local->sta_mtx));
 	while (sta) {
 		if (sta->sdata == sdata &&
@@ -184,32 +163,6 @@
 	struct sta_info *sta;
 
 	sta = rcu_dereference_check(local->sta_hash[STA_HASH(addr)],
-				    lockdep_is_held(&local->sta_mtx));
-	while (sta) {
-		if ((sta->sdata == sdata ||
-		     (sta->sdata->bss && sta->sdata->bss == sdata->bss)) &&
-		    !sta->dummy &&
-		    memcmp(sta->sta.addr, addr, ETH_ALEN) == 0)
-			break;
-		sta = rcu_dereference_check(sta->hnext,
-					    lockdep_is_held(&local->sta_lock) ||
-					    lockdep_is_held(&local->sta_mtx));
-	}
-	return sta;
-}
-
-/*
- * Get sta info either from the specified interface
- * or from one of its vlans (including dummy stations)
- */
-struct sta_info *sta_info_get_bss_rx(struct ieee80211_sub_if_data *sdata,
-				  const u8 *addr)
-{
-	struct ieee80211_local *local = sdata->local;
-	struct sta_info *sta;
-
-	sta = rcu_dereference_check(local->sta_hash[STA_HASH(addr)],
-				    lockdep_is_held(&local->sta_lock) ||
 				    lockdep_is_held(&local->sta_mtx));
 	while (sta) {
 		if ((sta->sdata == sdata ||
@@ -273,7 +226,7 @@
 {
 	lockdep_assert_held(&local->sta_mtx);
 	sta->hnext = local->sta_hash[STA_HASH(sta->sta.addr)];
-	RCU_INIT_POINTER(local->sta_hash[STA_HASH(sta->sta.addr)], sta);
+	rcu_assign_pointer(local->sta_hash[STA_HASH(sta->sta.addr)], sta);
 }
 
 static void sta_unblock(struct work_struct *wk)
@@ -285,17 +238,11 @@
 	if (sta->dead)
 		return;
 
-<<<<<<< HEAD
-	if (!test_sta_flag(sta, WLAN_STA_PS_STA))
-		ieee80211_sta_ps_deliver_wakeup(sta);
-	else if (test_and_clear_sta_flag(sta, WLAN_STA_PSPOLL)) {
-=======
 	if (!test_sta_flag(sta, WLAN_STA_PS_STA)) {
 		local_bh_disable();
 		ieee80211_sta_ps_deliver_wakeup(sta);
 		local_bh_enable();
 	} else if (test_and_clear_sta_flag(sta, WLAN_STA_PSPOLL)) {
->>>>>>> dcd6c922
 		clear_sta_flag(sta, WLAN_STA_PS_DRIVER);
 
 		local_bh_disable();
@@ -387,71 +334,10 @@
 	return sta;
 }
 
-<<<<<<< HEAD
-static int sta_info_finish_insert(struct sta_info *sta,
-				bool async, bool dummy_reinsert)
-=======
 static int sta_info_insert_check(struct sta_info *sta)
->>>>>>> dcd6c922
 {
 	struct ieee80211_sub_if_data *sdata = sta->sdata;
 
-<<<<<<< HEAD
-	lockdep_assert_held(&local->sta_mtx);
-
-	if (!sta->dummy || dummy_reinsert) {
-		/* notify driver */
-		if (sdata->vif.type == NL80211_IFTYPE_AP_VLAN)
-			sdata = container_of(sdata->bss,
-					     struct ieee80211_sub_if_data,
-					     u.ap);
-		err = drv_sta_add(local, sdata, &sta->sta);
-		if (err) {
-			if (!async)
-				return err;
-			printk(KERN_DEBUG "%s: failed to add IBSS STA %pM to "
-					  "driver (%d) - keeping it anyway.\n",
-			       sdata->name, sta->sta.addr, err);
-		} else {
-			sta->uploaded = true;
-#ifdef CONFIG_MAC80211_VERBOSE_DEBUG
-			if (async)
-				wiphy_debug(local->hw.wiphy,
-					    "Finished adding IBSS STA %pM\n",
-					    sta->sta.addr);
-#endif
-		}
-
-		sdata = sta->sdata;
-	}
-
-	if (!dummy_reinsert) {
-		if (!async) {
-			local->num_sta++;
-			local->sta_generation++;
-			smp_mb();
-
-			/* make the station visible */
-			spin_lock_irqsave(&local->sta_lock, flags);
-			sta_info_hash_add(local, sta);
-			spin_unlock_irqrestore(&local->sta_lock, flags);
-		}
-
-		list_add(&sta->list, &local->sta_list);
-	} else {
-		sta->dummy = false;
-	}
-
-	if (!sta->dummy) {
-		ieee80211_sta_debugfs_add(sta);
-		rate_control_add_sta_debugfs(sta);
-
-		memset(&sinfo, 0, sizeof(sinfo));
-		sinfo.filled = 0;
-		sinfo.generation = local->sta_generation;
-		cfg80211_new_sta(sdata->dev, sta->sta.addr, &sinfo, GFP_KERNEL);
-	}
-=======
 	/*
 	 * Can't be a WARN_ON because it can be triggered through a race:
 	 * something inserts a STA (on one CPU) without holding the RTNL
@@ -463,149 +349,19 @@
 	if (WARN_ON(compare_ether_addr(sta->sta.addr, sdata->vif.addr) == 0 ||
 		    is_multicast_ether_addr(sta->sta.addr)))
 		return -EINVAL;
->>>>>>> dcd6c922
 
 	return 0;
 }
 
-<<<<<<< HEAD
-static void sta_info_finish_pending(struct ieee80211_local *local)
-{
-	struct sta_info *sta;
-	unsigned long flags;
-
-	spin_lock_irqsave(&local->sta_lock, flags);
-	while (!list_empty(&local->sta_pending_list)) {
-		sta = list_first_entry(&local->sta_pending_list,
-				       struct sta_info, list);
-		list_del(&sta->list);
-		spin_unlock_irqrestore(&local->sta_lock, flags);
-
-		sta_info_finish_insert(sta, true, false);
-
-		spin_lock_irqsave(&local->sta_lock, flags);
-	}
-	spin_unlock_irqrestore(&local->sta_lock, flags);
-}
-
-static void sta_info_finish_work(struct work_struct *work)
-{
-	struct ieee80211_local *local =
-		container_of(work, struct ieee80211_local, sta_finish_work);
-
-	mutex_lock(&local->sta_mtx);
-	sta_info_finish_pending(local);
-	mutex_unlock(&local->sta_mtx);
-}
-
-static int sta_info_insert_check(struct sta_info *sta)
-=======
 /*
  * should be called with sta_mtx locked
  * this function replaces the mutex lock
  * with a RCU lock
  */
 static int sta_info_insert_finish(struct sta_info *sta) __acquires(RCU)
->>>>>>> dcd6c922
-{
-	struct ieee80211_sub_if_data *sdata = sta->sdata;
-<<<<<<< HEAD
-
-	/*
-	 * Can't be a WARN_ON because it can be triggered through a race:
-	 * something inserts a STA (on one CPU) without holding the RTNL
-	 * and another CPU turns off the net device.
-	 */
-	if (unlikely(!ieee80211_sdata_running(sdata)))
-		return -ENETDOWN;
-
-	if (WARN_ON(compare_ether_addr(sta->sta.addr, sdata->vif.addr) == 0 ||
-		    is_multicast_ether_addr(sta->sta.addr)))
-		return -EINVAL;
-
-	return 0;
-}
-
-static int sta_info_insert_ibss(struct sta_info *sta) __acquires(RCU)
 {
 	struct ieee80211_local *local = sta->local;
 	struct ieee80211_sub_if_data *sdata = sta->sdata;
-	unsigned long flags;
-
-	spin_lock_irqsave(&local->sta_lock, flags);
-	/* check if STA exists already */
-	if (sta_info_get_bss_rx(sdata, sta->sta.addr)) {
-		spin_unlock_irqrestore(&local->sta_lock, flags);
-		rcu_read_lock();
-		return -EEXIST;
-	}
-
-	local->num_sta++;
-	local->sta_generation++;
-	smp_mb();
-	sta_info_hash_add(local, sta);
-
-	list_add_tail(&sta->list, &local->sta_pending_list);
-
-	rcu_read_lock();
-	spin_unlock_irqrestore(&local->sta_lock, flags);
-
-#ifdef CONFIG_MAC80211_VERBOSE_DEBUG
-	wiphy_debug(local->hw.wiphy, "Added IBSS STA %pM\n",
-			sta->sta.addr);
-#endif /* CONFIG_MAC80211_VERBOSE_DEBUG */
-
-	ieee80211_queue_work(&local->hw, &local->sta_finish_work);
-
-	return 0;
-}
-
-/*
- * should be called with sta_mtx locked
- * this function replaces the mutex lock
- * with a RCU lock
- */
-static int sta_info_insert_non_ibss(struct sta_info *sta) __acquires(RCU)
-{
-	struct ieee80211_local *local = sta->local;
-	struct ieee80211_sub_if_data *sdata = sta->sdata;
-	unsigned long flags;
-	struct sta_info *exist_sta;
-	bool dummy_reinsert = false;
-	int err = 0;
-
-	lockdep_assert_held(&local->sta_mtx);
-
-	/*
-	 * On first glance, this will look racy, because the code
-	 * in this function, which inserts a station with sleeping,
-	 * unlocks the sta_lock between checking existence in the
-	 * hash table and inserting into it.
-	 *
-	 * However, it is not racy against itself because it keeps
-	 * the mutex locked.
-	 */
-
-	spin_lock_irqsave(&local->sta_lock, flags);
-	/*
-	 * check if STA exists already.
-	 * only accept a scenario of a second call to sta_info_insert_non_ibss
-	 * with a dummy station entry that was inserted earlier
-	 * in that case - assume that the dummy station flag should
-	 * be removed.
-	 */
-	exist_sta = sta_info_get_bss_rx(sdata, sta->sta.addr);
-	if (exist_sta) {
-		if (exist_sta == sta && sta->dummy) {
-			dummy_reinsert = true;
-		} else {
-			spin_unlock_irqrestore(&local->sta_lock, flags);
-			mutex_unlock(&local->sta_mtx);
-			rcu_read_lock();
-			return -EEXIST;
-		}
-	}
-=======
 	struct sta_info *exist_sta;
 	bool dummy_reinsert = false;
 	int err = 0;
@@ -685,7 +441,6 @@
 	rcu_read_lock();
 	return err;
 }
->>>>>>> dcd6c922
 
 int sta_info_insert_rcu(struct sta_info *sta) __acquires(RCU)
 {
@@ -693,42 +448,6 @@
 	int err = 0;
 
 	might_sleep();
-
-<<<<<<< HEAD
-	err = sta_info_finish_insert(sta, false, dummy_reinsert);
-=======
-	err = sta_info_insert_check(sta);
->>>>>>> dcd6c922
-	if (err) {
-		rcu_read_lock();
-		return err;
-	}
-
-<<<<<<< HEAD
-#ifdef CONFIG_MAC80211_VERBOSE_DEBUG
-	wiphy_debug(local->hw.wiphy, "Inserted %sSTA %pM\n",
-			sta->dummy ? "dummy " : "", sta->sta.addr);
-#endif /* CONFIG_MAC80211_VERBOSE_DEBUG */
-
-	/* move reference to rcu-protected */
-	rcu_read_lock();
-	mutex_unlock(&local->sta_mtx);
-=======
-	mutex_lock(&local->sta_mtx);
->>>>>>> dcd6c922
-
-	err = sta_info_insert_finish(sta);
-	if (err)
-		goto out_free;
-
-	return 0;
-}
-
-int sta_info_insert_rcu(struct sta_info *sta) __acquires(RCU)
-{
-	struct ieee80211_local *local = sta->local;
-	struct ieee80211_sub_if_data *sdata = sta->sdata;
-	int err = 0;
 
 	err = sta_info_insert_check(sta);
 	if (err) {
@@ -736,33 +455,9 @@
 		goto out_free;
 	}
 
-	/*
-	 * In ad-hoc mode, we sometimes need to insert stations
-	 * from tasklet context from the RX path. To avoid races,
-	 * always do so in that case -- see the comment below.
-	 */
-	if (sdata->vif.type == NL80211_IFTYPE_ADHOC) {
-		err = sta_info_insert_ibss(sta);
-		if (err)
-			goto out_free;
-
-		return 0;
-	}
-
-	/*
-	 * It might seem that the function called below is in race against
-	 * the function call above that atomically inserts the station... That,
-	 * however, is not true because the above code can only
-	 * be invoked for IBSS interfaces, and the below code will
-	 * not be -- and the two do not race against each other as
-	 * the hash table also keys off the interface.
-	 */
-
-	might_sleep();
-
 	mutex_lock(&local->sta_mtx);
 
-	err = sta_info_insert_non_ibss(sta);
+	err = sta_info_insert_finish(sta);
 	if (err)
 		goto out_free;
 
@@ -796,11 +491,7 @@
 
 	might_sleep();
 
-<<<<<<< HEAD
-	err = sta_info_insert_non_ibss(sta);
-=======
 	err = sta_info_insert_finish(sta);
->>>>>>> dcd6c922
 	rcu_read_unlock();
 	return err;
 }
@@ -859,7 +550,6 @@
 
 	if (sta->dead)
 		goto done;
-<<<<<<< HEAD
 
 	/*
 	 * If all ACs are delivery-enabled then we should build
@@ -873,21 +563,6 @@
 	for (ac = 0; ac < IEEE80211_NUM_ACS; ac++) {
 		unsigned long tids;
 
-=======
-
-	/*
-	 * If all ACs are delivery-enabled then we should build
-	 * the TIM bit for all ACs anyway; if only some are then
-	 * we ignore those and build the TIM bit using only the
-	 * non-enabled ones.
-	 */
-	if (ignore_for_tim == BIT(IEEE80211_NUM_ACS) - 1)
-		ignore_for_tim = 0;
-
-	for (ac = 0; ac < IEEE80211_NUM_ACS; ac++) {
-		unsigned long tids;
-
->>>>>>> dcd6c922
 		if (ignore_for_tim & BIT(ac))
 			continue;
 
@@ -903,8 +578,7 @@
 	}
 
  done:
-<<<<<<< HEAD
-	spin_lock_irqsave(&local->sta_lock, flags);
+	spin_lock_irqsave(&local->tim_lock, flags);
 
 	if (indicate_tim)
 		__bss_tim_set(bss, sta->sta.aid);
@@ -917,23 +591,7 @@
 		local->tim_in_locked_section = false;
 	}
 
-	spin_unlock_irqrestore(&local->sta_lock, flags);
-=======
-	spin_lock_irqsave(&local->tim_lock, flags);
-
-	if (indicate_tim)
-		__bss_tim_set(bss, sta->sta.aid);
-	else
-		__bss_tim_clear(bss, sta->sta.aid);
-
-	if (local->ops->set_tim) {
-		local->tim_in_locked_section = true;
-		drv_set_tim(local, &sta->sta, indicate_tim);
-		local->tim_in_locked_section = false;
-	}
-
 	spin_unlock_irqrestore(&local->tim_lock, flags);
->>>>>>> dcd6c922
 }
 
 static bool sta_info_buffer_expired(struct sta_info *sta, struct sk_buff *skb)
@@ -1057,13 +715,8 @@
 {
 	struct ieee80211_local *local;
 	struct ieee80211_sub_if_data *sdata;
-<<<<<<< HEAD
-	unsigned long flags;
-	int ret, i, ac;
-=======
 	int ret, i, ac;
 	struct tid_ampdu_tx *tid_tx;
->>>>>>> dcd6c922
 
 	might_sleep();
 
@@ -1113,12 +766,9 @@
 
 	if (sdata->vif.type == NL80211_IFTYPE_AP_VLAN)
 		RCU_INIT_POINTER(sdata->u.vlan.sta, NULL);
-<<<<<<< HEAD
-=======
 
 	while (sta->sta_state > IEEE80211_STA_NONE)
 		sta_info_move_state(sta, sta->sta_state - 1);
->>>>>>> dcd6c922
 
 	if (sta->uploaded) {
 		if (sdata->vif.type == NL80211_IFTYPE_AP_VLAN)
@@ -1165,9 +815,6 @@
 	}
 #endif
 
-<<<<<<< HEAD
-	__sta_info_free(local, sta);
-=======
 	/* There could be some memory leaks because of ampdu tx pending queue
 	 * not being freed before destroying the station info.
 	 *
@@ -1198,7 +845,6 @@
 	mutex_unlock(&sta->ampdu_mlme.mtx);
 
 	sta_info_free(local, sta);
->>>>>>> dcd6c922
 
 	return 0;
 }
@@ -1434,7 +1080,6 @@
 		fc = cpu_to_le16(IEEE80211_FTYPE_DATA |
 				 IEEE80211_STYPE_NULLFUNC |
 				 IEEE80211_FCTL_FROMDS);
-<<<<<<< HEAD
 	}
 
 	skb = dev_alloc_skb(local->hw.extra_tx_headroom + size);
@@ -1460,33 +1105,6 @@
 				cpu_to_le16(IEEE80211_QOS_CTL_EOSP);
 	}
 
-=======
-	}
-
-	skb = dev_alloc_skb(local->hw.extra_tx_headroom + size);
-	if (!skb)
-		return;
-
-	skb_reserve(skb, local->hw.extra_tx_headroom);
-
-	nullfunc = (void *) skb_put(skb, size);
-	nullfunc->frame_control = fc;
-	nullfunc->duration_id = 0;
-	memcpy(nullfunc->addr1, sta->sta.addr, ETH_ALEN);
-	memcpy(nullfunc->addr2, sdata->vif.addr, ETH_ALEN);
-	memcpy(nullfunc->addr3, sdata->vif.addr, ETH_ALEN);
-
-	skb->priority = tid;
-	skb_set_queue_mapping(skb, ieee802_1d_to_ac[tid]);
-	if (qos) {
-		nullfunc->qos_ctrl = cpu_to_le16(tid);
-
-		if (reason == IEEE80211_FRAME_RELEASE_UAPSD)
-			nullfunc->qos_ctrl |=
-				cpu_to_le16(IEEE80211_QOS_CTL_EOSP);
-	}
-
->>>>>>> dcd6c922
 	info = IEEE80211_SKB_CB(skb);
 
 	/*
@@ -1628,21 +1246,12 @@
 			 * Use MoreData flag to indicate whether there are
 			 * more buffered frames for this STA
 			 */
-<<<<<<< HEAD
-			if (!more_data)
-				hdr->frame_control &=
-					cpu_to_le16(~IEEE80211_FCTL_MOREDATA);
-			else
-				hdr->frame_control |=
-					cpu_to_le16(IEEE80211_FCTL_MOREDATA);
-=======
 			if (more_data || !skb_queue_empty(&frames))
 				hdr->frame_control |=
 					cpu_to_le16(IEEE80211_FCTL_MOREDATA);
 			else
 				hdr->frame_control &=
 					cpu_to_le16(~IEEE80211_FCTL_MOREDATA);
->>>>>>> dcd6c922
 
 			if (ieee80211_is_data_qos(hdr->frame_control) ||
 			    ieee80211_is_qos_nullfunc(hdr->frame_control))
@@ -1680,20 +1289,6 @@
 		 * accordingly if we tell it that there's no more data. If we do
 		 * tell it there's more data, then of course the more-data bit
 		 * needs to be set anyway.
-<<<<<<< HEAD
-		 */
-		drv_release_buffered_frames(local, sta, driver_release_tids,
-					    n_frames, reason, more_data);
-
-		/*
-		 * Note that we don't recalculate the TIM bit here as it would
-		 * most likely have no effect at all unless the driver told us
-		 * that the TID became empty before returning here from the
-		 * release function.
-		 * Either way, however, when the driver tells us that the TID
-		 * became empty we'll do the TIM recalculation.
-		 */
-=======
 		 */
 		drv_release_buffered_frames(local, sta, driver_release_tids,
 					    n_frames, reason, more_data);
@@ -1753,57 +1348,6 @@
 		/* XXX: what is a good value? */
 		n_frames = 8;
 		break;
->>>>>>> dcd6c922
-	}
-
-	ieee80211_sta_ps_deliver_response(sta, n_frames, ~delivery_enabled,
-					  IEEE80211_FRAME_RELEASE_UAPSD);
-}
-
-void ieee80211_sta_ps_deliver_poll_response(struct sta_info *sta)
-{
-	u8 ignore_for_response = sta->sta.uapsd_queues;
-
-	/*
-	 * If all ACs are delivery-enabled then we should reply
-	 * from any of them, if only some are enabled we reply
-	 * only from the non-enabled ones.
-	 */
-	if (ignore_for_response == BIT(IEEE80211_NUM_ACS) - 1)
-		ignore_for_response = 0;
-
-	ieee80211_sta_ps_deliver_response(sta, 1, ignore_for_response,
-					  IEEE80211_FRAME_RELEASE_PSPOLL);
-}
-
-void ieee80211_sta_ps_deliver_uapsd(struct sta_info *sta)
-{
-	int n_frames = sta->sta.max_sp;
-	u8 delivery_enabled = sta->sta.uapsd_queues;
-
-	/*
-	 * If we ever grow support for TSPEC this might happen if
-	 * the TSPEC update from hostapd comes in between a trigger
-	 * frame setting WLAN_STA_UAPSD in the RX path and this
-	 * actually getting called.
-	 */
-	if (!delivery_enabled)
-		return;
-
-	switch (sta->sta.max_sp) {
-	case 1:
-		n_frames = 2;
-		break;
-	case 2:
-		n_frames = 4;
-		break;
-	case 3:
-		n_frames = 6;
-		break;
-	case 0:
-		/* XXX: what is a good value? */
-		n_frames = 8;
-		break;
 	}
 
 	ieee80211_sta_ps_deliver_response(sta, n_frames, ~delivery_enabled,
@@ -1825,8 +1369,6 @@
 EXPORT_SYMBOL(ieee80211_sta_block_awake);
 
 void ieee80211_sta_eosp_irqsafe(struct ieee80211_sta *pubsta)
-<<<<<<< HEAD
-=======
 {
 	struct sta_info *sta = container_of(pubsta, struct sta_info, sta);
 	struct ieee80211_local *local = sta->local;
@@ -1853,49 +1395,9 @@
 
 void ieee80211_sta_set_buffered(struct ieee80211_sta *pubsta,
 				u8 tid, bool buffered)
->>>>>>> dcd6c922
 {
 	struct sta_info *sta = container_of(pubsta, struct sta_info, sta);
-	struct ieee80211_local *local = sta->local;
-	struct sk_buff *skb;
-	struct skb_eosp_msg_data *data;
-
-	trace_api_eosp(local, pubsta);
-
-	skb = alloc_skb(0, GFP_ATOMIC);
-	if (!skb) {
-		/* too bad ... but race is better than loss */
-		clear_sta_flag(sta, WLAN_STA_SP);
-		return;
-	}
-
-	data = (void *)skb->cb;
-	memcpy(data->sta, pubsta->addr, ETH_ALEN);
-	memcpy(data->iface, sta->sdata->vif.addr, ETH_ALEN);
-	skb->pkt_type = IEEE80211_EOSP_MSG;
-	skb_queue_tail(&local->skb_queue, skb);
-	tasklet_schedule(&local->tasklet);
-}
-EXPORT_SYMBOL(ieee80211_sta_eosp_irqsafe);
-
-void ieee80211_sta_set_buffered(struct ieee80211_sta *pubsta,
-				u8 tid, bool buffered)
-{
-	struct sta_info *sta = container_of(pubsta, struct sta_info, sta);
-
-	if (WARN_ON(tid >= STA_TID_NUM))
-		return;
-
-	if (buffered)
-		set_bit(tid, &sta->driver_buffered_tids);
-	else
-		clear_bit(tid, &sta->driver_buffered_tids);
-
-<<<<<<< HEAD
-	sta_info_recalc_tim(sta);
-}
-EXPORT_SYMBOL(ieee80211_sta_set_buffered);
-=======
+
 	if (WARN_ON(tid >= STA_TID_NUM))
 		return;
 
@@ -1959,5 +1461,4 @@
 	sta->sta_state = new_state;
 
 	return 0;
-}
->>>>>>> dcd6c922
+}