--- conflicted
+++ resolved
@@ -227,11 +227,7 @@
 	}
 
 #ifdef CONFIG_NF_CONNTRACK_TIMEOUT
-<<<<<<< HEAD
-	if (info->timeout) {
-=======
 	if (info->timeout[0]) {
->>>>>>> 711e1bfb
 		typeof(nf_ct_timeout_find_get_hook) timeout_find_get;
 		struct nf_conn_timeout *timeout_ext;
 
