--- conflicted
+++ resolved
@@ -222,17 +222,12 @@
 		      max_P);
 	red_set_vars(&q->vars);
 
-<<<<<<< HEAD
-	if (!q->qdisc->q.qlen)
-		red_start_of_idle_period(&q->parms);
-=======
 	del_timer(&q->adapt_timer);
 	if (ctl->flags & TC_RED_ADAPTATIVE)
 		mod_timer(&q->adapt_timer, jiffies + HZ/2);
 
 	if (!q->qdisc->q.qlen)
 		red_start_of_idle_period(&q->vars);
->>>>>>> dcd6c922
 
 	sch_tree_unlock(sch);
 	return 0;
