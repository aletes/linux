/*
 * linux/net/sunrpc/sunrpc_syms.c
 *
 * Symbols exported by the sunrpc module.
 *
 * Copyright (C) 1997 Olaf Kirch <okir@monad.swb.de>
 */

#include <linux/module.h>

#include <linux/types.h>
#include <linux/uio.h>
#include <linux/unistd.h>
#include <linux/init.h>

#include <linux/sunrpc/sched.h>
#include <linux/sunrpc/clnt.h>
#include <linux/sunrpc/svc.h>
#include <linux/sunrpc/svcsock.h>
#include <linux/sunrpc/auth.h>
#include <linux/workqueue.h>
#include <linux/sunrpc/rpc_pipe_fs.h>
#include <linux/sunrpc/xprtsock.h>

#include "netns.h"

int sunrpc_net_id;

static __net_init int sunrpc_init_net(struct net *net)
{
	int err;

	err = rpc_proc_init(net);
	if (err)
		goto err_proc;

	err = ip_map_cache_create(net);
	if (err)
		goto err_ipmap;

	return 0;

err_ipmap:
	rpc_proc_exit(net);
err_proc:
	return err;
}

static __net_exit void sunrpc_exit_net(struct net *net)
{
	ip_map_cache_destroy(net);
	rpc_proc_exit(net);
}

static struct pernet_operations sunrpc_net_ops = {
	.init = sunrpc_init_net,
	.exit = sunrpc_exit_net,
	.id = &sunrpc_net_id,
	.size = sizeof(struct sunrpc_net),
};

extern struct cache_detail unix_gid_cache;

extern void cleanup_rpcb_clnt(void);

static int __init
init_sunrpc(void)
{
	int err = register_rpc_pipefs();
	if (err)
		goto out;
	err = rpc_init_mempool();
	if (err)
		goto out2;
	err = rpcauth_init_module();
	if (err)
		goto out3;
<<<<<<< HEAD
#ifdef RPC_DEBUG
	rpc_register_sysctl();
#endif
#ifdef CONFIG_PROC_FS
	rpc_proc_init();
#endif
	cache_initialize();
	cache_register(&ip_map_cache);
=======

	cache_initialize();

	err = register_pernet_subsys(&sunrpc_net_ops);
	if (err)
		goto out4;
#ifdef RPC_DEBUG
	rpc_register_sysctl();
#endif
>>>>>>> 45f53cc9
	cache_register(&unix_gid_cache);
	svc_init_xprt_sock();	/* svc sock transport */
	init_socket_xprt();	/* clnt sock transport */
	return 0;
<<<<<<< HEAD
=======

out4:
	rpcauth_remove_module();
>>>>>>> 45f53cc9
out3:
	rpc_destroy_mempool();
out2:
	unregister_rpc_pipefs();
out:
	return err;
}

static void __exit
cleanup_sunrpc(void)
{
	cleanup_rpcb_clnt();
	rpcauth_remove_module();
	cleanup_socket_xprt();
	svc_cleanup_xprt_sock();
	unregister_rpc_pipefs();
	rpc_destroy_mempool();
	cache_unregister(&unix_gid_cache);
	unregister_pernet_subsys(&sunrpc_net_ops);
#ifdef RPC_DEBUG
	rpc_unregister_sysctl();
#endif
	rcu_barrier(); /* Wait for completion of call_rcu()'s */
}
MODULE_LICENSE("GPL");
fs_initcall(init_sunrpc); /* Ensure we're initialised before nfs */
module_exit(cleanup_sunrpc);<|MERGE_RESOLUTION|>--- conflicted
+++ resolved
@@ -75,16 +75,6 @@
 	err = rpcauth_init_module();
 	if (err)
 		goto out3;
-<<<<<<< HEAD
-#ifdef RPC_DEBUG
-	rpc_register_sysctl();
-#endif
-#ifdef CONFIG_PROC_FS
-	rpc_proc_init();
-#endif
-	cache_initialize();
-	cache_register(&ip_map_cache);
-=======
 
 	cache_initialize();
 
@@ -94,17 +84,13 @@
 #ifdef RPC_DEBUG
 	rpc_register_sysctl();
 #endif
->>>>>>> 45f53cc9
 	cache_register(&unix_gid_cache);
 	svc_init_xprt_sock();	/* svc sock transport */
 	init_socket_xprt();	/* clnt sock transport */
 	return 0;
-<<<<<<< HEAD
-=======
 
 out4:
 	rpcauth_remove_module();
->>>>>>> 45f53cc9
 out3:
 	rpc_destroy_mempool();
 out2:
