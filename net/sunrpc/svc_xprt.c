/*
 * linux/net/sunrpc/svc_xprt.c
 *
 * Author: Tom Tucker <tom@opengridcomputing.com>
 */

#include <linux/sched.h>
#include <linux/errno.h>
#include <linux/freezer.h>
#include <linux/kthread.h>
#include <linux/slab.h>
#include <net/sock.h>
#include <linux/sunrpc/stats.h>
#include <linux/sunrpc/svc_xprt.h>
#include <linux/sunrpc/svcsock.h>
#include <linux/sunrpc/xprt.h>
#include <linux/module.h>

#define RPCDBG_FACILITY	RPCDBG_SVCXPRT

static struct svc_deferred_req *svc_deferred_dequeue(struct svc_xprt *xprt);
static int svc_deferred_recv(struct svc_rqst *rqstp);
static struct cache_deferred_req *svc_defer(struct cache_req *req);
static void svc_age_temp_xprts(unsigned long closure);
static void svc_delete_xprt(struct svc_xprt *xprt);

/* apparently the "standard" is that clients close
 * idle connections after 5 minutes, servers after
 * 6 minutes
 *   http://www.connectathon.org/talks96/nfstcp.pdf
 */
static int svc_conn_age_period = 6*60;

/* List of registered transport classes */
static DEFINE_SPINLOCK(svc_xprt_class_lock);
static LIST_HEAD(svc_xprt_class_list);

/* SMP locking strategy:
 *
 *	svc_pool->sp_lock protects most of the fields of that pool.
 *	svc_serv->sv_lock protects sv_tempsocks, sv_permsocks, sv_tmpcnt.
 *	when both need to be taken (rare), svc_serv->sv_lock is first.
 *	BKL protects svc_serv->sv_nrthread.
 *	svc_sock->sk_lock protects the svc_sock->sk_deferred list
 *             and the ->sk_info_authunix cache.
 *
 *	The XPT_BUSY bit in xprt->xpt_flags prevents a transport being
 *	enqueued multiply. During normal transport processing this bit
 *	is set by svc_xprt_enqueue and cleared by svc_xprt_received.
 *	Providers should not manipulate this bit directly.
 *
 *	Some flags can be set to certain values at any time
 *	providing that certain rules are followed:
 *
 *	XPT_CONN, XPT_DATA:
 *		- Can be set or cleared at any time.
 *		- After a set, svc_xprt_enqueue must be called to enqueue
 *		  the transport for processing.
 *		- After a clear, the transport must be read/accepted.
 *		  If this succeeds, it must be set again.
 *	XPT_CLOSE:
 *		- Can set at any time. It is never cleared.
 *      XPT_DEAD:
 *		- Can only be set while XPT_BUSY is held which ensures
 *		  that no other thread will be using the transport or will
 *		  try to set XPT_DEAD.
 */

int svc_reg_xprt_class(struct svc_xprt_class *xcl)
{
	struct svc_xprt_class *cl;
	int res = -EEXIST;

	dprintk("svc: Adding svc transport class '%s'\n", xcl->xcl_name);

	INIT_LIST_HEAD(&xcl->xcl_list);
	spin_lock(&svc_xprt_class_lock);
	/* Make sure there isn't already a class with the same name */
	list_for_each_entry(cl, &svc_xprt_class_list, xcl_list) {
		if (strcmp(xcl->xcl_name, cl->xcl_name) == 0)
			goto out;
	}
	list_add_tail(&xcl->xcl_list, &svc_xprt_class_list);
	res = 0;
out:
	spin_unlock(&svc_xprt_class_lock);
	return res;
}
EXPORT_SYMBOL_GPL(svc_reg_xprt_class);

void svc_unreg_xprt_class(struct svc_xprt_class *xcl)
{
	dprintk("svc: Removing svc transport class '%s'\n", xcl->xcl_name);
	spin_lock(&svc_xprt_class_lock);
	list_del_init(&xcl->xcl_list);
	spin_unlock(&svc_xprt_class_lock);
}
EXPORT_SYMBOL_GPL(svc_unreg_xprt_class);

/*
 * Format the transport list for printing
 */
int svc_print_xprts(char *buf, int maxlen)
{
	struct svc_xprt_class *xcl;
	char tmpstr[80];
	int len = 0;
	buf[0] = '\0';

	spin_lock(&svc_xprt_class_lock);
	list_for_each_entry(xcl, &svc_xprt_class_list, xcl_list) {
		int slen;

		sprintf(tmpstr, "%s %d\n", xcl->xcl_name, xcl->xcl_max_payload);
		slen = strlen(tmpstr);
		if (len + slen > maxlen)
			break;
		len += slen;
		strcat(buf, tmpstr);
	}
	spin_unlock(&svc_xprt_class_lock);

	return len;
}

static void svc_xprt_free(struct kref *kref)
{
	struct svc_xprt *xprt =
		container_of(kref, struct svc_xprt, xpt_ref);
	struct module *owner = xprt->xpt_class->xcl_owner;
	if (test_bit(XPT_CACHE_AUTH, &xprt->xpt_flags))
		svcauth_unix_info_release(xprt);
	put_net(xprt->xpt_net);
	/* See comment on corresponding get in xs_setup_bc_tcp(): */
	if (xprt->xpt_bc_xprt)
		xprt_put(xprt->xpt_bc_xprt);
	xprt->xpt_ops->xpo_free(xprt);
	module_put(owner);
}

void svc_xprt_put(struct svc_xprt *xprt)
{
	kref_put(&xprt->xpt_ref, svc_xprt_free);
}
EXPORT_SYMBOL_GPL(svc_xprt_put);

/*
 * Called by transport drivers to initialize the transport independent
 * portion of the transport instance.
 */
void svc_xprt_init(struct net *net, struct svc_xprt_class *xcl,
		   struct svc_xprt *xprt, struct svc_serv *serv)
{
	memset(xprt, 0, sizeof(*xprt));
	xprt->xpt_class = xcl;
	xprt->xpt_ops = xcl->xcl_ops;
	kref_init(&xprt->xpt_ref);
	xprt->xpt_server = serv;
	INIT_LIST_HEAD(&xprt->xpt_list);
	INIT_LIST_HEAD(&xprt->xpt_ready);
	INIT_LIST_HEAD(&xprt->xpt_deferred);
	INIT_LIST_HEAD(&xprt->xpt_users);
	mutex_init(&xprt->xpt_mutex);
	spin_lock_init(&xprt->xpt_lock);
	set_bit(XPT_BUSY, &xprt->xpt_flags);
	rpc_init_wait_queue(&xprt->xpt_bc_pending, "xpt_bc_pending");
	xprt->xpt_net = get_net(net);
}
EXPORT_SYMBOL_GPL(svc_xprt_init);

static struct svc_xprt *__svc_xpo_create(struct svc_xprt_class *xcl,
					 struct svc_serv *serv,
					 struct net *net,
					 const int family,
					 const unsigned short port,
					 int flags)
{
	struct sockaddr_in sin = {
		.sin_family		= AF_INET,
		.sin_addr.s_addr	= htonl(INADDR_ANY),
		.sin_port		= htons(port),
	};
#if IS_ENABLED(CONFIG_IPV6)
	struct sockaddr_in6 sin6 = {
		.sin6_family		= AF_INET6,
		.sin6_addr		= IN6ADDR_ANY_INIT,
		.sin6_port		= htons(port),
	};
#endif
	struct sockaddr *sap;
	size_t len;

	switch (family) {
	case PF_INET:
		sap = (struct sockaddr *)&sin;
		len = sizeof(sin);
		break;
#if IS_ENABLED(CONFIG_IPV6)
	case PF_INET6:
		sap = (struct sockaddr *)&sin6;
		len = sizeof(sin6);
		break;
#endif
	default:
		return ERR_PTR(-EAFNOSUPPORT);
	}

	return xcl->xcl_ops->xpo_create(serv, net, sap, len, flags);
}

int svc_create_xprt(struct svc_serv *serv, const char *xprt_name,
		    struct net *net, const int family,
		    const unsigned short port, int flags)
{
	struct svc_xprt_class *xcl;

	dprintk("svc: creating transport %s[%d]\n", xprt_name, port);
	spin_lock(&svc_xprt_class_lock);
	list_for_each_entry(xcl, &svc_xprt_class_list, xcl_list) {
		struct svc_xprt *newxprt;
		unsigned short newport;

		if (strcmp(xprt_name, xcl->xcl_name))
			continue;

		if (!try_module_get(xcl->xcl_owner))
			goto err;

		spin_unlock(&svc_xprt_class_lock);
		newxprt = __svc_xpo_create(xcl, serv, net, family, port, flags);
		if (IS_ERR(newxprt)) {
			module_put(xcl->xcl_owner);
			return PTR_ERR(newxprt);
		}

		clear_bit(XPT_TEMP, &newxprt->xpt_flags);
		spin_lock_bh(&serv->sv_lock);
		list_add(&newxprt->xpt_list, &serv->sv_permsocks);
		spin_unlock_bh(&serv->sv_lock);
		newport = svc_xprt_local_port(newxprt);
		clear_bit(XPT_BUSY, &newxprt->xpt_flags);
		return newport;
	}
 err:
	spin_unlock(&svc_xprt_class_lock);
	dprintk("svc: transport %s not found\n", xprt_name);

	/* This errno is exposed to user space.  Provide a reasonable
	 * perror msg for a bad transport. */
	return -EPROTONOSUPPORT;
}
EXPORT_SYMBOL_GPL(svc_create_xprt);

/*
 * Copy the local and remote xprt addresses to the rqstp structure
 */
void svc_xprt_copy_addrs(struct svc_rqst *rqstp, struct svc_xprt *xprt)
{
	memcpy(&rqstp->rq_addr, &xprt->xpt_remote, xprt->xpt_remotelen);
	rqstp->rq_addrlen = xprt->xpt_remotelen;

	/*
	 * Destination address in request is needed for binding the
	 * source address in RPC replies/callbacks later.
	 */
	memcpy(&rqstp->rq_daddr, &xprt->xpt_local, xprt->xpt_locallen);
	rqstp->rq_daddrlen = xprt->xpt_locallen;
}
EXPORT_SYMBOL_GPL(svc_xprt_copy_addrs);

/**
 * svc_print_addr - Format rq_addr field for printing
 * @rqstp: svc_rqst struct containing address to print
 * @buf: target buffer for formatted address
 * @len: length of target buffer
 *
 */
char *svc_print_addr(struct svc_rqst *rqstp, char *buf, size_t len)
{
	return __svc_print_addr(svc_addr(rqstp), buf, len);
}
EXPORT_SYMBOL_GPL(svc_print_addr);

/*
 * Queue up an idle server thread.  Must have pool->sp_lock held.
 * Note: this is really a stack rather than a queue, so that we only
 * use as many different threads as we need, and the rest don't pollute
 * the cache.
 */
static void svc_thread_enqueue(struct svc_pool *pool, struct svc_rqst *rqstp)
{
	list_add(&rqstp->rq_list, &pool->sp_threads);
}

/*
 * Dequeue an nfsd thread.  Must have pool->sp_lock held.
 */
static void svc_thread_dequeue(struct svc_pool *pool, struct svc_rqst *rqstp)
{
	list_del(&rqstp->rq_list);
}

static bool svc_xprt_has_something_to_do(struct svc_xprt *xprt)
{
	if (xprt->xpt_flags & ((1<<XPT_CONN)|(1<<XPT_CLOSE)))
		return true;
	if (xprt->xpt_flags & ((1<<XPT_DATA)|(1<<XPT_DEFERRED)))
		return xprt->xpt_ops->xpo_has_wspace(xprt);
	return false;
}

/*
 * Queue up a transport with data pending. If there are idle nfsd
 * processes, wake 'em up.
 *
 */
void svc_xprt_enqueue(struct svc_xprt *xprt)
{
	struct svc_serv	*serv = xprt->xpt_server;
	struct svc_pool *pool;
	struct svc_rqst	*rqstp;
	int cpu;

	if (!svc_xprt_has_something_to_do(xprt))
		return;

	cpu = get_cpu();
	pool = svc_pool_for_cpu(xprt->xpt_server, cpu);
	put_cpu();

	spin_lock_bh(&pool->sp_lock);

	if (!list_empty(&pool->sp_threads) &&
	    !list_empty(&pool->sp_sockets))
		printk(KERN_ERR
		       "svc_xprt_enqueue: "
		       "threads and transports both waiting??\n");

	pool->sp_stats.packets++;

	/* Mark transport as busy. It will remain in this state until
	 * the provider calls svc_xprt_received. We update XPT_BUSY
	 * atomically because it also guards against trying to enqueue
	 * the transport twice.
	 */
	if (test_and_set_bit(XPT_BUSY, &xprt->xpt_flags)) {
		/* Don't enqueue transport while already enqueued */
		dprintk("svc: transport %p busy, not enqueued\n", xprt);
		goto out_unlock;
	}

	if (!list_empty(&pool->sp_threads)) {
		rqstp = list_entry(pool->sp_threads.next,
				   struct svc_rqst,
				   rq_list);
		dprintk("svc: transport %p served by daemon %p\n",
			xprt, rqstp);
		svc_thread_dequeue(pool, rqstp);
		if (rqstp->rq_xprt)
			printk(KERN_ERR
				"svc_xprt_enqueue: server %p, rq_xprt=%p!\n",
				rqstp, rqstp->rq_xprt);
		rqstp->rq_xprt = xprt;
		svc_xprt_get(xprt);
		rqstp->rq_reserved = serv->sv_max_mesg;
		atomic_add(rqstp->rq_reserved, &xprt->xpt_reserved);
		pool->sp_stats.threads_woken++;
		wake_up(&rqstp->rq_wait);
	} else {
		dprintk("svc: transport %p put into queue\n", xprt);
		list_add_tail(&xprt->xpt_ready, &pool->sp_sockets);
		pool->sp_stats.sockets_queued++;
	}

out_unlock:
	spin_unlock_bh(&pool->sp_lock);
}
EXPORT_SYMBOL_GPL(svc_xprt_enqueue);

/*
 * Dequeue the first transport.  Must be called with the pool->sp_lock held.
 */
static struct svc_xprt *svc_xprt_dequeue(struct svc_pool *pool)
{
	struct svc_xprt	*xprt;

	if (list_empty(&pool->sp_sockets))
		return NULL;

	xprt = list_entry(pool->sp_sockets.next,
			  struct svc_xprt, xpt_ready);
	list_del_init(&xprt->xpt_ready);

	dprintk("svc: transport %p dequeued, inuse=%d\n",
		xprt, atomic_read(&xprt->xpt_ref.refcount));

	return xprt;
}

/*
 * svc_xprt_received conditionally queues the transport for processing
 * by another thread. The caller must hold the XPT_BUSY bit and must
 * not thereafter touch transport data.
 *
 * Note: XPT_DATA only gets cleared when a read-attempt finds no (or
 * insufficient) data.
 */
void svc_xprt_received(struct svc_xprt *xprt)
{
	BUG_ON(!test_bit(XPT_BUSY, &xprt->xpt_flags));
	/* As soon as we clear busy, the xprt could be closed and
	 * 'put', so we need a reference to call svc_xprt_enqueue with:
	 */
	svc_xprt_get(xprt);
	clear_bit(XPT_BUSY, &xprt->xpt_flags);
	svc_xprt_enqueue(xprt);
	svc_xprt_put(xprt);
}
EXPORT_SYMBOL_GPL(svc_xprt_received);

/**
 * svc_reserve - change the space reserved for the reply to a request.
 * @rqstp:  The request in question
 * @space: new max space to reserve
 *
 * Each request reserves some space on the output queue of the transport
 * to make sure the reply fits.  This function reduces that reserved
 * space to be the amount of space used already, plus @space.
 *
 */
void svc_reserve(struct svc_rqst *rqstp, int space)
{
	space += rqstp->rq_res.head[0].iov_len;

	if (space < rqstp->rq_reserved) {
		struct svc_xprt *xprt = rqstp->rq_xprt;
		atomic_sub((rqstp->rq_reserved - space), &xprt->xpt_reserved);
		rqstp->rq_reserved = space;

		svc_xprt_enqueue(xprt);
	}
}
EXPORT_SYMBOL_GPL(svc_reserve);

static void svc_xprt_release(struct svc_rqst *rqstp)
{
	struct svc_xprt	*xprt = rqstp->rq_xprt;

	rqstp->rq_xprt->xpt_ops->xpo_release_rqst(rqstp);

	kfree(rqstp->rq_deferred);
	rqstp->rq_deferred = NULL;

	svc_free_res_pages(rqstp);
	rqstp->rq_res.page_len = 0;
	rqstp->rq_res.page_base = 0;

	/* Reset response buffer and release
	 * the reservation.
	 * But first, check that enough space was reserved
	 * for the reply, otherwise we have a bug!
	 */
	if ((rqstp->rq_res.len) >  rqstp->rq_reserved)
		printk(KERN_ERR "RPC request reserved %d but used %d\n",
		       rqstp->rq_reserved,
		       rqstp->rq_res.len);

	rqstp->rq_res.head[0].iov_len = 0;
	svc_reserve(rqstp, 0);
	rqstp->rq_xprt = NULL;

	svc_xprt_put(xprt);
}

/*
 * External function to wake up a server waiting for data
 * This really only makes sense for services like lockd
 * which have exactly one thread anyway.
 */
void svc_wake_up(struct svc_serv *serv)
{
	struct svc_rqst	*rqstp;
	unsigned int i;
	struct svc_pool *pool;

	for (i = 0; i < serv->sv_nrpools; i++) {
		pool = &serv->sv_pools[i];

		spin_lock_bh(&pool->sp_lock);
		if (!list_empty(&pool->sp_threads)) {
			rqstp = list_entry(pool->sp_threads.next,
					   struct svc_rqst,
					   rq_list);
			dprintk("svc: daemon %p woken up.\n", rqstp);
			/*
			svc_thread_dequeue(pool, rqstp);
			rqstp->rq_xprt = NULL;
			 */
			wake_up(&rqstp->rq_wait);
		}
		spin_unlock_bh(&pool->sp_lock);
	}
}
EXPORT_SYMBOL_GPL(svc_wake_up);

int svc_port_is_privileged(struct sockaddr *sin)
{
	switch (sin->sa_family) {
	case AF_INET:
		return ntohs(((struct sockaddr_in *)sin)->sin_port)
			< PROT_SOCK;
	case AF_INET6:
		return ntohs(((struct sockaddr_in6 *)sin)->sin6_port)
			< PROT_SOCK;
	default:
		return 0;
	}
}

/*
 * Make sure that we don't have too many active connections. If we have,
 * something must be dropped. It's not clear what will happen if we allow
 * "too many" connections, but when dealing with network-facing software,
 * we have to code defensively. Here we do that by imposing hard limits.
 *
 * There's no point in trying to do random drop here for DoS
 * prevention. The NFS clients does 1 reconnect in 15 seconds. An
 * attacker can easily beat that.
 *
 * The only somewhat efficient mechanism would be if drop old
 * connections from the same IP first. But right now we don't even
 * record the client IP in svc_sock.
 *
 * single-threaded services that expect a lot of clients will probably
 * need to set sv_maxconn to override the default value which is based
 * on the number of threads
 */
static void svc_check_conn_limits(struct svc_serv *serv)
{
	unsigned int limit = serv->sv_maxconn ? serv->sv_maxconn :
				(serv->sv_nrthreads+3) * 20;

	if (serv->sv_tmpcnt > limit) {
		struct svc_xprt *xprt = NULL;
		spin_lock_bh(&serv->sv_lock);
		if (!list_empty(&serv->sv_tempsocks)) {
			if (net_ratelimit()) {
				/* Try to help the admin */
				printk(KERN_NOTICE "%s: too many open  "
				       "connections, consider increasing %s\n",
				       serv->sv_name, serv->sv_maxconn ?
				       "the max number of connections." :
				       "the number of threads.");
			}
			/*
			 * Always select the oldest connection. It's not fair,
			 * but so is life
			 */
			xprt = list_entry(serv->sv_tempsocks.prev,
					  struct svc_xprt,
					  xpt_list);
			set_bit(XPT_CLOSE, &xprt->xpt_flags);
			svc_xprt_get(xprt);
		}
		spin_unlock_bh(&serv->sv_lock);

		if (xprt) {
			svc_xprt_enqueue(xprt);
			svc_xprt_put(xprt);
		}
	}
}

/*
 * Receive the next request on any transport.  This code is carefully
 * organised not to touch any cachelines in the shared svc_serv
 * structure, only cachelines in the local svc_pool.
 */
int svc_recv(struct svc_rqst *rqstp, long timeout)
{
	struct svc_xprt		*xprt = NULL;
	struct svc_serv		*serv = rqstp->rq_server;
	struct svc_pool		*pool = rqstp->rq_pool;
	int			len, i;
	int			pages;
	struct xdr_buf		*arg;
	DECLARE_WAITQUEUE(wait, current);
	long			time_left;

	dprintk("svc: server %p waiting for data (to = %ld)\n",
		rqstp, timeout);

	if (rqstp->rq_xprt)
		printk(KERN_ERR
			"svc_recv: service %p, transport not NULL!\n",
			 rqstp);
	if (waitqueue_active(&rqstp->rq_wait))
		printk(KERN_ERR
			"svc_recv: service %p, wait queue active!\n",
			 rqstp);

	/* now allocate needed pages.  If we get a failure, sleep briefly */
	pages = (serv->sv_max_mesg + PAGE_SIZE) / PAGE_SIZE;
	for (i = 0; i < pages ; i++)
		while (rqstp->rq_pages[i] == NULL) {
			struct page *p = alloc_page(GFP_KERNEL);
			if (!p) {
				set_current_state(TASK_INTERRUPTIBLE);
				if (signalled() || kthread_should_stop()) {
					set_current_state(TASK_RUNNING);
					return -EINTR;
				}
				schedule_timeout(msecs_to_jiffies(500));
			}
			rqstp->rq_pages[i] = p;
		}
	rqstp->rq_pages[i++] = NULL; /* this might be seen in nfs_read_actor */
	BUG_ON(pages >= RPCSVC_MAXPAGES);

	/* Make arg->head point to first page and arg->pages point to rest */
	arg = &rqstp->rq_arg;
	arg->head[0].iov_base = page_address(rqstp->rq_pages[0]);
	arg->head[0].iov_len = PAGE_SIZE;
	arg->pages = rqstp->rq_pages + 1;
	arg->page_base = 0;
	/* save at least one page for response */
	arg->page_len = (pages-2)*PAGE_SIZE;
	arg->len = (pages-1)*PAGE_SIZE;
	arg->tail[0].iov_len = 0;

	try_to_freeze();
	cond_resched();
	if (signalled() || kthread_should_stop())
		return -EINTR;

	/* Normally we will wait up to 5 seconds for any required
	 * cache information to be provided.
	 */
	rqstp->rq_chandle.thread_wait = 5*HZ;

	spin_lock_bh(&pool->sp_lock);
	xprt = svc_xprt_dequeue(pool);
	if (xprt) {
		rqstp->rq_xprt = xprt;
		svc_xprt_get(xprt);
		rqstp->rq_reserved = serv->sv_max_mesg;
		atomic_add(rqstp->rq_reserved, &xprt->xpt_reserved);

		/* As there is a shortage of threads and this request
		 * had to be queued, don't allow the thread to wait so
		 * long for cache updates.
		 */
		rqstp->rq_chandle.thread_wait = 1*HZ;
	} else {
		/* No data pending. Go to sleep */
		svc_thread_enqueue(pool, rqstp);

		/*
		 * We have to be able to interrupt this wait
		 * to bring down the daemons ...
		 */
		set_current_state(TASK_INTERRUPTIBLE);

		/*
		 * checking kthread_should_stop() here allows us to avoid
		 * locking and signalling when stopping kthreads that call
		 * svc_recv. If the thread has already been woken up, then
		 * we can exit here without sleeping. If not, then it
		 * it'll be woken up quickly during the schedule_timeout
		 */
		if (kthread_should_stop()) {
			set_current_state(TASK_RUNNING);
			spin_unlock_bh(&pool->sp_lock);
			return -EINTR;
		}

		add_wait_queue(&rqstp->rq_wait, &wait);
		spin_unlock_bh(&pool->sp_lock);

		time_left = schedule_timeout(timeout);

		try_to_freeze();

		spin_lock_bh(&pool->sp_lock);
		remove_wait_queue(&rqstp->rq_wait, &wait);
		if (!time_left)
			pool->sp_stats.threads_timedout++;

		xprt = rqstp->rq_xprt;
		if (!xprt) {
			svc_thread_dequeue(pool, rqstp);
			spin_unlock_bh(&pool->sp_lock);
			dprintk("svc: server %p, no data yet\n", rqstp);
			if (signalled() || kthread_should_stop())
				return -EINTR;
			else
				return -EAGAIN;
		}
	}
	spin_unlock_bh(&pool->sp_lock);

	len = 0;
	if (test_bit(XPT_CLOSE, &xprt->xpt_flags)) {
		dprintk("svc_recv: found XPT_CLOSE\n");
		svc_delete_xprt(xprt);
		/* Leave XPT_BUSY set on the dead xprt: */
		goto out;
	}
	if (test_bit(XPT_LISTENER, &xprt->xpt_flags)) {
		struct svc_xprt *newxpt;
		newxpt = xprt->xpt_ops->xpo_accept(xprt);
		if (newxpt) {
			/*
			 * We know this module_get will succeed because the
			 * listener holds a reference too
			 */
			__module_get(newxpt->xpt_class->xcl_owner);
			svc_check_conn_limits(xprt->xpt_server);
			spin_lock_bh(&serv->sv_lock);
			set_bit(XPT_TEMP, &newxpt->xpt_flags);
			list_add(&newxpt->xpt_list, &serv->sv_tempsocks);
			serv->sv_tmpcnt++;
			if (serv->sv_temptimer.function == NULL) {
				/* setup timer to age temp transports */
				setup_timer(&serv->sv_temptimer,
					    svc_age_temp_xprts,
					    (unsigned long)serv);
				mod_timer(&serv->sv_temptimer,
					  jiffies + svc_conn_age_period * HZ);
			}
			spin_unlock_bh(&serv->sv_lock);
			svc_xprt_received(newxpt);
		}
	} else if (xprt->xpt_ops->xpo_has_wspace(xprt)) {
		dprintk("svc: server %p, pool %u, transport %p, inuse=%d\n",
			rqstp, pool->sp_id, xprt,
			atomic_read(&xprt->xpt_ref.refcount));
		rqstp->rq_deferred = svc_deferred_dequeue(xprt);
		if (rqstp->rq_deferred)
			len = svc_deferred_recv(rqstp);
		else
			len = xprt->xpt_ops->xpo_recvfrom(rqstp);
		dprintk("svc: got len=%d\n", len);
	}
	svc_xprt_received(xprt);

	/* No data, incomplete (TCP) read, or accept() */
	if (len == 0 || len == -EAGAIN)
		goto out;

	clear_bit(XPT_OLD, &xprt->xpt_flags);

	rqstp->rq_secure = svc_port_is_privileged(svc_addr(rqstp));
	rqstp->rq_chandle.defer = svc_defer;

	if (serv->sv_stats)
		serv->sv_stats->netcnt++;
	return len;
out:
	rqstp->rq_res.len = 0;
	svc_xprt_release(rqstp);
	return -EAGAIN;
}
EXPORT_SYMBOL_GPL(svc_recv);

/*
 * Drop request
 */
void svc_drop(struct svc_rqst *rqstp)
{
	dprintk("svc: xprt %p dropped request\n", rqstp->rq_xprt);
	svc_xprt_release(rqstp);
}
EXPORT_SYMBOL_GPL(svc_drop);

/*
 * Return reply to client.
 */
int svc_send(struct svc_rqst *rqstp)
{
	struct svc_xprt	*xprt;
	int		len;
	struct xdr_buf	*xb;

	xprt = rqstp->rq_xprt;
	if (!xprt)
		return -EFAULT;

	/* release the receive skb before sending the reply */
	rqstp->rq_xprt->xpt_ops->xpo_release_rqst(rqstp);

	/* calculate over-all length */
	xb = &rqstp->rq_res;
	xb->len = xb->head[0].iov_len +
		xb->page_len +
		xb->tail[0].iov_len;

	/* Grab mutex to serialize outgoing data. */
	mutex_lock(&xprt->xpt_mutex);
	if (test_bit(XPT_DEAD, &xprt->xpt_flags))
		len = -ENOTCONN;
	else
		len = xprt->xpt_ops->xpo_sendto(rqstp);
	mutex_unlock(&xprt->xpt_mutex);
	rpc_wake_up(&xprt->xpt_bc_pending);
	svc_xprt_release(rqstp);

	if (len == -ECONNREFUSED || len == -ENOTCONN || len == -EAGAIN)
		return 0;
	return len;
}

/*
 * Timer function to close old temporary transports, using
 * a mark-and-sweep algorithm.
 */
static void svc_age_temp_xprts(unsigned long closure)
{
	struct svc_serv *serv = (struct svc_serv *)closure;
	struct svc_xprt *xprt;
	struct list_head *le, *next;
	LIST_HEAD(to_be_aged);

	dprintk("svc_age_temp_xprts\n");

	if (!spin_trylock_bh(&serv->sv_lock)) {
		/* busy, try again 1 sec later */
		dprintk("svc_age_temp_xprts: busy\n");
		mod_timer(&serv->sv_temptimer, jiffies + HZ);
		return;
	}

	list_for_each_safe(le, next, &serv->sv_tempsocks) {
		xprt = list_entry(le, struct svc_xprt, xpt_list);

		/* First time through, just mark it OLD. Second time
		 * through, close it. */
		if (!test_and_set_bit(XPT_OLD, &xprt->xpt_flags))
			continue;
		if (atomic_read(&xprt->xpt_ref.refcount) > 1 ||
		    test_bit(XPT_BUSY, &xprt->xpt_flags))
			continue;
		svc_xprt_get(xprt);
		list_move(le, &to_be_aged);
		set_bit(XPT_CLOSE, &xprt->xpt_flags);
		set_bit(XPT_DETACHED, &xprt->xpt_flags);
	}
	spin_unlock_bh(&serv->sv_lock);

	while (!list_empty(&to_be_aged)) {
		le = to_be_aged.next;
		/* fiddling the xpt_list node is safe 'cos we're XPT_DETACHED */
		list_del_init(le);
		xprt = list_entry(le, struct svc_xprt, xpt_list);

		dprintk("queuing xprt %p for closing\n", xprt);

		/* a thread will dequeue and close it soon */
		svc_xprt_enqueue(xprt);
		svc_xprt_put(xprt);
	}

	mod_timer(&serv->sv_temptimer, jiffies + svc_conn_age_period * HZ);
}

static void call_xpt_users(struct svc_xprt *xprt)
{
	struct svc_xpt_user *u;

	spin_lock(&xprt->xpt_lock);
	while (!list_empty(&xprt->xpt_users)) {
		u = list_first_entry(&xprt->xpt_users, struct svc_xpt_user, list);
		list_del(&u->list);
		u->callback(u);
	}
	spin_unlock(&xprt->xpt_lock);
}

/*
 * Remove a dead transport
 */
static void svc_delete_xprt(struct svc_xprt *xprt)
{
	struct svc_serv	*serv = xprt->xpt_server;
	struct svc_deferred_req *dr;

	/* Only do this once */
	if (test_and_set_bit(XPT_DEAD, &xprt->xpt_flags))
		BUG();

	dprintk("svc: svc_delete_xprt(%p)\n", xprt);
	xprt->xpt_ops->xpo_detach(xprt);

	spin_lock_bh(&serv->sv_lock);
	if (!test_and_set_bit(XPT_DETACHED, &xprt->xpt_flags))
		list_del_init(&xprt->xpt_list);
	BUG_ON(!list_empty(&xprt->xpt_ready));
	if (test_bit(XPT_TEMP, &xprt->xpt_flags))
		serv->sv_tmpcnt--;
	spin_unlock_bh(&serv->sv_lock);

	while ((dr = svc_deferred_dequeue(xprt)) != NULL)
		kfree(dr);

	call_xpt_users(xprt);
	svc_xprt_put(xprt);
}

void svc_close_xprt(struct svc_xprt *xprt)
{
	set_bit(XPT_CLOSE, &xprt->xpt_flags);
	if (test_and_set_bit(XPT_BUSY, &xprt->xpt_flags))
		/* someone else will have to effect the close */
		return;
	/*
	 * We expect svc_close_xprt() to work even when no threads are
	 * running (e.g., while configuring the server before starting
	 * any threads), so if the transport isn't busy, we delete
	 * it ourself:
	 */
	svc_delete_xprt(xprt);
}
EXPORT_SYMBOL_GPL(svc_close_xprt);

<<<<<<< HEAD
static void svc_close_list(struct list_head *xprt_list)
=======
static void svc_close_list(struct list_head *xprt_list, struct net *net)
>>>>>>> e816b57a
{
	struct svc_xprt *xprt;

	list_for_each_entry(xprt, xprt_list, xpt_list) {
<<<<<<< HEAD
=======
		if (xprt->xpt_net != net)
			continue;
>>>>>>> e816b57a
		set_bit(XPT_CLOSE, &xprt->xpt_flags);
		set_bit(XPT_BUSY, &xprt->xpt_flags);
	}
}

<<<<<<< HEAD
void svc_close_all(struct svc_serv *serv)
=======
static void svc_clear_pools(struct svc_serv *serv, struct net *net)
{
	struct svc_pool *pool;
	struct svc_xprt *xprt;
	struct svc_xprt *tmp;
	int i;

	for (i = 0; i < serv->sv_nrpools; i++) {
		pool = &serv->sv_pools[i];

		spin_lock_bh(&pool->sp_lock);
		list_for_each_entry_safe(xprt, tmp, &pool->sp_sockets, xpt_ready) {
			if (xprt->xpt_net != net)
				continue;
			list_del_init(&xprt->xpt_ready);
		}
		spin_unlock_bh(&pool->sp_lock);
	}
}

static void svc_clear_list(struct list_head *xprt_list, struct net *net)
>>>>>>> e816b57a
{
	struct svc_pool *pool;
	struct svc_xprt *xprt;
	struct svc_xprt *tmp;
	int i;

	svc_close_list(&serv->sv_tempsocks);
	svc_close_list(&serv->sv_permsocks);

<<<<<<< HEAD
	for (i = 0; i < serv->sv_nrpools; i++) {
		pool = &serv->sv_pools[i];

		spin_lock_bh(&pool->sp_lock);
		while (!list_empty(&pool->sp_sockets)) {
			xprt = list_first_entry(&pool->sp_sockets, struct svc_xprt, xpt_ready);
			list_del_init(&xprt->xpt_ready);
		}
		spin_unlock_bh(&pool->sp_lock);
	}
	/*
	 * At this point the sp_sockets lists will stay empty, since
	 * svc_enqueue will not add new entries without taking the
	 * sp_lock and checking XPT_BUSY.
	 */
	list_for_each_entry_safe(xprt, tmp, &serv->sv_tempsocks, xpt_list)
		svc_delete_xprt(xprt);
	list_for_each_entry_safe(xprt, tmp, &serv->sv_permsocks, xpt_list)
		svc_delete_xprt(xprt);

	BUG_ON(!list_empty(&serv->sv_permsocks));
	BUG_ON(!list_empty(&serv->sv_tempsocks));
=======
	list_for_each_entry_safe(xprt, tmp, xprt_list, xpt_list) {
		if (xprt->xpt_net != net)
			continue;
		svc_delete_xprt(xprt);
	}
	list_for_each_entry(xprt, xprt_list, xpt_list)
		BUG_ON(xprt->xpt_net == net);
}

void svc_close_net(struct svc_serv *serv, struct net *net)
{
	svc_close_list(&serv->sv_tempsocks, net);
	svc_close_list(&serv->sv_permsocks, net);

	svc_clear_pools(serv, net);
	/*
	 * At this point the sp_sockets lists will stay empty, since
	 * svc_enqueue will not add new entries without taking the
	 * sp_lock and checking XPT_BUSY.
	 */
	svc_clear_list(&serv->sv_tempsocks, net);
	svc_clear_list(&serv->sv_permsocks, net);
>>>>>>> e816b57a
}

/*
 * Handle defer and revisit of requests
 */

static void svc_revisit(struct cache_deferred_req *dreq, int too_many)
{
	struct svc_deferred_req *dr =
		container_of(dreq, struct svc_deferred_req, handle);
	struct svc_xprt *xprt = dr->xprt;

	spin_lock(&xprt->xpt_lock);
	set_bit(XPT_DEFERRED, &xprt->xpt_flags);
	if (too_many || test_bit(XPT_DEAD, &xprt->xpt_flags)) {
		spin_unlock(&xprt->xpt_lock);
		dprintk("revisit canceled\n");
		svc_xprt_put(xprt);
		kfree(dr);
		return;
	}
	dprintk("revisit queued\n");
	dr->xprt = NULL;
	list_add(&dr->handle.recent, &xprt->xpt_deferred);
	spin_unlock(&xprt->xpt_lock);
	svc_xprt_enqueue(xprt);
	svc_xprt_put(xprt);
}

/*
 * Save the request off for later processing. The request buffer looks
 * like this:
 *
 * <xprt-header><rpc-header><rpc-pagelist><rpc-tail>
 *
 * This code can only handle requests that consist of an xprt-header
 * and rpc-header.
 */
static struct cache_deferred_req *svc_defer(struct cache_req *req)
{
	struct svc_rqst *rqstp = container_of(req, struct svc_rqst, rq_chandle);
	struct svc_deferred_req *dr;

	if (rqstp->rq_arg.page_len || !rqstp->rq_usedeferral)
		return NULL; /* if more than a page, give up FIXME */
	if (rqstp->rq_deferred) {
		dr = rqstp->rq_deferred;
		rqstp->rq_deferred = NULL;
	} else {
		size_t skip;
		size_t size;
		/* FIXME maybe discard if size too large */
		size = sizeof(struct svc_deferred_req) + rqstp->rq_arg.len;
		dr = kmalloc(size, GFP_KERNEL);
		if (dr == NULL)
			return NULL;

		dr->handle.owner = rqstp->rq_server;
		dr->prot = rqstp->rq_prot;
		memcpy(&dr->addr, &rqstp->rq_addr, rqstp->rq_addrlen);
		dr->addrlen = rqstp->rq_addrlen;
		dr->daddr = rqstp->rq_daddr;
		dr->argslen = rqstp->rq_arg.len >> 2;
		dr->xprt_hlen = rqstp->rq_xprt_hlen;

		/* back up head to the start of the buffer and copy */
		skip = rqstp->rq_arg.len - rqstp->rq_arg.head[0].iov_len;
		memcpy(dr->args, rqstp->rq_arg.head[0].iov_base - skip,
		       dr->argslen << 2);
	}
	svc_xprt_get(rqstp->rq_xprt);
	dr->xprt = rqstp->rq_xprt;
	rqstp->rq_dropme = true;

	dr->handle.revisit = svc_revisit;
	return &dr->handle;
}

/*
 * recv data from a deferred request into an active one
 */
static int svc_deferred_recv(struct svc_rqst *rqstp)
{
	struct svc_deferred_req *dr = rqstp->rq_deferred;

	/* setup iov_base past transport header */
	rqstp->rq_arg.head[0].iov_base = dr->args + (dr->xprt_hlen>>2);
	/* The iov_len does not include the transport header bytes */
	rqstp->rq_arg.head[0].iov_len = (dr->argslen<<2) - dr->xprt_hlen;
	rqstp->rq_arg.page_len = 0;
	/* The rq_arg.len includes the transport header bytes */
	rqstp->rq_arg.len     = dr->argslen<<2;
	rqstp->rq_prot        = dr->prot;
	memcpy(&rqstp->rq_addr, &dr->addr, dr->addrlen);
	rqstp->rq_addrlen     = dr->addrlen;
	/* Save off transport header len in case we get deferred again */
	rqstp->rq_xprt_hlen   = dr->xprt_hlen;
	rqstp->rq_daddr       = dr->daddr;
	rqstp->rq_respages    = rqstp->rq_pages;
	return (dr->argslen<<2) - dr->xprt_hlen;
}


static struct svc_deferred_req *svc_deferred_dequeue(struct svc_xprt *xprt)
{
	struct svc_deferred_req *dr = NULL;

	if (!test_bit(XPT_DEFERRED, &xprt->xpt_flags))
		return NULL;
	spin_lock(&xprt->xpt_lock);
	if (!list_empty(&xprt->xpt_deferred)) {
		dr = list_entry(xprt->xpt_deferred.next,
				struct svc_deferred_req,
				handle.recent);
		list_del_init(&dr->handle.recent);
	} else
		clear_bit(XPT_DEFERRED, &xprt->xpt_flags);
	spin_unlock(&xprt->xpt_lock);
	return dr;
}

/**
 * svc_find_xprt - find an RPC transport instance
 * @serv: pointer to svc_serv to search
 * @xcl_name: C string containing transport's class name
 * @net: owner net pointer
 * @af: Address family of transport's local address
 * @port: transport's IP port number
 *
 * Return the transport instance pointer for the endpoint accepting
 * connections/peer traffic from the specified transport class,
 * address family and port.
 *
 * Specifying 0 for the address family or port is effectively a
 * wild-card, and will result in matching the first transport in the
 * service's list that has a matching class name.
 */
struct svc_xprt *svc_find_xprt(struct svc_serv *serv, const char *xcl_name,
			       struct net *net, const sa_family_t af,
			       const unsigned short port)
{
	struct svc_xprt *xprt;
	struct svc_xprt *found = NULL;

	/* Sanity check the args */
	if (serv == NULL || xcl_name == NULL)
		return found;

	spin_lock_bh(&serv->sv_lock);
	list_for_each_entry(xprt, &serv->sv_permsocks, xpt_list) {
		if (xprt->xpt_net != net)
			continue;
		if (strcmp(xprt->xpt_class->xcl_name, xcl_name))
			continue;
		if (af != AF_UNSPEC && af != xprt->xpt_local.ss_family)
			continue;
		if (port != 0 && port != svc_xprt_local_port(xprt))
			continue;
		found = xprt;
		svc_xprt_get(xprt);
		break;
	}
	spin_unlock_bh(&serv->sv_lock);
	return found;
}
EXPORT_SYMBOL_GPL(svc_find_xprt);

static int svc_one_xprt_name(const struct svc_xprt *xprt,
			     char *pos, int remaining)
{
	int len;

	len = snprintf(pos, remaining, "%s %u\n",
			xprt->xpt_class->xcl_name,
			svc_xprt_local_port(xprt));
	if (len >= remaining)
		return -ENAMETOOLONG;
	return len;
}

/**
 * svc_xprt_names - format a buffer with a list of transport names
 * @serv: pointer to an RPC service
 * @buf: pointer to a buffer to be filled in
 * @buflen: length of buffer to be filled in
 *
 * Fills in @buf with a string containing a list of transport names,
 * each name terminated with '\n'.
 *
 * Returns positive length of the filled-in string on success; otherwise
 * a negative errno value is returned if an error occurs.
 */
int svc_xprt_names(struct svc_serv *serv, char *buf, const int buflen)
{
	struct svc_xprt *xprt;
	int len, totlen;
	char *pos;

	/* Sanity check args */
	if (!serv)
		return 0;

	spin_lock_bh(&serv->sv_lock);

	pos = buf;
	totlen = 0;
	list_for_each_entry(xprt, &serv->sv_permsocks, xpt_list) {
		len = svc_one_xprt_name(xprt, pos, buflen - totlen);
		if (len < 0) {
			*buf = '\0';
			totlen = len;
		}
		if (len <= 0)
			break;

		pos += len;
		totlen += len;
	}

	spin_unlock_bh(&serv->sv_lock);
	return totlen;
}
EXPORT_SYMBOL_GPL(svc_xprt_names);


/*----------------------------------------------------------------------------*/

static void *svc_pool_stats_start(struct seq_file *m, loff_t *pos)
{
	unsigned int pidx = (unsigned int)*pos;
	struct svc_serv *serv = m->private;

	dprintk("svc_pool_stats_start, *pidx=%u\n", pidx);

	if (!pidx)
		return SEQ_START_TOKEN;
	return (pidx > serv->sv_nrpools ? NULL : &serv->sv_pools[pidx-1]);
}

static void *svc_pool_stats_next(struct seq_file *m, void *p, loff_t *pos)
{
	struct svc_pool *pool = p;
	struct svc_serv *serv = m->private;

	dprintk("svc_pool_stats_next, *pos=%llu\n", *pos);

	if (p == SEQ_START_TOKEN) {
		pool = &serv->sv_pools[0];
	} else {
		unsigned int pidx = (pool - &serv->sv_pools[0]);
		if (pidx < serv->sv_nrpools-1)
			pool = &serv->sv_pools[pidx+1];
		else
			pool = NULL;
	}
	++*pos;
	return pool;
}

static void svc_pool_stats_stop(struct seq_file *m, void *p)
{
}

static int svc_pool_stats_show(struct seq_file *m, void *p)
{
	struct svc_pool *pool = p;

	if (p == SEQ_START_TOKEN) {
		seq_puts(m, "# pool packets-arrived sockets-enqueued threads-woken threads-timedout\n");
		return 0;
	}

	seq_printf(m, "%u %lu %lu %lu %lu\n",
		pool->sp_id,
		pool->sp_stats.packets,
		pool->sp_stats.sockets_queued,
		pool->sp_stats.threads_woken,
		pool->sp_stats.threads_timedout);

	return 0;
}

static const struct seq_operations svc_pool_stats_seq_ops = {
	.start	= svc_pool_stats_start,
	.next	= svc_pool_stats_next,
	.stop	= svc_pool_stats_stop,
	.show	= svc_pool_stats_show,
};

int svc_pool_stats_open(struct svc_serv *serv, struct file *file)
{
	int err;

	err = seq_open(file, &svc_pool_stats_seq_ops);
	if (!err)
		((struct seq_file *) file->private_data)->private = serv;
	return err;
}
EXPORT_SYMBOL(svc_pool_stats_open);

/*----------------------------------------------------------------------------*/<|MERGE_RESOLUTION|>--- conflicted
+++ resolved
@@ -922,28 +922,18 @@
 }
 EXPORT_SYMBOL_GPL(svc_close_xprt);
 
-<<<<<<< HEAD
-static void svc_close_list(struct list_head *xprt_list)
-=======
 static void svc_close_list(struct list_head *xprt_list, struct net *net)
->>>>>>> e816b57a
 {
 	struct svc_xprt *xprt;
 
 	list_for_each_entry(xprt, xprt_list, xpt_list) {
-<<<<<<< HEAD
-=======
 		if (xprt->xpt_net != net)
 			continue;
->>>>>>> e816b57a
 		set_bit(XPT_CLOSE, &xprt->xpt_flags);
 		set_bit(XPT_BUSY, &xprt->xpt_flags);
 	}
 }
 
-<<<<<<< HEAD
-void svc_close_all(struct svc_serv *serv)
-=======
 static void svc_clear_pools(struct svc_serv *serv, struct net *net)
 {
 	struct svc_pool *pool;
@@ -965,40 +955,10 @@
 }
 
 static void svc_clear_list(struct list_head *xprt_list, struct net *net)
->>>>>>> e816b57a
-{
-	struct svc_pool *pool;
+{
 	struct svc_xprt *xprt;
 	struct svc_xprt *tmp;
-	int i;
-
-	svc_close_list(&serv->sv_tempsocks);
-	svc_close_list(&serv->sv_permsocks);
-
-<<<<<<< HEAD
-	for (i = 0; i < serv->sv_nrpools; i++) {
-		pool = &serv->sv_pools[i];
-
-		spin_lock_bh(&pool->sp_lock);
-		while (!list_empty(&pool->sp_sockets)) {
-			xprt = list_first_entry(&pool->sp_sockets, struct svc_xprt, xpt_ready);
-			list_del_init(&xprt->xpt_ready);
-		}
-		spin_unlock_bh(&pool->sp_lock);
-	}
-	/*
-	 * At this point the sp_sockets lists will stay empty, since
-	 * svc_enqueue will not add new entries without taking the
-	 * sp_lock and checking XPT_BUSY.
-	 */
-	list_for_each_entry_safe(xprt, tmp, &serv->sv_tempsocks, xpt_list)
-		svc_delete_xprt(xprt);
-	list_for_each_entry_safe(xprt, tmp, &serv->sv_permsocks, xpt_list)
-		svc_delete_xprt(xprt);
-
-	BUG_ON(!list_empty(&serv->sv_permsocks));
-	BUG_ON(!list_empty(&serv->sv_tempsocks));
-=======
+
 	list_for_each_entry_safe(xprt, tmp, xprt_list, xpt_list) {
 		if (xprt->xpt_net != net)
 			continue;
@@ -1021,7 +981,6 @@
 	 */
 	svc_clear_list(&serv->sv_tempsocks, net);
 	svc_clear_list(&serv->sv_permsocks, net);
->>>>>>> e816b57a
 }
 
 /*
