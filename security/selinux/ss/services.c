/*
 * Implementation of the security services.
 *
 * Authors : Stephen Smalley, <sds@epoch.ncsc.mil>
 *	     James Morris <jmorris@redhat.com>
 *
 * Updated: Trusted Computer Solutions, Inc. <dgoeddel@trustedcs.com>
 *
 *	Support for enhanced MLS infrastructure.
 *	Support for context based audit filters.
 *
 * Updated: Frank Mayer <mayerf@tresys.com> and Karl MacMillan <kmacmillan@tresys.com>
 *
 *	Added conditional policy language extensions
 *
 * Updated: Hewlett-Packard <paul.moore@hp.com>
 *
 *      Added support for NetLabel
 *      Added support for the policy capability bitmap
 *
 * Updated: Chad Sellers <csellers@tresys.com>
 *
 *  Added validation of kernel classes and permissions
 *
 * Updated: KaiGai Kohei <kaigai@ak.jp.nec.com>
 *
 *  Added support for bounds domain and audit messaged on masked permissions
 *
 * Updated: Guido Trentalancia <guido@trentalancia.com>
 *
 *  Added support for runtime switching of the policy type
 *
 * Copyright (C) 2008, 2009 NEC Corporation
 * Copyright (C) 2006, 2007 Hewlett-Packard Development Company, L.P.
 * Copyright (C) 2004-2006 Trusted Computer Solutions, Inc.
 * Copyright (C) 2003 - 2004, 2006 Tresys Technology, LLC
 * Copyright (C) 2003 Red Hat, Inc., James Morris <jmorris@redhat.com>
 *	This program is free software; you can redistribute it and/or modify
 *	it under the terms of the GNU General Public License as published by
 *	the Free Software Foundation, version 2.
 */
#include <linux/kernel.h>
#include <linux/slab.h>
#include <linux/string.h>
#include <linux/spinlock.h>
#include <linux/rcupdate.h>
#include <linux/errno.h>
#include <linux/in.h>
#include <linux/sched.h>
#include <linux/audit.h>
#include <linux/mutex.h>
#include <linux/selinux.h>
#include <linux/flex_array.h>
#include <linux/vmalloc.h>
#include <net/netlabel.h>

#include "flask.h"
#include "avc.h"
#include "avc_ss.h"
#include "security.h"
#include "context.h"
#include "policydb.h"
#include "sidtab.h"
#include "services.h"
#include "conditional.h"
#include "mls.h"
#include "objsec.h"
#include "netlabel.h"
#include "xfrm.h"
#include "ebitmap.h"
#include "audit.h"

extern void selnl_notify_policyload(u32 seqno);

int selinux_policycap_netpeer;
int selinux_policycap_openperm;

static DEFINE_RWLOCK(policy_rwlock);

static struct sidtab sidtab;
struct policydb policydb;
int ss_initialized;

/*
 * The largest sequence number that has been used when
 * providing an access decision to the access vector cache.
 * The sequence number only changes when a policy change
 * occurs.
 */
static u32 latest_granting;

/* Forward declaration. */
static int context_struct_to_string(struct context *context, char **scontext,
				    u32 *scontext_len);

static void context_struct_compute_av(struct context *scontext,
				      struct context *tcontext,
				      u16 tclass,
				      struct av_decision *avd);

struct selinux_mapping {
	u16 value; /* policy value */
	unsigned num_perms;
	u32 perms[sizeof(u32) * 8];
};

static struct selinux_mapping *current_mapping;
static u16 current_mapping_size;

static int selinux_set_mapping(struct policydb *pol,
			       struct security_class_mapping *map,
			       struct selinux_mapping **out_map_p,
			       u16 *out_map_size)
{
	struct selinux_mapping *out_map = NULL;
	size_t size = sizeof(struct selinux_mapping);
	u16 i, j;
	unsigned k;
	bool print_unknown_handle = false;

	/* Find number of classes in the input mapping */
	if (!map)
		return -EINVAL;
	i = 0;
	while (map[i].name)
		i++;

	/* Allocate space for the class records, plus one for class zero */
	out_map = kcalloc(++i, size, GFP_ATOMIC);
	if (!out_map)
		return -ENOMEM;

	/* Store the raw class and permission values */
	j = 0;
	while (map[j].name) {
		struct security_class_mapping *p_in = map + (j++);
		struct selinux_mapping *p_out = out_map + j;

		/* An empty class string skips ahead */
		if (!strcmp(p_in->name, "")) {
			p_out->num_perms = 0;
			continue;
		}

		p_out->value = string_to_security_class(pol, p_in->name);
		if (!p_out->value) {
			printk(KERN_INFO
			       "SELinux:  Class %s not defined in policy.\n",
			       p_in->name);
			if (pol->reject_unknown)
				goto err;
			p_out->num_perms = 0;
			print_unknown_handle = true;
			continue;
		}

		k = 0;
		while (p_in->perms && p_in->perms[k]) {
			/* An empty permission string skips ahead */
			if (!*p_in->perms[k]) {
				k++;
				continue;
			}
			p_out->perms[k] = string_to_av_perm(pol, p_out->value,
							    p_in->perms[k]);
			if (!p_out->perms[k]) {
				printk(KERN_INFO
				       "SELinux:  Permission %s in class %s not defined in policy.\n",
				       p_in->perms[k], p_in->name);
				if (pol->reject_unknown)
					goto err;
				print_unknown_handle = true;
			}

			k++;
		}
		p_out->num_perms = k;
	}

	if (print_unknown_handle)
		printk(KERN_INFO "SELinux: the above unknown classes and permissions will be %s\n",
		       pol->allow_unknown ? "allowed" : "denied");

	*out_map_p = out_map;
	*out_map_size = i;
	return 0;
err:
	kfree(out_map);
	return -EINVAL;
}

/*
 * Get real, policy values from mapped values
 */

static u16 unmap_class(u16 tclass)
{
	if (tclass < current_mapping_size)
		return current_mapping[tclass].value;

	return tclass;
}

static void map_decision(u16 tclass, struct av_decision *avd,
			 int allow_unknown)
{
	if (tclass < current_mapping_size) {
		unsigned i, n = current_mapping[tclass].num_perms;
		u32 result;

		for (i = 0, result = 0; i < n; i++) {
			if (avd->allowed & current_mapping[tclass].perms[i])
				result |= 1<<i;
			if (allow_unknown && !current_mapping[tclass].perms[i])
				result |= 1<<i;
		}
		avd->allowed = result;

		for (i = 0, result = 0; i < n; i++)
			if (avd->auditallow & current_mapping[tclass].perms[i])
				result |= 1<<i;
		avd->auditallow = result;

		for (i = 0, result = 0; i < n; i++) {
			if (avd->auditdeny & current_mapping[tclass].perms[i])
				result |= 1<<i;
			if (!allow_unknown && !current_mapping[tclass].perms[i])
				result |= 1<<i;
		}
		/*
		 * In case the kernel has a bug and requests a permission
		 * between num_perms and the maximum permission number, we
		 * should audit that denial
		 */
		for (; i < (sizeof(u32)*8); i++)
			result |= 1<<i;
		avd->auditdeny = result;
	}
}

int security_mls_enabled(void)
{
	return policydb.mls_enabled;
}

/*
 * Return the boolean value of a constraint expression
 * when it is applied to the specified source and target
 * security contexts.
 *
 * xcontext is a special beast...  It is used by the validatetrans rules
 * only.  For these rules, scontext is the context before the transition,
 * tcontext is the context after the transition, and xcontext is the context
 * of the process performing the transition.  All other callers of
 * constraint_expr_eval should pass in NULL for xcontext.
 */
static int constraint_expr_eval(struct context *scontext,
				struct context *tcontext,
				struct context *xcontext,
				struct constraint_expr *cexpr)
{
	u32 val1, val2;
	struct context *c;
	struct role_datum *r1, *r2;
	struct mls_level *l1, *l2;
	struct constraint_expr *e;
	int s[CEXPR_MAXDEPTH];
	int sp = -1;

	for (e = cexpr; e; e = e->next) {
		switch (e->expr_type) {
		case CEXPR_NOT:
			BUG_ON(sp < 0);
			s[sp] = !s[sp];
			break;
		case CEXPR_AND:
			BUG_ON(sp < 1);
			sp--;
			s[sp] &= s[sp + 1];
			break;
		case CEXPR_OR:
			BUG_ON(sp < 1);
			sp--;
			s[sp] |= s[sp + 1];
			break;
		case CEXPR_ATTR:
			if (sp == (CEXPR_MAXDEPTH - 1))
				return 0;
			switch (e->attr) {
			case CEXPR_USER:
				val1 = scontext->user;
				val2 = tcontext->user;
				break;
			case CEXPR_TYPE:
				val1 = scontext->type;
				val2 = tcontext->type;
				break;
			case CEXPR_ROLE:
				val1 = scontext->role;
				val2 = tcontext->role;
				r1 = policydb.role_val_to_struct[val1 - 1];
				r2 = policydb.role_val_to_struct[val2 - 1];
				switch (e->op) {
				case CEXPR_DOM:
					s[++sp] = ebitmap_get_bit(&r1->dominates,
								  val2 - 1);
					continue;
				case CEXPR_DOMBY:
					s[++sp] = ebitmap_get_bit(&r2->dominates,
								  val1 - 1);
					continue;
				case CEXPR_INCOMP:
					s[++sp] = (!ebitmap_get_bit(&r1->dominates,
								    val2 - 1) &&
						   !ebitmap_get_bit(&r2->dominates,
								    val1 - 1));
					continue;
				default:
					break;
				}
				break;
			case CEXPR_L1L2:
				l1 = &(scontext->range.level[0]);
				l2 = &(tcontext->range.level[0]);
				goto mls_ops;
			case CEXPR_L1H2:
				l1 = &(scontext->range.level[0]);
				l2 = &(tcontext->range.level[1]);
				goto mls_ops;
			case CEXPR_H1L2:
				l1 = &(scontext->range.level[1]);
				l2 = &(tcontext->range.level[0]);
				goto mls_ops;
			case CEXPR_H1H2:
				l1 = &(scontext->range.level[1]);
				l2 = &(tcontext->range.level[1]);
				goto mls_ops;
			case CEXPR_L1H1:
				l1 = &(scontext->range.level[0]);
				l2 = &(scontext->range.level[1]);
				goto mls_ops;
			case CEXPR_L2H2:
				l1 = &(tcontext->range.level[0]);
				l2 = &(tcontext->range.level[1]);
				goto mls_ops;
mls_ops:
			switch (e->op) {
			case CEXPR_EQ:
				s[++sp] = mls_level_eq(l1, l2);
				continue;
			case CEXPR_NEQ:
				s[++sp] = !mls_level_eq(l1, l2);
				continue;
			case CEXPR_DOM:
				s[++sp] = mls_level_dom(l1, l2);
				continue;
			case CEXPR_DOMBY:
				s[++sp] = mls_level_dom(l2, l1);
				continue;
			case CEXPR_INCOMP:
				s[++sp] = mls_level_incomp(l2, l1);
				continue;
			default:
				BUG();
				return 0;
			}
			break;
			default:
				BUG();
				return 0;
			}

			switch (e->op) {
			case CEXPR_EQ:
				s[++sp] = (val1 == val2);
				break;
			case CEXPR_NEQ:
				s[++sp] = (val1 != val2);
				break;
			default:
				BUG();
				return 0;
			}
			break;
		case CEXPR_NAMES:
			if (sp == (CEXPR_MAXDEPTH-1))
				return 0;
			c = scontext;
			if (e->attr & CEXPR_TARGET)
				c = tcontext;
			else if (e->attr & CEXPR_XTARGET) {
				c = xcontext;
				if (!c) {
					BUG();
					return 0;
				}
			}
			if (e->attr & CEXPR_USER)
				val1 = c->user;
			else if (e->attr & CEXPR_ROLE)
				val1 = c->role;
			else if (e->attr & CEXPR_TYPE)
				val1 = c->type;
			else {
				BUG();
				return 0;
			}

			switch (e->op) {
			case CEXPR_EQ:
				s[++sp] = ebitmap_get_bit(&e->names, val1 - 1);
				break;
			case CEXPR_NEQ:
				s[++sp] = !ebitmap_get_bit(&e->names, val1 - 1);
				break;
			default:
				BUG();
				return 0;
			}
			break;
		default:
			BUG();
			return 0;
		}
	}

	BUG_ON(sp != 0);
	return s[0];
}

/*
 * security_dump_masked_av - dumps masked permissions during
 * security_compute_av due to RBAC, MLS/Constraint and Type bounds.
 */
static int dump_masked_av_helper(void *k, void *d, void *args)
{
	struct perm_datum *pdatum = d;
	char **permission_names = args;

	BUG_ON(pdatum->value < 1 || pdatum->value > 32);

	permission_names[pdatum->value - 1] = (char *)k;

	return 0;
}

static void security_dump_masked_av(struct context *scontext,
				    struct context *tcontext,
				    u16 tclass,
				    u32 permissions,
				    const char *reason)
{
	struct common_datum *common_dat;
	struct class_datum *tclass_dat;
	struct audit_buffer *ab;
	char *tclass_name;
	char *scontext_name = NULL;
	char *tcontext_name = NULL;
	char *permission_names[32];
	int index;
	u32 length;
	bool need_comma = false;

	if (!permissions)
		return;

	tclass_name = sym_name(&policydb, SYM_CLASSES, tclass - 1);
	tclass_dat = policydb.class_val_to_struct[tclass - 1];
	common_dat = tclass_dat->comdatum;

	/* init permission_names */
	if (common_dat &&
	    hashtab_map(common_dat->permissions.table,
			dump_masked_av_helper, permission_names) < 0)
		goto out;

	if (hashtab_map(tclass_dat->permissions.table,
			dump_masked_av_helper, permission_names) < 0)
		goto out;

	/* get scontext/tcontext in text form */
	if (context_struct_to_string(scontext,
				     &scontext_name, &length) < 0)
		goto out;

	if (context_struct_to_string(tcontext,
				     &tcontext_name, &length) < 0)
		goto out;

	/* audit a message */
	ab = audit_log_start(current->audit_context,
			     GFP_ATOMIC, AUDIT_SELINUX_ERR);
	if (!ab)
		goto out;

	audit_log_format(ab, "op=security_compute_av reason=%s "
			 "scontext=%s tcontext=%s tclass=%s perms=",
			 reason, scontext_name, tcontext_name, tclass_name);

	for (index = 0; index < 32; index++) {
		u32 mask = (1 << index);

		if ((mask & permissions) == 0)
			continue;

		audit_log_format(ab, "%s%s",
				 need_comma ? "," : "",
				 permission_names[index]
				 ? permission_names[index] : "????");
		need_comma = true;
	}
	audit_log_end(ab);
out:
	/* release scontext/tcontext */
	kfree(tcontext_name);
	kfree(scontext_name);

	return;
}

/*
 * security_boundary_permission - drops violated permissions
 * on boundary constraint.
 */
static void type_attribute_bounds_av(struct context *scontext,
				     struct context *tcontext,
				     u16 tclass,
				     struct av_decision *avd)
{
	struct context lo_scontext;
	struct context lo_tcontext;
	struct av_decision lo_avd;
	struct type_datum *source;
	struct type_datum *target;
	u32 masked = 0;

	source = flex_array_get_ptr(policydb.type_val_to_struct_array,
				    scontext->type - 1);
	BUG_ON(!source);

	target = flex_array_get_ptr(policydb.type_val_to_struct_array,
				    tcontext->type - 1);
	BUG_ON(!target);

	if (source->bounds) {
		memset(&lo_avd, 0, sizeof(lo_avd));

		memcpy(&lo_scontext, scontext, sizeof(lo_scontext));
		lo_scontext.type = source->bounds;

		context_struct_compute_av(&lo_scontext,
					  tcontext,
					  tclass,
					  &lo_avd);
		if ((lo_avd.allowed & avd->allowed) == avd->allowed)
			return;		/* no masked permission */
		masked = ~lo_avd.allowed & avd->allowed;
	}

	if (target->bounds) {
		memset(&lo_avd, 0, sizeof(lo_avd));

		memcpy(&lo_tcontext, tcontext, sizeof(lo_tcontext));
		lo_tcontext.type = target->bounds;

		context_struct_compute_av(scontext,
					  &lo_tcontext,
					  tclass,
					  &lo_avd);
		if ((lo_avd.allowed & avd->allowed) == avd->allowed)
			return;		/* no masked permission */
		masked = ~lo_avd.allowed & avd->allowed;
	}

	if (source->bounds && target->bounds) {
		memset(&lo_avd, 0, sizeof(lo_avd));
		/*
		 * lo_scontext and lo_tcontext are already
		 * set up.
		 */

		context_struct_compute_av(&lo_scontext,
					  &lo_tcontext,
					  tclass,
					  &lo_avd);
		if ((lo_avd.allowed & avd->allowed) == avd->allowed)
			return;		/* no masked permission */
		masked = ~lo_avd.allowed & avd->allowed;
	}

	if (masked) {
		/* mask violated permissions */
		avd->allowed &= ~masked;

		/* audit masked permissions */
		security_dump_masked_av(scontext, tcontext,
					tclass, masked, "bounds");
	}
}

/*
 * Compute access vectors based on a context structure pair for
 * the permissions in a particular class.
 */
static void context_struct_compute_av(struct context *scontext,
				      struct context *tcontext,
				      u16 tclass,
				      struct av_decision *avd)
{
	struct constraint_node *constraint;
	struct role_allow *ra;
	struct avtab_key avkey;
	struct avtab_node *node;
	struct class_datum *tclass_datum;
	struct ebitmap *sattr, *tattr;
	struct ebitmap_node *snode, *tnode;
	unsigned int i, j;

	avd->allowed = 0;
	avd->auditallow = 0;
	avd->auditdeny = 0xffffffff;

	if (unlikely(!tclass || tclass > policydb.p_classes.nprim)) {
		if (printk_ratelimit())
			printk(KERN_WARNING "SELinux:  Invalid class %hu\n", tclass);
		return;
	}

	tclass_datum = policydb.class_val_to_struct[tclass - 1];

	/*
	 * If a specific type enforcement rule was defined for
	 * this permission check, then use it.
	 */
	avkey.target_class = tclass;
	avkey.specified = AVTAB_AV;
	sattr = flex_array_get(policydb.type_attr_map_array, scontext->type - 1);
	BUG_ON(!sattr);
	tattr = flex_array_get(policydb.type_attr_map_array, tcontext->type - 1);
	BUG_ON(!tattr);
	ebitmap_for_each_positive_bit(sattr, snode, i) {
		ebitmap_for_each_positive_bit(tattr, tnode, j) {
			avkey.source_type = i + 1;
			avkey.target_type = j + 1;
			for (node = avtab_search_node(&policydb.te_avtab, &avkey);
			     node;
			     node = avtab_search_node_next(node, avkey.specified)) {
				if (node->key.specified == AVTAB_ALLOWED)
					avd->allowed |= node->datum.data;
				else if (node->key.specified == AVTAB_AUDITALLOW)
					avd->auditallow |= node->datum.data;
				else if (node->key.specified == AVTAB_AUDITDENY)
					avd->auditdeny &= node->datum.data;
			}

			/* Check conditional av table for additional permissions */
			cond_compute_av(&policydb.te_cond_avtab, &avkey, avd);

		}
	}

	/*
	 * Remove any permissions prohibited by a constraint (this includes
	 * the MLS policy).
	 */
	constraint = tclass_datum->constraints;
	while (constraint) {
		if ((constraint->permissions & (avd->allowed)) &&
		    !constraint_expr_eval(scontext, tcontext, NULL,
					  constraint->expr)) {
			avd->allowed &= ~(constraint->permissions);
		}
		constraint = constraint->next;
	}

	/*
	 * If checking process transition permission and the
	 * role is changing, then check the (current_role, new_role)
	 * pair.
	 */
	if (tclass == policydb.process_class &&
	    (avd->allowed & policydb.process_trans_perms) &&
	    scontext->role != tcontext->role) {
		for (ra = policydb.role_allow; ra; ra = ra->next) {
			if (scontext->role == ra->role &&
			    tcontext->role == ra->new_role)
				break;
		}
		if (!ra)
			avd->allowed &= ~policydb.process_trans_perms;
	}

	/*
	 * If the given source and target types have boundary
	 * constraint, lazy checks have to mask any violated
	 * permission and notice it to userspace via audit.
	 */
	type_attribute_bounds_av(scontext, tcontext,
				 tclass, avd);
}

static int security_validtrans_handle_fail(struct context *ocontext,
					   struct context *ncontext,
					   struct context *tcontext,
					   u16 tclass)
{
	char *o = NULL, *n = NULL, *t = NULL;
	u32 olen, nlen, tlen;

	if (context_struct_to_string(ocontext, &o, &olen))
		goto out;
	if (context_struct_to_string(ncontext, &n, &nlen))
		goto out;
	if (context_struct_to_string(tcontext, &t, &tlen))
		goto out;
	audit_log(current->audit_context, GFP_ATOMIC, AUDIT_SELINUX_ERR,
		  "security_validate_transition:  denied for"
		  " oldcontext=%s newcontext=%s taskcontext=%s tclass=%s",
		  o, n, t, sym_name(&policydb, SYM_CLASSES, tclass-1));
out:
	kfree(o);
	kfree(n);
	kfree(t);

	if (!selinux_enforcing)
		return 0;
	return -EPERM;
}

int security_validate_transition(u32 oldsid, u32 newsid, u32 tasksid,
				 u16 orig_tclass)
{
	struct context *ocontext;
	struct context *ncontext;
	struct context *tcontext;
	struct class_datum *tclass_datum;
	struct constraint_node *constraint;
	u16 tclass;
	int rc = 0;

	if (!ss_initialized)
		return 0;

	read_lock(&policy_rwlock);

	tclass = unmap_class(orig_tclass);

	if (!tclass || tclass > policydb.p_classes.nprim) {
		printk(KERN_ERR "SELinux: %s:  unrecognized class %d\n",
			__func__, tclass);
		rc = -EINVAL;
		goto out;
	}
	tclass_datum = policydb.class_val_to_struct[tclass - 1];

	ocontext = sidtab_search(&sidtab, oldsid);
	if (!ocontext) {
		printk(KERN_ERR "SELinux: %s:  unrecognized SID %d\n",
			__func__, oldsid);
		rc = -EINVAL;
		goto out;
	}

	ncontext = sidtab_search(&sidtab, newsid);
	if (!ncontext) {
		printk(KERN_ERR "SELinux: %s:  unrecognized SID %d\n",
			__func__, newsid);
		rc = -EINVAL;
		goto out;
	}

	tcontext = sidtab_search(&sidtab, tasksid);
	if (!tcontext) {
		printk(KERN_ERR "SELinux: %s:  unrecognized SID %d\n",
			__func__, tasksid);
		rc = -EINVAL;
		goto out;
	}

	constraint = tclass_datum->validatetrans;
	while (constraint) {
		if (!constraint_expr_eval(ocontext, ncontext, tcontext,
					  constraint->expr)) {
			rc = security_validtrans_handle_fail(ocontext, ncontext,
							     tcontext, tclass);
			goto out;
		}
		constraint = constraint->next;
	}

out:
	read_unlock(&policy_rwlock);
	return rc;
}

/*
 * security_bounded_transition - check whether the given
 * transition is directed to bounded, or not.
 * It returns 0, if @newsid is bounded by @oldsid.
 * Otherwise, it returns error code.
 *
 * @oldsid : current security identifier
 * @newsid : destinated security identifier
 */
int security_bounded_transition(u32 old_sid, u32 new_sid)
{
	struct context *old_context, *new_context;
	struct type_datum *type;
	int index;
	int rc;

	read_lock(&policy_rwlock);

	rc = -EINVAL;
	old_context = sidtab_search(&sidtab, old_sid);
	if (!old_context) {
		printk(KERN_ERR "SELinux: %s: unrecognized SID %u\n",
		       __func__, old_sid);
		goto out;
	}

	rc = -EINVAL;
	new_context = sidtab_search(&sidtab, new_sid);
	if (!new_context) {
		printk(KERN_ERR "SELinux: %s: unrecognized SID %u\n",
		       __func__, new_sid);
		goto out;
	}

	rc = 0;
	/* type/domain unchanged */
	if (old_context->type == new_context->type)
		goto out;

	index = new_context->type;
	while (true) {
		type = flex_array_get_ptr(policydb.type_val_to_struct_array,
					  index - 1);
		BUG_ON(!type);

		/* not bounded anymore */
		rc = -EPERM;
		if (!type->bounds)
			break;

		/* @newsid is bounded by @oldsid */
		rc = 0;
		if (type->bounds == old_context->type)
			break;

		index = type->bounds;
	}

	if (rc) {
		char *old_name = NULL;
		char *new_name = NULL;
		u32 length;

		if (!context_struct_to_string(old_context,
					      &old_name, &length) &&
		    !context_struct_to_string(new_context,
					      &new_name, &length)) {
			audit_log(current->audit_context,
				  GFP_ATOMIC, AUDIT_SELINUX_ERR,
				  "op=security_bounded_transition "
				  "result=denied "
				  "oldcontext=%s newcontext=%s",
				  old_name, new_name);
		}
		kfree(new_name);
		kfree(old_name);
	}
out:
	read_unlock(&policy_rwlock);

	return rc;
}

static void avd_init(struct av_decision *avd)
{
	avd->allowed = 0;
	avd->auditallow = 0;
	avd->auditdeny = 0xffffffff;
	avd->seqno = latest_granting;
	avd->flags = 0;
}


/**
 * security_compute_av - Compute access vector decisions.
 * @ssid: source security identifier
 * @tsid: target security identifier
 * @tclass: target security class
 * @avd: access vector decisions
 *
 * Compute a set of access vector decisions based on the
 * SID pair (@ssid, @tsid) for the permissions in @tclass.
 */
void security_compute_av(u32 ssid,
			 u32 tsid,
			 u16 orig_tclass,
			 struct av_decision *avd)
{
	u16 tclass;
	struct context *scontext = NULL, *tcontext = NULL;

	read_lock(&policy_rwlock);
	avd_init(avd);
	if (!ss_initialized)
		goto allow;

	scontext = sidtab_search(&sidtab, ssid);
	if (!scontext) {
		printk(KERN_ERR "SELinux: %s:  unrecognized SID %d\n",
		       __func__, ssid);
		goto out;
	}

	/* permissive domain? */
	if (ebitmap_get_bit(&policydb.permissive_map, scontext->type))
		avd->flags |= AVD_FLAGS_PERMISSIVE;

	tcontext = sidtab_search(&sidtab, tsid);
	if (!tcontext) {
		printk(KERN_ERR "SELinux: %s:  unrecognized SID %d\n",
		       __func__, tsid);
		goto out;
	}

	tclass = unmap_class(orig_tclass);
	if (unlikely(orig_tclass && !tclass)) {
		if (policydb.allow_unknown)
			goto allow;
		goto out;
	}
	context_struct_compute_av(scontext, tcontext, tclass, avd);
	map_decision(orig_tclass, avd, policydb.allow_unknown);
out:
	read_unlock(&policy_rwlock);
	return;
allow:
	avd->allowed = 0xffffffff;
	goto out;
}

void security_compute_av_user(u32 ssid,
			      u32 tsid,
			      u16 tclass,
			      struct av_decision *avd)
{
	struct context *scontext = NULL, *tcontext = NULL;

	read_lock(&policy_rwlock);
	avd_init(avd);
	if (!ss_initialized)
		goto allow;

	scontext = sidtab_search(&sidtab, ssid);
	if (!scontext) {
		printk(KERN_ERR "SELinux: %s:  unrecognized SID %d\n",
		       __func__, ssid);
		goto out;
	}

	/* permissive domain? */
	if (ebitmap_get_bit(&policydb.permissive_map, scontext->type))
		avd->flags |= AVD_FLAGS_PERMISSIVE;

	tcontext = sidtab_search(&sidtab, tsid);
	if (!tcontext) {
		printk(KERN_ERR "SELinux: %s:  unrecognized SID %d\n",
		       __func__, tsid);
		goto out;
	}

	if (unlikely(!tclass)) {
		if (policydb.allow_unknown)
			goto allow;
		goto out;
	}

	context_struct_compute_av(scontext, tcontext, tclass, avd);
 out:
	read_unlock(&policy_rwlock);
	return;
allow:
	avd->allowed = 0xffffffff;
	goto out;
}

/*
 * Write the security context string representation of
 * the context structure `context' into a dynamically
 * allocated string of the correct size.  Set `*scontext'
 * to point to this string and set `*scontext_len' to
 * the length of the string.
 */
static int context_struct_to_string(struct context *context, char **scontext, u32 *scontext_len)
{
	char *scontextp;

	if (scontext)
		*scontext = NULL;
	*scontext_len = 0;

	if (context->len) {
		*scontext_len = context->len;
		*scontext = kstrdup(context->str, GFP_ATOMIC);
		if (!(*scontext))
			return -ENOMEM;
		return 0;
	}

	/* Compute the size of the context. */
	*scontext_len += strlen(sym_name(&policydb, SYM_USERS, context->user - 1)) + 1;
	*scontext_len += strlen(sym_name(&policydb, SYM_ROLES, context->role - 1)) + 1;
	*scontext_len += strlen(sym_name(&policydb, SYM_TYPES, context->type - 1)) + 1;
	*scontext_len += mls_compute_context_len(context);

	if (!scontext)
		return 0;

	/* Allocate space for the context; caller must free this space. */
	scontextp = kmalloc(*scontext_len, GFP_ATOMIC);
	if (!scontextp)
		return -ENOMEM;
	*scontext = scontextp;

	/*
	 * Copy the user name, role name and type name into the context.
	 */
	sprintf(scontextp, "%s:%s:%s",
		sym_name(&policydb, SYM_USERS, context->user - 1),
		sym_name(&policydb, SYM_ROLES, context->role - 1),
		sym_name(&policydb, SYM_TYPES, context->type - 1));
	scontextp += strlen(sym_name(&policydb, SYM_USERS, context->user - 1)) +
		     1 + strlen(sym_name(&policydb, SYM_ROLES, context->role - 1)) +
		     1 + strlen(sym_name(&policydb, SYM_TYPES, context->type - 1));

	mls_sid_to_context(context, &scontextp);

	*scontextp = 0;

	return 0;
}

#include "initial_sid_to_string.h"

const char *security_get_initial_sid_context(u32 sid)
{
	if (unlikely(sid > SECINITSID_NUM))
		return NULL;
	return initial_sid_to_string[sid];
}

static int security_sid_to_context_core(u32 sid, char **scontext,
					u32 *scontext_len, int force)
{
	struct context *context;
	int rc = 0;

	if (scontext)
		*scontext = NULL;
	*scontext_len  = 0;

	if (!ss_initialized) {
		if (sid <= SECINITSID_NUM) {
			char *scontextp;

			*scontext_len = strlen(initial_sid_to_string[sid]) + 1;
			if (!scontext)
				goto out;
			scontextp = kmalloc(*scontext_len, GFP_ATOMIC);
			if (!scontextp) {
				rc = -ENOMEM;
				goto out;
			}
			strcpy(scontextp, initial_sid_to_string[sid]);
			*scontext = scontextp;
			goto out;
		}
		printk(KERN_ERR "SELinux: %s:  called before initial "
		       "load_policy on unknown SID %d\n", __func__, sid);
		rc = -EINVAL;
		goto out;
	}
	read_lock(&policy_rwlock);
	if (force)
		context = sidtab_search_force(&sidtab, sid);
	else
		context = sidtab_search(&sidtab, sid);
	if (!context) {
		printk(KERN_ERR "SELinux: %s:  unrecognized SID %d\n",
			__func__, sid);
		rc = -EINVAL;
		goto out_unlock;
	}
	rc = context_struct_to_string(context, scontext, scontext_len);
out_unlock:
	read_unlock(&policy_rwlock);
out:
	return rc;

}

/**
 * security_sid_to_context - Obtain a context for a given SID.
 * @sid: security identifier, SID
 * @scontext: security context
 * @scontext_len: length in bytes
 *
 * Write the string representation of the context associated with @sid
 * into a dynamically allocated string of the correct size.  Set @scontext
 * to point to this string and set @scontext_len to the length of the string.
 */
int security_sid_to_context(u32 sid, char **scontext, u32 *scontext_len)
{
	return security_sid_to_context_core(sid, scontext, scontext_len, 0);
}

int security_sid_to_context_force(u32 sid, char **scontext, u32 *scontext_len)
{
	return security_sid_to_context_core(sid, scontext, scontext_len, 1);
}

/*
 * Caveat:  Mutates scontext.
 */
static int string_to_context_struct(struct policydb *pol,
				    struct sidtab *sidtabp,
				    char *scontext,
				    u32 scontext_len,
				    struct context *ctx,
				    u32 def_sid)
{
	struct role_datum *role;
	struct type_datum *typdatum;
	struct user_datum *usrdatum;
	char *scontextp, *p, oldc;
	int rc = 0;

	context_init(ctx);

	/* Parse the security context. */

	rc = -EINVAL;
	scontextp = (char *) scontext;

	/* Extract the user. */
	p = scontextp;
	while (*p && *p != ':')
		p++;

	if (*p == 0)
		goto out;

	*p++ = 0;

	usrdatum = hashtab_search(pol->p_users.table, scontextp);
	if (!usrdatum)
		goto out;

	ctx->user = usrdatum->value;

	/* Extract role. */
	scontextp = p;
	while (*p && *p != ':')
		p++;

	if (*p == 0)
		goto out;

	*p++ = 0;

	role = hashtab_search(pol->p_roles.table, scontextp);
	if (!role)
		goto out;
	ctx->role = role->value;

	/* Extract type. */
	scontextp = p;
	while (*p && *p != ':')
		p++;
	oldc = *p;
	*p++ = 0;

	typdatum = hashtab_search(pol->p_types.table, scontextp);
	if (!typdatum || typdatum->attribute)
		goto out;

	ctx->type = typdatum->value;

	rc = mls_context_to_sid(pol, oldc, &p, ctx, sidtabp, def_sid);
	if (rc)
		goto out;

	rc = -EINVAL;
	if ((p - scontext) < scontext_len)
		goto out;

	/* Check the validity of the new context. */
	if (!policydb_context_isvalid(pol, ctx))
		goto out;
	rc = 0;
out:
	if (rc)
		context_destroy(ctx);
	return rc;
}

static int security_context_to_sid_core(const char *scontext, u32 scontext_len,
					u32 *sid, u32 def_sid, gfp_t gfp_flags,
					int force)
{
	char *scontext2, *str = NULL;
	struct context context;
	int rc = 0;

	if (!ss_initialized) {
		int i;

		for (i = 1; i < SECINITSID_NUM; i++) {
			if (!strcmp(initial_sid_to_string[i], scontext)) {
				*sid = i;
				return 0;
			}
		}
		*sid = SECINITSID_KERNEL;
		return 0;
	}
	*sid = SECSID_NULL;

	/* Copy the string so that we can modify the copy as we parse it. */
	scontext2 = kmalloc(scontext_len + 1, gfp_flags);
	if (!scontext2)
		return -ENOMEM;
	memcpy(scontext2, scontext, scontext_len);
	scontext2[scontext_len] = 0;

	if (force) {
		/* Save another copy for storing in uninterpreted form */
		rc = -ENOMEM;
		str = kstrdup(scontext2, gfp_flags);
		if (!str)
			goto out;
	}

	read_lock(&policy_rwlock);
	rc = string_to_context_struct(&policydb, &sidtab, scontext2,
				      scontext_len, &context, def_sid);
	if (rc == -EINVAL && force) {
		context.str = str;
		context.len = scontext_len;
		str = NULL;
	} else if (rc)
		goto out_unlock;
	rc = sidtab_context_to_sid(&sidtab, &context, sid);
	context_destroy(&context);
out_unlock:
	read_unlock(&policy_rwlock);
out:
	kfree(scontext2);
	kfree(str);
	return rc;
}

/**
 * security_context_to_sid - Obtain a SID for a given security context.
 * @scontext: security context
 * @scontext_len: length in bytes
 * @sid: security identifier, SID
 *
 * Obtains a SID associated with the security context that
 * has the string representation specified by @scontext.
 * Returns -%EINVAL if the context is invalid, -%ENOMEM if insufficient
 * memory is available, or 0 on success.
 */
int security_context_to_sid(const char *scontext, u32 scontext_len, u32 *sid)
{
	return security_context_to_sid_core(scontext, scontext_len,
					    sid, SECSID_NULL, GFP_KERNEL, 0);
}

/**
 * security_context_to_sid_default - Obtain a SID for a given security context,
 * falling back to specified default if needed.
 *
 * @scontext: security context
 * @scontext_len: length in bytes
 * @sid: security identifier, SID
 * @def_sid: default SID to assign on error
 *
 * Obtains a SID associated with the security context that
 * has the string representation specified by @scontext.
 * The default SID is passed to the MLS layer to be used to allow
 * kernel labeling of the MLS field if the MLS field is not present
 * (for upgrading to MLS without full relabel).
 * Implicitly forces adding of the context even if it cannot be mapped yet.
 * Returns -%EINVAL if the context is invalid, -%ENOMEM if insufficient
 * memory is available, or 0 on success.
 */
int security_context_to_sid_default(const char *scontext, u32 scontext_len,
				    u32 *sid, u32 def_sid, gfp_t gfp_flags)
{
	return security_context_to_sid_core(scontext, scontext_len,
					    sid, def_sid, gfp_flags, 1);
}

int security_context_to_sid_force(const char *scontext, u32 scontext_len,
				  u32 *sid)
{
	return security_context_to_sid_core(scontext, scontext_len,
					    sid, SECSID_NULL, GFP_KERNEL, 1);
}

static int compute_sid_handle_invalid_context(
	struct context *scontext,
	struct context *tcontext,
	u16 tclass,
	struct context *newcontext)
{
	char *s = NULL, *t = NULL, *n = NULL;
	u32 slen, tlen, nlen;

	if (context_struct_to_string(scontext, &s, &slen))
		goto out;
	if (context_struct_to_string(tcontext, &t, &tlen))
		goto out;
	if (context_struct_to_string(newcontext, &n, &nlen))
		goto out;
	audit_log(current->audit_context, GFP_ATOMIC, AUDIT_SELINUX_ERR,
		  "security_compute_sid:  invalid context %s"
		  " for scontext=%s"
		  " tcontext=%s"
		  " tclass=%s",
		  n, s, t, sym_name(&policydb, SYM_CLASSES, tclass-1));
out:
	kfree(s);
	kfree(t);
	kfree(n);
	if (!selinux_enforcing)
		return 0;
	return -EACCES;
}

static int security_compute_sid(u32 ssid,
				u32 tsid,
				u16 orig_tclass,
				u32 specified,
				u32 *out_sid,
				bool kern)
{
	struct context *scontext = NULL, *tcontext = NULL, newcontext;
	struct role_trans *roletr = NULL;
	struct avtab_key avkey;
	struct avtab_datum *avdatum;
	struct avtab_node *node;
	u16 tclass;
	int rc = 0;

	if (!ss_initialized) {
		switch (orig_tclass) {
		case SECCLASS_PROCESS: /* kernel value */
			*out_sid = ssid;
			break;
		default:
			*out_sid = tsid;
			break;
		}
		goto out;
	}

	context_init(&newcontext);

	read_lock(&policy_rwlock);

	if (kern)
		tclass = unmap_class(orig_tclass);
	else
		tclass = orig_tclass;

	scontext = sidtab_search(&sidtab, ssid);
	if (!scontext) {
		printk(KERN_ERR "SELinux: %s:  unrecognized SID %d\n",
		       __func__, ssid);
		rc = -EINVAL;
		goto out_unlock;
	}
	tcontext = sidtab_search(&sidtab, tsid);
	if (!tcontext) {
		printk(KERN_ERR "SELinux: %s:  unrecognized SID %d\n",
		       __func__, tsid);
		rc = -EINVAL;
		goto out_unlock;
	}

	/* Set the user identity. */
	switch (specified) {
	case AVTAB_TRANSITION:
	case AVTAB_CHANGE:
		/* Use the process user identity. */
		newcontext.user = scontext->user;
		break;
	case AVTAB_MEMBER:
		/* Use the related object owner. */
		newcontext.user = tcontext->user;
		break;
	}

	/* Set the role and type to default values. */
	if (tclass == policydb.process_class) {
		/* Use the current role and type of process. */
		newcontext.role = scontext->role;
		newcontext.type = scontext->type;
	} else {
		/* Use the well-defined object role. */
		newcontext.role = OBJECT_R_VAL;
		/* Use the type of the related object. */
		newcontext.type = tcontext->type;
	}

	/* Look for a type transition/member/change rule. */
	avkey.source_type = scontext->type;
	avkey.target_type = tcontext->type;
	avkey.target_class = tclass;
	avkey.specified = specified;
	avdatum = avtab_search(&policydb.te_avtab, &avkey);

	/* If no permanent rule, also check for enabled conditional rules */
	if (!avdatum) {
		node = avtab_search_node(&policydb.te_cond_avtab, &avkey);
		for (; node; node = avtab_search_node_next(node, specified)) {
			if (node->key.specified & AVTAB_ENABLED) {
				avdatum = &node->datum;
				break;
			}
		}
	}

	if (avdatum) {
		/* Use the type from the type transition/member/change rule. */
		newcontext.type = avdatum->data;
	}

	/* Check for class-specific changes. */
	if  (tclass == policydb.process_class) {
		if (specified & AVTAB_TRANSITION) {
			/* Look for a role transition rule. */
			for (roletr = policydb.role_tr; roletr;
			     roletr = roletr->next) {
				if (roletr->role == scontext->role &&
				    roletr->type == tcontext->type) {
					/* Use the role transition rule. */
					newcontext.role = roletr->new_role;
					break;
				}
			}
		}
	}

	/* Set the MLS attributes.
	   This is done last because it may allocate memory. */
	rc = mls_compute_sid(scontext, tcontext, tclass, specified, &newcontext);
	if (rc)
		goto out_unlock;

	/* Check the validity of the context. */
	if (!policydb_context_isvalid(&policydb, &newcontext)) {
		rc = compute_sid_handle_invalid_context(scontext,
							tcontext,
							tclass,
							&newcontext);
		if (rc)
			goto out_unlock;
	}
	/* Obtain the sid for the context. */
	rc = sidtab_context_to_sid(&sidtab, &newcontext, out_sid);
out_unlock:
	read_unlock(&policy_rwlock);
	context_destroy(&newcontext);
out:
	return rc;
}

/**
 * security_transition_sid - Compute the SID for a new subject/object.
 * @ssid: source security identifier
 * @tsid: target security identifier
 * @tclass: target security class
 * @out_sid: security identifier for new subject/object
 *
 * Compute a SID to use for labeling a new subject or object in the
 * class @tclass based on a SID pair (@ssid, @tsid).
 * Return -%EINVAL if any of the parameters are invalid, -%ENOMEM
 * if insufficient memory is available, or %0 if the new SID was
 * computed successfully.
 */
int security_transition_sid(u32 ssid,
			    u32 tsid,
			    u16 tclass,
			    u32 *out_sid)
{
	return security_compute_sid(ssid, tsid, tclass, AVTAB_TRANSITION,
				    out_sid, true);
}

int security_transition_sid_user(u32 ssid,
				 u32 tsid,
				 u16 tclass,
				 u32 *out_sid)
{
	return security_compute_sid(ssid, tsid, tclass, AVTAB_TRANSITION,
				    out_sid, false);
}

/**
 * security_member_sid - Compute the SID for member selection.
 * @ssid: source security identifier
 * @tsid: target security identifier
 * @tclass: target security class
 * @out_sid: security identifier for selected member
 *
 * Compute a SID to use when selecting a member of a polyinstantiated
 * object of class @tclass based on a SID pair (@ssid, @tsid).
 * Return -%EINVAL if any of the parameters are invalid, -%ENOMEM
 * if insufficient memory is available, or %0 if the SID was
 * computed successfully.
 */
int security_member_sid(u32 ssid,
			u32 tsid,
			u16 tclass,
			u32 *out_sid)
{
	return security_compute_sid(ssid, tsid, tclass, AVTAB_MEMBER, out_sid,
				    false);
}

/**
 * security_change_sid - Compute the SID for object relabeling.
 * @ssid: source security identifier
 * @tsid: target security identifier
 * @tclass: target security class
 * @out_sid: security identifier for selected member
 *
 * Compute a SID to use for relabeling an object of class @tclass
 * based on a SID pair (@ssid, @tsid).
 * Return -%EINVAL if any of the parameters are invalid, -%ENOMEM
 * if insufficient memory is available, or %0 if the SID was
 * computed successfully.
 */
int security_change_sid(u32 ssid,
			u32 tsid,
			u16 tclass,
			u32 *out_sid)
{
	return security_compute_sid(ssid, tsid, tclass, AVTAB_CHANGE, out_sid,
				    false);
}

/* Clone the SID into the new SID table. */
static int clone_sid(u32 sid,
		     struct context *context,
		     void *arg)
{
	struct sidtab *s = arg;

	if (sid > SECINITSID_NUM)
		return sidtab_insert(s, sid, context);
	else
		return 0;
}

static inline int convert_context_handle_invalid_context(struct context *context)
{
	char *s;
	u32 len;

	if (selinux_enforcing)
		return -EINVAL;

	if (!context_struct_to_string(context, &s, &len)) {
		printk(KERN_WARNING "SELinux:  Context %s would be invalid if enforcing\n", s);
		kfree(s);
	}
	return 0;
}

struct convert_context_args {
	struct policydb *oldp;
	struct policydb *newp;
};

/*
 * Convert the values in the security context
 * structure `c' from the values specified
 * in the policy `p->oldp' to the values specified
 * in the policy `p->newp'.  Verify that the
 * context is valid under the new policy.
 */
static int convert_context(u32 key,
			   struct context *c,
			   void *p)
{
	struct convert_context_args *args;
	struct context oldc;
	struct ocontext *oc;
	struct mls_range *range;
	struct role_datum *role;
	struct type_datum *typdatum;
	struct user_datum *usrdatum;
	char *s;
	u32 len;
	int rc = 0;

	if (key <= SECINITSID_NUM)
		goto out;

	args = p;

	if (c->str) {
		struct context ctx;

		rc = -ENOMEM;
		s = kstrdup(c->str, GFP_KERNEL);
		if (!s)
			goto out;

		rc = string_to_context_struct(args->newp, NULL, s,
					      c->len, &ctx, SECSID_NULL);
		kfree(s);
		if (!rc) {
			printk(KERN_INFO "SELinux:  Context %s became valid (mapped).\n",
			       c->str);
			/* Replace string with mapped representation. */
			kfree(c->str);
			memcpy(c, &ctx, sizeof(*c));
			goto out;
		} else if (rc == -EINVAL) {
			/* Retain string representation for later mapping. */
			rc = 0;
			goto out;
		} else {
			/* Other error condition, e.g. ENOMEM. */
			printk(KERN_ERR "SELinux:   Unable to map context %s, rc = %d.\n",
			       c->str, -rc);
			goto out;
		}
	}

	rc = context_cpy(&oldc, c);
	if (rc)
		goto out;

	/* Convert the user. */
	rc = -EINVAL;
	usrdatum = hashtab_search(args->newp->p_users.table,
				  sym_name(args->oldp, SYM_USERS, c->user - 1));
	if (!usrdatum)
		goto bad;
	c->user = usrdatum->value;

	/* Convert the role. */
	rc = -EINVAL;
	role = hashtab_search(args->newp->p_roles.table,
			      sym_name(args->oldp, SYM_ROLES, c->role - 1));
	if (!role)
		goto bad;
	c->role = role->value;

	/* Convert the type. */
	rc = -EINVAL;
	typdatum = hashtab_search(args->newp->p_types.table,
				  sym_name(args->oldp, SYM_TYPES, c->type - 1));
	if (!typdatum)
		goto bad;
	c->type = typdatum->value;

	/* Convert the MLS fields if dealing with MLS policies */
	if (args->oldp->mls_enabled && args->newp->mls_enabled) {
		rc = mls_convert_context(args->oldp, args->newp, c);
		if (rc)
			goto bad;
	} else if (args->oldp->mls_enabled && !args->newp->mls_enabled) {
		/*
		 * Switching between MLS and non-MLS policy:
		 * free any storage used by the MLS fields in the
		 * context for all existing entries in the sidtab.
		 */
		mls_context_destroy(c);
	} else if (!args->oldp->mls_enabled && args->newp->mls_enabled) {
		/*
		 * Switching between non-MLS and MLS policy:
		 * ensure that the MLS fields of the context for all
		 * existing entries in the sidtab are filled in with a
		 * suitable default value, likely taken from one of the
		 * initial SIDs.
		 */
		oc = args->newp->ocontexts[OCON_ISID];
		while (oc && oc->sid[0] != SECINITSID_UNLABELED)
			oc = oc->next;
<<<<<<< HEAD
=======
		rc = -EINVAL;
>>>>>>> 3cbea436
		if (!oc) {
			printk(KERN_ERR "SELinux:  unable to look up"
				" the initial SIDs list\n");
			goto bad;
		}
		range = &oc->context[0].range;
		rc = mls_range_set(c, range);
		if (rc)
			goto bad;
	}

	/* Check the validity of the new context. */
	if (!policydb_context_isvalid(args->newp, c)) {
		rc = convert_context_handle_invalid_context(&oldc);
		if (rc)
			goto bad;
	}

	context_destroy(&oldc);

	rc = 0;
out:
	return rc;
bad:
	/* Map old representation to string and save it. */
	rc = context_struct_to_string(&oldc, &s, &len);
	if (rc)
		return rc;
	context_destroy(&oldc);
	context_destroy(c);
	c->str = s;
	c->len = len;
	printk(KERN_INFO "SELinux:  Context %s became invalid (unmapped).\n",
	       c->str);
	rc = 0;
	goto out;
}

static void security_load_policycaps(void)
{
	selinux_policycap_netpeer = ebitmap_get_bit(&policydb.policycaps,
						  POLICYDB_CAPABILITY_NETPEER);
	selinux_policycap_openperm = ebitmap_get_bit(&policydb.policycaps,
						  POLICYDB_CAPABILITY_OPENPERM);
}

extern void selinux_complete_init(void);
static int security_preserve_bools(struct policydb *p);

/**
 * security_load_policy - Load a security policy configuration.
 * @data: binary policy data
 * @len: length of data in bytes
 *
 * Load a new set of security policy configuration data,
 * validate it and convert the SID table as necessary.
 * This function will flush the access vector cache after
 * loading the new policy.
 */
int security_load_policy(void *data, size_t len)
{
	struct policydb oldpolicydb, newpolicydb;
	struct sidtab oldsidtab, newsidtab;
	struct selinux_mapping *oldmap, *map = NULL;
	struct convert_context_args args;
	u32 seqno;
	u16 map_size;
	int rc = 0;
	struct policy_file file = { data, len }, *fp = &file;

	if (!ss_initialized) {
		avtab_cache_init();
		rc = policydb_read(&policydb, fp);
		if (rc) {
			avtab_cache_destroy();
			return rc;
		}

		policydb.len = len;
		rc = selinux_set_mapping(&policydb, secclass_map,
					 &current_mapping,
					 &current_mapping_size);
		if (rc) {
			policydb_destroy(&policydb);
			avtab_cache_destroy();
			return rc;
		}

		rc = policydb_load_isids(&policydb, &sidtab);
		if (rc) {
			policydb_destroy(&policydb);
			avtab_cache_destroy();
			return rc;
		}

		security_load_policycaps();
		ss_initialized = 1;
		seqno = ++latest_granting;
		selinux_complete_init();
		avc_ss_reset(seqno);
		selnl_notify_policyload(seqno);
		selinux_status_update_policyload(seqno);
		selinux_netlbl_cache_invalidate();
		selinux_xfrm_notify_policyload();
		return 0;
	}

#if 0
	sidtab_hash_eval(&sidtab, "sids");
#endif

	rc = policydb_read(&newpolicydb, fp);
	if (rc)
		return rc;
<<<<<<< HEAD

	newpolicydb.len = len;
	/* If switching between different policy types, log MLS status */
	if (policydb.mls_enabled && !newpolicydb.mls_enabled)
		printk(KERN_INFO "SELinux: Disabling MLS support...\n");
	else if (!policydb.mls_enabled && newpolicydb.mls_enabled)
		printk(KERN_INFO "SELinux: Enabling MLS support...\n");

=======

	newpolicydb.len = len;
	/* If switching between different policy types, log MLS status */
	if (policydb.mls_enabled && !newpolicydb.mls_enabled)
		printk(KERN_INFO "SELinux: Disabling MLS support...\n");
	else if (!policydb.mls_enabled && newpolicydb.mls_enabled)
		printk(KERN_INFO "SELinux: Enabling MLS support...\n");

>>>>>>> 3cbea436
	rc = policydb_load_isids(&newpolicydb, &newsidtab);
	if (rc) {
		printk(KERN_ERR "SELinux:  unable to load the initial SIDs\n");
		policydb_destroy(&newpolicydb);
		return rc;
	}

	rc = selinux_set_mapping(&newpolicydb, secclass_map, &map, &map_size);
	if (rc)
		goto err;

	rc = security_preserve_bools(&newpolicydb);
	if (rc) {
		printk(KERN_ERR "SELinux:  unable to preserve booleans\n");
		goto err;
	}

	/* Clone the SID table. */
	sidtab_shutdown(&sidtab);

	rc = sidtab_map(&sidtab, clone_sid, &newsidtab);
	if (rc)
		goto err;

	/*
	 * Convert the internal representations of contexts
	 * in the new SID table.
	 */
	args.oldp = &policydb;
	args.newp = &newpolicydb;
	rc = sidtab_map(&newsidtab, convert_context, &args);
	if (rc) {
		printk(KERN_ERR "SELinux:  unable to convert the internal"
			" representation of contexts in the new SID"
			" table\n");
		goto err;
	}

	/* Save the old policydb and SID table to free later. */
	memcpy(&oldpolicydb, &policydb, sizeof policydb);
	sidtab_set(&oldsidtab, &sidtab);

	/* Install the new policydb and SID table. */
	write_lock_irq(&policy_rwlock);
	memcpy(&policydb, &newpolicydb, sizeof policydb);
	sidtab_set(&sidtab, &newsidtab);
	security_load_policycaps();
	oldmap = current_mapping;
	current_mapping = map;
	current_mapping_size = map_size;
	seqno = ++latest_granting;
	write_unlock_irq(&policy_rwlock);

	/* Free the old policydb and SID table. */
	policydb_destroy(&oldpolicydb);
	sidtab_destroy(&oldsidtab);
	kfree(oldmap);

	avc_ss_reset(seqno);
	selnl_notify_policyload(seqno);
	selinux_status_update_policyload(seqno);
	selinux_netlbl_cache_invalidate();
	selinux_xfrm_notify_policyload();

	return 0;

err:
	kfree(map);
	sidtab_destroy(&newsidtab);
	policydb_destroy(&newpolicydb);
	return rc;

}

size_t security_policydb_len(void)
{
	size_t len;

	read_lock(&policy_rwlock);
	len = policydb.len;
	read_unlock(&policy_rwlock);

	return len;
}

/**
 * security_port_sid - Obtain the SID for a port.
 * @protocol: protocol number
 * @port: port number
 * @out_sid: security identifier
 */
int security_port_sid(u8 protocol, u16 port, u32 *out_sid)
{
	struct ocontext *c;
	int rc = 0;

	read_lock(&policy_rwlock);

	c = policydb.ocontexts[OCON_PORT];
	while (c) {
		if (c->u.port.protocol == protocol &&
		    c->u.port.low_port <= port &&
		    c->u.port.high_port >= port)
			break;
		c = c->next;
	}

	if (c) {
		if (!c->sid[0]) {
			rc = sidtab_context_to_sid(&sidtab,
						   &c->context[0],
						   &c->sid[0]);
			if (rc)
				goto out;
		}
		*out_sid = c->sid[0];
	} else {
		*out_sid = SECINITSID_PORT;
	}

out:
	read_unlock(&policy_rwlock);
	return rc;
}

/**
 * security_netif_sid - Obtain the SID for a network interface.
 * @name: interface name
 * @if_sid: interface SID
 */
int security_netif_sid(char *name, u32 *if_sid)
{
	int rc = 0;
	struct ocontext *c;

	read_lock(&policy_rwlock);

	c = policydb.ocontexts[OCON_NETIF];
	while (c) {
		if (strcmp(name, c->u.name) == 0)
			break;
		c = c->next;
	}

	if (c) {
		if (!c->sid[0] || !c->sid[1]) {
			rc = sidtab_context_to_sid(&sidtab,
						  &c->context[0],
						  &c->sid[0]);
			if (rc)
				goto out;
			rc = sidtab_context_to_sid(&sidtab,
						   &c->context[1],
						   &c->sid[1]);
			if (rc)
				goto out;
		}
		*if_sid = c->sid[0];
	} else
		*if_sid = SECINITSID_NETIF;

out:
	read_unlock(&policy_rwlock);
	return rc;
}

static int match_ipv6_addrmask(u32 *input, u32 *addr, u32 *mask)
{
	int i, fail = 0;

	for (i = 0; i < 4; i++)
		if (addr[i] != (input[i] & mask[i])) {
			fail = 1;
			break;
		}

	return !fail;
}

/**
 * security_node_sid - Obtain the SID for a node (host).
 * @domain: communication domain aka address family
 * @addrp: address
 * @addrlen: address length in bytes
 * @out_sid: security identifier
 */
int security_node_sid(u16 domain,
		      void *addrp,
		      u32 addrlen,
		      u32 *out_sid)
{
	int rc;
	struct ocontext *c;

	read_lock(&policy_rwlock);

	switch (domain) {
	case AF_INET: {
		u32 addr;

		rc = -EINVAL;
		if (addrlen != sizeof(u32))
			goto out;

		addr = *((u32 *)addrp);

		c = policydb.ocontexts[OCON_NODE];
		while (c) {
			if (c->u.node.addr == (addr & c->u.node.mask))
				break;
			c = c->next;
		}
		break;
	}

	case AF_INET6:
		rc = -EINVAL;
		if (addrlen != sizeof(u64) * 2)
			goto out;
		c = policydb.ocontexts[OCON_NODE6];
		while (c) {
			if (match_ipv6_addrmask(addrp, c->u.node6.addr,
						c->u.node6.mask))
				break;
			c = c->next;
		}
		break;

	default:
		rc = 0;
		*out_sid = SECINITSID_NODE;
		goto out;
	}

	if (c) {
		if (!c->sid[0]) {
			rc = sidtab_context_to_sid(&sidtab,
						   &c->context[0],
						   &c->sid[0]);
			if (rc)
				goto out;
		}
		*out_sid = c->sid[0];
	} else {
		*out_sid = SECINITSID_NODE;
	}

	rc = 0;
out:
	read_unlock(&policy_rwlock);
	return rc;
}

#define SIDS_NEL 25

/**
 * security_get_user_sids - Obtain reachable SIDs for a user.
 * @fromsid: starting SID
 * @username: username
 * @sids: array of reachable SIDs for user
 * @nel: number of elements in @sids
 *
 * Generate the set of SIDs for legal security contexts
 * for a given user that can be reached by @fromsid.
 * Set *@sids to point to a dynamically allocated
 * array containing the set of SIDs.  Set *@nel to the
 * number of elements in the array.
 */

int security_get_user_sids(u32 fromsid,
			   char *username,
			   u32 **sids,
			   u32 *nel)
{
	struct context *fromcon, usercon;
	u32 *mysids = NULL, *mysids2, sid;
	u32 mynel = 0, maxnel = SIDS_NEL;
	struct user_datum *user;
	struct role_datum *role;
	struct ebitmap_node *rnode, *tnode;
	int rc = 0, i, j;

	*sids = NULL;
	*nel = 0;

	if (!ss_initialized)
		goto out;

	read_lock(&policy_rwlock);

	context_init(&usercon);

	rc = -EINVAL;
	fromcon = sidtab_search(&sidtab, fromsid);
	if (!fromcon)
		goto out_unlock;

	rc = -EINVAL;
	user = hashtab_search(policydb.p_users.table, username);
	if (!user)
		goto out_unlock;

	usercon.user = user->value;

	rc = -ENOMEM;
	mysids = kcalloc(maxnel, sizeof(*mysids), GFP_ATOMIC);
	if (!mysids)
		goto out_unlock;

	ebitmap_for_each_positive_bit(&user->roles, rnode, i) {
		role = policydb.role_val_to_struct[i];
		usercon.role = i + 1;
		ebitmap_for_each_positive_bit(&role->types, tnode, j) {
			usercon.type = j + 1;

			if (mls_setup_user_range(fromcon, user, &usercon))
				continue;

			rc = sidtab_context_to_sid(&sidtab, &usercon, &sid);
			if (rc)
				goto out_unlock;
			if (mynel < maxnel) {
				mysids[mynel++] = sid;
			} else {
				rc = -ENOMEM;
				maxnel += SIDS_NEL;
				mysids2 = kcalloc(maxnel, sizeof(*mysids2), GFP_ATOMIC);
				if (!mysids2)
					goto out_unlock;
				memcpy(mysids2, mysids, mynel * sizeof(*mysids2));
				kfree(mysids);
				mysids = mysids2;
				mysids[mynel++] = sid;
			}
		}
	}
	rc = 0;
out_unlock:
	read_unlock(&policy_rwlock);
	if (rc || !mynel) {
		kfree(mysids);
		goto out;
	}

	rc = -ENOMEM;
	mysids2 = kcalloc(mynel, sizeof(*mysids2), GFP_KERNEL);
	if (!mysids2) {
		kfree(mysids);
		goto out;
	}
	for (i = 0, j = 0; i < mynel; i++) {
		rc = avc_has_perm_noaudit(fromsid, mysids[i],
					  SECCLASS_PROCESS, /* kernel value */
					  PROCESS__TRANSITION, AVC_STRICT,
					  NULL);
		if (!rc)
			mysids2[j++] = mysids[i];
		cond_resched();
	}
	rc = 0;
	kfree(mysids);
	*sids = mysids2;
	*nel = j;
out:
	return rc;
}

/**
 * security_genfs_sid - Obtain a SID for a file in a filesystem
 * @fstype: filesystem type
 * @path: path from root of mount
 * @sclass: file security class
 * @sid: SID for path
 *
 * Obtain a SID to use for a file in a filesystem that
 * cannot support xattr or use a fixed labeling behavior like
 * transition SIDs or task SIDs.
 */
int security_genfs_sid(const char *fstype,
		       char *path,
		       u16 orig_sclass,
		       u32 *sid)
{
	int len;
	u16 sclass;
	struct genfs *genfs;
	struct ocontext *c;
	int rc, cmp = 0;

	while (path[0] == '/' && path[1] == '/')
		path++;

	read_lock(&policy_rwlock);

	sclass = unmap_class(orig_sclass);
	*sid = SECINITSID_UNLABELED;

	for (genfs = policydb.genfs; genfs; genfs = genfs->next) {
		cmp = strcmp(fstype, genfs->fstype);
		if (cmp <= 0)
			break;
	}

	rc = -ENOENT;
	if (!genfs || cmp)
		goto out;

	for (c = genfs->head; c; c = c->next) {
		len = strlen(c->u.name);
		if ((!c->v.sclass || sclass == c->v.sclass) &&
		    (strncmp(c->u.name, path, len) == 0))
			break;
	}

	rc = -ENOENT;
	if (!c)
		goto out;

	if (!c->sid[0]) {
		rc = sidtab_context_to_sid(&sidtab, &c->context[0], &c->sid[0]);
		if (rc)
			goto out;
	}

	*sid = c->sid[0];
	rc = 0;
out:
	read_unlock(&policy_rwlock);
	return rc;
}

/**
 * security_fs_use - Determine how to handle labeling for a filesystem.
 * @fstype: filesystem type
 * @behavior: labeling behavior
 * @sid: SID for filesystem (superblock)
 */
int security_fs_use(
	const char *fstype,
	unsigned int *behavior,
	u32 *sid)
{
	int rc = 0;
	struct ocontext *c;

	read_lock(&policy_rwlock);

	c = policydb.ocontexts[OCON_FSUSE];
	while (c) {
		if (strcmp(fstype, c->u.name) == 0)
			break;
		c = c->next;
	}

	if (c) {
		*behavior = c->v.behavior;
		if (!c->sid[0]) {
			rc = sidtab_context_to_sid(&sidtab, &c->context[0],
						   &c->sid[0]);
			if (rc)
				goto out;
		}
		*sid = c->sid[0];
	} else {
		rc = security_genfs_sid(fstype, "/", SECCLASS_DIR, sid);
		if (rc) {
			*behavior = SECURITY_FS_USE_NONE;
			rc = 0;
		} else {
			*behavior = SECURITY_FS_USE_GENFS;
		}
	}

out:
	read_unlock(&policy_rwlock);
	return rc;
}

int security_get_bools(int *len, char ***names, int **values)
{
	int i, rc;

	read_lock(&policy_rwlock);
	*names = NULL;
	*values = NULL;

	rc = 0;
	*len = policydb.p_bools.nprim;
	if (!*len)
		goto out;

	rc = -ENOMEM;
	*names = kcalloc(*len, sizeof(char *), GFP_ATOMIC);
	if (!*names)
		goto err;

	rc = -ENOMEM;
	*values = kcalloc(*len, sizeof(int), GFP_ATOMIC);
	if (!*values)
		goto err;

	for (i = 0; i < *len; i++) {
		size_t name_len;

		(*values)[i] = policydb.bool_val_to_struct[i]->state;
		name_len = strlen(sym_name(&policydb, SYM_BOOLS, i)) + 1;

		rc = -ENOMEM;
		(*names)[i] = kmalloc(sizeof(char) * name_len, GFP_ATOMIC);
		if (!(*names)[i])
			goto err;

		strncpy((*names)[i], sym_name(&policydb, SYM_BOOLS, i), name_len);
		(*names)[i][name_len - 1] = 0;
	}
	rc = 0;
out:
	read_unlock(&policy_rwlock);
	return rc;
err:
	if (*names) {
		for (i = 0; i < *len; i++)
			kfree((*names)[i]);
	}
	kfree(*values);
	goto out;
}


int security_set_bools(int len, int *values)
{
	int i, rc;
	int lenp, seqno = 0;
	struct cond_node *cur;

	write_lock_irq(&policy_rwlock);

	rc = -EFAULT;
	lenp = policydb.p_bools.nprim;
	if (len != lenp)
		goto out;

	for (i = 0; i < len; i++) {
		if (!!values[i] != policydb.bool_val_to_struct[i]->state) {
			audit_log(current->audit_context, GFP_ATOMIC,
				AUDIT_MAC_CONFIG_CHANGE,
				"bool=%s val=%d old_val=%d auid=%u ses=%u",
				sym_name(&policydb, SYM_BOOLS, i),
				!!values[i],
				policydb.bool_val_to_struct[i]->state,
				audit_get_loginuid(current),
				audit_get_sessionid(current));
		}
		if (values[i])
			policydb.bool_val_to_struct[i]->state = 1;
		else
			policydb.bool_val_to_struct[i]->state = 0;
	}

	for (cur = policydb.cond_list; cur; cur = cur->next) {
		rc = evaluate_cond_node(&policydb, cur);
		if (rc)
			goto out;
	}

	seqno = ++latest_granting;
	rc = 0;
out:
	write_unlock_irq(&policy_rwlock);
	if (!rc) {
		avc_ss_reset(seqno);
		selnl_notify_policyload(seqno);
		selinux_status_update_policyload(seqno);
		selinux_xfrm_notify_policyload();
	}
	return rc;
}

int security_get_bool_value(int bool)
{
	int rc;
	int len;

	read_lock(&policy_rwlock);

	rc = -EFAULT;
	len = policydb.p_bools.nprim;
	if (bool >= len)
		goto out;

	rc = policydb.bool_val_to_struct[bool]->state;
out:
	read_unlock(&policy_rwlock);
	return rc;
}

static int security_preserve_bools(struct policydb *p)
{
	int rc, nbools = 0, *bvalues = NULL, i;
	char **bnames = NULL;
	struct cond_bool_datum *booldatum;
	struct cond_node *cur;

	rc = security_get_bools(&nbools, &bnames, &bvalues);
	if (rc)
		goto out;
	for (i = 0; i < nbools; i++) {
		booldatum = hashtab_search(p->p_bools.table, bnames[i]);
		if (booldatum)
			booldatum->state = bvalues[i];
	}
	for (cur = p->cond_list; cur; cur = cur->next) {
		rc = evaluate_cond_node(p, cur);
		if (rc)
			goto out;
	}

out:
	if (bnames) {
		for (i = 0; i < nbools; i++)
			kfree(bnames[i]);
	}
	kfree(bnames);
	kfree(bvalues);
	return rc;
}

/*
 * security_sid_mls_copy() - computes a new sid based on the given
 * sid and the mls portion of mls_sid.
 */
int security_sid_mls_copy(u32 sid, u32 mls_sid, u32 *new_sid)
{
	struct context *context1;
	struct context *context2;
	struct context newcon;
	char *s;
	u32 len;
	int rc;

<<<<<<< HEAD
=======
	rc = 0;
>>>>>>> 3cbea436
	if (!ss_initialized || !policydb.mls_enabled) {
		*new_sid = sid;
		goto out;
	}

	context_init(&newcon);

	read_lock(&policy_rwlock);

	rc = -EINVAL;
	context1 = sidtab_search(&sidtab, sid);
	if (!context1) {
		printk(KERN_ERR "SELinux: %s:  unrecognized SID %d\n",
			__func__, sid);
		goto out_unlock;
	}

	rc = -EINVAL;
	context2 = sidtab_search(&sidtab, mls_sid);
	if (!context2) {
		printk(KERN_ERR "SELinux: %s:  unrecognized SID %d\n",
			__func__, mls_sid);
		goto out_unlock;
	}

	newcon.user = context1->user;
	newcon.role = context1->role;
	newcon.type = context1->type;
	rc = mls_context_cpy(&newcon, context2);
	if (rc)
		goto out_unlock;

	/* Check the validity of the new context. */
	if (!policydb_context_isvalid(&policydb, &newcon)) {
		rc = convert_context_handle_invalid_context(&newcon);
		if (rc) {
			if (!context_struct_to_string(&newcon, &s, &len)) {
				audit_log(current->audit_context, GFP_ATOMIC, AUDIT_SELINUX_ERR,
					  "security_sid_mls_copy: invalid context %s", s);
				kfree(s);
			}
			goto out_unlock;
		}
	}

	rc = sidtab_context_to_sid(&sidtab, &newcon, new_sid);
out_unlock:
	read_unlock(&policy_rwlock);
	context_destroy(&newcon);
out:
	return rc;
}

/**
 * security_net_peersid_resolve - Compare and resolve two network peer SIDs
 * @nlbl_sid: NetLabel SID
 * @nlbl_type: NetLabel labeling protocol type
 * @xfrm_sid: XFRM SID
 *
 * Description:
 * Compare the @nlbl_sid and @xfrm_sid values and if the two SIDs can be
 * resolved into a single SID it is returned via @peer_sid and the function
 * returns zero.  Otherwise @peer_sid is set to SECSID_NULL and the function
 * returns a negative value.  A table summarizing the behavior is below:
 *
 *                                 | function return |      @sid
 *   ------------------------------+-----------------+-----------------
 *   no peer labels                |        0        |    SECSID_NULL
 *   single peer label             |        0        |    <peer_label>
 *   multiple, consistent labels   |        0        |    <peer_label>
 *   multiple, inconsistent labels |    -<errno>     |    SECSID_NULL
 *
 */
int security_net_peersid_resolve(u32 nlbl_sid, u32 nlbl_type,
				 u32 xfrm_sid,
				 u32 *peer_sid)
{
	int rc;
	struct context *nlbl_ctx;
	struct context *xfrm_ctx;

	*peer_sid = SECSID_NULL;

	/* handle the common (which also happens to be the set of easy) cases
	 * right away, these two if statements catch everything involving a
	 * single or absent peer SID/label */
	if (xfrm_sid == SECSID_NULL) {
		*peer_sid = nlbl_sid;
		return 0;
	}
	/* NOTE: an nlbl_type == NETLBL_NLTYPE_UNLABELED is a "fallback" label
	 * and is treated as if nlbl_sid == SECSID_NULL when a XFRM SID/label
	 * is present */
	if (nlbl_sid == SECSID_NULL || nlbl_type == NETLBL_NLTYPE_UNLABELED) {
		*peer_sid = xfrm_sid;
		return 0;
	}

	/* we don't need to check ss_initialized here since the only way both
	 * nlbl_sid and xfrm_sid are not equal to SECSID_NULL would be if the
	 * security server was initialized and ss_initialized was true */
<<<<<<< HEAD
	if (!policydb.mls_enabled) {
		*peer_sid = SECSID_NULL;
=======
	if (!policydb.mls_enabled)
>>>>>>> 3cbea436
		return 0;

	read_lock(&policy_rwlock);

	rc = -EINVAL;
	nlbl_ctx = sidtab_search(&sidtab, nlbl_sid);
	if (!nlbl_ctx) {
		printk(KERN_ERR "SELinux: %s:  unrecognized SID %d\n",
		       __func__, nlbl_sid);
		goto out;
	}
	rc = -EINVAL;
	xfrm_ctx = sidtab_search(&sidtab, xfrm_sid);
	if (!xfrm_ctx) {
		printk(KERN_ERR "SELinux: %s:  unrecognized SID %d\n",
		       __func__, xfrm_sid);
		goto out;
	}
	rc = (mls_context_cmp(nlbl_ctx, xfrm_ctx) ? 0 : -EACCES);
	if (rc)
		goto out;

	/* at present NetLabel SIDs/labels really only carry MLS
	 * information so if the MLS portion of the NetLabel SID
	 * matches the MLS portion of the labeled XFRM SID/label
	 * then pass along the XFRM SID as it is the most
	 * expressive */
	*peer_sid = xfrm_sid;
out:
	read_unlock(&policy_rwlock);
	return rc;
}

static int get_classes_callback(void *k, void *d, void *args)
{
	struct class_datum *datum = d;
	char *name = k, **classes = args;
	int value = datum->value - 1;

	classes[value] = kstrdup(name, GFP_ATOMIC);
	if (!classes[value])
		return -ENOMEM;

	return 0;
}

int security_get_classes(char ***classes, int *nclasses)
{
	int rc;

	read_lock(&policy_rwlock);

	rc = -ENOMEM;
	*nclasses = policydb.p_classes.nprim;
	*classes = kcalloc(*nclasses, sizeof(**classes), GFP_ATOMIC);
	if (!*classes)
		goto out;

	rc = hashtab_map(policydb.p_classes.table, get_classes_callback,
			*classes);
	if (rc) {
		int i;
		for (i = 0; i < *nclasses; i++)
			kfree((*classes)[i]);
		kfree(*classes);
	}

out:
	read_unlock(&policy_rwlock);
	return rc;
}

static int get_permissions_callback(void *k, void *d, void *args)
{
	struct perm_datum *datum = d;
	char *name = k, **perms = args;
	int value = datum->value - 1;

	perms[value] = kstrdup(name, GFP_ATOMIC);
	if (!perms[value])
		return -ENOMEM;

	return 0;
}

int security_get_permissions(char *class, char ***perms, int *nperms)
{
	int rc, i;
	struct class_datum *match;

	read_lock(&policy_rwlock);

	rc = -EINVAL;
	match = hashtab_search(policydb.p_classes.table, class);
	if (!match) {
		printk(KERN_ERR "SELinux: %s:  unrecognized class %s\n",
			__func__, class);
		goto out;
	}

	rc = -ENOMEM;
	*nperms = match->permissions.nprim;
	*perms = kcalloc(*nperms, sizeof(**perms), GFP_ATOMIC);
	if (!*perms)
		goto out;

	if (match->comdatum) {
		rc = hashtab_map(match->comdatum->permissions.table,
				get_permissions_callback, *perms);
		if (rc)
			goto err;
	}

	rc = hashtab_map(match->permissions.table, get_permissions_callback,
			*perms);
	if (rc)
		goto err;

out:
	read_unlock(&policy_rwlock);
	return rc;

err:
	read_unlock(&policy_rwlock);
	for (i = 0; i < *nperms; i++)
		kfree((*perms)[i]);
	kfree(*perms);
	return rc;
}

int security_get_reject_unknown(void)
{
	return policydb.reject_unknown;
}

int security_get_allow_unknown(void)
{
	return policydb.allow_unknown;
}

/**
 * security_policycap_supported - Check for a specific policy capability
 * @req_cap: capability
 *
 * Description:
 * This function queries the currently loaded policy to see if it supports the
 * capability specified by @req_cap.  Returns true (1) if the capability is
 * supported, false (0) if it isn't supported.
 *
 */
int security_policycap_supported(unsigned int req_cap)
{
	int rc;

	read_lock(&policy_rwlock);
	rc = ebitmap_get_bit(&policydb.policycaps, req_cap);
	read_unlock(&policy_rwlock);

	return rc;
}

struct selinux_audit_rule {
	u32 au_seqno;
	struct context au_ctxt;
};

void selinux_audit_rule_free(void *vrule)
{
	struct selinux_audit_rule *rule = vrule;

	if (rule) {
		context_destroy(&rule->au_ctxt);
		kfree(rule);
	}
}

int selinux_audit_rule_init(u32 field, u32 op, char *rulestr, void **vrule)
{
	struct selinux_audit_rule *tmprule;
	struct role_datum *roledatum;
	struct type_datum *typedatum;
	struct user_datum *userdatum;
	struct selinux_audit_rule **rule = (struct selinux_audit_rule **)vrule;
	int rc = 0;

	*rule = NULL;

	if (!ss_initialized)
		return -EOPNOTSUPP;

	switch (field) {
	case AUDIT_SUBJ_USER:
	case AUDIT_SUBJ_ROLE:
	case AUDIT_SUBJ_TYPE:
	case AUDIT_OBJ_USER:
	case AUDIT_OBJ_ROLE:
	case AUDIT_OBJ_TYPE:
		/* only 'equals' and 'not equals' fit user, role, and type */
		if (op != Audit_equal && op != Audit_not_equal)
			return -EINVAL;
		break;
	case AUDIT_SUBJ_SEN:
	case AUDIT_SUBJ_CLR:
	case AUDIT_OBJ_LEV_LOW:
	case AUDIT_OBJ_LEV_HIGH:
		/* we do not allow a range, indicated by the presense of '-' */
		if (strchr(rulestr, '-'))
			return -EINVAL;
		break;
	default:
		/* only the above fields are valid */
		return -EINVAL;
	}

	tmprule = kzalloc(sizeof(struct selinux_audit_rule), GFP_KERNEL);
	if (!tmprule)
		return -ENOMEM;

	context_init(&tmprule->au_ctxt);

	read_lock(&policy_rwlock);

	tmprule->au_seqno = latest_granting;

	switch (field) {
	case AUDIT_SUBJ_USER:
	case AUDIT_OBJ_USER:
		rc = -EINVAL;
		userdatum = hashtab_search(policydb.p_users.table, rulestr);
		if (!userdatum)
			goto out;
		tmprule->au_ctxt.user = userdatum->value;
		break;
	case AUDIT_SUBJ_ROLE:
	case AUDIT_OBJ_ROLE:
		rc = -EINVAL;
		roledatum = hashtab_search(policydb.p_roles.table, rulestr);
		if (!roledatum)
			goto out;
		tmprule->au_ctxt.role = roledatum->value;
		break;
	case AUDIT_SUBJ_TYPE:
	case AUDIT_OBJ_TYPE:
		rc = -EINVAL;
		typedatum = hashtab_search(policydb.p_types.table, rulestr);
		if (!typedatum)
			goto out;
		tmprule->au_ctxt.type = typedatum->value;
		break;
	case AUDIT_SUBJ_SEN:
	case AUDIT_SUBJ_CLR:
	case AUDIT_OBJ_LEV_LOW:
	case AUDIT_OBJ_LEV_HIGH:
		rc = mls_from_string(rulestr, &tmprule->au_ctxt, GFP_ATOMIC);
		if (rc)
			goto out;
		break;
	}
	rc = 0;
out:
	read_unlock(&policy_rwlock);

	if (rc) {
		selinux_audit_rule_free(tmprule);
		tmprule = NULL;
	}

	*rule = tmprule;

	return rc;
}

/* Check to see if the rule contains any selinux fields */
int selinux_audit_rule_known(struct audit_krule *rule)
{
	int i;

	for (i = 0; i < rule->field_count; i++) {
		struct audit_field *f = &rule->fields[i];
		switch (f->type) {
		case AUDIT_SUBJ_USER:
		case AUDIT_SUBJ_ROLE:
		case AUDIT_SUBJ_TYPE:
		case AUDIT_SUBJ_SEN:
		case AUDIT_SUBJ_CLR:
		case AUDIT_OBJ_USER:
		case AUDIT_OBJ_ROLE:
		case AUDIT_OBJ_TYPE:
		case AUDIT_OBJ_LEV_LOW:
		case AUDIT_OBJ_LEV_HIGH:
			return 1;
		}
	}

	return 0;
}

int selinux_audit_rule_match(u32 sid, u32 field, u32 op, void *vrule,
			     struct audit_context *actx)
{
	struct context *ctxt;
	struct mls_level *level;
	struct selinux_audit_rule *rule = vrule;
	int match = 0;

	if (!rule) {
		audit_log(actx, GFP_ATOMIC, AUDIT_SELINUX_ERR,
			  "selinux_audit_rule_match: missing rule\n");
		return -ENOENT;
	}

	read_lock(&policy_rwlock);

	if (rule->au_seqno < latest_granting) {
		audit_log(actx, GFP_ATOMIC, AUDIT_SELINUX_ERR,
			  "selinux_audit_rule_match: stale rule\n");
		match = -ESTALE;
		goto out;
	}

	ctxt = sidtab_search(&sidtab, sid);
	if (!ctxt) {
		audit_log(actx, GFP_ATOMIC, AUDIT_SELINUX_ERR,
			  "selinux_audit_rule_match: unrecognized SID %d\n",
			  sid);
		match = -ENOENT;
		goto out;
	}

	/* a field/op pair that is not caught here will simply fall through
	   without a match */
	switch (field) {
	case AUDIT_SUBJ_USER:
	case AUDIT_OBJ_USER:
		switch (op) {
		case Audit_equal:
			match = (ctxt->user == rule->au_ctxt.user);
			break;
		case Audit_not_equal:
			match = (ctxt->user != rule->au_ctxt.user);
			break;
		}
		break;
	case AUDIT_SUBJ_ROLE:
	case AUDIT_OBJ_ROLE:
		switch (op) {
		case Audit_equal:
			match = (ctxt->role == rule->au_ctxt.role);
			break;
		case Audit_not_equal:
			match = (ctxt->role != rule->au_ctxt.role);
			break;
		}
		break;
	case AUDIT_SUBJ_TYPE:
	case AUDIT_OBJ_TYPE:
		switch (op) {
		case Audit_equal:
			match = (ctxt->type == rule->au_ctxt.type);
			break;
		case Audit_not_equal:
			match = (ctxt->type != rule->au_ctxt.type);
			break;
		}
		break;
	case AUDIT_SUBJ_SEN:
	case AUDIT_SUBJ_CLR:
	case AUDIT_OBJ_LEV_LOW:
	case AUDIT_OBJ_LEV_HIGH:
		level = ((field == AUDIT_SUBJ_SEN ||
			  field == AUDIT_OBJ_LEV_LOW) ?
			 &ctxt->range.level[0] : &ctxt->range.level[1]);
		switch (op) {
		case Audit_equal:
			match = mls_level_eq(&rule->au_ctxt.range.level[0],
					     level);
			break;
		case Audit_not_equal:
			match = !mls_level_eq(&rule->au_ctxt.range.level[0],
					      level);
			break;
		case Audit_lt:
			match = (mls_level_dom(&rule->au_ctxt.range.level[0],
					       level) &&
				 !mls_level_eq(&rule->au_ctxt.range.level[0],
					       level));
			break;
		case Audit_le:
			match = mls_level_dom(&rule->au_ctxt.range.level[0],
					      level);
			break;
		case Audit_gt:
			match = (mls_level_dom(level,
					      &rule->au_ctxt.range.level[0]) &&
				 !mls_level_eq(level,
					       &rule->au_ctxt.range.level[0]));
			break;
		case Audit_ge:
			match = mls_level_dom(level,
					      &rule->au_ctxt.range.level[0]);
			break;
		}
	}

out:
	read_unlock(&policy_rwlock);
	return match;
}

static int (*aurule_callback)(void) = audit_update_lsm_rules;

static int aurule_avc_callback(u32 event, u32 ssid, u32 tsid,
			       u16 class, u32 perms, u32 *retained)
{
	int err = 0;

	if (event == AVC_CALLBACK_RESET && aurule_callback)
		err = aurule_callback();
	return err;
}

static int __init aurule_init(void)
{
	int err;

	err = avc_add_callback(aurule_avc_callback, AVC_CALLBACK_RESET,
			       SECSID_NULL, SECSID_NULL, SECCLASS_NULL, 0);
	if (err)
		panic("avc_add_callback() failed, error %d\n", err);

	return err;
}
__initcall(aurule_init);

#ifdef CONFIG_NETLABEL
/**
 * security_netlbl_cache_add - Add an entry to the NetLabel cache
 * @secattr: the NetLabel packet security attributes
 * @sid: the SELinux SID
 *
 * Description:
 * Attempt to cache the context in @ctx, which was derived from the packet in
 * @skb, in the NetLabel subsystem cache.  This function assumes @secattr has
 * already been initialized.
 *
 */
static void security_netlbl_cache_add(struct netlbl_lsm_secattr *secattr,
				      u32 sid)
{
	u32 *sid_cache;

	sid_cache = kmalloc(sizeof(*sid_cache), GFP_ATOMIC);
	if (sid_cache == NULL)
		return;
	secattr->cache = netlbl_secattr_cache_alloc(GFP_ATOMIC);
	if (secattr->cache == NULL) {
		kfree(sid_cache);
		return;
	}

	*sid_cache = sid;
	secattr->cache->free = kfree;
	secattr->cache->data = sid_cache;
	secattr->flags |= NETLBL_SECATTR_CACHE;
}

/**
 * security_netlbl_secattr_to_sid - Convert a NetLabel secattr to a SELinux SID
 * @secattr: the NetLabel packet security attributes
 * @sid: the SELinux SID
 *
 * Description:
 * Convert the given NetLabel security attributes in @secattr into a
 * SELinux SID.  If the @secattr field does not contain a full SELinux
 * SID/context then use SECINITSID_NETMSG as the foundation.  If possibile the
 * 'cache' field of @secattr is set and the CACHE flag is set; this is to
 * allow the @secattr to be used by NetLabel to cache the secattr to SID
 * conversion for future lookups.  Returns zero on success, negative values on
 * failure.
 *
 */
int security_netlbl_secattr_to_sid(struct netlbl_lsm_secattr *secattr,
				   u32 *sid)
{
	int rc;
	struct context *ctx;
	struct context ctx_new;

	if (!ss_initialized) {
		*sid = SECSID_NULL;
		return 0;
	}

	read_lock(&policy_rwlock);

	if (secattr->flags & NETLBL_SECATTR_CACHE)
		*sid = *(u32 *)secattr->cache->data;
	else if (secattr->flags & NETLBL_SECATTR_SECID)
		*sid = secattr->attr.secid;
	else if (secattr->flags & NETLBL_SECATTR_MLS_LVL) {
		rc = -EIDRM;
		ctx = sidtab_search(&sidtab, SECINITSID_NETMSG);
		if (ctx == NULL)
			goto out;

		context_init(&ctx_new);
		ctx_new.user = ctx->user;
		ctx_new.role = ctx->role;
		ctx_new.type = ctx->type;
		mls_import_netlbl_lvl(&ctx_new, secattr);
		if (secattr->flags & NETLBL_SECATTR_MLS_CAT) {
			rc = ebitmap_netlbl_import(&ctx_new.range.level[0].cat,
						   secattr->attr.mls.cat);
			if (rc)
				goto out;
			memcpy(&ctx_new.range.level[1].cat,
			       &ctx_new.range.level[0].cat,
			       sizeof(ctx_new.range.level[0].cat));
		}
		rc = -EIDRM;
		if (!mls_context_isvalid(&policydb, &ctx_new))
			goto out_free;

		rc = sidtab_context_to_sid(&sidtab, &ctx_new, sid);
		if (rc)
			goto out_free;

		security_netlbl_cache_add(secattr, *sid);

		ebitmap_destroy(&ctx_new.range.level[0].cat);
	} else
		*sid = SECSID_NULL;

	read_unlock(&policy_rwlock);
	return 0;
out_free:
	ebitmap_destroy(&ctx_new.range.level[0].cat);
out:
	read_unlock(&policy_rwlock);
	return rc;
}

/**
 * security_netlbl_sid_to_secattr - Convert a SELinux SID to a NetLabel secattr
 * @sid: the SELinux SID
 * @secattr: the NetLabel packet security attributes
 *
 * Description:
 * Convert the given SELinux SID in @sid into a NetLabel security attribute.
 * Returns zero on success, negative values on failure.
 *
 */
int security_netlbl_sid_to_secattr(u32 sid, struct netlbl_lsm_secattr *secattr)
{
	int rc;
	struct context *ctx;

	if (!ss_initialized)
		return 0;

	read_lock(&policy_rwlock);

	rc = -ENOENT;
	ctx = sidtab_search(&sidtab, sid);
	if (ctx == NULL)
		goto out;

	rc = -ENOMEM;
	secattr->domain = kstrdup(sym_name(&policydb, SYM_TYPES, ctx->type - 1),
				  GFP_ATOMIC);
	if (secattr->domain == NULL)
		goto out;

	secattr->attr.secid = sid;
	secattr->flags |= NETLBL_SECATTR_DOMAIN_CPY | NETLBL_SECATTR_SECID;
	mls_export_netlbl_lvl(ctx, secattr);
	rc = mls_export_netlbl_cat(ctx, secattr);
out:
	read_unlock(&policy_rwlock);
	return rc;
}
#endif /* CONFIG_NETLABEL */

/**
 * security_read_policy - read the policy.
 * @data: binary policy data
 * @len: length of data in bytes
 *
 */
int security_read_policy(void **data, ssize_t *len)
{
	int rc;
	struct policy_file fp;

	if (!ss_initialized)
		return -EINVAL;

	*len = security_policydb_len();

	*data = vmalloc_user(*len);
	if (!*data)
		return -ENOMEM;

	fp.data = *data;
	fp.len = *len;

	read_lock(&policy_rwlock);
	rc = policydb_write(&policydb, &fp);
	read_unlock(&policy_rwlock);
<<<<<<< HEAD
	return rc;
}
#endif /* CONFIG_NETLABEL */

/**
 * security_read_policy - read the policy.
 * @data: binary policy data
 * @len: length of data in bytes
 *
 */
int security_read_policy(void **data, ssize_t *len)
{
	int rc;
	struct policy_file fp;

	if (!ss_initialized)
		return -EINVAL;

	*len = security_policydb_len();

	*data = vmalloc_user(*len);
	if (!*data)
		return -ENOMEM;

	fp.data = *data;
	fp.len = *len;

	read_lock(&policy_rwlock);
	rc = policydb_write(&policydb, &fp);
	read_unlock(&policy_rwlock);
=======
>>>>>>> 3cbea436

	if (rc)
		return rc;

	*len = (unsigned long)fp.data - (unsigned long)*data;
	return 0;

}<|MERGE_RESOLUTION|>--- conflicted
+++ resolved
@@ -1698,10 +1698,7 @@
 		oc = args->newp->ocontexts[OCON_ISID];
 		while (oc && oc->sid[0] != SECINITSID_UNLABELED)
 			oc = oc->next;
-<<<<<<< HEAD
-=======
 		rc = -EINVAL;
->>>>>>> 3cbea436
 		if (!oc) {
 			printk(KERN_ERR "SELinux:  unable to look up"
 				" the initial SIDs list\n");
@@ -1816,7 +1813,6 @@
 	rc = policydb_read(&newpolicydb, fp);
 	if (rc)
 		return rc;
-<<<<<<< HEAD
 
 	newpolicydb.len = len;
 	/* If switching between different policy types, log MLS status */
@@ -1825,16 +1821,6 @@
 	else if (!policydb.mls_enabled && newpolicydb.mls_enabled)
 		printk(KERN_INFO "SELinux: Enabling MLS support...\n");
 
-=======
-
-	newpolicydb.len = len;
-	/* If switching between different policy types, log MLS status */
-	if (policydb.mls_enabled && !newpolicydb.mls_enabled)
-		printk(KERN_INFO "SELinux: Disabling MLS support...\n");
-	else if (!policydb.mls_enabled && newpolicydb.mls_enabled)
-		printk(KERN_INFO "SELinux: Enabling MLS support...\n");
-
->>>>>>> 3cbea436
 	rc = policydb_load_isids(&newpolicydb, &newsidtab);
 	if (rc) {
 		printk(KERN_ERR "SELinux:  unable to load the initial SIDs\n");
@@ -2475,10 +2461,7 @@
 	u32 len;
 	int rc;
 
-<<<<<<< HEAD
-=======
 	rc = 0;
->>>>>>> 3cbea436
 	if (!ss_initialized || !policydb.mls_enabled) {
 		*new_sid = sid;
 		goto out;
@@ -2580,12 +2563,7 @@
 	/* we don't need to check ss_initialized here since the only way both
 	 * nlbl_sid and xfrm_sid are not equal to SECSID_NULL would be if the
 	 * security server was initialized and ss_initialized was true */
-<<<<<<< HEAD
-	if (!policydb.mls_enabled) {
-		*peer_sid = SECSID_NULL;
-=======
 	if (!policydb.mls_enabled)
->>>>>>> 3cbea436
 		return 0;
 
 	read_lock(&policy_rwlock);
@@ -3195,39 +3173,6 @@
 	read_lock(&policy_rwlock);
 	rc = policydb_write(&policydb, &fp);
 	read_unlock(&policy_rwlock);
-<<<<<<< HEAD
-	return rc;
-}
-#endif /* CONFIG_NETLABEL */
-
-/**
- * security_read_policy - read the policy.
- * @data: binary policy data
- * @len: length of data in bytes
- *
- */
-int security_read_policy(void **data, ssize_t *len)
-{
-	int rc;
-	struct policy_file fp;
-
-	if (!ss_initialized)
-		return -EINVAL;
-
-	*len = security_policydb_len();
-
-	*data = vmalloc_user(*len);
-	if (!*data)
-		return -ENOMEM;
-
-	fp.data = *data;
-	fp.len = *len;
-
-	read_lock(&policy_rwlock);
-	rc = policydb_write(&policydb, &fp);
-	read_unlock(&policy_rwlock);
-=======
->>>>>>> 3cbea436
 
 	if (rc)
 		return rc;
