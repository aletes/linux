/*
 * Universal Interface for Intel High Definition Audio Codec
 *
 * HD audio interface patch for SigmaTel STAC92xx
 *
 * Copyright (c) 2005 Embedded Alley Solutions, Inc.
 * Matt Porter <mporter@embeddedalley.com>
 *
 * Based on patch_cmedia.c and patch_realtek.c
 * Copyright (c) 2004 Takashi Iwai <tiwai@suse.de>
 *
 *  This driver is free software; you can redistribute it and/or modify
 *  it under the terms of the GNU General Public License as published by
 *  the Free Software Foundation; either version 2 of the License, or
 *  (at your option) any later version.
 *
 *  This driver is distributed in the hope that it will be useful,
 *  but WITHOUT ANY WARRANTY; without even the implied warranty of
 *  MERCHANTABILITY or FITNESS FOR A PARTICULAR PURPOSE.  See the
 *  GNU General Public License for more details.
 *
 *  You should have received a copy of the GNU General Public License
 *  along with this program; if not, write to the Free Software
 *  Foundation, Inc., 59 Temple Place, Suite 330, Boston, MA  02111-1307 USA
 */

#include <linux/init.h>
#include <linux/delay.h>
#include <linux/slab.h>
#include <linux/pci.h>
#include <linux/dmi.h>
#include <linux/module.h>
#include <sound/core.h>
#include <sound/asoundef.h>
#include <sound/jack.h>
#include <sound/tlv.h>
#include "hda_codec.h"
#include "hda_local.h"
#include "hda_beep.h"
#include "hda_jack.h"

enum {
	STAC_VREF_EVENT	= 1,
	STAC_INSERT_EVENT,
	STAC_PWR_EVENT,
	STAC_HP_EVENT,
	STAC_LO_EVENT,
	STAC_MIC_EVENT,
};

enum {
	STAC_AUTO,
	STAC_REF,
	STAC_9200_OQO,
	STAC_9200_DELL_D21,
	STAC_9200_DELL_D22,
	STAC_9200_DELL_D23,
	STAC_9200_DELL_M21,
	STAC_9200_DELL_M22,
	STAC_9200_DELL_M23,
	STAC_9200_DELL_M24,
	STAC_9200_DELL_M25,
	STAC_9200_DELL_M26,
	STAC_9200_DELL_M27,
	STAC_9200_M4,
	STAC_9200_M4_2,
	STAC_9200_PANASONIC,
	STAC_9200_MODELS
};

enum {
	STAC_9205_AUTO,
	STAC_9205_REF,
	STAC_9205_DELL_M42,
	STAC_9205_DELL_M43,
	STAC_9205_DELL_M44,
	STAC_9205_EAPD,
	STAC_9205_MODELS
};

enum {
	STAC_92HD73XX_AUTO,
	STAC_92HD73XX_NO_JD, /* no jack-detection */
	STAC_92HD73XX_REF,
	STAC_92HD73XX_INTEL,
	STAC_DELL_M6_AMIC,
	STAC_DELL_M6_DMIC,
	STAC_DELL_M6_BOTH,
	STAC_DELL_EQ,
	STAC_ALIENWARE_M17X,
	STAC_92HD73XX_MODELS
};

enum {
	STAC_92HD83XXX_AUTO,
	STAC_92HD83XXX_REF,
	STAC_92HD83XXX_PWR_REF,
	STAC_DELL_S14,
	STAC_DELL_VOSTRO_3500,
	STAC_92HD83XXX_HP_cNB11_INTQUAD,
	STAC_HP_DV7_4000,
	STAC_92HD83XXX_MODELS
};

enum {
	STAC_92HD71BXX_AUTO,
	STAC_92HD71BXX_REF,
	STAC_DELL_M4_1,
	STAC_DELL_M4_2,
	STAC_DELL_M4_3,
	STAC_HP_M4,
	STAC_HP_DV4,
	STAC_HP_DV5,
	STAC_HP_HDX,
	STAC_HP_DV4_1222NR,
	STAC_92HD71BXX_MODELS
};

enum {
	STAC_925x_AUTO,
	STAC_925x_REF,
	STAC_M1,
	STAC_M1_2,
	STAC_M2,
	STAC_M2_2,
	STAC_M3,
	STAC_M5,
	STAC_M6,
	STAC_925x_MODELS
};

enum {
	STAC_922X_AUTO,
	STAC_D945_REF,
	STAC_D945GTP3,
	STAC_D945GTP5,
	STAC_INTEL_MAC_V1,
	STAC_INTEL_MAC_V2,
	STAC_INTEL_MAC_V3,
	STAC_INTEL_MAC_V4,
	STAC_INTEL_MAC_V5,
	STAC_INTEL_MAC_AUTO, /* This model is selected if no module parameter
			      * is given, one of the above models will be
			      * chosen according to the subsystem id. */
	/* for backward compatibility */
	STAC_MACMINI,
	STAC_MACBOOK,
	STAC_MACBOOK_PRO_V1,
	STAC_MACBOOK_PRO_V2,
	STAC_IMAC_INTEL,
	STAC_IMAC_INTEL_20,
	STAC_ECS_202,
	STAC_922X_DELL_D81,
	STAC_922X_DELL_D82,
	STAC_922X_DELL_M81,
	STAC_922X_DELL_M82,
	STAC_922X_MODELS
};

enum {
	STAC_927X_AUTO,
	STAC_D965_REF_NO_JD, /* no jack-detection */
	STAC_D965_REF,
	STAC_D965_3ST,
	STAC_D965_5ST,
	STAC_D965_5ST_NO_FP,
	STAC_DELL_3ST,
	STAC_DELL_BIOS,
	STAC_927X_VOLKNOB,
	STAC_927X_MODELS
};

enum {
	STAC_9872_AUTO,
	STAC_9872_VAIO,
	STAC_9872_MODELS
};

struct sigmatel_mic_route {
	hda_nid_t pin;
	signed char mux_idx;
	signed char dmux_idx;
};

#define MAX_PINS_NUM 16
#define MAX_ADCS_NUM 4
#define MAX_DMICS_NUM 4

struct sigmatel_spec {
	struct snd_kcontrol_new *mixers[4];
	unsigned int num_mixers;

	int board_config;
	unsigned int eapd_switch: 1;
	unsigned int surr_switch: 1;
	unsigned int alt_switch: 1;
	unsigned int hp_detect: 1;
	unsigned int spdif_mute: 1;
	unsigned int check_volume_offset:1;
	unsigned int auto_mic:1;
	unsigned int linear_tone_beep:1;

	/* gpio lines */
	unsigned int eapd_mask;
	unsigned int gpio_mask;
	unsigned int gpio_dir;
	unsigned int gpio_data;
	unsigned int gpio_mute;
	unsigned int gpio_led;
	unsigned int gpio_led_polarity;
	unsigned int vref_mute_led_nid; /* pin NID for mute-LED vref control */
	unsigned int vref_led;

	/* stream */
	unsigned int stream_delay;

	/* analog loopback */
	const struct snd_kcontrol_new *aloopback_ctl;
	unsigned char aloopback_mask;
	unsigned char aloopback_shift;

	/* power management */
	unsigned int num_pwrs;
	const hda_nid_t *pwr_nids;
	const hda_nid_t *dac_list;

	/* playback */
	struct hda_input_mux *mono_mux;
	unsigned int cur_mmux;
	struct hda_multi_out multiout;
	hda_nid_t dac_nids[5];
	hda_nid_t hp_dacs[5];
	hda_nid_t speaker_dacs[5];

	int volume_offset;

	/* capture */
	const hda_nid_t *adc_nids;
	unsigned int num_adcs;
	const hda_nid_t *mux_nids;
	unsigned int num_muxes;
	const hda_nid_t *dmic_nids;
	unsigned int num_dmics;
	const hda_nid_t *dmux_nids;
	unsigned int num_dmuxes;
	const hda_nid_t *smux_nids;
	unsigned int num_smuxes;
	unsigned int num_analog_muxes;

	const unsigned long *capvols; /* amp-volume attr: HDA_COMPOSE_AMP_VAL() */
	const unsigned long *capsws; /* amp-mute attr: HDA_COMPOSE_AMP_VAL() */
	unsigned int num_caps; /* number of capture volume/switch elements */

	struct sigmatel_mic_route ext_mic;
	struct sigmatel_mic_route int_mic;
	struct sigmatel_mic_route dock_mic;

	const char * const *spdif_labels;

	hda_nid_t dig_in_nid;
	hda_nid_t mono_nid;
	hda_nid_t anabeep_nid;
	hda_nid_t digbeep_nid;

	/* pin widgets */
	const hda_nid_t *pin_nids;
	unsigned int num_pins;

	/* codec specific stuff */
	const struct hda_verb *init;
	const struct snd_kcontrol_new *mixer;

	/* capture source */
	struct hda_input_mux *dinput_mux;
	unsigned int cur_dmux[2];
	struct hda_input_mux *input_mux;
	unsigned int cur_mux[3];
	struct hda_input_mux *sinput_mux;
	unsigned int cur_smux[2];
	unsigned int cur_amux;
	hda_nid_t *amp_nids;
	unsigned int powerdown_adcs;

	/* i/o switches */
	unsigned int io_switch[2];
	unsigned int clfe_swap;
	hda_nid_t line_switch;	/* shared line-in for input and output */
	hda_nid_t mic_switch;	/* shared mic-in for input and output */
	hda_nid_t hp_switch; /* NID of HP as line-out */
	unsigned int aloopback;

	struct hda_pcm pcm_rec[2];	/* PCM information */

	/* dynamic controls and input_mux */
	struct auto_pin_cfg autocfg;
	struct snd_array kctls;
	struct hda_input_mux private_dimux;
	struct hda_input_mux private_imux;
	struct hda_input_mux private_smux;
	struct hda_input_mux private_mono_mux;

	/* auto spec */
	unsigned auto_pin_cnt;
	hda_nid_t auto_pin_nids[MAX_PINS_NUM];
	unsigned auto_adc_cnt;
	hda_nid_t auto_adc_nids[MAX_ADCS_NUM];
	hda_nid_t auto_mux_nids[MAX_ADCS_NUM];
	hda_nid_t auto_dmux_nids[MAX_ADCS_NUM];
	unsigned long auto_capvols[MAX_ADCS_NUM];
	unsigned auto_dmic_cnt;
	hda_nid_t auto_dmic_nids[MAX_DMICS_NUM];
};

static const hda_nid_t stac9200_adc_nids[1] = {
        0x03,
};

static const hda_nid_t stac9200_mux_nids[1] = {
        0x0c,
};

static const hda_nid_t stac9200_dac_nids[1] = {
        0x02,
};

static const hda_nid_t stac92hd73xx_pwr_nids[8] = {
	0x0a, 0x0b, 0x0c, 0xd, 0x0e,
	0x0f, 0x10, 0x11
};

static const hda_nid_t stac92hd73xx_slave_dig_outs[2] = {
	0x26, 0,
};

static const hda_nid_t stac92hd73xx_adc_nids[2] = {
	0x1a, 0x1b
};

#define STAC92HD73XX_NUM_DMICS	2
static const hda_nid_t stac92hd73xx_dmic_nids[STAC92HD73XX_NUM_DMICS + 1] = {
	0x13, 0x14, 0
};

#define STAC92HD73_DAC_COUNT 5

static const hda_nid_t stac92hd73xx_mux_nids[2] = {
	0x20, 0x21,
};

static const hda_nid_t stac92hd73xx_dmux_nids[2] = {
	0x20, 0x21,
};

static const hda_nid_t stac92hd73xx_smux_nids[2] = {
	0x22, 0x23,
};

#define STAC92HD73XX_NUM_CAPS	2
static const unsigned long stac92hd73xx_capvols[] = {
	HDA_COMPOSE_AMP_VAL(0x20, 3, 0, HDA_OUTPUT),
	HDA_COMPOSE_AMP_VAL(0x21, 3, 0, HDA_OUTPUT),
};
#define stac92hd73xx_capsws	stac92hd73xx_capvols

#define STAC92HD83_DAC_COUNT 3

static const hda_nid_t stac92hd83xxx_pwr_nids[7] = {
	0x0a, 0x0b, 0x0c, 0xd, 0x0e,
	0x0f, 0x10
};

static const hda_nid_t stac92hd83xxx_slave_dig_outs[2] = {
	0x1e, 0,
};

static const hda_nid_t stac92hd83xxx_dmic_nids[] = {
		0x11, 0x20,
};

static const hda_nid_t stac92hd71bxx_pwr_nids[3] = {
	0x0a, 0x0d, 0x0f
};

static const hda_nid_t stac92hd71bxx_adc_nids[2] = {
	0x12, 0x13,
};

static const hda_nid_t stac92hd71bxx_mux_nids[2] = {
	0x1a, 0x1b
};

static const hda_nid_t stac92hd71bxx_dmux_nids[2] = {
	0x1c, 0x1d,
};

static const hda_nid_t stac92hd71bxx_smux_nids[2] = {
	0x24, 0x25,
};

#define STAC92HD71BXX_NUM_DMICS	2
static const hda_nid_t stac92hd71bxx_dmic_nids[STAC92HD71BXX_NUM_DMICS + 1] = {
	0x18, 0x19, 0
};

static const hda_nid_t stac92hd71bxx_dmic_5port_nids[STAC92HD71BXX_NUM_DMICS] = {
	0x18, 0
};

static const hda_nid_t stac92hd71bxx_slave_dig_outs[2] = {
	0x22, 0
};

#define STAC92HD71BXX_NUM_CAPS		2
static const unsigned long stac92hd71bxx_capvols[] = {
	HDA_COMPOSE_AMP_VAL(0x1c, 3, 0, HDA_OUTPUT),
	HDA_COMPOSE_AMP_VAL(0x1d, 3, 0, HDA_OUTPUT),
};
#define stac92hd71bxx_capsws	stac92hd71bxx_capvols

static const hda_nid_t stac925x_adc_nids[1] = {
        0x03,
};

static const hda_nid_t stac925x_mux_nids[1] = {
        0x0f,
};

static const hda_nid_t stac925x_dac_nids[1] = {
        0x02,
};

#define STAC925X_NUM_DMICS	1
static const hda_nid_t stac925x_dmic_nids[STAC925X_NUM_DMICS + 1] = {
	0x15, 0
};

static const hda_nid_t stac925x_dmux_nids[1] = {
	0x14,
};

static const unsigned long stac925x_capvols[] = {
	HDA_COMPOSE_AMP_VAL(0x09, 3, 0, HDA_OUTPUT),
};
static const unsigned long stac925x_capsws[] = {
	HDA_COMPOSE_AMP_VAL(0x14, 3, 0, HDA_OUTPUT),
};

static const hda_nid_t stac922x_adc_nids[2] = {
        0x06, 0x07,
};

static const hda_nid_t stac922x_mux_nids[2] = {
        0x12, 0x13,
};

#define STAC922X_NUM_CAPS	2
static const unsigned long stac922x_capvols[] = {
	HDA_COMPOSE_AMP_VAL(0x17, 3, 0, HDA_INPUT),
	HDA_COMPOSE_AMP_VAL(0x18, 3, 0, HDA_INPUT),
};
#define stac922x_capsws		stac922x_capvols

static const hda_nid_t stac927x_slave_dig_outs[2] = {
	0x1f, 0,
};

static const hda_nid_t stac927x_adc_nids[3] = {
        0x07, 0x08, 0x09
};

static const hda_nid_t stac927x_mux_nids[3] = {
        0x15, 0x16, 0x17
};

static const hda_nid_t stac927x_smux_nids[1] = {
	0x21,
};

static const hda_nid_t stac927x_dac_nids[6] = {
	0x02, 0x03, 0x04, 0x05, 0x06, 0
};

static const hda_nid_t stac927x_dmux_nids[1] = {
	0x1b,
};

#define STAC927X_NUM_DMICS 2
static const hda_nid_t stac927x_dmic_nids[STAC927X_NUM_DMICS + 1] = {
	0x13, 0x14, 0
};

#define STAC927X_NUM_CAPS	3
static const unsigned long stac927x_capvols[] = {
	HDA_COMPOSE_AMP_VAL(0x18, 3, 0, HDA_INPUT),
	HDA_COMPOSE_AMP_VAL(0x19, 3, 0, HDA_INPUT),
	HDA_COMPOSE_AMP_VAL(0x1a, 3, 0, HDA_INPUT),
};
static const unsigned long stac927x_capsws[] = {
	HDA_COMPOSE_AMP_VAL(0x1b, 3, 0, HDA_OUTPUT),
	HDA_COMPOSE_AMP_VAL(0x1c, 3, 0, HDA_OUTPUT),
	HDA_COMPOSE_AMP_VAL(0x1d, 3, 0, HDA_OUTPUT),
};

static const char * const stac927x_spdif_labels[5] = {
	"Digital Playback", "ADAT", "Analog Mux 1",
	"Analog Mux 2", "Analog Mux 3"
};

static const hda_nid_t stac9205_adc_nids[2] = {
        0x12, 0x13
};

static const hda_nid_t stac9205_mux_nids[2] = {
        0x19, 0x1a
};

static const hda_nid_t stac9205_dmux_nids[1] = {
	0x1d,
};

static const hda_nid_t stac9205_smux_nids[1] = {
	0x21,
};

#define STAC9205_NUM_DMICS	2
static const hda_nid_t stac9205_dmic_nids[STAC9205_NUM_DMICS + 1] = {
        0x17, 0x18, 0
};

#define STAC9205_NUM_CAPS	2
static const unsigned long stac9205_capvols[] = {
	HDA_COMPOSE_AMP_VAL(0x1b, 3, 0, HDA_INPUT),
	HDA_COMPOSE_AMP_VAL(0x1c, 3, 0, HDA_INPUT),
};
static const unsigned long stac9205_capsws[] = {
	HDA_COMPOSE_AMP_VAL(0x1d, 3, 0, HDA_OUTPUT),
	HDA_COMPOSE_AMP_VAL(0x1e, 3, 0, HDA_OUTPUT),
};

static const hda_nid_t stac9200_pin_nids[8] = {
	0x08, 0x09, 0x0d, 0x0e, 
	0x0f, 0x10, 0x11, 0x12,
};

static const hda_nid_t stac925x_pin_nids[8] = {
	0x07, 0x08, 0x0a, 0x0b, 
	0x0c, 0x0d, 0x10, 0x11,
};

static const hda_nid_t stac922x_pin_nids[10] = {
	0x0a, 0x0b, 0x0c, 0x0d, 0x0e,
	0x0f, 0x10, 0x11, 0x15, 0x1b,
};

static const hda_nid_t stac92hd73xx_pin_nids[13] = {
	0x0a, 0x0b, 0x0c, 0x0d, 0x0e,
	0x0f, 0x10, 0x11, 0x12, 0x13,
	0x14, 0x22, 0x23
};

#define STAC92HD71BXX_NUM_PINS 13
static const hda_nid_t stac92hd71bxx_pin_nids_4port[STAC92HD71BXX_NUM_PINS] = {
	0x0a, 0x0b, 0x0c, 0x0d, 0x00,
	0x00, 0x14, 0x18, 0x19, 0x1e,
	0x1f, 0x20, 0x27
};
static const hda_nid_t stac92hd71bxx_pin_nids_6port[STAC92HD71BXX_NUM_PINS] = {
	0x0a, 0x0b, 0x0c, 0x0d, 0x0e,
	0x0f, 0x14, 0x18, 0x19, 0x1e,
	0x1f, 0x20, 0x27
};

static const hda_nid_t stac927x_pin_nids[14] = {
	0x0a, 0x0b, 0x0c, 0x0d, 0x0e,
	0x0f, 0x10, 0x11, 0x12, 0x13,
	0x14, 0x21, 0x22, 0x23,
};

static const hda_nid_t stac9205_pin_nids[12] = {
	0x0a, 0x0b, 0x0c, 0x0d, 0x0e,
	0x0f, 0x14, 0x16, 0x17, 0x18,
	0x21, 0x22,
};

static int stac92xx_dmux_enum_info(struct snd_kcontrol *kcontrol,
				   struct snd_ctl_elem_info *uinfo)
{
	struct hda_codec *codec = snd_kcontrol_chip(kcontrol);
	struct sigmatel_spec *spec = codec->spec;
	return snd_hda_input_mux_info(spec->dinput_mux, uinfo);
}

static int stac92xx_dmux_enum_get(struct snd_kcontrol *kcontrol,
				  struct snd_ctl_elem_value *ucontrol)
{
	struct hda_codec *codec = snd_kcontrol_chip(kcontrol);
	struct sigmatel_spec *spec = codec->spec;
	unsigned int dmux_idx = snd_ctl_get_ioffidx(kcontrol, &ucontrol->id);

	ucontrol->value.enumerated.item[0] = spec->cur_dmux[dmux_idx];
	return 0;
}

static int stac92xx_dmux_enum_put(struct snd_kcontrol *kcontrol,
				  struct snd_ctl_elem_value *ucontrol)
{
	struct hda_codec *codec = snd_kcontrol_chip(kcontrol);
	struct sigmatel_spec *spec = codec->spec;
	unsigned int dmux_idx = snd_ctl_get_ioffidx(kcontrol, &ucontrol->id);

	return snd_hda_input_mux_put(codec, spec->dinput_mux, ucontrol,
			spec->dmux_nids[dmux_idx], &spec->cur_dmux[dmux_idx]);
}

static int stac92xx_smux_enum_info(struct snd_kcontrol *kcontrol,
				   struct snd_ctl_elem_info *uinfo)
{
	struct hda_codec *codec = snd_kcontrol_chip(kcontrol);
	struct sigmatel_spec *spec = codec->spec;
	return snd_hda_input_mux_info(spec->sinput_mux, uinfo);
}

static int stac92xx_smux_enum_get(struct snd_kcontrol *kcontrol,
				  struct snd_ctl_elem_value *ucontrol)
{
	struct hda_codec *codec = snd_kcontrol_chip(kcontrol);
	struct sigmatel_spec *spec = codec->spec;
	unsigned int smux_idx = snd_ctl_get_ioffidx(kcontrol, &ucontrol->id);

	ucontrol->value.enumerated.item[0] = spec->cur_smux[smux_idx];
	return 0;
}

static int stac92xx_smux_enum_put(struct snd_kcontrol *kcontrol,
				  struct snd_ctl_elem_value *ucontrol)
{
	struct hda_codec *codec = snd_kcontrol_chip(kcontrol);
	struct sigmatel_spec *spec = codec->spec;
	struct hda_input_mux *smux = &spec->private_smux;
	unsigned int smux_idx = snd_ctl_get_ioffidx(kcontrol, &ucontrol->id);
	int err, val;
	hda_nid_t nid;

	err = snd_hda_input_mux_put(codec, spec->sinput_mux, ucontrol,
			spec->smux_nids[smux_idx], &spec->cur_smux[smux_idx]);
	if (err < 0)
		return err;

	if (spec->spdif_mute) {
		if (smux_idx == 0)
			nid = spec->multiout.dig_out_nid;
		else
			nid = codec->slave_dig_outs[smux_idx - 1];
		if (spec->cur_smux[smux_idx] == smux->num_items - 1)
			val = HDA_AMP_MUTE;
		else
			val = 0;
		/* un/mute SPDIF out */
		snd_hda_codec_amp_stereo(codec, nid, HDA_OUTPUT, 0,
					 HDA_AMP_MUTE, val);
	}
	return 0;
}

#ifdef CONFIG_SND_HDA_POWER_SAVE
static int stac_vrefout_set(struct hda_codec *codec,
					hda_nid_t nid, unsigned int new_vref)
{
	int error, pinctl;

	snd_printdd("%s, nid %x ctl %x\n", __func__, nid, new_vref);
	pinctl = snd_hda_codec_read(codec, nid, 0,
				AC_VERB_GET_PIN_WIDGET_CONTROL, 0);

	if (pinctl < 0)
		return pinctl;

	pinctl &= 0xff;
	pinctl &= ~AC_PINCTL_VREFEN;
	pinctl |= (new_vref & AC_PINCTL_VREFEN);

	error = snd_hda_codec_write_cache(codec, nid, 0,
					AC_VERB_SET_PIN_WIDGET_CONTROL, pinctl);
	if (error < 0)
		return error;

	return 1;
}
#endif

static unsigned int stac92xx_vref_set(struct hda_codec *codec,
					hda_nid_t nid, unsigned int new_vref)
{
	int error;
	unsigned int pincfg;
	pincfg = snd_hda_codec_read(codec, nid, 0,
				AC_VERB_GET_PIN_WIDGET_CONTROL, 0);

	pincfg &= 0xff;
	pincfg &= ~(AC_PINCTL_VREFEN | AC_PINCTL_IN_EN | AC_PINCTL_OUT_EN);
	pincfg |= new_vref;

	if (new_vref == AC_PINCTL_VREF_HIZ)
		pincfg |= AC_PINCTL_OUT_EN;
	else
		pincfg |= AC_PINCTL_IN_EN;

	error = snd_hda_codec_write_cache(codec, nid, 0,
					AC_VERB_SET_PIN_WIDGET_CONTROL, pincfg);
	if (error < 0)
		return error;
	else
		return 1;
}

static unsigned int stac92xx_vref_get(struct hda_codec *codec, hda_nid_t nid)
{
	unsigned int vref;
	vref = snd_hda_codec_read(codec, nid, 0,
				AC_VERB_GET_PIN_WIDGET_CONTROL, 0);
	vref &= AC_PINCTL_VREFEN;
	return vref;
}

static int stac92xx_mux_enum_info(struct snd_kcontrol *kcontrol, struct snd_ctl_elem_info *uinfo)
{
	struct hda_codec *codec = snd_kcontrol_chip(kcontrol);
	struct sigmatel_spec *spec = codec->spec;
	return snd_hda_input_mux_info(spec->input_mux, uinfo);
}

static int stac92xx_mux_enum_get(struct snd_kcontrol *kcontrol, struct snd_ctl_elem_value *ucontrol)
{
	struct hda_codec *codec = snd_kcontrol_chip(kcontrol);
	struct sigmatel_spec *spec = codec->spec;
	unsigned int adc_idx = snd_ctl_get_ioffidx(kcontrol, &ucontrol->id);

	ucontrol->value.enumerated.item[0] = spec->cur_mux[adc_idx];
	return 0;
}

static int stac92xx_mux_enum_put(struct snd_kcontrol *kcontrol, struct snd_ctl_elem_value *ucontrol)
{
	struct hda_codec *codec = snd_kcontrol_chip(kcontrol);
	struct sigmatel_spec *spec = codec->spec;
	unsigned int adc_idx = snd_ctl_get_ioffidx(kcontrol, &ucontrol->id);
	const struct hda_input_mux *imux = spec->input_mux;
	unsigned int idx, prev_idx, didx;

	idx = ucontrol->value.enumerated.item[0];
	if (idx >= imux->num_items)
		idx = imux->num_items - 1;
	prev_idx = spec->cur_mux[adc_idx];
	if (prev_idx == idx)
		return 0;
	if (idx < spec->num_analog_muxes) {
		snd_hda_codec_write_cache(codec, spec->mux_nids[adc_idx], 0,
					  AC_VERB_SET_CONNECT_SEL,
					  imux->items[idx].index);
		if (prev_idx >= spec->num_analog_muxes &&
		    spec->mux_nids[adc_idx] != spec->dmux_nids[adc_idx]) {
			imux = spec->dinput_mux;
			/* 0 = analog */
			snd_hda_codec_write_cache(codec,
						  spec->dmux_nids[adc_idx], 0,
						  AC_VERB_SET_CONNECT_SEL,
						  imux->items[0].index);
		}
	} else {
		imux = spec->dinput_mux;
		/* first dimux item is hardcoded to select analog imux,
		 * so lets skip it
		 */
		didx = idx - spec->num_analog_muxes + 1;
		snd_hda_codec_write_cache(codec, spec->dmux_nids[adc_idx], 0,
					  AC_VERB_SET_CONNECT_SEL,
					  imux->items[didx].index);
	}
	spec->cur_mux[adc_idx] = idx;
	return 1;
}

static int stac92xx_mono_mux_enum_info(struct snd_kcontrol *kcontrol,
	struct snd_ctl_elem_info *uinfo)
{
	struct hda_codec *codec = snd_kcontrol_chip(kcontrol);
	struct sigmatel_spec *spec = codec->spec;
	return snd_hda_input_mux_info(spec->mono_mux, uinfo);
}

static int stac92xx_mono_mux_enum_get(struct snd_kcontrol *kcontrol,
	struct snd_ctl_elem_value *ucontrol)
{
	struct hda_codec *codec = snd_kcontrol_chip(kcontrol);
	struct sigmatel_spec *spec = codec->spec;

	ucontrol->value.enumerated.item[0] = spec->cur_mmux;
	return 0;
}

static int stac92xx_mono_mux_enum_put(struct snd_kcontrol *kcontrol,
	struct snd_ctl_elem_value *ucontrol)
{
	struct hda_codec *codec = snd_kcontrol_chip(kcontrol);
	struct sigmatel_spec *spec = codec->spec;

	return snd_hda_input_mux_put(codec, spec->mono_mux, ucontrol,
				     spec->mono_nid, &spec->cur_mmux);
}

#define stac92xx_aloopback_info snd_ctl_boolean_mono_info

static int stac92xx_aloopback_get(struct snd_kcontrol *kcontrol,
	struct snd_ctl_elem_value *ucontrol)
{
	struct hda_codec *codec = snd_kcontrol_chip(kcontrol);
	unsigned int idx = snd_ctl_get_ioffidx(kcontrol, &ucontrol->id);
	struct sigmatel_spec *spec = codec->spec;

	ucontrol->value.integer.value[0] = !!(spec->aloopback &
					      (spec->aloopback_mask << idx));
	return 0;
}

static int stac92xx_aloopback_put(struct snd_kcontrol *kcontrol,
		struct snd_ctl_elem_value *ucontrol)
{
	struct hda_codec *codec = snd_kcontrol_chip(kcontrol);
	struct sigmatel_spec *spec = codec->spec;
	unsigned int idx = snd_ctl_get_ioffidx(kcontrol, &ucontrol->id);
	unsigned int dac_mode;
	unsigned int val, idx_val;

	idx_val = spec->aloopback_mask << idx;
	if (ucontrol->value.integer.value[0])
		val = spec->aloopback | idx_val;
	else
		val = spec->aloopback & ~idx_val;
	if (spec->aloopback == val)
		return 0;

	spec->aloopback = val;

	/* Only return the bits defined by the shift value of the
	 * first two bytes of the mask
	 */
	dac_mode = snd_hda_codec_read(codec, codec->afg, 0,
				      kcontrol->private_value & 0xFFFF, 0x0);
	dac_mode >>= spec->aloopback_shift;

	if (spec->aloopback & idx_val) {
		snd_hda_power_up(codec);
		dac_mode |= idx_val;
	} else {
		snd_hda_power_down(codec);
		dac_mode &= ~idx_val;
	}

	snd_hda_codec_write_cache(codec, codec->afg, 0,
		kcontrol->private_value >> 16, dac_mode);

	return 1;
}

static const struct hda_verb stac9200_core_init[] = {
	/* set dac0mux for dac converter */
	{ 0x07, AC_VERB_SET_CONNECT_SEL, 0x00},
	{}
};

static const struct hda_verb stac9200_eapd_init[] = {
	/* set dac0mux for dac converter */
	{0x07, AC_VERB_SET_CONNECT_SEL, 0x00},
	{0x08, AC_VERB_SET_EAPD_BTLENABLE, 0x02},
	{}
};

static const struct hda_verb dell_eq_core_init[] = {
	/* set master volume to max value without distortion
	 * and direct control */
	{ 0x1f, AC_VERB_SET_VOLUME_KNOB_CONTROL, 0xec},
	{}
};

static const struct hda_verb stac92hd73xx_core_init[] = {
	/* set master volume and direct control */
	{ 0x1f, AC_VERB_SET_VOLUME_KNOB_CONTROL, 0xff},
	{}
};

static const struct hda_verb stac92hd83xxx_core_init[] = {
	/* power state controls amps */
	{ 0x01, AC_VERB_SET_EAPD, 1 << 2},
	{}
};

static const struct hda_verb stac92hd71bxx_core_init[] = {
	/* set master volume and direct control */
	{ 0x28, AC_VERB_SET_VOLUME_KNOB_CONTROL, 0xff},
	{}
};

static const struct hda_verb stac92hd71bxx_unmute_core_init[] = {
	/* unmute right and left channels for nodes 0x0f, 0xa, 0x0d */
	{ 0x0f, AC_VERB_SET_AMP_GAIN_MUTE, AMP_IN_UNMUTE(0)},
	{ 0x0a, AC_VERB_SET_AMP_GAIN_MUTE, AMP_IN_UNMUTE(0)},
	{ 0x0d, AC_VERB_SET_AMP_GAIN_MUTE, AMP_IN_UNMUTE(0)},
	{}
};

static const struct hda_verb stac925x_core_init[] = {
	/* set dac0mux for dac converter */
	{ 0x06, AC_VERB_SET_CONNECT_SEL, 0x00},
	/* mute the master volume */
	{ 0x0e, AC_VERB_SET_AMP_GAIN_MUTE, AMP_OUT_MUTE },
	{}
};

static const struct hda_verb stac922x_core_init[] = {
	/* set master volume and direct control */	
	{ 0x16, AC_VERB_SET_VOLUME_KNOB_CONTROL, 0xff},
	{}
};

static const struct hda_verb d965_core_init[] = {
	/* set master volume and direct control */	
	{ 0x24, AC_VERB_SET_VOLUME_KNOB_CONTROL, 0xff},
	/* unmute node 0x1b */
	{ 0x1b, AC_VERB_SET_AMP_GAIN_MUTE, 0xb000},
	/* select node 0x03 as DAC */	
	{ 0x0b, AC_VERB_SET_CONNECT_SEL, 0x01},
	{}
};

static const struct hda_verb dell_3st_core_init[] = {
	/* don't set delta bit */
	{0x24, AC_VERB_SET_VOLUME_KNOB_CONTROL, 0x7f},
	/* unmute node 0x1b */
	{0x1b, AC_VERB_SET_AMP_GAIN_MUTE, 0xb000},
	/* select node 0x03 as DAC */
	{0x0b, AC_VERB_SET_CONNECT_SEL, 0x01},
	{}
};

static const struct hda_verb stac927x_core_init[] = {
	/* set master volume and direct control */	
	{ 0x24, AC_VERB_SET_VOLUME_KNOB_CONTROL, 0xff},
	/* enable analog pc beep path */
	{ 0x01, AC_VERB_SET_DIGI_CONVERT_2, 1 << 5},
	{}
};

static const struct hda_verb stac927x_volknob_core_init[] = {
	/* don't set delta bit */
	{0x24, AC_VERB_SET_VOLUME_KNOB_CONTROL, 0x7f},
	/* enable analog pc beep path */
	{0x01, AC_VERB_SET_DIGI_CONVERT_2, 1 << 5},
	{}
};

static const struct hda_verb stac9205_core_init[] = {
	/* set master volume and direct control */	
	{ 0x24, AC_VERB_SET_VOLUME_KNOB_CONTROL, 0xff},
	/* enable analog pc beep path */
	{ 0x01, AC_VERB_SET_DIGI_CONVERT_2, 1 << 5},
	{}
};

#define STAC_MONO_MUX \
	{ \
		.iface = SNDRV_CTL_ELEM_IFACE_MIXER, \
		.name = "Mono Mux", \
		.count = 1, \
		.info = stac92xx_mono_mux_enum_info, \
		.get = stac92xx_mono_mux_enum_get, \
		.put = stac92xx_mono_mux_enum_put, \
	}

#define STAC_ANALOG_LOOPBACK(verb_read, verb_write, cnt) \
	{ \
		.iface = SNDRV_CTL_ELEM_IFACE_MIXER, \
		.name  = "Analog Loopback", \
		.count = cnt, \
		.info  = stac92xx_aloopback_info, \
		.get   = stac92xx_aloopback_get, \
		.put   = stac92xx_aloopback_put, \
		.private_value = verb_read | (verb_write << 16), \
	}

#define DC_BIAS(xname, idx, nid) \
	{ \
		.iface = SNDRV_CTL_ELEM_IFACE_MIXER, \
		.name = xname, \
		.index = idx, \
		.info = stac92xx_dc_bias_info, \
		.get = stac92xx_dc_bias_get, \
		.put = stac92xx_dc_bias_put, \
		.private_value = nid, \
	}

static const struct snd_kcontrol_new stac9200_mixer[] = {
	HDA_CODEC_VOLUME_MIN_MUTE("Master Playback Volume", 0xb, 0, HDA_OUTPUT),
	HDA_CODEC_MUTE("Master Playback Switch", 0xb, 0, HDA_OUTPUT),
	HDA_CODEC_VOLUME("Capture Volume", 0x0a, 0, HDA_OUTPUT),
	HDA_CODEC_MUTE("Capture Switch", 0x0a, 0, HDA_OUTPUT),
	{ } /* end */
};

static const struct snd_kcontrol_new stac92hd73xx_6ch_loopback[] = {
	STAC_ANALOG_LOOPBACK(0xFA0, 0x7A1, 3),
	{}
};

static const struct snd_kcontrol_new stac92hd73xx_8ch_loopback[] = {
	STAC_ANALOG_LOOPBACK(0xFA0, 0x7A1, 4),
	{}
};

static const struct snd_kcontrol_new stac92hd73xx_10ch_loopback[] = {
	STAC_ANALOG_LOOPBACK(0xFA0, 0x7A1, 5),
	{}
};


static const struct snd_kcontrol_new stac92hd71bxx_loopback[] = {
	STAC_ANALOG_LOOPBACK(0xFA0, 0x7A0, 2)
};

static const struct snd_kcontrol_new stac925x_mixer[] = {
	HDA_CODEC_VOLUME_MIN_MUTE("Master Playback Volume", 0xe, 0, HDA_OUTPUT),
	HDA_CODEC_MUTE("Master Playback Switch", 0x0e, 0, HDA_OUTPUT),
	{ } /* end */
};

static const struct snd_kcontrol_new stac9205_loopback[] = {
	STAC_ANALOG_LOOPBACK(0xFE0, 0x7E0, 1),
	{}
};

static const struct snd_kcontrol_new stac927x_loopback[] = {
	STAC_ANALOG_LOOPBACK(0xFEB, 0x7EB, 1),
	{}
};

static struct snd_kcontrol_new stac_dmux_mixer = {
	.iface = SNDRV_CTL_ELEM_IFACE_MIXER,
	.name = "Digital Input Source",
	/* count set later */
	.info = stac92xx_dmux_enum_info,
	.get = stac92xx_dmux_enum_get,
	.put = stac92xx_dmux_enum_put,
};

static struct snd_kcontrol_new stac_smux_mixer = {
	.iface = SNDRV_CTL_ELEM_IFACE_MIXER,
	.name = "IEC958 Playback Source",
	/* count set later */
	.info = stac92xx_smux_enum_info,
	.get = stac92xx_smux_enum_get,
	.put = stac92xx_smux_enum_put,
};

static const char * const slave_vols[] = {
	"Front Playback Volume",
	"Surround Playback Volume",
	"Center Playback Volume",
	"LFE Playback Volume",
	"Side Playback Volume",
	"Headphone Playback Volume",
	"Speaker Playback Volume",
	NULL
};

static const char * const slave_sws[] = {
	"Front Playback Switch",
	"Surround Playback Switch",
	"Center Playback Switch",
	"LFE Playback Switch",
	"Side Playback Switch",
	"Headphone Playback Switch",
	"Speaker Playback Switch",
	"IEC958 Playback Switch",
	NULL
};

static void stac92xx_free_kctls(struct hda_codec *codec);

static int stac92xx_build_controls(struct hda_codec *codec)
{
	struct sigmatel_spec *spec = codec->spec;
	int err;
	int i;

	if (spec->mixer) {
		err = snd_hda_add_new_ctls(codec, spec->mixer);
		if (err < 0)
			return err;
	}

	for (i = 0; i < spec->num_mixers; i++) {
		err = snd_hda_add_new_ctls(codec, spec->mixers[i]);
		if (err < 0)
			return err;
	}
	if (!spec->auto_mic && spec->num_dmuxes > 0 &&
	    snd_hda_get_bool_hint(codec, "separate_dmux") == 1) {
		stac_dmux_mixer.count = spec->num_dmuxes;
		err = snd_hda_ctl_add(codec, 0,
				  snd_ctl_new1(&stac_dmux_mixer, codec));
		if (err < 0)
			return err;
	}
	if (spec->num_smuxes > 0) {
		int wcaps = get_wcaps(codec, spec->multiout.dig_out_nid);
		struct hda_input_mux *smux = &spec->private_smux;
		/* check for mute support on SPDIF out */
		if (wcaps & AC_WCAP_OUT_AMP) {
			snd_hda_add_imux_item(smux, "Off", 0, NULL);
			spec->spdif_mute = 1;
		}
		stac_smux_mixer.count = spec->num_smuxes;
		err = snd_hda_ctl_add(codec, 0,
				  snd_ctl_new1(&stac_smux_mixer, codec));
		if (err < 0)
			return err;
	}

	if (spec->multiout.dig_out_nid) {
		err = snd_hda_create_spdif_out_ctls(codec,
						    spec->multiout.dig_out_nid,
						    spec->multiout.dig_out_nid);
		if (err < 0)
			return err;
		err = snd_hda_create_spdif_share_sw(codec,
						    &spec->multiout);
		if (err < 0)
			return err;
		spec->multiout.share_spdif = 1;
	}
	if (spec->dig_in_nid && !(spec->gpio_dir & 0x01)) {
		err = snd_hda_create_spdif_in_ctls(codec, spec->dig_in_nid);
		if (err < 0)
			return err;
	}

	/* if we have no master control, let's create it */
	if (!snd_hda_find_mixer_ctl(codec, "Master Playback Volume")) {
		unsigned int vmaster_tlv[4];
		snd_hda_set_vmaster_tlv(codec, spec->multiout.dac_nids[0],
					HDA_OUTPUT, vmaster_tlv);
		/* correct volume offset */
		vmaster_tlv[2] += vmaster_tlv[3] * spec->volume_offset;
		/* minimum value is actually mute */
		vmaster_tlv[3] |= TLV_DB_SCALE_MUTE;
		err = snd_hda_add_vmaster(codec, "Master Playback Volume",
					  vmaster_tlv, slave_vols);
		if (err < 0)
			return err;
	}
	if (!snd_hda_find_mixer_ctl(codec, "Master Playback Switch")) {
		err = snd_hda_add_vmaster(codec, "Master Playback Switch",
					  NULL, slave_sws);
		if (err < 0)
			return err;
	}

	if (spec->aloopback_ctl &&
	    snd_hda_get_bool_hint(codec, "loopback") == 1) {
		err = snd_hda_add_new_ctls(codec, spec->aloopback_ctl);
		if (err < 0)
			return err;
	}

	stac92xx_free_kctls(codec); /* no longer needed */

	err = snd_hda_jack_add_kctls(codec, &spec->autocfg);
	if (err < 0)
		return err;

	return 0;	
}

static const unsigned int ref9200_pin_configs[8] = {
	0x01c47010, 0x01447010, 0x0221401f, 0x01114010,
	0x02a19020, 0x01a19021, 0x90100140, 0x01813122,
};

static const unsigned int gateway9200_m4_pin_configs[8] = {
	0x400000fe, 0x404500f4, 0x400100f0, 0x90110010,
	0x400100f1, 0x02a1902e, 0x500000f2, 0x500000f3,
};
static const unsigned int gateway9200_m4_2_pin_configs[8] = {
	0x400000fe, 0x404500f4, 0x400100f0, 0x90110010,
	0x400100f1, 0x02a1902e, 0x500000f2, 0x500000f3,
};

/*
    STAC 9200 pin configs for
    102801A8
    102801DE
    102801E8
*/
static const unsigned int dell9200_d21_pin_configs[8] = {
	0x400001f0, 0x400001f1, 0x02214030, 0x01014010, 
	0x02a19020, 0x01a19021, 0x90100140, 0x01813122,
};

/* 
    STAC 9200 pin configs for
    102801C0
    102801C1
*/
static const unsigned int dell9200_d22_pin_configs[8] = {
	0x400001f0, 0x400001f1, 0x0221401f, 0x01014010, 
	0x01813020, 0x02a19021, 0x90100140, 0x400001f2,
};

/* 
    STAC 9200 pin configs for
    102801C4 (Dell Dimension E310)
    102801C5
    102801C7
    102801D9
    102801DA
    102801E3
*/
static const unsigned int dell9200_d23_pin_configs[8] = {
	0x400001f0, 0x400001f1, 0x0221401f, 0x01014010, 
	0x01813020, 0x01a19021, 0x90100140, 0x400001f2, 
};


/* 
    STAC 9200-32 pin configs for
    102801B5 (Dell Inspiron 630m)
    102801D8 (Dell Inspiron 640m)
*/
static const unsigned int dell9200_m21_pin_configs[8] = {
	0x40c003fa, 0x03441340, 0x0321121f, 0x90170310,
	0x408003fb, 0x03a11020, 0x401003fc, 0x403003fd,
};

/* 
    STAC 9200-32 pin configs for
    102801C2 (Dell Latitude D620)
    102801C8 
    102801CC (Dell Latitude D820)
    102801D4 
    102801D6 
*/
static const unsigned int dell9200_m22_pin_configs[8] = {
	0x40c003fa, 0x0144131f, 0x0321121f, 0x90170310, 
	0x90a70321, 0x03a11020, 0x401003fb, 0x40f000fc,
};

/* 
    STAC 9200-32 pin configs for
    102801CE (Dell XPS M1710)
    102801CF (Dell Precision M90)
*/
static const unsigned int dell9200_m23_pin_configs[8] = {
	0x40c003fa, 0x01441340, 0x0421421f, 0x90170310,
	0x408003fb, 0x04a1102e, 0x90170311, 0x403003fc,
};

/*
    STAC 9200-32 pin configs for 
    102801C9
    102801CA
    102801CB (Dell Latitude 120L)
    102801D3
*/
static const unsigned int dell9200_m24_pin_configs[8] = {
	0x40c003fa, 0x404003fb, 0x0321121f, 0x90170310, 
	0x408003fc, 0x03a11020, 0x401003fd, 0x403003fe, 
};

/*
    STAC 9200-32 pin configs for
    102801BD (Dell Inspiron E1505n)
    102801EE
    102801EF
*/
static const unsigned int dell9200_m25_pin_configs[8] = {
	0x40c003fa, 0x01441340, 0x0421121f, 0x90170310, 
	0x408003fb, 0x04a11020, 0x401003fc, 0x403003fd,
};

/*
    STAC 9200-32 pin configs for
    102801F5 (Dell Inspiron 1501)
    102801F6
*/
static const unsigned int dell9200_m26_pin_configs[8] = {
	0x40c003fa, 0x404003fb, 0x0421121f, 0x90170310, 
	0x408003fc, 0x04a11020, 0x401003fd, 0x403003fe,
};

/*
    STAC 9200-32
    102801CD (Dell Inspiron E1705/9400)
*/
static const unsigned int dell9200_m27_pin_configs[8] = {
	0x40c003fa, 0x01441340, 0x0421121f, 0x90170310,
	0x90170310, 0x04a11020, 0x90170310, 0x40f003fc,
};

static const unsigned int oqo9200_pin_configs[8] = {
	0x40c000f0, 0x404000f1, 0x0221121f, 0x02211210,
	0x90170111, 0x90a70120, 0x400000f2, 0x400000f3,
};


static const unsigned int *stac9200_brd_tbl[STAC_9200_MODELS] = {
	[STAC_REF] = ref9200_pin_configs,
	[STAC_9200_OQO] = oqo9200_pin_configs,
	[STAC_9200_DELL_D21] = dell9200_d21_pin_configs,
	[STAC_9200_DELL_D22] = dell9200_d22_pin_configs,
	[STAC_9200_DELL_D23] = dell9200_d23_pin_configs,
	[STAC_9200_DELL_M21] = dell9200_m21_pin_configs,
	[STAC_9200_DELL_M22] = dell9200_m22_pin_configs,
	[STAC_9200_DELL_M23] = dell9200_m23_pin_configs,
	[STAC_9200_DELL_M24] = dell9200_m24_pin_configs,
	[STAC_9200_DELL_M25] = dell9200_m25_pin_configs,
	[STAC_9200_DELL_M26] = dell9200_m26_pin_configs,
	[STAC_9200_DELL_M27] = dell9200_m27_pin_configs,
	[STAC_9200_M4] = gateway9200_m4_pin_configs,
	[STAC_9200_M4_2] = gateway9200_m4_2_pin_configs,
	[STAC_9200_PANASONIC] = ref9200_pin_configs,
};

static const char * const stac9200_models[STAC_9200_MODELS] = {
	[STAC_AUTO] = "auto",
	[STAC_REF] = "ref",
	[STAC_9200_OQO] = "oqo",
	[STAC_9200_DELL_D21] = "dell-d21",
	[STAC_9200_DELL_D22] = "dell-d22",
	[STAC_9200_DELL_D23] = "dell-d23",
	[STAC_9200_DELL_M21] = "dell-m21",
	[STAC_9200_DELL_M22] = "dell-m22",
	[STAC_9200_DELL_M23] = "dell-m23",
	[STAC_9200_DELL_M24] = "dell-m24",
	[STAC_9200_DELL_M25] = "dell-m25",
	[STAC_9200_DELL_M26] = "dell-m26",
	[STAC_9200_DELL_M27] = "dell-m27",
	[STAC_9200_M4] = "gateway-m4",
	[STAC_9200_M4_2] = "gateway-m4-2",
	[STAC_9200_PANASONIC] = "panasonic",
};

static const struct snd_pci_quirk stac9200_cfg_tbl[] = {
	/* SigmaTel reference board */
	SND_PCI_QUIRK(PCI_VENDOR_ID_INTEL, 0x2668,
		      "DFI LanParty", STAC_REF),
	SND_PCI_QUIRK(PCI_VENDOR_ID_DFI, 0x3101,
		      "DFI LanParty", STAC_REF),
	/* Dell laptops have BIOS problem */
	SND_PCI_QUIRK(PCI_VENDOR_ID_DELL, 0x01a8,
		      "unknown Dell", STAC_9200_DELL_D21),
	SND_PCI_QUIRK(PCI_VENDOR_ID_DELL, 0x01b5,
		      "Dell Inspiron 630m", STAC_9200_DELL_M21),
	SND_PCI_QUIRK(PCI_VENDOR_ID_DELL, 0x01bd,
		      "Dell Inspiron E1505n", STAC_9200_DELL_M25),
	SND_PCI_QUIRK(PCI_VENDOR_ID_DELL, 0x01c0,
		      "unknown Dell", STAC_9200_DELL_D22),
	SND_PCI_QUIRK(PCI_VENDOR_ID_DELL, 0x01c1,
		      "unknown Dell", STAC_9200_DELL_D22),
	SND_PCI_QUIRK(PCI_VENDOR_ID_DELL, 0x01c2,
		      "Dell Latitude D620", STAC_9200_DELL_M22),
	SND_PCI_QUIRK(PCI_VENDOR_ID_DELL, 0x01c5,
		      "unknown Dell", STAC_9200_DELL_D23),
	SND_PCI_QUIRK(PCI_VENDOR_ID_DELL, 0x01c7,
		      "unknown Dell", STAC_9200_DELL_D23),
	SND_PCI_QUIRK(PCI_VENDOR_ID_DELL, 0x01c8,
		      "unknown Dell", STAC_9200_DELL_M22),
	SND_PCI_QUIRK(PCI_VENDOR_ID_DELL, 0x01c9,
		      "unknown Dell", STAC_9200_DELL_M24),
	SND_PCI_QUIRK(PCI_VENDOR_ID_DELL, 0x01ca,
		      "unknown Dell", STAC_9200_DELL_M24),
	SND_PCI_QUIRK(PCI_VENDOR_ID_DELL, 0x01cb,
		      "Dell Latitude 120L", STAC_9200_DELL_M24),
	SND_PCI_QUIRK(PCI_VENDOR_ID_DELL, 0x01cc,
		      "Dell Latitude D820", STAC_9200_DELL_M22),
	SND_PCI_QUIRK(PCI_VENDOR_ID_DELL, 0x01cd,
		      "Dell Inspiron E1705/9400", STAC_9200_DELL_M27),
	SND_PCI_QUIRK(PCI_VENDOR_ID_DELL, 0x01ce,
		      "Dell XPS M1710", STAC_9200_DELL_M23),
	SND_PCI_QUIRK(PCI_VENDOR_ID_DELL, 0x01cf,
		      "Dell Precision M90", STAC_9200_DELL_M23),
	SND_PCI_QUIRK(PCI_VENDOR_ID_DELL, 0x01d3,
		      "unknown Dell", STAC_9200_DELL_M22),
	SND_PCI_QUIRK(PCI_VENDOR_ID_DELL, 0x01d4,
		      "unknown Dell", STAC_9200_DELL_M22),
	SND_PCI_QUIRK(PCI_VENDOR_ID_DELL, 0x01d6,
		      "unknown Dell", STAC_9200_DELL_M22),
	SND_PCI_QUIRK(PCI_VENDOR_ID_DELL, 0x01d8,
		      "Dell Inspiron 640m", STAC_9200_DELL_M21),
	SND_PCI_QUIRK(PCI_VENDOR_ID_DELL, 0x01d9,
		      "unknown Dell", STAC_9200_DELL_D23),
	SND_PCI_QUIRK(PCI_VENDOR_ID_DELL, 0x01da,
		      "unknown Dell", STAC_9200_DELL_D23),
	SND_PCI_QUIRK(PCI_VENDOR_ID_DELL, 0x01de,
		      "unknown Dell", STAC_9200_DELL_D21),
	SND_PCI_QUIRK(PCI_VENDOR_ID_DELL, 0x01e3,
		      "unknown Dell", STAC_9200_DELL_D23),
	SND_PCI_QUIRK(PCI_VENDOR_ID_DELL, 0x01e8,
		      "unknown Dell", STAC_9200_DELL_D21),
	SND_PCI_QUIRK(PCI_VENDOR_ID_DELL, 0x01ee,
		      "unknown Dell", STAC_9200_DELL_M25),
	SND_PCI_QUIRK(PCI_VENDOR_ID_DELL, 0x01ef,
		      "unknown Dell", STAC_9200_DELL_M25),
	SND_PCI_QUIRK(PCI_VENDOR_ID_DELL, 0x01f5,
		      "Dell Inspiron 1501", STAC_9200_DELL_M26),
	SND_PCI_QUIRK(PCI_VENDOR_ID_DELL, 0x01f6,
		      "unknown Dell", STAC_9200_DELL_M26),
	/* Panasonic */
	SND_PCI_QUIRK(0x10f7, 0x8338, "Panasonic CF-74", STAC_9200_PANASONIC),
	/* Gateway machines needs EAPD to be set on resume */
	SND_PCI_QUIRK(0x107b, 0x0205, "Gateway S-7110M", STAC_9200_M4),
	SND_PCI_QUIRK(0x107b, 0x0317, "Gateway MT3423, MX341*", STAC_9200_M4_2),
	SND_PCI_QUIRK(0x107b, 0x0318, "Gateway ML3019, MT3707", STAC_9200_M4_2),
	/* OQO Mobile */
	SND_PCI_QUIRK(0x1106, 0x3288, "OQO Model 2", STAC_9200_OQO),
	{} /* terminator */
};

static const unsigned int ref925x_pin_configs[8] = {
	0x40c003f0, 0x424503f2, 0x01813022, 0x02a19021,
	0x90a70320, 0x02214210, 0x01019020, 0x9033032e,
};

static const unsigned int stac925xM1_pin_configs[8] = {
	0x40c003f4, 0x424503f2, 0x400000f3, 0x02a19020,
	0x40a000f0, 0x90100210, 0x400003f1, 0x9033032e,
};

static const unsigned int stac925xM1_2_pin_configs[8] = {
	0x40c003f4, 0x424503f2, 0x400000f3, 0x02a19020,
	0x40a000f0, 0x90100210, 0x400003f1, 0x9033032e,
};

static const unsigned int stac925xM2_pin_configs[8] = {
	0x40c003f4, 0x424503f2, 0x400000f3, 0x02a19020,
	0x40a000f0, 0x90100210, 0x400003f1, 0x9033032e,
};

static const unsigned int stac925xM2_2_pin_configs[8] = {
	0x40c003f4, 0x424503f2, 0x400000f3, 0x02a19020,
	0x40a000f0, 0x90100210, 0x400003f1, 0x9033032e,
};

static const unsigned int stac925xM3_pin_configs[8] = {
	0x40c003f4, 0x424503f2, 0x400000f3, 0x02a19020,
	0x40a000f0, 0x90100210, 0x400003f1, 0x503303f3,
};

static const unsigned int stac925xM5_pin_configs[8] = {
	0x40c003f4, 0x424503f2, 0x400000f3, 0x02a19020,
	0x40a000f0, 0x90100210, 0x400003f1, 0x9033032e,
};

static const unsigned int stac925xM6_pin_configs[8] = {
	0x40c003f4, 0x424503f2, 0x400000f3, 0x02a19020,
	0x40a000f0, 0x90100210, 0x400003f1, 0x90330320,
};

static const unsigned int *stac925x_brd_tbl[STAC_925x_MODELS] = {
	[STAC_REF] = ref925x_pin_configs,
	[STAC_M1] = stac925xM1_pin_configs,
	[STAC_M1_2] = stac925xM1_2_pin_configs,
	[STAC_M2] = stac925xM2_pin_configs,
	[STAC_M2_2] = stac925xM2_2_pin_configs,
	[STAC_M3] = stac925xM3_pin_configs,
	[STAC_M5] = stac925xM5_pin_configs,
	[STAC_M6] = stac925xM6_pin_configs,
};

static const char * const stac925x_models[STAC_925x_MODELS] = {
	[STAC_925x_AUTO] = "auto",
	[STAC_REF] = "ref",
	[STAC_M1] = "m1",
	[STAC_M1_2] = "m1-2",
	[STAC_M2] = "m2",
	[STAC_M2_2] = "m2-2",
	[STAC_M3] = "m3",
	[STAC_M5] = "m5",
	[STAC_M6] = "m6",
};

static const struct snd_pci_quirk stac925x_codec_id_cfg_tbl[] = {
	SND_PCI_QUIRK(0x107b, 0x0316, "Gateway M255", STAC_M2),
	SND_PCI_QUIRK(0x107b, 0x0366, "Gateway MP6954", STAC_M5),
	SND_PCI_QUIRK(0x107b, 0x0461, "Gateway NX560XL", STAC_M1),
	SND_PCI_QUIRK(0x107b, 0x0681, "Gateway NX860", STAC_M2),
	SND_PCI_QUIRK(0x107b, 0x0367, "Gateway MX6453", STAC_M1_2),
	/* Not sure about the brand name for those */
	SND_PCI_QUIRK(0x107b, 0x0281, "Gateway mobile", STAC_M1),
	SND_PCI_QUIRK(0x107b, 0x0507, "Gateway mobile", STAC_M3),
	SND_PCI_QUIRK(0x107b, 0x0281, "Gateway mobile", STAC_M6),
	SND_PCI_QUIRK(0x107b, 0x0685, "Gateway mobile", STAC_M2_2),
	{} /* terminator */
};

static const struct snd_pci_quirk stac925x_cfg_tbl[] = {
	/* SigmaTel reference board */
	SND_PCI_QUIRK(PCI_VENDOR_ID_INTEL, 0x2668, "DFI LanParty", STAC_REF),
	SND_PCI_QUIRK(PCI_VENDOR_ID_DFI, 0x3101, "DFI LanParty", STAC_REF),
	SND_PCI_QUIRK(0x8384, 0x7632, "Stac9202 Reference Board", STAC_REF),

	/* Default table for unknown ID */
	SND_PCI_QUIRK(0x1002, 0x437b, "Gateway mobile", STAC_M2_2),

	{} /* terminator */
};

static const unsigned int ref92hd73xx_pin_configs[13] = {
	0x02214030, 0x02a19040, 0x01a19020, 0x02214030,
	0x0181302e, 0x01014010, 0x01014020, 0x01014030,
	0x02319040, 0x90a000f0, 0x90a000f0, 0x01452050,
	0x01452050,
};

static const unsigned int dell_m6_pin_configs[13] = {
	0x0321101f, 0x4f00000f, 0x4f0000f0, 0x90170110,
	0x03a11020, 0x0321101f, 0x4f0000f0, 0x4f0000f0,
	0x4f0000f0, 0x90a60160, 0x4f0000f0, 0x4f0000f0,
	0x4f0000f0,
};

static const unsigned int alienware_m17x_pin_configs[13] = {
	0x0321101f, 0x0321101f, 0x03a11020, 0x03014020,
	0x90170110, 0x4f0000f0, 0x4f0000f0, 0x4f0000f0,
	0x4f0000f0, 0x90a60160, 0x4f0000f0, 0x4f0000f0,
	0x904601b0,
};

static const unsigned int intel_dg45id_pin_configs[13] = {
	0x02214230, 0x02A19240, 0x01013214, 0x01014210,
	0x01A19250, 0x01011212, 0x01016211
};

static const unsigned int *stac92hd73xx_brd_tbl[STAC_92HD73XX_MODELS] = {
	[STAC_92HD73XX_REF]	= ref92hd73xx_pin_configs,
	[STAC_DELL_M6_AMIC]	= dell_m6_pin_configs,
	[STAC_DELL_M6_DMIC]	= dell_m6_pin_configs,
	[STAC_DELL_M6_BOTH]	= dell_m6_pin_configs,
	[STAC_DELL_EQ]	= dell_m6_pin_configs,
	[STAC_ALIENWARE_M17X]	= alienware_m17x_pin_configs,
	[STAC_92HD73XX_INTEL]	= intel_dg45id_pin_configs,
};

static const char * const stac92hd73xx_models[STAC_92HD73XX_MODELS] = {
	[STAC_92HD73XX_AUTO] = "auto",
	[STAC_92HD73XX_NO_JD] = "no-jd",
	[STAC_92HD73XX_REF] = "ref",
	[STAC_92HD73XX_INTEL] = "intel",
	[STAC_DELL_M6_AMIC] = "dell-m6-amic",
	[STAC_DELL_M6_DMIC] = "dell-m6-dmic",
	[STAC_DELL_M6_BOTH] = "dell-m6",
	[STAC_DELL_EQ] = "dell-eq",
	[STAC_ALIENWARE_M17X] = "alienware",
};

static const struct snd_pci_quirk stac92hd73xx_cfg_tbl[] = {
	/* SigmaTel reference board */
	SND_PCI_QUIRK(PCI_VENDOR_ID_INTEL, 0x2668,
				"DFI LanParty", STAC_92HD73XX_REF),
	SND_PCI_QUIRK(PCI_VENDOR_ID_DFI, 0x3101,
				"DFI LanParty", STAC_92HD73XX_REF),
	SND_PCI_QUIRK(PCI_VENDOR_ID_INTEL, 0x5002,
				"Intel DG45ID", STAC_92HD73XX_INTEL),
	SND_PCI_QUIRK(PCI_VENDOR_ID_INTEL, 0x5003,
				"Intel DG45FC", STAC_92HD73XX_INTEL),
	SND_PCI_QUIRK(PCI_VENDOR_ID_DELL, 0x0254,
				"Dell Studio 1535", STAC_DELL_M6_DMIC),
	SND_PCI_QUIRK(PCI_VENDOR_ID_DELL, 0x0255,
				"unknown Dell", STAC_DELL_M6_DMIC),
	SND_PCI_QUIRK(PCI_VENDOR_ID_DELL, 0x0256,
				"unknown Dell", STAC_DELL_M6_BOTH),
	SND_PCI_QUIRK(PCI_VENDOR_ID_DELL, 0x0257,
				"unknown Dell", STAC_DELL_M6_BOTH),
	SND_PCI_QUIRK(PCI_VENDOR_ID_DELL, 0x025e,
				"unknown Dell", STAC_DELL_M6_AMIC),
	SND_PCI_QUIRK(PCI_VENDOR_ID_DELL, 0x025f,
				"unknown Dell", STAC_DELL_M6_AMIC),
	SND_PCI_QUIRK(PCI_VENDOR_ID_DELL, 0x0271,
				"unknown Dell", STAC_DELL_M6_DMIC),
	SND_PCI_QUIRK(PCI_VENDOR_ID_DELL, 0x0272,
				"unknown Dell", STAC_DELL_M6_DMIC),
	SND_PCI_QUIRK(PCI_VENDOR_ID_DELL, 0x029f,
				"Dell Studio 1537", STAC_DELL_M6_DMIC),
	SND_PCI_QUIRK(PCI_VENDOR_ID_DELL, 0x02a0,
				"Dell Studio 17", STAC_DELL_M6_DMIC),
	SND_PCI_QUIRK(PCI_VENDOR_ID_DELL, 0x02be,
				"Dell Studio 1555", STAC_DELL_M6_DMIC),
	SND_PCI_QUIRK(PCI_VENDOR_ID_DELL, 0x02bd,
				"Dell Studio 1557", STAC_DELL_M6_DMIC),
	SND_PCI_QUIRK(PCI_VENDOR_ID_DELL, 0x02fe,
				"Dell Studio XPS 1645", STAC_DELL_M6_DMIC),
	SND_PCI_QUIRK(PCI_VENDOR_ID_DELL, 0x0413,
				"Dell Studio 1558", STAC_DELL_M6_DMIC),
	{} /* terminator */
};

static const struct snd_pci_quirk stac92hd73xx_codec_id_cfg_tbl[] = {
	SND_PCI_QUIRK(PCI_VENDOR_ID_DELL, 0x02a1,
		      "Alienware M17x", STAC_ALIENWARE_M17X),
	SND_PCI_QUIRK(PCI_VENDOR_ID_DELL, 0x043a,
		      "Alienware M17x", STAC_ALIENWARE_M17X),
	SND_PCI_QUIRK(PCI_VENDOR_ID_DELL, 0x0490,
		      "Alienware M17x", STAC_ALIENWARE_M17X),
	{} /* terminator */
};

static const unsigned int ref92hd83xxx_pin_configs[10] = {
	0x02214030, 0x02211010, 0x02a19020, 0x02170130,
	0x01014050, 0x01819040, 0x01014020, 0x90a3014e,
	0x01451160, 0x98560170,
};

static const unsigned int dell_s14_pin_configs[10] = {
	0x0221403f, 0x0221101f, 0x02a19020, 0x90170110,
	0x40f000f0, 0x40f000f0, 0x40f000f0, 0x90a60160,
	0x40f000f0, 0x40f000f0,
};

static const unsigned int dell_vostro_3500_pin_configs[10] = {
	0x02a11020, 0x0221101f, 0x400000f0, 0x90170110,
	0x400000f1, 0x400000f2, 0x400000f3, 0x90a60160,
	0x400000f4, 0x400000f5,
};

static const unsigned int hp_dv7_4000_pin_configs[10] = {
	0x03a12050, 0x0321201f, 0x40f000f0, 0x90170110,
	0x40f000f0, 0x40f000f0, 0x90170110, 0xd5a30140,
	0x40f000f0, 0x40f000f0,
};

static const unsigned int hp_cNB11_intquad_pin_configs[10] = {
	0x40f000f0, 0x0221101f, 0x02a11020, 0x92170110,
	0x40f000f0, 0x92170110, 0x40f000f0, 0xd5a30130,
	0x40f000f0, 0x40f000f0,
};

static const unsigned int *stac92hd83xxx_brd_tbl[STAC_92HD83XXX_MODELS] = {
	[STAC_92HD83XXX_REF] = ref92hd83xxx_pin_configs,
	[STAC_92HD83XXX_PWR_REF] = ref92hd83xxx_pin_configs,
	[STAC_DELL_S14] = dell_s14_pin_configs,
	[STAC_DELL_VOSTRO_3500] = dell_vostro_3500_pin_configs,
	[STAC_92HD83XXX_HP_cNB11_INTQUAD] = hp_cNB11_intquad_pin_configs,
	[STAC_HP_DV7_4000] = hp_dv7_4000_pin_configs,
};

static const char * const stac92hd83xxx_models[STAC_92HD83XXX_MODELS] = {
	[STAC_92HD83XXX_AUTO] = "auto",
	[STAC_92HD83XXX_REF] = "ref",
	[STAC_92HD83XXX_PWR_REF] = "mic-ref",
	[STAC_DELL_S14] = "dell-s14",
	[STAC_DELL_VOSTRO_3500] = "dell-vostro-3500",
	[STAC_92HD83XXX_HP_cNB11_INTQUAD] = "hp_cNB11_intquad",
	[STAC_HP_DV7_4000] = "hp-dv7-4000",
};

static const struct snd_pci_quirk stac92hd83xxx_cfg_tbl[] = {
	/* SigmaTel reference board */
	SND_PCI_QUIRK(PCI_VENDOR_ID_INTEL, 0x2668,
		      "DFI LanParty", STAC_92HD83XXX_REF),
	SND_PCI_QUIRK(PCI_VENDOR_ID_DFI, 0x3101,
		      "DFI LanParty", STAC_92HD83XXX_REF),
	SND_PCI_QUIRK(PCI_VENDOR_ID_DELL, 0x02ba,
		      "unknown Dell", STAC_DELL_S14),
	SND_PCI_QUIRK(PCI_VENDOR_ID_DELL, 0x1028,
		      "Dell Vostro 3500", STAC_DELL_VOSTRO_3500),
	SND_PCI_QUIRK(PCI_VENDOR_ID_HP, 0x1656,
			  "HP", STAC_92HD83XXX_HP_cNB11_INTQUAD),
	SND_PCI_QUIRK(PCI_VENDOR_ID_HP, 0x1657,
			  "HP", STAC_92HD83XXX_HP_cNB11_INTQUAD),
	SND_PCI_QUIRK(PCI_VENDOR_ID_HP, 0x1658,
			  "HP", STAC_92HD83XXX_HP_cNB11_INTQUAD),
	SND_PCI_QUIRK(PCI_VENDOR_ID_HP, 0x1659,
			  "HP", STAC_92HD83XXX_HP_cNB11_INTQUAD),
	SND_PCI_QUIRK(PCI_VENDOR_ID_HP, 0x165A,
			  "HP", STAC_92HD83XXX_HP_cNB11_INTQUAD),
	SND_PCI_QUIRK(PCI_VENDOR_ID_HP, 0x165B,
			  "HP", STAC_92HD83XXX_HP_cNB11_INTQUAD),
	SND_PCI_QUIRK(PCI_VENDOR_ID_HP, 0x3388,
			  "HP", STAC_92HD83XXX_HP_cNB11_INTQUAD),
	SND_PCI_QUIRK(PCI_VENDOR_ID_HP, 0x3389,
			  "HP", STAC_92HD83XXX_HP_cNB11_INTQUAD),
	SND_PCI_QUIRK(PCI_VENDOR_ID_HP, 0x355B,
			  "HP", STAC_92HD83XXX_HP_cNB11_INTQUAD),
	SND_PCI_QUIRK(PCI_VENDOR_ID_HP, 0x355C,
			  "HP", STAC_92HD83XXX_HP_cNB11_INTQUAD),
	SND_PCI_QUIRK(PCI_VENDOR_ID_HP, 0x355D,
			  "HP", STAC_92HD83XXX_HP_cNB11_INTQUAD),
	SND_PCI_QUIRK(PCI_VENDOR_ID_HP, 0x355E,
			  "HP", STAC_92HD83XXX_HP_cNB11_INTQUAD),
	SND_PCI_QUIRK(PCI_VENDOR_ID_HP, 0x355F,
			  "HP", STAC_92HD83XXX_HP_cNB11_INTQUAD),
	SND_PCI_QUIRK(PCI_VENDOR_ID_HP, 0x3560,
			  "HP", STAC_92HD83XXX_HP_cNB11_INTQUAD),
	SND_PCI_QUIRK(PCI_VENDOR_ID_HP, 0x358B,
			  "HP", STAC_92HD83XXX_HP_cNB11_INTQUAD),
	SND_PCI_QUIRK(PCI_VENDOR_ID_HP, 0x358C,
			  "HP", STAC_92HD83XXX_HP_cNB11_INTQUAD),
	SND_PCI_QUIRK(PCI_VENDOR_ID_HP, 0x358D,
			  "HP", STAC_92HD83XXX_HP_cNB11_INTQUAD),
	SND_PCI_QUIRK(PCI_VENDOR_ID_HP, 0x3591,
			  "HP", STAC_92HD83XXX_HP_cNB11_INTQUAD),
	SND_PCI_QUIRK(PCI_VENDOR_ID_HP, 0x3592,
			  "HP", STAC_92HD83XXX_HP_cNB11_INTQUAD),
	SND_PCI_QUIRK(PCI_VENDOR_ID_HP, 0x3593,
			  "HP", STAC_92HD83XXX_HP_cNB11_INTQUAD),
	{} /* terminator */
};

static const unsigned int ref92hd71bxx_pin_configs[STAC92HD71BXX_NUM_PINS] = {
	0x02214030, 0x02a19040, 0x01a19020, 0x01014010,
	0x0181302e, 0x01014010, 0x01019020, 0x90a000f0,
	0x90a000f0, 0x01452050, 0x01452050, 0x00000000,
	0x00000000
};

static const unsigned int dell_m4_1_pin_configs[STAC92HD71BXX_NUM_PINS] = {
	0x0421101f, 0x04a11221, 0x40f000f0, 0x90170110,
	0x23a1902e, 0x23014250, 0x40f000f0, 0x90a000f0,
	0x40f000f0, 0x4f0000f0, 0x4f0000f0, 0x00000000,
	0x00000000
};

static const unsigned int dell_m4_2_pin_configs[STAC92HD71BXX_NUM_PINS] = {
	0x0421101f, 0x04a11221, 0x90a70330, 0x90170110,
	0x23a1902e, 0x23014250, 0x40f000f0, 0x40f000f0,
	0x40f000f0, 0x044413b0, 0x044413b0, 0x00000000,
	0x00000000
};

static const unsigned int dell_m4_3_pin_configs[STAC92HD71BXX_NUM_PINS] = {
	0x0421101f, 0x04a11221, 0x90a70330, 0x90170110,
	0x40f000f0, 0x40f000f0, 0x40f000f0, 0x90a000f0,
	0x40f000f0, 0x044413b0, 0x044413b0, 0x00000000,
	0x00000000
};

static const unsigned int *stac92hd71bxx_brd_tbl[STAC_92HD71BXX_MODELS] = {
	[STAC_92HD71BXX_REF] = ref92hd71bxx_pin_configs,
	[STAC_DELL_M4_1]	= dell_m4_1_pin_configs,
	[STAC_DELL_M4_2]	= dell_m4_2_pin_configs,
	[STAC_DELL_M4_3]	= dell_m4_3_pin_configs,
	[STAC_HP_M4]		= NULL,
	[STAC_HP_DV4]		= NULL,
	[STAC_HP_DV5]		= NULL,
	[STAC_HP_HDX]           = NULL,
	[STAC_HP_DV4_1222NR]	= NULL,
};

static const char * const stac92hd71bxx_models[STAC_92HD71BXX_MODELS] = {
	[STAC_92HD71BXX_AUTO] = "auto",
	[STAC_92HD71BXX_REF] = "ref",
	[STAC_DELL_M4_1] = "dell-m4-1",
	[STAC_DELL_M4_2] = "dell-m4-2",
	[STAC_DELL_M4_3] = "dell-m4-3",
	[STAC_HP_M4] = "hp-m4",
	[STAC_HP_DV4] = "hp-dv4",
	[STAC_HP_DV5] = "hp-dv5",
	[STAC_HP_HDX] = "hp-hdx",
	[STAC_HP_DV4_1222NR] = "hp-dv4-1222nr",
};

static const struct snd_pci_quirk stac92hd71bxx_cfg_tbl[] = {
	/* SigmaTel reference board */
	SND_PCI_QUIRK(PCI_VENDOR_ID_INTEL, 0x2668,
		      "DFI LanParty", STAC_92HD71BXX_REF),
	SND_PCI_QUIRK(PCI_VENDOR_ID_DFI, 0x3101,
		      "DFI LanParty", STAC_92HD71BXX_REF),
	SND_PCI_QUIRK(PCI_VENDOR_ID_HP, 0x30fb,
		      "HP dv4-1222nr", STAC_HP_DV4_1222NR),
	SND_PCI_QUIRK_MASK(PCI_VENDOR_ID_HP, 0xfff0, 0x1720,
			  "HP", STAC_HP_DV5),
	SND_PCI_QUIRK_MASK(PCI_VENDOR_ID_HP, 0xfff0, 0x3080,
		      "HP", STAC_HP_DV5),
	SND_PCI_QUIRK_MASK(PCI_VENDOR_ID_HP, 0xfff0, 0x30f0,
		      "HP dv4-7", STAC_HP_DV4),
	SND_PCI_QUIRK_MASK(PCI_VENDOR_ID_HP, 0xfff0, 0x3600,
		      "HP dv4-7", STAC_HP_DV5),
	SND_PCI_QUIRK(PCI_VENDOR_ID_HP, 0x3610,
		      "HP HDX", STAC_HP_HDX),  /* HDX18 */
	SND_PCI_QUIRK(PCI_VENDOR_ID_HP, 0x361a,
		      "HP mini 1000", STAC_HP_M4),
	SND_PCI_QUIRK(PCI_VENDOR_ID_HP, 0x361b,
		      "HP HDX", STAC_HP_HDX),  /* HDX16 */
	SND_PCI_QUIRK_MASK(PCI_VENDOR_ID_HP, 0xfff0, 0x3620,
		      "HP dv6", STAC_HP_DV5),
	SND_PCI_QUIRK(PCI_VENDOR_ID_HP, 0x3061,
		      "HP dv6", STAC_HP_DV5), /* HP dv6-1110ax */
	SND_PCI_QUIRK(PCI_VENDOR_ID_HP, 0x363e,
		      "HP DV6", STAC_HP_DV5),
	SND_PCI_QUIRK_MASK(PCI_VENDOR_ID_HP, 0xfff0, 0x7010,
		      "HP", STAC_HP_DV5),
	SND_PCI_QUIRK(PCI_VENDOR_ID_DELL, 0x0233,
				"unknown Dell", STAC_DELL_M4_1),
	SND_PCI_QUIRK(PCI_VENDOR_ID_DELL, 0x0234,
				"unknown Dell", STAC_DELL_M4_1),
	SND_PCI_QUIRK(PCI_VENDOR_ID_DELL, 0x0250,
				"unknown Dell", STAC_DELL_M4_1),
	SND_PCI_QUIRK(PCI_VENDOR_ID_DELL, 0x024f,
				"unknown Dell", STAC_DELL_M4_1),
	SND_PCI_QUIRK(PCI_VENDOR_ID_DELL, 0x024d,
				"unknown Dell", STAC_DELL_M4_1),
	SND_PCI_QUIRK(PCI_VENDOR_ID_DELL, 0x0251,
				"unknown Dell", STAC_DELL_M4_1),
	SND_PCI_QUIRK(PCI_VENDOR_ID_DELL, 0x0277,
				"unknown Dell", STAC_DELL_M4_1),
	SND_PCI_QUIRK(PCI_VENDOR_ID_DELL, 0x0263,
				"unknown Dell", STAC_DELL_M4_2),
	SND_PCI_QUIRK(PCI_VENDOR_ID_DELL, 0x0265,
				"unknown Dell", STAC_DELL_M4_2),
	SND_PCI_QUIRK(PCI_VENDOR_ID_DELL, 0x0262,
				"unknown Dell", STAC_DELL_M4_2),
	SND_PCI_QUIRK(PCI_VENDOR_ID_DELL, 0x0264,
				"unknown Dell", STAC_DELL_M4_2),
	SND_PCI_QUIRK(PCI_VENDOR_ID_DELL, 0x02aa,
				"unknown Dell", STAC_DELL_M4_3),
	{} /* terminator */
};

static const unsigned int ref922x_pin_configs[10] = {
	0x01014010, 0x01016011, 0x01012012, 0x0221401f,
	0x01813122, 0x01011014, 0x01441030, 0x01c41030,
	0x40000100, 0x40000100,
};

/*
    STAC 922X pin configs for
    102801A7
    102801AB
    102801A9
    102801D1
    102801D2
*/
static const unsigned int dell_922x_d81_pin_configs[10] = {
	0x02214030, 0x01a19021, 0x01111012, 0x01114010,
	0x02a19020, 0x01117011, 0x400001f0, 0x400001f1,
	0x01813122, 0x400001f2,
};

/*
    STAC 922X pin configs for
    102801AC
    102801D0
*/
static const unsigned int dell_922x_d82_pin_configs[10] = {
	0x02214030, 0x01a19021, 0x01111012, 0x01114010,
	0x02a19020, 0x01117011, 0x01451140, 0x400001f0,
	0x01813122, 0x400001f1,
};

/*
    STAC 922X pin configs for
    102801BF
*/
static const unsigned int dell_922x_m81_pin_configs[10] = {
	0x0321101f, 0x01112024, 0x01111222, 0x91174220,
	0x03a11050, 0x01116221, 0x90a70330, 0x01452340, 
	0x40C003f1, 0x405003f0,
};

/*
    STAC 9221 A1 pin configs for
    102801D7 (Dell XPS M1210)
*/
static const unsigned int dell_922x_m82_pin_configs[10] = {
	0x02211211, 0x408103ff, 0x02a1123e, 0x90100310, 
	0x408003f1, 0x0221121f, 0x03451340, 0x40c003f2, 
	0x508003f3, 0x405003f4, 
};

static const unsigned int d945gtp3_pin_configs[10] = {
	0x0221401f, 0x01a19022, 0x01813021, 0x01014010,
	0x40000100, 0x40000100, 0x40000100, 0x40000100,
	0x02a19120, 0x40000100,
};

static const unsigned int d945gtp5_pin_configs[10] = {
	0x0221401f, 0x01011012, 0x01813024, 0x01014010,
	0x01a19021, 0x01016011, 0x01452130, 0x40000100,
	0x02a19320, 0x40000100,
};

static const unsigned int intel_mac_v1_pin_configs[10] = {
	0x0121e21f, 0x400000ff, 0x9017e110, 0x400000fd,
	0x400000fe, 0x0181e020, 0x1145e030, 0x11c5e240,
	0x400000fc, 0x400000fb,
};

static const unsigned int intel_mac_v2_pin_configs[10] = {
	0x0121e21f, 0x90a7012e, 0x9017e110, 0x400000fd,
	0x400000fe, 0x0181e020, 0x1145e230, 0x500000fa,
	0x400000fc, 0x400000fb,
};

static const unsigned int intel_mac_v3_pin_configs[10] = {
	0x0121e21f, 0x90a7012e, 0x9017e110, 0x400000fd,
	0x400000fe, 0x0181e020, 0x1145e230, 0x11c5e240,
	0x400000fc, 0x400000fb,
};

static const unsigned int intel_mac_v4_pin_configs[10] = {
	0x0321e21f, 0x03a1e02e, 0x9017e110, 0x9017e11f,
	0x400000fe, 0x0381e020, 0x1345e230, 0x13c5e240,
	0x400000fc, 0x400000fb,
};

static const unsigned int intel_mac_v5_pin_configs[10] = {
	0x0321e21f, 0x03a1e02e, 0x9017e110, 0x9017e11f,
	0x400000fe, 0x0381e020, 0x1345e230, 0x13c5e240,
	0x400000fc, 0x400000fb,
};

static const unsigned int ecs202_pin_configs[10] = {
	0x0221401f, 0x02a19020, 0x01a19020, 0x01114010,
	0x408000f0, 0x01813022, 0x074510a0, 0x40c400f1,
	0x9037012e, 0x40e000f2,
};

static const unsigned int *stac922x_brd_tbl[STAC_922X_MODELS] = {
	[STAC_D945_REF] = ref922x_pin_configs,
	[STAC_D945GTP3] = d945gtp3_pin_configs,
	[STAC_D945GTP5] = d945gtp5_pin_configs,
	[STAC_INTEL_MAC_V1] = intel_mac_v1_pin_configs,
	[STAC_INTEL_MAC_V2] = intel_mac_v2_pin_configs,
	[STAC_INTEL_MAC_V3] = intel_mac_v3_pin_configs,
	[STAC_INTEL_MAC_V4] = intel_mac_v4_pin_configs,
	[STAC_INTEL_MAC_V5] = intel_mac_v5_pin_configs,
	[STAC_INTEL_MAC_AUTO] = intel_mac_v3_pin_configs,
	/* for backward compatibility */
	[STAC_MACMINI] = intel_mac_v3_pin_configs,
	[STAC_MACBOOK] = intel_mac_v5_pin_configs,
	[STAC_MACBOOK_PRO_V1] = intel_mac_v3_pin_configs,
	[STAC_MACBOOK_PRO_V2] = intel_mac_v3_pin_configs,
	[STAC_IMAC_INTEL] = intel_mac_v2_pin_configs,
	[STAC_IMAC_INTEL_20] = intel_mac_v3_pin_configs,
	[STAC_ECS_202] = ecs202_pin_configs,
	[STAC_922X_DELL_D81] = dell_922x_d81_pin_configs,
	[STAC_922X_DELL_D82] = dell_922x_d82_pin_configs,	
	[STAC_922X_DELL_M81] = dell_922x_m81_pin_configs,
	[STAC_922X_DELL_M82] = dell_922x_m82_pin_configs,	
};

static const char * const stac922x_models[STAC_922X_MODELS] = {
	[STAC_922X_AUTO] = "auto",
	[STAC_D945_REF]	= "ref",
	[STAC_D945GTP5]	= "5stack",
	[STAC_D945GTP3]	= "3stack",
	[STAC_INTEL_MAC_V1] = "intel-mac-v1",
	[STAC_INTEL_MAC_V2] = "intel-mac-v2",
	[STAC_INTEL_MAC_V3] = "intel-mac-v3",
	[STAC_INTEL_MAC_V4] = "intel-mac-v4",
	[STAC_INTEL_MAC_V5] = "intel-mac-v5",
	[STAC_INTEL_MAC_AUTO] = "intel-mac-auto",
	/* for backward compatibility */
	[STAC_MACMINI]	= "macmini",
	[STAC_MACBOOK]	= "macbook",
	[STAC_MACBOOK_PRO_V1]	= "macbook-pro-v1",
	[STAC_MACBOOK_PRO_V2]	= "macbook-pro",
	[STAC_IMAC_INTEL] = "imac-intel",
	[STAC_IMAC_INTEL_20] = "imac-intel-20",
	[STAC_ECS_202] = "ecs202",
	[STAC_922X_DELL_D81] = "dell-d81",
	[STAC_922X_DELL_D82] = "dell-d82",
	[STAC_922X_DELL_M81] = "dell-m81",
	[STAC_922X_DELL_M82] = "dell-m82",
};

static const struct snd_pci_quirk stac922x_cfg_tbl[] = {
	/* SigmaTel reference board */
	SND_PCI_QUIRK(PCI_VENDOR_ID_INTEL, 0x2668,
		      "DFI LanParty", STAC_D945_REF),
	SND_PCI_QUIRK(PCI_VENDOR_ID_DFI, 0x3101,
		      "DFI LanParty", STAC_D945_REF),
	/* Intel 945G based systems */
	SND_PCI_QUIRK(PCI_VENDOR_ID_INTEL, 0x0101,
		      "Intel D945G", STAC_D945GTP3),
	SND_PCI_QUIRK(PCI_VENDOR_ID_INTEL, 0x0202,
		      "Intel D945G", STAC_D945GTP3),
	SND_PCI_QUIRK(PCI_VENDOR_ID_INTEL, 0x0606,
		      "Intel D945G", STAC_D945GTP3),
	SND_PCI_QUIRK(PCI_VENDOR_ID_INTEL, 0x0601,
		      "Intel D945G", STAC_D945GTP3),
	SND_PCI_QUIRK(PCI_VENDOR_ID_INTEL, 0x0111,
		      "Intel D945G", STAC_D945GTP3),
	SND_PCI_QUIRK(PCI_VENDOR_ID_INTEL, 0x1115,
		      "Intel D945G", STAC_D945GTP3),
	SND_PCI_QUIRK(PCI_VENDOR_ID_INTEL, 0x1116,
		      "Intel D945G", STAC_D945GTP3),
	SND_PCI_QUIRK(PCI_VENDOR_ID_INTEL, 0x1117,
		      "Intel D945G", STAC_D945GTP3),
	SND_PCI_QUIRK(PCI_VENDOR_ID_INTEL, 0x1118,
		      "Intel D945G", STAC_D945GTP3),
	SND_PCI_QUIRK(PCI_VENDOR_ID_INTEL, 0x1119,
		      "Intel D945G", STAC_D945GTP3),
	SND_PCI_QUIRK(PCI_VENDOR_ID_INTEL, 0x8826,
		      "Intel D945G", STAC_D945GTP3),
	SND_PCI_QUIRK(PCI_VENDOR_ID_INTEL, 0x5049,
		      "Intel D945G", STAC_D945GTP3),
	SND_PCI_QUIRK(PCI_VENDOR_ID_INTEL, 0x5055,
		      "Intel D945G", STAC_D945GTP3),
	SND_PCI_QUIRK(PCI_VENDOR_ID_INTEL, 0x5048,
		      "Intel D945G", STAC_D945GTP3),
	SND_PCI_QUIRK(PCI_VENDOR_ID_INTEL, 0x0110,
		      "Intel D945G", STAC_D945GTP3),
	/* Intel D945G 5-stack systems */
	SND_PCI_QUIRK(PCI_VENDOR_ID_INTEL, 0x0404,
		      "Intel D945G", STAC_D945GTP5),
	SND_PCI_QUIRK(PCI_VENDOR_ID_INTEL, 0x0303,
		      "Intel D945G", STAC_D945GTP5),
	SND_PCI_QUIRK(PCI_VENDOR_ID_INTEL, 0x0013,
		      "Intel D945G", STAC_D945GTP5),
	SND_PCI_QUIRK(PCI_VENDOR_ID_INTEL, 0x0417,
		      "Intel D945G", STAC_D945GTP5),
	/* Intel 945P based systems */
	SND_PCI_QUIRK(PCI_VENDOR_ID_INTEL, 0x0b0b,
		      "Intel D945P", STAC_D945GTP3),
	SND_PCI_QUIRK(PCI_VENDOR_ID_INTEL, 0x0112,
		      "Intel D945P", STAC_D945GTP3),
	SND_PCI_QUIRK(PCI_VENDOR_ID_INTEL, 0x0d0d,
		      "Intel D945P", STAC_D945GTP3),
	SND_PCI_QUIRK(PCI_VENDOR_ID_INTEL, 0x0909,
		      "Intel D945P", STAC_D945GTP3),
	SND_PCI_QUIRK(PCI_VENDOR_ID_INTEL, 0x0505,
		      "Intel D945P", STAC_D945GTP3),
	SND_PCI_QUIRK(PCI_VENDOR_ID_INTEL, 0x0707,
		      "Intel D945P", STAC_D945GTP5),
	/* other intel */
	SND_PCI_QUIRK(PCI_VENDOR_ID_INTEL, 0x0204,
		      "Intel D945", STAC_D945_REF),
	/* other systems  */
	/* Apple Intel Mac (Mac Mini, MacBook, MacBook Pro...) */
	SND_PCI_QUIRK(0x8384, 0x7680,
		      "Mac", STAC_INTEL_MAC_AUTO),
	/* Dell systems  */
	SND_PCI_QUIRK(PCI_VENDOR_ID_DELL, 0x01a7,
		      "unknown Dell", STAC_922X_DELL_D81),
	SND_PCI_QUIRK(PCI_VENDOR_ID_DELL, 0x01a9,
		      "unknown Dell", STAC_922X_DELL_D81),
	SND_PCI_QUIRK(PCI_VENDOR_ID_DELL, 0x01ab,
		      "unknown Dell", STAC_922X_DELL_D81),
	SND_PCI_QUIRK(PCI_VENDOR_ID_DELL, 0x01ac,
		      "unknown Dell", STAC_922X_DELL_D82),
	SND_PCI_QUIRK(PCI_VENDOR_ID_DELL, 0x01bf,
		      "unknown Dell", STAC_922X_DELL_M81),
	SND_PCI_QUIRK(PCI_VENDOR_ID_DELL, 0x01d0,
		      "unknown Dell", STAC_922X_DELL_D82),
	SND_PCI_QUIRK(PCI_VENDOR_ID_DELL, 0x01d1,
		      "unknown Dell", STAC_922X_DELL_D81),
	SND_PCI_QUIRK(PCI_VENDOR_ID_DELL, 0x01d2,
		      "unknown Dell", STAC_922X_DELL_D81),
	SND_PCI_QUIRK(PCI_VENDOR_ID_DELL, 0x01d7,
		      "Dell XPS M1210", STAC_922X_DELL_M82),
	/* ECS/PC Chips boards */
	SND_PCI_QUIRK_MASK(0x1019, 0xf000, 0x2000,
		      "ECS/PC chips", STAC_ECS_202),
	{} /* terminator */
};

static const unsigned int ref927x_pin_configs[14] = {
	0x02214020, 0x02a19080, 0x0181304e, 0x01014010,
	0x01a19040, 0x01011012, 0x01016011, 0x0101201f, 
	0x183301f0, 0x18a001f0, 0x18a001f0, 0x01442070,
	0x01c42190, 0x40000100,
};

static const unsigned int d965_3st_pin_configs[14] = {
	0x0221401f, 0x02a19120, 0x40000100, 0x01014011,
	0x01a19021, 0x01813024, 0x40000100, 0x40000100,
	0x40000100, 0x40000100, 0x40000100, 0x40000100,
	0x40000100, 0x40000100
};

static const unsigned int d965_5st_pin_configs[14] = {
	0x02214020, 0x02a19080, 0x0181304e, 0x01014010,
	0x01a19040, 0x01011012, 0x01016011, 0x40000100,
	0x40000100, 0x40000100, 0x40000100, 0x01442070,
	0x40000100, 0x40000100
};

static const unsigned int d965_5st_no_fp_pin_configs[14] = {
	0x40000100, 0x40000100, 0x0181304e, 0x01014010,
	0x01a19040, 0x01011012, 0x01016011, 0x40000100,
	0x40000100, 0x40000100, 0x40000100, 0x01442070,
	0x40000100, 0x40000100
};

static const unsigned int dell_3st_pin_configs[14] = {
	0x02211230, 0x02a11220, 0x01a19040, 0x01114210,
	0x01111212, 0x01116211, 0x01813050, 0x01112214,
	0x403003fa, 0x90a60040, 0x90a60040, 0x404003fb,
	0x40c003fc, 0x40000100
};

static const unsigned int *stac927x_brd_tbl[STAC_927X_MODELS] = {
	[STAC_D965_REF_NO_JD] = ref927x_pin_configs,
	[STAC_D965_REF]  = ref927x_pin_configs,
	[STAC_D965_3ST]  = d965_3st_pin_configs,
	[STAC_D965_5ST]  = d965_5st_pin_configs,
	[STAC_D965_5ST_NO_FP]  = d965_5st_no_fp_pin_configs,
	[STAC_DELL_3ST]  = dell_3st_pin_configs,
	[STAC_DELL_BIOS] = NULL,
	[STAC_927X_VOLKNOB] = NULL,
};

static const char * const stac927x_models[STAC_927X_MODELS] = {
	[STAC_927X_AUTO]	= "auto",
	[STAC_D965_REF_NO_JD]	= "ref-no-jd",
	[STAC_D965_REF]		= "ref",
	[STAC_D965_3ST]		= "3stack",
	[STAC_D965_5ST]		= "5stack",
	[STAC_D965_5ST_NO_FP]	= "5stack-no-fp",
	[STAC_DELL_3ST]		= "dell-3stack",
	[STAC_DELL_BIOS]	= "dell-bios",
	[STAC_927X_VOLKNOB]	= "volknob",
};

static const struct snd_pci_quirk stac927x_cfg_tbl[] = {
	/* SigmaTel reference board */
	SND_PCI_QUIRK(PCI_VENDOR_ID_INTEL, 0x2668,
		      "DFI LanParty", STAC_D965_REF),
	SND_PCI_QUIRK(PCI_VENDOR_ID_DFI, 0x3101,
		      "DFI LanParty", STAC_D965_REF),
	 /* Intel 946 based systems */
	SND_PCI_QUIRK(PCI_VENDOR_ID_INTEL, 0x3d01, "Intel D946", STAC_D965_3ST),
	SND_PCI_QUIRK(PCI_VENDOR_ID_INTEL, 0xa301, "Intel D946", STAC_D965_3ST),
	/* 965 based 3 stack systems */
	SND_PCI_QUIRK_MASK(PCI_VENDOR_ID_INTEL, 0xff00, 0x2100,
			   "Intel D965", STAC_D965_3ST),
	SND_PCI_QUIRK_MASK(PCI_VENDOR_ID_INTEL, 0xff00, 0x2000,
			   "Intel D965", STAC_D965_3ST),
	/* Dell 3 stack systems */
	SND_PCI_QUIRK(PCI_VENDOR_ID_DELL,  0x01dd, "Dell Dimension E520", STAC_DELL_3ST),
	SND_PCI_QUIRK(PCI_VENDOR_ID_DELL,  0x01ed, "Dell     ", STAC_DELL_3ST),
	SND_PCI_QUIRK(PCI_VENDOR_ID_DELL,  0x01f4, "Dell     ", STAC_DELL_3ST),
	/* Dell 3 stack systems with verb table in BIOS */
	SND_PCI_QUIRK(PCI_VENDOR_ID_DELL,  0x01f3, "Dell Inspiron 1420", STAC_DELL_BIOS),
	SND_PCI_QUIRK(PCI_VENDOR_ID_DELL,  0x01f7, "Dell XPS M1730", STAC_DELL_BIOS),
	SND_PCI_QUIRK(PCI_VENDOR_ID_DELL,  0x0227, "Dell Vostro 1400  ", STAC_DELL_BIOS),
	SND_PCI_QUIRK(PCI_VENDOR_ID_DELL,  0x022e, "Dell     ", STAC_DELL_BIOS),
	SND_PCI_QUIRK(PCI_VENDOR_ID_DELL,  0x022f, "Dell Inspiron 1525", STAC_DELL_BIOS),
	SND_PCI_QUIRK(PCI_VENDOR_ID_DELL,  0x0242, "Dell     ", STAC_DELL_BIOS),
	SND_PCI_QUIRK(PCI_VENDOR_ID_DELL,  0x0243, "Dell     ", STAC_DELL_BIOS),
	SND_PCI_QUIRK(PCI_VENDOR_ID_DELL,  0x02ff, "Dell     ", STAC_DELL_BIOS),
	SND_PCI_QUIRK(PCI_VENDOR_ID_DELL,  0x0209, "Dell XPS 1330", STAC_DELL_BIOS),
	/* 965 based 5 stack systems */
	SND_PCI_QUIRK_MASK(PCI_VENDOR_ID_INTEL, 0xff00, 0x2300,
			   "Intel D965", STAC_D965_5ST),
	SND_PCI_QUIRK_MASK(PCI_VENDOR_ID_INTEL, 0xff00, 0x2500,
			   "Intel D965", STAC_D965_5ST),
	/* volume-knob fixes */
	SND_PCI_QUIRK_VENDOR(0x10cf, "FSC", STAC_927X_VOLKNOB),
	{} /* terminator */
};

static const unsigned int ref9205_pin_configs[12] = {
	0x40000100, 0x40000100, 0x01016011, 0x01014010,
	0x01813122, 0x01a19021, 0x01019020, 0x40000100,
	0x90a000f0, 0x90a000f0, 0x01441030, 0x01c41030
};

/*
    STAC 9205 pin configs for
    102801F1
    102801F2
    102801FC
    102801FD
    10280204
    1028021F
    10280228 (Dell Vostro 1500)
    10280229 (Dell Vostro 1700)
*/
static const unsigned int dell_9205_m42_pin_configs[12] = {
	0x0321101F, 0x03A11020, 0x400003FA, 0x90170310,
	0x400003FB, 0x400003FC, 0x400003FD, 0x40F000F9,
	0x90A60330, 0x400003FF, 0x0144131F, 0x40C003FE,
};

/*
    STAC 9205 pin configs for
    102801F9
    102801FA
    102801FE
    102801FF (Dell Precision M4300)
    10280206
    10280200
    10280201
*/
static const unsigned int dell_9205_m43_pin_configs[12] = {
	0x0321101f, 0x03a11020, 0x90a70330, 0x90170310,
	0x400000fe, 0x400000ff, 0x400000fd, 0x40f000f9,
	0x400000fa, 0x400000fc, 0x0144131f, 0x40c003f8,
};

static const unsigned int dell_9205_m44_pin_configs[12] = {
	0x0421101f, 0x04a11020, 0x400003fa, 0x90170310,
	0x400003fb, 0x400003fc, 0x400003fd, 0x400003f9,
	0x90a60330, 0x400003ff, 0x01441340, 0x40c003fe,
};

static const unsigned int *stac9205_brd_tbl[STAC_9205_MODELS] = {
	[STAC_9205_REF] = ref9205_pin_configs,
	[STAC_9205_DELL_M42] = dell_9205_m42_pin_configs,
	[STAC_9205_DELL_M43] = dell_9205_m43_pin_configs,
	[STAC_9205_DELL_M44] = dell_9205_m44_pin_configs,
	[STAC_9205_EAPD] = NULL,
};

static const char * const stac9205_models[STAC_9205_MODELS] = {
	[STAC_9205_AUTO] = "auto",
	[STAC_9205_REF] = "ref",
	[STAC_9205_DELL_M42] = "dell-m42",
	[STAC_9205_DELL_M43] = "dell-m43",
	[STAC_9205_DELL_M44] = "dell-m44",
	[STAC_9205_EAPD] = "eapd",
};

static const struct snd_pci_quirk stac9205_cfg_tbl[] = {
	/* SigmaTel reference board */
	SND_PCI_QUIRK(PCI_VENDOR_ID_INTEL, 0x2668,
		      "DFI LanParty", STAC_9205_REF),
	SND_PCI_QUIRK(PCI_VENDOR_ID_INTEL, 0xfb30,
		      "SigmaTel", STAC_9205_REF),
	SND_PCI_QUIRK(PCI_VENDOR_ID_DFI, 0x3101,
		      "DFI LanParty", STAC_9205_REF),
	/* Dell */
	SND_PCI_QUIRK(PCI_VENDOR_ID_DELL, 0x01f1,
		      "unknown Dell", STAC_9205_DELL_M42),
	SND_PCI_QUIRK(PCI_VENDOR_ID_DELL, 0x01f2,
		      "unknown Dell", STAC_9205_DELL_M42),
	SND_PCI_QUIRK(PCI_VENDOR_ID_DELL, 0x01f8,
		      "Dell Precision", STAC_9205_DELL_M43),
	SND_PCI_QUIRK(PCI_VENDOR_ID_DELL, 0x01f9,
		      "Dell Precision", STAC_9205_DELL_M43),
	SND_PCI_QUIRK(PCI_VENDOR_ID_DELL, 0x01fa,
		      "Dell Precision", STAC_9205_DELL_M43),
	SND_PCI_QUIRK(PCI_VENDOR_ID_DELL, 0x01fc,
		      "unknown Dell", STAC_9205_DELL_M42),
	SND_PCI_QUIRK(PCI_VENDOR_ID_DELL, 0x01fd,
		      "unknown Dell", STAC_9205_DELL_M42),
	SND_PCI_QUIRK(PCI_VENDOR_ID_DELL, 0x01fe,
		      "Dell Precision", STAC_9205_DELL_M43),
	SND_PCI_QUIRK(PCI_VENDOR_ID_DELL, 0x01ff,
		      "Dell Precision M4300", STAC_9205_DELL_M43),
	SND_PCI_QUIRK(PCI_VENDOR_ID_DELL, 0x0204,
		      "unknown Dell", STAC_9205_DELL_M42),
	SND_PCI_QUIRK(PCI_VENDOR_ID_DELL, 0x0206,
		      "Dell Precision", STAC_9205_DELL_M43),
	SND_PCI_QUIRK(PCI_VENDOR_ID_DELL, 0x021b,
		      "Dell Precision", STAC_9205_DELL_M43),
	SND_PCI_QUIRK(PCI_VENDOR_ID_DELL, 0x021c,
		      "Dell Precision", STAC_9205_DELL_M43),
	SND_PCI_QUIRK(PCI_VENDOR_ID_DELL, 0x021f,
		      "Dell Inspiron", STAC_9205_DELL_M44),
	SND_PCI_QUIRK(PCI_VENDOR_ID_DELL, 0x0228,
		      "Dell Vostro 1500", STAC_9205_DELL_M42),
	SND_PCI_QUIRK(PCI_VENDOR_ID_DELL, 0x0229,
		      "Dell Vostro 1700", STAC_9205_DELL_M42),
	/* Gateway */
	SND_PCI_QUIRK(0x107b, 0x0560, "Gateway T6834c", STAC_9205_EAPD),
	SND_PCI_QUIRK(0x107b, 0x0565, "Gateway T1616", STAC_9205_EAPD),
	{} /* terminator */
};

static void stac92xx_set_config_regs(struct hda_codec *codec,
				     const unsigned int *pincfgs)
{
	int i;
	struct sigmatel_spec *spec = codec->spec;

	if (!pincfgs)
		return;

	for (i = 0; i < spec->num_pins; i++)
		if (spec->pin_nids[i] && pincfgs[i])
			snd_hda_codec_set_pincfg(codec, spec->pin_nids[i],
						 pincfgs[i]);
}

/*
 * Analog playback callbacks
 */
static int stac92xx_playback_pcm_open(struct hda_pcm_stream *hinfo,
				      struct hda_codec *codec,
				      struct snd_pcm_substream *substream)
{
	struct sigmatel_spec *spec = codec->spec;
	if (spec->stream_delay)
		msleep(spec->stream_delay);
	return snd_hda_multi_out_analog_open(codec, &spec->multiout, substream,
					     hinfo);
}

static int stac92xx_playback_pcm_prepare(struct hda_pcm_stream *hinfo,
					 struct hda_codec *codec,
					 unsigned int stream_tag,
					 unsigned int format,
					 struct snd_pcm_substream *substream)
{
	struct sigmatel_spec *spec = codec->spec;
	return snd_hda_multi_out_analog_prepare(codec, &spec->multiout, stream_tag, format, substream);
}

static int stac92xx_playback_pcm_cleanup(struct hda_pcm_stream *hinfo,
					struct hda_codec *codec,
					struct snd_pcm_substream *substream)
{
	struct sigmatel_spec *spec = codec->spec;
	return snd_hda_multi_out_analog_cleanup(codec, &spec->multiout);
}

/*
 * Digital playback callbacks
 */
static int stac92xx_dig_playback_pcm_open(struct hda_pcm_stream *hinfo,
					  struct hda_codec *codec,
					  struct snd_pcm_substream *substream)
{
	struct sigmatel_spec *spec = codec->spec;
	return snd_hda_multi_out_dig_open(codec, &spec->multiout);
}

static int stac92xx_dig_playback_pcm_close(struct hda_pcm_stream *hinfo,
					   struct hda_codec *codec,
					   struct snd_pcm_substream *substream)
{
	struct sigmatel_spec *spec = codec->spec;
	return snd_hda_multi_out_dig_close(codec, &spec->multiout);
}

static int stac92xx_dig_playback_pcm_prepare(struct hda_pcm_stream *hinfo,
					 struct hda_codec *codec,
					 unsigned int stream_tag,
					 unsigned int format,
					 struct snd_pcm_substream *substream)
{
	struct sigmatel_spec *spec = codec->spec;
	return snd_hda_multi_out_dig_prepare(codec, &spec->multiout,
					     stream_tag, format, substream);
}

static int stac92xx_dig_playback_pcm_cleanup(struct hda_pcm_stream *hinfo,
					struct hda_codec *codec,
					struct snd_pcm_substream *substream)
{
	struct sigmatel_spec *spec = codec->spec;
	return snd_hda_multi_out_dig_cleanup(codec, &spec->multiout);
}


/*
 * Analog capture callbacks
 */
static int stac92xx_capture_pcm_prepare(struct hda_pcm_stream *hinfo,
					struct hda_codec *codec,
					unsigned int stream_tag,
					unsigned int format,
					struct snd_pcm_substream *substream)
{
	struct sigmatel_spec *spec = codec->spec;
	hda_nid_t nid = spec->adc_nids[substream->number];

	if (spec->powerdown_adcs) {
		msleep(40);
		snd_hda_codec_write(codec, nid, 0,
			AC_VERB_SET_POWER_STATE, AC_PWRST_D0);
	}
	snd_hda_codec_setup_stream(codec, nid, stream_tag, 0, format);
	return 0;
}

static int stac92xx_capture_pcm_cleanup(struct hda_pcm_stream *hinfo,
					struct hda_codec *codec,
					struct snd_pcm_substream *substream)
{
	struct sigmatel_spec *spec = codec->spec;
	hda_nid_t nid = spec->adc_nids[substream->number];

	snd_hda_codec_cleanup_stream(codec, nid);
	if (spec->powerdown_adcs)
		snd_hda_codec_write(codec, nid, 0,
			AC_VERB_SET_POWER_STATE, AC_PWRST_D3);
	return 0;
}

static const struct hda_pcm_stream stac92xx_pcm_digital_playback = {
	.substreams = 1,
	.channels_min = 2,
	.channels_max = 2,
	/* NID is set in stac92xx_build_pcms */
	.ops = {
		.open = stac92xx_dig_playback_pcm_open,
		.close = stac92xx_dig_playback_pcm_close,
		.prepare = stac92xx_dig_playback_pcm_prepare,
		.cleanup = stac92xx_dig_playback_pcm_cleanup
	},
};

static const struct hda_pcm_stream stac92xx_pcm_digital_capture = {
	.substreams = 1,
	.channels_min = 2,
	.channels_max = 2,
	/* NID is set in stac92xx_build_pcms */
};

static const struct hda_pcm_stream stac92xx_pcm_analog_playback = {
	.substreams = 1,
	.channels_min = 2,
	.channels_max = 8,
	.nid = 0x02, /* NID to query formats and rates */
	.ops = {
		.open = stac92xx_playback_pcm_open,
		.prepare = stac92xx_playback_pcm_prepare,
		.cleanup = stac92xx_playback_pcm_cleanup
	},
};

static const struct hda_pcm_stream stac92xx_pcm_analog_alt_playback = {
	.substreams = 1,
	.channels_min = 2,
	.channels_max = 2,
	.nid = 0x06, /* NID to query formats and rates */
	.ops = {
		.open = stac92xx_playback_pcm_open,
		.prepare = stac92xx_playback_pcm_prepare,
		.cleanup = stac92xx_playback_pcm_cleanup
	},
};

static const struct hda_pcm_stream stac92xx_pcm_analog_capture = {
	.channels_min = 2,
	.channels_max = 2,
	/* NID + .substreams is set in stac92xx_build_pcms */
	.ops = {
		.prepare = stac92xx_capture_pcm_prepare,
		.cleanup = stac92xx_capture_pcm_cleanup
	},
};

static int stac92xx_build_pcms(struct hda_codec *codec)
{
	struct sigmatel_spec *spec = codec->spec;
	struct hda_pcm *info = spec->pcm_rec;

	codec->num_pcms = 1;
	codec->pcm_info = info;

	info->name = "STAC92xx Analog";
	info->stream[SNDRV_PCM_STREAM_PLAYBACK] = stac92xx_pcm_analog_playback;
	info->stream[SNDRV_PCM_STREAM_PLAYBACK].nid =
		spec->multiout.dac_nids[0];
	info->stream[SNDRV_PCM_STREAM_CAPTURE] = stac92xx_pcm_analog_capture;
	info->stream[SNDRV_PCM_STREAM_CAPTURE].nid = spec->adc_nids[0];
	info->stream[SNDRV_PCM_STREAM_CAPTURE].substreams = spec->num_adcs;

	if (spec->alt_switch) {
		codec->num_pcms++;
		info++;
		info->name = "STAC92xx Analog Alt";
		info->stream[SNDRV_PCM_STREAM_PLAYBACK] = stac92xx_pcm_analog_alt_playback;
	}

	if (spec->multiout.dig_out_nid || spec->dig_in_nid) {
		codec->num_pcms++;
		info++;
		info->name = "STAC92xx Digital";
		info->pcm_type = spec->autocfg.dig_out_type[0];
		if (spec->multiout.dig_out_nid) {
			info->stream[SNDRV_PCM_STREAM_PLAYBACK] = stac92xx_pcm_digital_playback;
			info->stream[SNDRV_PCM_STREAM_PLAYBACK].nid = spec->multiout.dig_out_nid;
		}
		if (spec->dig_in_nid) {
			info->stream[SNDRV_PCM_STREAM_CAPTURE] = stac92xx_pcm_digital_capture;
			info->stream[SNDRV_PCM_STREAM_CAPTURE].nid = spec->dig_in_nid;
		}
	}

	return 0;
}

static unsigned int stac92xx_get_default_vref(struct hda_codec *codec,
					hda_nid_t nid)
{
	unsigned int pincap = snd_hda_query_pin_caps(codec, nid);
	pincap = (pincap & AC_PINCAP_VREF) >> AC_PINCAP_VREF_SHIFT;
	if (pincap & AC_PINCAP_VREF_100)
		return AC_PINCTL_VREF_100;
	if (pincap & AC_PINCAP_VREF_80)
		return AC_PINCTL_VREF_80;
	if (pincap & AC_PINCAP_VREF_50)
		return AC_PINCTL_VREF_50;
	if (pincap & AC_PINCAP_VREF_GRD)
		return AC_PINCTL_VREF_GRD;
	return 0;
}

static void stac92xx_auto_set_pinctl(struct hda_codec *codec, hda_nid_t nid, int pin_type)

{
	snd_hda_codec_write_cache(codec, nid, 0,
				  AC_VERB_SET_PIN_WIDGET_CONTROL, pin_type);
}

#define stac92xx_hp_switch_info		snd_ctl_boolean_mono_info

static int stac92xx_hp_switch_get(struct snd_kcontrol *kcontrol,
			struct snd_ctl_elem_value *ucontrol)
{
	struct hda_codec *codec = snd_kcontrol_chip(kcontrol);
	struct sigmatel_spec *spec = codec->spec;

	ucontrol->value.integer.value[0] = !!spec->hp_switch;
	return 0;
}

static void stac_issue_unsol_event(struct hda_codec *codec, hda_nid_t nid);

static int stac92xx_hp_switch_put(struct snd_kcontrol *kcontrol,
			struct snd_ctl_elem_value *ucontrol)
{
	struct hda_codec *codec = snd_kcontrol_chip(kcontrol);
	struct sigmatel_spec *spec = codec->spec;
	int nid = kcontrol->private_value;
 
	spec->hp_switch = ucontrol->value.integer.value[0] ? nid : 0;

	/* check to be sure that the ports are up to date with
	 * switch changes
	 */
	stac_issue_unsol_event(codec, nid);

	return 1;
}

static int stac92xx_dc_bias_info(struct snd_kcontrol *kcontrol,
				struct snd_ctl_elem_info *uinfo)
{
	int i;
	static const char * const texts[] = {
		"Mic In", "Line In", "Line Out"
	};

	struct hda_codec *codec = snd_kcontrol_chip(kcontrol);
	struct sigmatel_spec *spec = codec->spec;
	hda_nid_t nid = kcontrol->private_value;

	if (nid == spec->mic_switch || nid == spec->line_switch)
		i = 3;
	else
		i = 2;

	uinfo->type = SNDRV_CTL_ELEM_TYPE_ENUMERATED;
	uinfo->value.enumerated.items = i;
	uinfo->count = 1;
	if (uinfo->value.enumerated.item >= i)
		uinfo->value.enumerated.item = i-1;
	strcpy(uinfo->value.enumerated.name,
		texts[uinfo->value.enumerated.item]);

	return 0;
}

static int stac92xx_dc_bias_get(struct snd_kcontrol *kcontrol,
				struct snd_ctl_elem_value *ucontrol)
{
	struct hda_codec *codec = snd_kcontrol_chip(kcontrol);
	hda_nid_t nid = kcontrol->private_value;
	unsigned int vref = stac92xx_vref_get(codec, nid);

	if (vref == stac92xx_get_default_vref(codec, nid))
		ucontrol->value.enumerated.item[0] = 0;
	else if (vref == AC_PINCTL_VREF_GRD)
		ucontrol->value.enumerated.item[0] = 1;
	else if (vref == AC_PINCTL_VREF_HIZ)
		ucontrol->value.enumerated.item[0] = 2;

	return 0;
}

static int stac92xx_dc_bias_put(struct snd_kcontrol *kcontrol,
				struct snd_ctl_elem_value *ucontrol)
{
	struct hda_codec *codec = snd_kcontrol_chip(kcontrol);
	unsigned int new_vref = 0;
	int error;
	hda_nid_t nid = kcontrol->private_value;

	if (ucontrol->value.enumerated.item[0] == 0)
		new_vref = stac92xx_get_default_vref(codec, nid);
	else if (ucontrol->value.enumerated.item[0] == 1)
		new_vref = AC_PINCTL_VREF_GRD;
	else if (ucontrol->value.enumerated.item[0] == 2)
		new_vref = AC_PINCTL_VREF_HIZ;
	else
		return 0;

	if (new_vref != stac92xx_vref_get(codec, nid)) {
		error = stac92xx_vref_set(codec, nid, new_vref);
		return error;
	}

	return 0;
}

static int stac92xx_io_switch_info(struct snd_kcontrol *kcontrol,
				struct snd_ctl_elem_info *uinfo)
{
	char *texts[2];
	struct hda_codec *codec = snd_kcontrol_chip(kcontrol);
	struct sigmatel_spec *spec = codec->spec;

	if (kcontrol->private_value == spec->line_switch)
		texts[0] = "Line In";
	else
		texts[0] = "Mic In";
	texts[1] = "Line Out";
	uinfo->type = SNDRV_CTL_ELEM_TYPE_ENUMERATED;
	uinfo->value.enumerated.items = 2;
	uinfo->count = 1;

	if (uinfo->value.enumerated.item >= 2)
		uinfo->value.enumerated.item = 1;
	strcpy(uinfo->value.enumerated.name,
		texts[uinfo->value.enumerated.item]);

	return 0;
}

static int stac92xx_io_switch_get(struct snd_kcontrol *kcontrol, struct snd_ctl_elem_value *ucontrol)
{
	struct hda_codec *codec = snd_kcontrol_chip(kcontrol);
	struct sigmatel_spec *spec = codec->spec;
	hda_nid_t nid = kcontrol->private_value;
	int io_idx = (nid == spec->mic_switch) ? 1 : 0;

	ucontrol->value.enumerated.item[0] = spec->io_switch[io_idx];
	return 0;
}

static int stac92xx_io_switch_put(struct snd_kcontrol *kcontrol, struct snd_ctl_elem_value *ucontrol)
{
        struct hda_codec *codec = snd_kcontrol_chip(kcontrol);
	struct sigmatel_spec *spec = codec->spec;
	hda_nid_t nid = kcontrol->private_value;
	int io_idx = (nid == spec->mic_switch) ? 1 : 0;
	unsigned short val = !!ucontrol->value.enumerated.item[0];

	spec->io_switch[io_idx] = val;

	if (val)
		stac92xx_auto_set_pinctl(codec, nid, AC_PINCTL_OUT_EN);
	else {
		unsigned int pinctl = AC_PINCTL_IN_EN;
		if (io_idx) /* set VREF for mic */
			pinctl |= stac92xx_get_default_vref(codec, nid);
		stac92xx_auto_set_pinctl(codec, nid, pinctl);
	}

	/* check the auto-mute again: we need to mute/unmute the speaker
	 * appropriately according to the pin direction
	 */
	if (spec->hp_detect)
		stac_issue_unsol_event(codec, nid);

        return 1;
}

#define stac92xx_clfe_switch_info snd_ctl_boolean_mono_info

static int stac92xx_clfe_switch_get(struct snd_kcontrol *kcontrol,
		struct snd_ctl_elem_value *ucontrol)
{
	struct hda_codec *codec = snd_kcontrol_chip(kcontrol);
	struct sigmatel_spec *spec = codec->spec;

	ucontrol->value.integer.value[0] = spec->clfe_swap;
	return 0;
}

static int stac92xx_clfe_switch_put(struct snd_kcontrol *kcontrol,
		struct snd_ctl_elem_value *ucontrol)
{
	struct hda_codec *codec = snd_kcontrol_chip(kcontrol);
	struct sigmatel_spec *spec = codec->spec;
	hda_nid_t nid = kcontrol->private_value & 0xff;
	unsigned int val = !!ucontrol->value.integer.value[0];

	if (spec->clfe_swap == val)
		return 0;

	spec->clfe_swap = val;

	snd_hda_codec_write_cache(codec, nid, 0, AC_VERB_SET_EAPD_BTLENABLE,
		spec->clfe_swap ? 0x4 : 0x0);

	return 1;
}

#define STAC_CODEC_HP_SWITCH(xname) \
	{ .iface = SNDRV_CTL_ELEM_IFACE_MIXER, \
	  .name = xname, \
	  .index = 0, \
	  .info = stac92xx_hp_switch_info, \
	  .get = stac92xx_hp_switch_get, \
	  .put = stac92xx_hp_switch_put, \
	}

#define STAC_CODEC_IO_SWITCH(xname, xpval) \
	{ .iface = SNDRV_CTL_ELEM_IFACE_MIXER, \
	  .name = xname, \
	  .index = 0, \
          .info = stac92xx_io_switch_info, \
          .get = stac92xx_io_switch_get, \
          .put = stac92xx_io_switch_put, \
          .private_value = xpval, \
	}

#define STAC_CODEC_CLFE_SWITCH(xname, xpval) \
	{ .iface = SNDRV_CTL_ELEM_IFACE_MIXER, \
	  .name = xname, \
	  .index = 0, \
	  .info = stac92xx_clfe_switch_info, \
	  .get = stac92xx_clfe_switch_get, \
	  .put = stac92xx_clfe_switch_put, \
	  .private_value = xpval, \
	}

enum {
	STAC_CTL_WIDGET_VOL,
	STAC_CTL_WIDGET_MUTE,
	STAC_CTL_WIDGET_MUTE_BEEP,
	STAC_CTL_WIDGET_MONO_MUX,
	STAC_CTL_WIDGET_HP_SWITCH,
	STAC_CTL_WIDGET_IO_SWITCH,
	STAC_CTL_WIDGET_CLFE_SWITCH,
	STAC_CTL_WIDGET_DC_BIAS
};

static const struct snd_kcontrol_new stac92xx_control_templates[] = {
	HDA_CODEC_VOLUME(NULL, 0, 0, 0),
	HDA_CODEC_MUTE(NULL, 0, 0, 0),
	HDA_CODEC_MUTE_BEEP(NULL, 0, 0, 0),
	STAC_MONO_MUX,
	STAC_CODEC_HP_SWITCH(NULL),
	STAC_CODEC_IO_SWITCH(NULL, 0),
	STAC_CODEC_CLFE_SWITCH(NULL, 0),
	DC_BIAS(NULL, 0, 0),
};

/* add dynamic controls */
static struct snd_kcontrol_new *
stac_control_new(struct sigmatel_spec *spec,
		 const struct snd_kcontrol_new *ktemp,
		 const char *name,
		 unsigned int subdev)
{
	struct snd_kcontrol_new *knew;

	snd_array_init(&spec->kctls, sizeof(*knew), 32);
	knew = snd_array_new(&spec->kctls);
	if (!knew)
		return NULL;
	*knew = *ktemp;
	knew->name = kstrdup(name, GFP_KERNEL);
	if (!knew->name) {
		/* roolback */
		memset(knew, 0, sizeof(*knew));
		spec->kctls.alloced--;
		return NULL;
	}
	knew->subdevice = subdev;
	return knew;
}

static int stac92xx_add_control_temp(struct sigmatel_spec *spec,
				     const struct snd_kcontrol_new *ktemp,
				     int idx, const char *name,
				     unsigned long val)
{
	struct snd_kcontrol_new *knew = stac_control_new(spec, ktemp, name,
							 HDA_SUBDEV_AMP_FLAG);
	if (!knew)
		return -ENOMEM;
	knew->index = idx;
	knew->private_value = val;
	return 0;
}

static inline int stac92xx_add_control_idx(struct sigmatel_spec *spec,
					   int type, int idx, const char *name,
					   unsigned long val)
{
	return stac92xx_add_control_temp(spec,
					 &stac92xx_control_templates[type],
					 idx, name, val);
}


/* add dynamic controls */
static inline int stac92xx_add_control(struct sigmatel_spec *spec, int type,
				       const char *name, unsigned long val)
{
	return stac92xx_add_control_idx(spec, type, 0, name, val);
}

static const struct snd_kcontrol_new stac_input_src_temp = {
	.iface = SNDRV_CTL_ELEM_IFACE_MIXER,
	.name = "Input Source",
	.info = stac92xx_mux_enum_info,
	.get = stac92xx_mux_enum_get,
	.put = stac92xx_mux_enum_put,
};

static inline int stac92xx_add_jack_mode_control(struct hda_codec *codec,
						hda_nid_t nid, int idx)
{
	int def_conf = snd_hda_codec_get_pincfg(codec, nid);
	int control = 0;
	struct sigmatel_spec *spec = codec->spec;
	char name[22];

	if (snd_hda_get_input_pin_attr(def_conf) != INPUT_PIN_ATTR_INT) {
		if (stac92xx_get_default_vref(codec, nid) == AC_PINCTL_VREF_GRD
			&& nid == spec->line_switch)
			control = STAC_CTL_WIDGET_IO_SWITCH;
		else if (snd_hda_query_pin_caps(codec, nid)
			& (AC_PINCAP_VREF_GRD << AC_PINCAP_VREF_SHIFT))
			control = STAC_CTL_WIDGET_DC_BIAS;
		else if (nid == spec->mic_switch)
			control = STAC_CTL_WIDGET_IO_SWITCH;
	}

	if (control) {
		snd_hda_get_pin_label(codec, nid, &spec->autocfg,
				      name, sizeof(name), NULL);
		return stac92xx_add_control(codec->spec, control,
					strcat(name, " Jack Mode"), nid);
	}

	return 0;
}

static int stac92xx_add_input_source(struct sigmatel_spec *spec)
{
	struct snd_kcontrol_new *knew;
	struct hda_input_mux *imux = &spec->private_imux;

	if (spec->auto_mic)
		return 0; /* no need for input source */
	if (!spec->num_adcs || imux->num_items <= 1)
		return 0; /* no need for input source control */
	knew = stac_control_new(spec, &stac_input_src_temp,
				stac_input_src_temp.name, 0);
	if (!knew)
		return -ENOMEM;
	knew->count = spec->num_adcs;
	return 0;
}

/* check whether the line-input can be used as line-out */
static hda_nid_t check_line_out_switch(struct hda_codec *codec)
{
	struct sigmatel_spec *spec = codec->spec;
	struct auto_pin_cfg *cfg = &spec->autocfg;
	hda_nid_t nid;
	unsigned int pincap;
	int i;

	if (cfg->line_out_type != AUTO_PIN_LINE_OUT)
		return 0;
	for (i = 0; i < cfg->num_inputs; i++) {
		if (cfg->inputs[i].type == AUTO_PIN_LINE_IN) {
			nid = cfg->inputs[i].pin;
			pincap = snd_hda_query_pin_caps(codec, nid);
			if (pincap & AC_PINCAP_OUT)
				return nid;
		}
	}
	return 0;
}

static hda_nid_t get_unassigned_dac(struct hda_codec *codec, hda_nid_t nid);

/* check whether the mic-input can be used as line-out */
static hda_nid_t check_mic_out_switch(struct hda_codec *codec, hda_nid_t *dac)
{
	struct sigmatel_spec *spec = codec->spec;
	struct auto_pin_cfg *cfg = &spec->autocfg;
	unsigned int def_conf, pincap;
	int i;

	*dac = 0;
	if (cfg->line_out_type != AUTO_PIN_LINE_OUT)
		return 0;
	for (i = 0; i < cfg->num_inputs; i++) {
		hda_nid_t nid = cfg->inputs[i].pin;
		if (cfg->inputs[i].type != AUTO_PIN_MIC)
			continue;
		def_conf = snd_hda_codec_get_pincfg(codec, nid);
		/* some laptops have an internal analog microphone
		 * which can't be used as a output */
		if (snd_hda_get_input_pin_attr(def_conf) != INPUT_PIN_ATTR_INT) {
			pincap = snd_hda_query_pin_caps(codec, nid);
			if (pincap & AC_PINCAP_OUT) {
				*dac = get_unassigned_dac(codec, nid);
				if (*dac)
					return nid;
			}
		}
	}
	return 0;
}

static int is_in_dac_nids(struct sigmatel_spec *spec, hda_nid_t nid)
{
	int i;
	
	for (i = 0; i < spec->multiout.num_dacs; i++) {
		if (spec->multiout.dac_nids[i] == nid)
			return 1;
	}

	return 0;
}

static int check_all_dac_nids(struct sigmatel_spec *spec, hda_nid_t nid)
{
	int i;
	if (is_in_dac_nids(spec, nid))
		return 1;
	for (i = 0; i < spec->autocfg.hp_outs; i++)
		if (spec->hp_dacs[i] == nid)
			return 1;
	for (i = 0; i < spec->autocfg.speaker_outs; i++)
		if (spec->speaker_dacs[i] == nid)
			return 1;
	return 0;
}

static hda_nid_t get_unassigned_dac(struct hda_codec *codec, hda_nid_t nid)
{
	struct sigmatel_spec *spec = codec->spec;
	struct auto_pin_cfg *cfg = &spec->autocfg;
	int j, conn_len;
	hda_nid_t conn[HDA_MAX_CONNECTIONS], fallback_dac;
	unsigned int wcaps, wtype;

	conn_len = snd_hda_get_connections(codec, nid, conn,
					   HDA_MAX_CONNECTIONS);
	/* 92HD88: trace back up the link of nids to find the DAC */
	while (conn_len == 1 && (get_wcaps_type(get_wcaps(codec, conn[0]))
					!= AC_WID_AUD_OUT)) {
		nid = conn[0];
		conn_len = snd_hda_get_connections(codec, nid, conn,
			HDA_MAX_CONNECTIONS);
	}
	for (j = 0; j < conn_len; j++) {
		wcaps = get_wcaps(codec, conn[j]);
		wtype = get_wcaps_type(wcaps);
		/* we check only analog outputs */
		if (wtype != AC_WID_AUD_OUT || (wcaps & AC_WCAP_DIGITAL))
			continue;
		/* if this route has a free DAC, assign it */
		if (!check_all_dac_nids(spec, conn[j])) {
			if (conn_len > 1) {
				/* select this DAC in the pin's input mux */
				snd_hda_codec_write_cache(codec, nid, 0,
						  AC_VERB_SET_CONNECT_SEL, j);
			}
			return conn[j];
		}
	}

	/* if all DACs are already assigned, connect to the primary DAC,
	   unless we're assigning a secondary headphone */
	fallback_dac = spec->multiout.dac_nids[0];
	if (spec->multiout.hp_nid) {
		for (j = 0; j < cfg->hp_outs; j++)
			if (cfg->hp_pins[j] == nid) {
				fallback_dac = spec->multiout.hp_nid;
				break;
			}
	}

	if (conn_len > 1) {
		for (j = 0; j < conn_len; j++) {
			if (conn[j] == fallback_dac) {
				snd_hda_codec_write_cache(codec, nid, 0,
						  AC_VERB_SET_CONNECT_SEL, j);
				break;
			}
		}
	}
	return 0;
}

static int add_spec_dacs(struct sigmatel_spec *spec, hda_nid_t nid);
static int add_spec_extra_dacs(struct sigmatel_spec *spec, hda_nid_t nid);

/*
 * Fill in the dac_nids table from the parsed pin configuration
 * This function only works when every pin in line_out_pins[]
 * contains atleast one DAC in its connection list. Some 92xx
 * codecs are not connected directly to a DAC, such as the 9200
 * and 9202/925x. For those, dac_nids[] must be hard-coded.
 */
static int stac92xx_auto_fill_dac_nids(struct hda_codec *codec)
{
	struct sigmatel_spec *spec = codec->spec;
	struct auto_pin_cfg *cfg = &spec->autocfg;
	int i;
	hda_nid_t nid, dac;
	
	for (i = 0; i < cfg->line_outs; i++) {
		nid = cfg->line_out_pins[i];
		dac = get_unassigned_dac(codec, nid);
		if (!dac) {
			if (spec->multiout.num_dacs > 0) {
				/* we have already working output pins,
				 * so let's drop the broken ones again
				 */
				cfg->line_outs = spec->multiout.num_dacs;
				break;
			}
			/* error out, no available DAC found */
			snd_printk(KERN_ERR
				   "%s: No available DAC for pin 0x%x\n",
				   __func__, nid);
			return -ENODEV;
		}
		add_spec_dacs(spec, dac);
	}

	for (i = 0; i < cfg->hp_outs; i++) {
		nid = cfg->hp_pins[i];
		dac = get_unassigned_dac(codec, nid);
		if (dac) {
			if (!spec->multiout.hp_nid)
				spec->multiout.hp_nid = dac;
			else
				add_spec_extra_dacs(spec, dac);
		}
		spec->hp_dacs[i] = dac;
	}

	for (i = 0; i < cfg->speaker_outs; i++) {
		nid = cfg->speaker_pins[i];
		dac = get_unassigned_dac(codec, nid);
		if (dac)
			add_spec_extra_dacs(spec, dac);
		spec->speaker_dacs[i] = dac;
	}

	/* add line-in as output */
	nid = check_line_out_switch(codec);
	if (nid) {
		dac = get_unassigned_dac(codec, nid);
		if (dac) {
			snd_printdd("STAC: Add line-in 0x%x as output %d\n",
				    nid, cfg->line_outs);
			cfg->line_out_pins[cfg->line_outs] = nid;
			cfg->line_outs++;
			spec->line_switch = nid;
			add_spec_dacs(spec, dac);
		}
	}
	/* add mic as output */
	nid = check_mic_out_switch(codec, &dac);
	if (nid && dac) {
		snd_printdd("STAC: Add mic-in 0x%x as output %d\n",
			    nid, cfg->line_outs);
		cfg->line_out_pins[cfg->line_outs] = nid;
		cfg->line_outs++;
		spec->mic_switch = nid;
		add_spec_dacs(spec, dac);
	}

	snd_printd("stac92xx: dac_nids=%d (0x%x/0x%x/0x%x/0x%x/0x%x)\n",
		   spec->multiout.num_dacs,
		   spec->multiout.dac_nids[0],
		   spec->multiout.dac_nids[1],
		   spec->multiout.dac_nids[2],
		   spec->multiout.dac_nids[3],
		   spec->multiout.dac_nids[4]);

	return 0;
}

/* create volume control/switch for the given prefx type */
static int create_controls_idx(struct hda_codec *codec, const char *pfx,
			       int idx, hda_nid_t nid, int chs)
{
	struct sigmatel_spec *spec = codec->spec;
	char name[32];
	int err;

	if (!spec->check_volume_offset) {
		unsigned int caps, step, nums, db_scale;
		caps = query_amp_caps(codec, nid, HDA_OUTPUT);
		step = (caps & AC_AMPCAP_STEP_SIZE) >>
			AC_AMPCAP_STEP_SIZE_SHIFT;
		step = (step + 1) * 25; /* in .01dB unit */
		nums = (caps & AC_AMPCAP_NUM_STEPS) >>
			AC_AMPCAP_NUM_STEPS_SHIFT;
		db_scale = nums * step;
		/* if dB scale is over -64dB, and finer enough,
		 * let's reduce it to half
		 */
		if (db_scale > 6400 && nums >= 0x1f)
			spec->volume_offset = nums / 2;
		spec->check_volume_offset = 1;
	}

	sprintf(name, "%s Playback Volume", pfx);
	err = stac92xx_add_control_idx(spec, STAC_CTL_WIDGET_VOL, idx, name,
		HDA_COMPOSE_AMP_VAL_OFS(nid, chs, 0, HDA_OUTPUT,
					spec->volume_offset));
	if (err < 0)
		return err;
	sprintf(name, "%s Playback Switch", pfx);
	err = stac92xx_add_control_idx(spec, STAC_CTL_WIDGET_MUTE, idx, name,
				   HDA_COMPOSE_AMP_VAL(nid, chs, 0, HDA_OUTPUT));
	if (err < 0)
		return err;
	return 0;
}

#define create_controls(codec, pfx, nid, chs) \
	create_controls_idx(codec, pfx, 0, nid, chs)

static int add_spec_dacs(struct sigmatel_spec *spec, hda_nid_t nid)
{
	if (spec->multiout.num_dacs > 4) {
		printk(KERN_WARNING "stac92xx: No space for DAC 0x%x\n", nid);
		return 1;
	} else {
		snd_BUG_ON(spec->multiout.dac_nids != spec->dac_nids);
		spec->dac_nids[spec->multiout.num_dacs] = nid;
		spec->multiout.num_dacs++;
	}
	return 0;
}

static int add_spec_extra_dacs(struct sigmatel_spec *spec, hda_nid_t nid)
{
	int i;
	for (i = 0; i < ARRAY_SIZE(spec->multiout.extra_out_nid); i++) {
		if (!spec->multiout.extra_out_nid[i]) {
			spec->multiout.extra_out_nid[i] = nid;
			return 0;
		}
	}
	printk(KERN_WARNING "stac92xx: No space for extra DAC 0x%x\n", nid);
	return 1;
}

/* Create output controls
 * The mixer elements are named depending on the given type (AUTO_PIN_XXX_OUT)
 */
static int create_multi_out_ctls(struct hda_codec *codec, int num_outs,
				 const hda_nid_t *pins,
				 const hda_nid_t *dac_nids,
				 int type)
{
	struct sigmatel_spec *spec = codec->spec;
	static const char * const chname[4] = {
		"Front", "Surround", NULL /*CLFE*/, "Side"
	};
	hda_nid_t nid;
	int i, err;
	unsigned int wid_caps;

	for (i = 0; i < num_outs && i < ARRAY_SIZE(chname); i++) {
		if (type == AUTO_PIN_HP_OUT && !spec->hp_detect) {
			if (is_jack_detectable(codec, pins[i]))
				spec->hp_detect = 1;
		}
		nid = dac_nids[i];
		if (!nid)
			continue;
		if (type != AUTO_PIN_HP_OUT && i == 2) {
			/* Center/LFE */
			err = create_controls(codec, "Center", nid, 1);
			if (err < 0)
				return err;
			err = create_controls(codec, "LFE", nid, 2);
			if (err < 0)
				return err;

			wid_caps = get_wcaps(codec, nid);

			if (wid_caps & AC_WCAP_LR_SWAP) {
				err = stac92xx_add_control(spec,
					STAC_CTL_WIDGET_CLFE_SWITCH,
					"Swap Center/LFE Playback Switch", nid);

				if (err < 0)
					return err;
			}

		} else {
			const char *name;
			int idx;
			switch (type) {
			case AUTO_PIN_HP_OUT:
				name = "Headphone";
				idx = i;
				break;
			case AUTO_PIN_SPEAKER_OUT:
				name = "Speaker";
				idx = i;
				break;
			default:
				name = chname[i];
				idx = 0;
				break;
			}
			err = create_controls_idx(codec, name, idx, nid, 3);
			if (err < 0)
				return err;
		}
	}
	return 0;
}

static int stac92xx_add_capvol_ctls(struct hda_codec *codec, unsigned long vol,
				    unsigned long sw, int idx)
{
	int err;
	err = stac92xx_add_control_idx(codec->spec, STAC_CTL_WIDGET_VOL, idx,
				       "Capture Volume", vol);
	if (err < 0)
		return err;
	err = stac92xx_add_control_idx(codec->spec, STAC_CTL_WIDGET_MUTE, idx,
				       "Capture Switch", sw);
	if (err < 0)
		return err;
	return 0;
}

/* add playback controls from the parsed DAC table */
static int stac92xx_auto_create_multi_out_ctls(struct hda_codec *codec,
					       const struct auto_pin_cfg *cfg)
{
	struct sigmatel_spec *spec = codec->spec;
	hda_nid_t nid;
	int err;
	int idx;

	err = create_multi_out_ctls(codec, cfg->line_outs, cfg->line_out_pins,
				    spec->multiout.dac_nids,
				    cfg->line_out_type);
	if (err < 0)
		return err;

	if (cfg->hp_outs > 1 && cfg->line_out_type == AUTO_PIN_LINE_OUT) {
		err = stac92xx_add_control(spec,
			STAC_CTL_WIDGET_HP_SWITCH,
			"Headphone as Line Out Switch",
			cfg->hp_pins[cfg->hp_outs - 1]);
		if (err < 0)
			return err;
	}

	for (idx = 0; idx < cfg->num_inputs; idx++) {
		if (cfg->inputs[idx].type > AUTO_PIN_LINE_IN)
			break;
		nid = cfg->inputs[idx].pin;
		err = stac92xx_add_jack_mode_control(codec, nid, idx);
		if (err < 0)
			return err;
	}

	return 0;
}

/* add playback controls for Speaker and HP outputs */
static int stac92xx_auto_create_hp_ctls(struct hda_codec *codec,
					struct auto_pin_cfg *cfg)
{
	struct sigmatel_spec *spec = codec->spec;
	int err;

	err = create_multi_out_ctls(codec, cfg->hp_outs, cfg->hp_pins,
				    spec->hp_dacs, AUTO_PIN_HP_OUT);
	if (err < 0)
		return err;

	err = create_multi_out_ctls(codec, cfg->speaker_outs, cfg->speaker_pins,
				    spec->speaker_dacs, AUTO_PIN_SPEAKER_OUT);
	if (err < 0)
		return err;

	return 0;
}

/* labels for mono mux outputs */
static const char * const stac92xx_mono_labels[4] = {
	"DAC0", "DAC1", "Mixer", "DAC2"
};

/* create mono mux for mono out on capable codecs */
static int stac92xx_auto_create_mono_output_ctls(struct hda_codec *codec)
{
	struct sigmatel_spec *spec = codec->spec;
	struct hda_input_mux *mono_mux = &spec->private_mono_mux;
	int i, num_cons;
	hda_nid_t con_lst[ARRAY_SIZE(stac92xx_mono_labels)];

	num_cons = snd_hda_get_connections(codec,
				spec->mono_nid,
				con_lst,
				HDA_MAX_NUM_INPUTS);
	if (num_cons <= 0 || num_cons > ARRAY_SIZE(stac92xx_mono_labels))
		return -EINVAL;

	for (i = 0; i < num_cons; i++)
		snd_hda_add_imux_item(mono_mux, stac92xx_mono_labels[i], i,
				      NULL);

	return stac92xx_add_control(spec, STAC_CTL_WIDGET_MONO_MUX,
				"Mono Mux", spec->mono_nid);
}

/* create PC beep volume controls */
static int stac92xx_auto_create_beep_ctls(struct hda_codec *codec,
						hda_nid_t nid)
{
	struct sigmatel_spec *spec = codec->spec;
	u32 caps = query_amp_caps(codec, nid, HDA_OUTPUT);
	int err, type = STAC_CTL_WIDGET_MUTE_BEEP;

	if (spec->anabeep_nid == nid)
		type = STAC_CTL_WIDGET_MUTE;

	/* check for mute support for the the amp */
	if ((caps & AC_AMPCAP_MUTE) >> AC_AMPCAP_MUTE_SHIFT) {
		err = stac92xx_add_control(spec, type,
			"Beep Playback Switch",
			HDA_COMPOSE_AMP_VAL(nid, 1, 0, HDA_OUTPUT));
			if (err < 0)
				return err;
	}

	/* check to see if there is volume support for the amp */
	if ((caps & AC_AMPCAP_NUM_STEPS) >> AC_AMPCAP_NUM_STEPS_SHIFT) {
		err = stac92xx_add_control(spec, STAC_CTL_WIDGET_VOL,
			"Beep Playback Volume",
			HDA_COMPOSE_AMP_VAL(nid, 1, 0, HDA_OUTPUT));
			if (err < 0)
				return err;
	}
	return 0;
}

#ifdef CONFIG_SND_HDA_INPUT_BEEP
#define stac92xx_dig_beep_switch_info snd_ctl_boolean_mono_info

static int stac92xx_dig_beep_switch_get(struct snd_kcontrol *kcontrol,
					struct snd_ctl_elem_value *ucontrol)
{
	struct hda_codec *codec = snd_kcontrol_chip(kcontrol);
	ucontrol->value.integer.value[0] = codec->beep->enabled;
	return 0;
}

static int stac92xx_dig_beep_switch_put(struct snd_kcontrol *kcontrol,
					struct snd_ctl_elem_value *ucontrol)
{
	struct hda_codec *codec = snd_kcontrol_chip(kcontrol);
	return snd_hda_enable_beep_device(codec, ucontrol->value.integer.value[0]);
}

static const struct snd_kcontrol_new stac92xx_dig_beep_ctrl = {
	.iface = SNDRV_CTL_ELEM_IFACE_MIXER,
	.info = stac92xx_dig_beep_switch_info,
	.get = stac92xx_dig_beep_switch_get,
	.put = stac92xx_dig_beep_switch_put,
};

static int stac92xx_beep_switch_ctl(struct hda_codec *codec)
{
	return stac92xx_add_control_temp(codec->spec, &stac92xx_dig_beep_ctrl,
					 0, "Beep Playback Switch", 0);
}
#endif

static int stac92xx_auto_create_mux_input_ctls(struct hda_codec *codec)
{
	struct sigmatel_spec *spec = codec->spec;
	int i, j, err = 0;

	for (i = 0; i < spec->num_muxes; i++) {
		hda_nid_t nid;
		unsigned int wcaps;
		unsigned long val;

		nid = spec->mux_nids[i];
		wcaps = get_wcaps(codec, nid);
		if (!(wcaps & AC_WCAP_OUT_AMP))
			continue;

		/* check whether already the same control was created as
		 * normal Capture Volume.
		 */
		val = HDA_COMPOSE_AMP_VAL(nid, 3, 0, HDA_OUTPUT);
		for (j = 0; j < spec->num_caps; j++) {
			if (spec->capvols[j] == val)
				break;
		}
		if (j < spec->num_caps)
			continue;

		err = stac92xx_add_control_idx(spec, STAC_CTL_WIDGET_VOL, i,
					       "Mux Capture Volume", val);
		if (err < 0)
			return err;
	}
	return 0;
};

static const char * const stac92xx_spdif_labels[3] = {
	"Digital Playback", "Analog Mux 1", "Analog Mux 2",
};

static int stac92xx_auto_create_spdif_mux_ctls(struct hda_codec *codec)
{
	struct sigmatel_spec *spec = codec->spec;
	struct hda_input_mux *spdif_mux = &spec->private_smux;
	const char * const *labels = spec->spdif_labels;
	int i, num_cons;
	hda_nid_t con_lst[HDA_MAX_NUM_INPUTS];

	num_cons = snd_hda_get_connections(codec,
				spec->smux_nids[0],
				con_lst,
				HDA_MAX_NUM_INPUTS);
	if (num_cons <= 0)
		return -EINVAL;

	if (!labels)
		labels = stac92xx_spdif_labels;

	for (i = 0; i < num_cons; i++)
		snd_hda_add_imux_item(spdif_mux, labels[i], i, NULL);

	return 0;
}

/* labels for dmic mux inputs */
static const char * const stac92xx_dmic_labels[5] = {
	"Analog Inputs", "Digital Mic 1", "Digital Mic 2",
	"Digital Mic 3", "Digital Mic 4"
};

static hda_nid_t get_connected_node(struct hda_codec *codec, hda_nid_t mux,
				    int idx)
{
	hda_nid_t conn[HDA_MAX_NUM_INPUTS];
	int nums;
	nums = snd_hda_get_connections(codec, mux, conn, ARRAY_SIZE(conn));
	if (idx >= 0 && idx < nums)
		return conn[idx];
	return 0;
}

/* look for NID recursively */
#define get_connection_index(codec, mux, nid) \
	snd_hda_get_conn_index(codec, mux, nid, 1)

/* create a volume assigned to the given pin (only if supported) */
/* return 1 if the volume control is created */
static int create_elem_capture_vol(struct hda_codec *codec, hda_nid_t nid,
				   const char *label, int idx, int direction)
{
	unsigned int caps, nums;
	char name[32];
	int err;

	if (direction == HDA_OUTPUT)
		caps = AC_WCAP_OUT_AMP;
	else
		caps = AC_WCAP_IN_AMP;
	if (!(get_wcaps(codec, nid) & caps))
		return 0;
	caps = query_amp_caps(codec, nid, direction);
	nums = (caps & AC_AMPCAP_NUM_STEPS) >> AC_AMPCAP_NUM_STEPS_SHIFT;
	if (!nums)
		return 0;
	snprintf(name, sizeof(name), "%s Capture Volume", label);
	err = stac92xx_add_control_idx(codec->spec, STAC_CTL_WIDGET_VOL, idx, name,
				       HDA_COMPOSE_AMP_VAL(nid, 3, 0, direction));
	if (err < 0)
		return err;
	return 1;
}

/* create playback/capture controls for input pins on dmic capable codecs */
static int stac92xx_auto_create_dmic_input_ctls(struct hda_codec *codec,
						const struct auto_pin_cfg *cfg)
{
	struct sigmatel_spec *spec = codec->spec;
	struct hda_input_mux *imux = &spec->private_imux;
	struct hda_input_mux *dimux = &spec->private_dimux;
	int err, i;
	unsigned int def_conf;

	snd_hda_add_imux_item(dimux, stac92xx_dmic_labels[0], 0, NULL);

	for (i = 0; i < spec->num_dmics; i++) {
		hda_nid_t nid;
		int index, type_idx;
		char label[32];

		nid = spec->dmic_nids[i];
		if (get_wcaps_type(get_wcaps(codec, nid)) != AC_WID_PIN)
			continue;
		def_conf = snd_hda_codec_get_pincfg(codec, nid);
		if (get_defcfg_connect(def_conf) == AC_JACK_PORT_NONE)
			continue;

		index = get_connection_index(codec, spec->dmux_nids[0], nid);
		if (index < 0)
			continue;

		snd_hda_get_pin_label(codec, nid, &spec->autocfg,
				      label, sizeof(label), NULL);
		snd_hda_add_imux_item(dimux, label, index, &type_idx);
		if (snd_hda_get_bool_hint(codec, "separate_dmux") != 1)
			snd_hda_add_imux_item(imux, label, index, &type_idx);

		err = create_elem_capture_vol(codec, nid, label, type_idx,
					      HDA_INPUT);
		if (err < 0)
			return err;
		if (!err) {
			err = create_elem_capture_vol(codec, nid, label,
						      type_idx, HDA_OUTPUT);
			if (err < 0)
				return err;
			if (!err) {
				nid = get_connected_node(codec,
						spec->dmux_nids[0], index);
				if (nid)
					err = create_elem_capture_vol(codec,
							nid, label,
							type_idx, HDA_INPUT);
				if (err < 0)
					return err;
			}
		}
	}

	return 0;
}

static int check_mic_pin(struct hda_codec *codec, hda_nid_t nid,
			 hda_nid_t *fixed, hda_nid_t *ext, hda_nid_t *dock)
{
	unsigned int cfg;
	unsigned int type;

	if (!nid)
		return 0;
	cfg = snd_hda_codec_get_pincfg(codec, nid);
	type = get_defcfg_device(cfg);
	switch (snd_hda_get_input_pin_attr(cfg)) {
	case INPUT_PIN_ATTR_INT:
		if (*fixed)
			return 1; /* already occupied */
		if (type != AC_JACK_MIC_IN)
			return 1; /* invalid type */
		*fixed = nid;
		break;
	case INPUT_PIN_ATTR_UNUSED:
		break;
	case INPUT_PIN_ATTR_DOCK:
		if (*dock)
			return 1; /* already occupied */
		if (type != AC_JACK_MIC_IN && type != AC_JACK_LINE_IN)
			return 1; /* invalid type */
		*dock = nid;
		break;
	default:
		if (*ext)
			return 1; /* already occupied */
		if (type != AC_JACK_MIC_IN)
			return 1; /* invalid type */
		*ext = nid;
		break;
	}
	return 0;
}

static int set_mic_route(struct hda_codec *codec,
			 struct sigmatel_mic_route *mic,
			 hda_nid_t pin)
{
	struct sigmatel_spec *spec = codec->spec;
	struct auto_pin_cfg *cfg = &spec->autocfg;
	int i;

	mic->pin = pin;
	if (pin == 0)
		return 0;
	for (i = 0; i < cfg->num_inputs; i++) {
		if (pin == cfg->inputs[i].pin)
			break;
	}
	if (i < cfg->num_inputs && cfg->inputs[i].type == AUTO_PIN_MIC) {
		/* analog pin */
		i = get_connection_index(codec, spec->mux_nids[0], pin);
		if (i < 0)
			return -1;
		mic->mux_idx = i;
		mic->dmux_idx = -1;
		if (spec->dmux_nids)
			mic->dmux_idx = get_connection_index(codec,
							     spec->dmux_nids[0],
							     spec->mux_nids[0]);
	}  else if (spec->dmux_nids) {
		/* digital pin */
		i = get_connection_index(codec, spec->dmux_nids[0], pin);
		if (i < 0)
			return -1;
		mic->dmux_idx = i;
		mic->mux_idx = -1;
		if (spec->mux_nids)
			mic->mux_idx = get_connection_index(codec,
							    spec->mux_nids[0],
							    spec->dmux_nids[0]);
	}
	return 0;
}

/* return non-zero if the device is for automatic mic switch */
static int stac_check_auto_mic(struct hda_codec *codec)
{
	struct sigmatel_spec *spec = codec->spec;
	struct auto_pin_cfg *cfg = &spec->autocfg;
	hda_nid_t fixed, ext, dock;
	int i;

	fixed = ext = dock = 0;
	for (i = 0; i < cfg->num_inputs; i++)
		if (check_mic_pin(codec, cfg->inputs[i].pin,
		    &fixed, &ext, &dock))
			return 0;
	for (i = 0; i < spec->num_dmics; i++)
		if (check_mic_pin(codec, spec->dmic_nids[i],
		    &fixed, &ext, &dock))
			return 0;
	if (!fixed || (!ext && !dock))
		return 0; /* no input to switch */
	if (!is_jack_detectable(codec, ext))
		return 0; /* no unsol support */
	if (set_mic_route(codec, &spec->ext_mic, ext) ||
	    set_mic_route(codec, &spec->int_mic, fixed) ||
	    set_mic_route(codec, &spec->dock_mic, dock))
		return 0; /* something is wrong */
	return 1;
}

/* create playback/capture controls for input pins */
static int stac92xx_auto_create_analog_input_ctls(struct hda_codec *codec, const struct auto_pin_cfg *cfg)
{
	struct sigmatel_spec *spec = codec->spec;
	struct hda_input_mux *imux = &spec->private_imux;
	int i, j;
	const char *label;

	for (i = 0; i < cfg->num_inputs; i++) {
		hda_nid_t nid = cfg->inputs[i].pin;
		int index, err, type_idx;

		index = -1;
		for (j = 0; j < spec->num_muxes; j++) {
			index = get_connection_index(codec, spec->mux_nids[j],
						     nid);
			if (index >= 0)
				break;
		}
		if (index < 0)
			continue;

		label = hda_get_autocfg_input_label(codec, cfg, i);
		snd_hda_add_imux_item(imux, label, index, &type_idx);

		err = create_elem_capture_vol(codec, nid,
					      label, type_idx,
					      HDA_INPUT);
		if (err < 0)
			return err;
	}
	spec->num_analog_muxes = imux->num_items;

	if (imux->num_items) {
		/*
		 * Set the current input for the muxes.
		 * The STAC9221 has two input muxes with identical source
		 * NID lists.  Hopefully this won't get confused.
		 */
		for (i = 0; i < spec->num_muxes; i++) {
			snd_hda_codec_write_cache(codec, spec->mux_nids[i], 0,
						  AC_VERB_SET_CONNECT_SEL,
						  imux->items[0].index);
		}
	}

	return 0;
}

static void stac92xx_auto_init_multi_out(struct hda_codec *codec)
{
	struct sigmatel_spec *spec = codec->spec;
	int i;

	for (i = 0; i < spec->autocfg.line_outs; i++) {
		hda_nid_t nid = spec->autocfg.line_out_pins[i];
		stac92xx_auto_set_pinctl(codec, nid, AC_PINCTL_OUT_EN);
	}
}

static void stac92xx_auto_init_hp_out(struct hda_codec *codec)
{
	struct sigmatel_spec *spec = codec->spec;
	int i;

	for (i = 0; i < spec->autocfg.hp_outs; i++) {
		hda_nid_t pin;
		pin = spec->autocfg.hp_pins[i];
		if (pin) /* connect to front */
			stac92xx_auto_set_pinctl(codec, pin, AC_PINCTL_OUT_EN | AC_PINCTL_HP_EN);
	}
	for (i = 0; i < spec->autocfg.speaker_outs; i++) {
		hda_nid_t pin;
		pin = spec->autocfg.speaker_pins[i];
		if (pin) /* connect to front */
			stac92xx_auto_set_pinctl(codec, pin, AC_PINCTL_OUT_EN);
	}
}

static int is_dual_headphones(struct hda_codec *codec)
{
	struct sigmatel_spec *spec = codec->spec;
	int i, valid_hps;

	if (spec->autocfg.line_out_type != AUTO_PIN_SPEAKER_OUT ||
	    spec->autocfg.hp_outs <= 1)
		return 0;
	valid_hps = 0;
	for (i = 0; i < spec->autocfg.hp_outs; i++) {
		hda_nid_t nid = spec->autocfg.hp_pins[i];
		unsigned int cfg = snd_hda_codec_get_pincfg(codec, nid);
		if (get_defcfg_location(cfg) & AC_JACK_LOC_SEPARATE)
			continue;
		valid_hps++;
	}
	return (valid_hps > 1);
}


static int stac92xx_parse_auto_config(struct hda_codec *codec)
{
	struct sigmatel_spec *spec = codec->spec;
	hda_nid_t dig_out = 0, dig_in = 0;
	int hp_swap = 0;
	int i, err;

	if ((err = snd_hda_parse_pin_def_config(codec,
						&spec->autocfg,
						spec->dmic_nids)) < 0)
		return err;
	if (! spec->autocfg.line_outs)
		return 0; /* can't find valid pin config */

	/* If we have no real line-out pin and multiple hp-outs, HPs should
	 * be set up as multi-channel outputs.
	 */
	if (is_dual_headphones(codec)) {
		/* Copy hp_outs to line_outs, backup line_outs in
		 * speaker_outs so that the following routines can handle
		 * HP pins as primary outputs.
		 */
		snd_printdd("stac92xx: Enabling multi-HPs workaround\n");
		memcpy(spec->autocfg.speaker_pins, spec->autocfg.line_out_pins,
		       sizeof(spec->autocfg.line_out_pins));
		spec->autocfg.speaker_outs = spec->autocfg.line_outs;
		memcpy(spec->autocfg.line_out_pins, spec->autocfg.hp_pins,
		       sizeof(spec->autocfg.hp_pins));
		spec->autocfg.line_outs = spec->autocfg.hp_outs;
		spec->autocfg.line_out_type = AUTO_PIN_HP_OUT;
		spec->autocfg.hp_outs = 0;
		hp_swap = 1;
	}
	if (spec->autocfg.mono_out_pin) {
		int dir = get_wcaps(codec, spec->autocfg.mono_out_pin) &
			(AC_WCAP_OUT_AMP | AC_WCAP_IN_AMP);
		u32 caps = query_amp_caps(codec,
				spec->autocfg.mono_out_pin, dir);
		hda_nid_t conn_list[1];

		/* get the mixer node and then the mono mux if it exists */
		if (snd_hda_get_connections(codec,
				spec->autocfg.mono_out_pin, conn_list, 1) &&
				snd_hda_get_connections(codec, conn_list[0],
				conn_list, 1) > 0) {

				int wcaps = get_wcaps(codec, conn_list[0]);
				int wid_type = get_wcaps_type(wcaps);
				/* LR swap check, some stac925x have a mux that
 				 * changes the DACs output path instead of the
 				 * mono-mux path.
 				 */
				if (wid_type == AC_WID_AUD_SEL &&
						!(wcaps & AC_WCAP_LR_SWAP))
					spec->mono_nid = conn_list[0];
		}
		if (dir) {
			hda_nid_t nid = spec->autocfg.mono_out_pin;

			/* most mono outs have a least a mute/unmute switch */
			dir = (dir & AC_WCAP_OUT_AMP) ? HDA_OUTPUT : HDA_INPUT;
			err = stac92xx_add_control(spec, STAC_CTL_WIDGET_MUTE,
				"Mono Playback Switch",
				HDA_COMPOSE_AMP_VAL(nid, 1, 0, dir));
			if (err < 0)
				return err;
			/* check for volume support for the amp */
			if ((caps & AC_AMPCAP_NUM_STEPS)
					>> AC_AMPCAP_NUM_STEPS_SHIFT) {
				err = stac92xx_add_control(spec,
					STAC_CTL_WIDGET_VOL,
					"Mono Playback Volume",
				HDA_COMPOSE_AMP_VAL(nid, 1, 0, dir));
				if (err < 0)
					return err;
			}
		}

		stac92xx_auto_set_pinctl(codec, spec->autocfg.mono_out_pin,
					 AC_PINCTL_OUT_EN);
	}

	if (!spec->multiout.num_dacs) {
		err = stac92xx_auto_fill_dac_nids(codec);
		if (err < 0)
			return err;
		err = stac92xx_auto_create_multi_out_ctls(codec,
							  &spec->autocfg);
		if (err < 0)
			return err;
	}

	/* setup analog beep controls */
	if (spec->anabeep_nid > 0) {
		err = stac92xx_auto_create_beep_ctls(codec,
			spec->anabeep_nid);
		if (err < 0)
			return err;
	}

	/* setup digital beep controls and input device */
#ifdef CONFIG_SND_HDA_INPUT_BEEP
	if (spec->digbeep_nid > 0) {
		hda_nid_t nid = spec->digbeep_nid;
		unsigned int caps;

		err = stac92xx_auto_create_beep_ctls(codec, nid);
		if (err < 0)
			return err;
		err = snd_hda_attach_beep_device(codec, nid);
		if (err < 0)
			return err;
		if (codec->beep) {
			/* IDT/STAC codecs have linear beep tone parameter */
			codec->beep->linear_tone = spec->linear_tone_beep;
			/* if no beep switch is available, make its own one */
			caps = query_amp_caps(codec, nid, HDA_OUTPUT);
			if (!(caps & AC_AMPCAP_MUTE)) {
				err = stac92xx_beep_switch_ctl(codec);
				if (err < 0)
					return err;
			}
		}
	}
#endif

	err = stac92xx_auto_create_hp_ctls(codec, &spec->autocfg);
	if (err < 0)
		return err;

	/* All output parsing done, now restore the swapped hp pins */
	if (hp_swap) {
		memcpy(spec->autocfg.hp_pins, spec->autocfg.line_out_pins,
		       sizeof(spec->autocfg.hp_pins));
		spec->autocfg.hp_outs = spec->autocfg.line_outs;
		spec->autocfg.line_out_type = AUTO_PIN_HP_OUT;
		spec->autocfg.line_outs = 0;
	}

	if (stac_check_auto_mic(codec)) {
		spec->auto_mic = 1;
		/* only one capture for auto-mic */
		spec->num_adcs = 1;
		spec->num_caps = 1;
		spec->num_muxes = 1;
	}

	for (i = 0; i < spec->num_caps; i++) {
		err = stac92xx_add_capvol_ctls(codec, spec->capvols[i],
					       spec->capsws[i], i);
		if (err < 0)
			return err;
	}

	err = stac92xx_auto_create_analog_input_ctls(codec, &spec->autocfg);
	if (err < 0)
		return err;

	if (spec->mono_nid > 0) {
		err = stac92xx_auto_create_mono_output_ctls(codec);
		if (err < 0)
			return err;
	}
	if (spec->num_dmics > 0 && !spec->dinput_mux)
		if ((err = stac92xx_auto_create_dmic_input_ctls(codec,
						&spec->autocfg)) < 0)
			return err;
	if (spec->num_muxes > 0) {
		err = stac92xx_auto_create_mux_input_ctls(codec);
		if (err < 0)
			return err;
	}
	if (spec->num_smuxes > 0) {
		err = stac92xx_auto_create_spdif_mux_ctls(codec);
		if (err < 0)
			return err;
	}

	err = stac92xx_add_input_source(spec);
	if (err < 0)
		return err;

	spec->multiout.max_channels = spec->multiout.num_dacs * 2;
	if (spec->multiout.max_channels > 2)
		spec->surr_switch = 1;

	/* find digital out and in converters */
	for (i = codec->start_nid; i < codec->start_nid + codec->num_nodes; i++) {
		unsigned int wid_caps = get_wcaps(codec, i);
		if (wid_caps & AC_WCAP_DIGITAL) {
			switch (get_wcaps_type(wid_caps)) {
			case AC_WID_AUD_OUT:
				if (!dig_out)
					dig_out = i;
				break;
			case AC_WID_AUD_IN:
				if (!dig_in)
					dig_in = i;
				break;
			}
		}
	}
	if (spec->autocfg.dig_outs)
		spec->multiout.dig_out_nid = dig_out;
	if (dig_in && spec->autocfg.dig_in_pin)
		spec->dig_in_nid = dig_in;

	if (spec->kctls.list)
		spec->mixers[spec->num_mixers++] = spec->kctls.list;

	spec->input_mux = &spec->private_imux;
	if (!spec->dinput_mux)
		spec->dinput_mux = &spec->private_dimux;
	spec->sinput_mux = &spec->private_smux;
	spec->mono_mux = &spec->private_mono_mux;
	return 1;
}

/* add playback controls for HP output */
static int stac9200_auto_create_hp_ctls(struct hda_codec *codec,
					struct auto_pin_cfg *cfg)
{
	struct sigmatel_spec *spec = codec->spec;
	hda_nid_t pin = cfg->hp_pins[0];

	if (! pin)
		return 0;

	if (is_jack_detectable(codec, pin))
		spec->hp_detect = 1;

	return 0;
}

/* add playback controls for LFE output */
static int stac9200_auto_create_lfe_ctls(struct hda_codec *codec,
					struct auto_pin_cfg *cfg)
{
	struct sigmatel_spec *spec = codec->spec;
	int err;
	hda_nid_t lfe_pin = 0x0;
	int i;

	/*
	 * search speaker outs and line outs for a mono speaker pin
	 * with an amp.  If one is found, add LFE controls
	 * for it.
	 */
	for (i = 0; i < spec->autocfg.speaker_outs && lfe_pin == 0x0; i++) {
		hda_nid_t pin = spec->autocfg.speaker_pins[i];
		unsigned int wcaps = get_wcaps(codec, pin);
		wcaps &= (AC_WCAP_STEREO | AC_WCAP_OUT_AMP);
		if (wcaps == AC_WCAP_OUT_AMP)
			/* found a mono speaker with an amp, must be lfe */
			lfe_pin = pin;
	}

	/* if speaker_outs is 0, then speakers may be in line_outs */
	if (lfe_pin == 0 && spec->autocfg.speaker_outs == 0) {
		for (i = 0; i < spec->autocfg.line_outs && lfe_pin == 0x0; i++) {
			hda_nid_t pin = spec->autocfg.line_out_pins[i];
			unsigned int defcfg;
			defcfg = snd_hda_codec_get_pincfg(codec, pin);
			if (get_defcfg_device(defcfg) == AC_JACK_SPEAKER) {
				unsigned int wcaps = get_wcaps(codec, pin);
				wcaps &= (AC_WCAP_STEREO | AC_WCAP_OUT_AMP);
				if (wcaps == AC_WCAP_OUT_AMP)
					/* found a mono speaker with an amp,
					   must be lfe */
					lfe_pin = pin;
			}
		}
	}

	if (lfe_pin) {
		err = create_controls(codec, "LFE", lfe_pin, 1);
		if (err < 0)
			return err;
	}

	return 0;
}

static int stac9200_parse_auto_config(struct hda_codec *codec)
{
	struct sigmatel_spec *spec = codec->spec;
	int err;

	if ((err = snd_hda_parse_pin_def_config(codec, &spec->autocfg, NULL)) < 0)
		return err;

	if ((err = stac92xx_auto_create_analog_input_ctls(codec, &spec->autocfg)) < 0)
		return err;

	if ((err = stac9200_auto_create_hp_ctls(codec, &spec->autocfg)) < 0)
		return err;

	if ((err = stac9200_auto_create_lfe_ctls(codec, &spec->autocfg)) < 0)
		return err;

	if (spec->num_muxes > 0) {
		err = stac92xx_auto_create_mux_input_ctls(codec);
		if (err < 0)
			return err;
	}

	err = stac92xx_add_input_source(spec);
	if (err < 0)
		return err;

	if (spec->autocfg.dig_outs)
		spec->multiout.dig_out_nid = 0x05;
	if (spec->autocfg.dig_in_pin)
		spec->dig_in_nid = 0x04;

	if (spec->kctls.list)
		spec->mixers[spec->num_mixers++] = spec->kctls.list;

	spec->input_mux = &spec->private_imux;
	spec->dinput_mux = &spec->private_dimux;

	return 1;
}

/*
 * Early 2006 Intel Macintoshes with STAC9220X5 codecs seem to have a
 * funky external mute control using GPIO pins.
 */

static void stac_gpio_set(struct hda_codec *codec, unsigned int mask,
			  unsigned int dir_mask, unsigned int data)
{
	unsigned int gpiostate, gpiomask, gpiodir;

	snd_printdd("%s msk %x dir %x gpio %x\n", __func__, mask, dir_mask, data);

	gpiostate = snd_hda_codec_read(codec, codec->afg, 0,
				       AC_VERB_GET_GPIO_DATA, 0);
	gpiostate = (gpiostate & ~dir_mask) | (data & dir_mask);

	gpiomask = snd_hda_codec_read(codec, codec->afg, 0,
				      AC_VERB_GET_GPIO_MASK, 0);
	gpiomask |= mask;

	gpiodir = snd_hda_codec_read(codec, codec->afg, 0,
				     AC_VERB_GET_GPIO_DIRECTION, 0);
	gpiodir |= dir_mask;

	/* Configure GPIOx as CMOS */
	snd_hda_codec_write(codec, codec->afg, 0, 0x7e7, 0);

	snd_hda_codec_write(codec, codec->afg, 0,
			    AC_VERB_SET_GPIO_MASK, gpiomask);
	snd_hda_codec_read(codec, codec->afg, 0,
			   AC_VERB_SET_GPIO_DIRECTION, gpiodir); /* sync */

	msleep(1);

	snd_hda_codec_read(codec, codec->afg, 0,
			   AC_VERB_SET_GPIO_DATA, gpiostate); /* sync */
}

<<<<<<< HEAD
static int stac92xx_add_jack(struct hda_codec *codec,
		hda_nid_t nid, int type)
{
#ifdef CONFIG_SND_HDA_INPUT_JACK
	int def_conf = snd_hda_codec_get_pincfg(codec, nid);
	int connectivity = get_defcfg_connect(def_conf);

	if (connectivity && connectivity != AC_JACK_PORT_FIXED)
		return 0;

	return snd_hda_input_jack_add(codec, nid, type, NULL);
#else
	return 0;
#endif /* CONFIG_SND_HDA_INPUT_JACK */
}

static int stac_add_event(struct sigmatel_spec *spec, hda_nid_t nid,
=======
static int stac_add_event(struct hda_codec *codec, hda_nid_t nid,
>>>>>>> dcd6c922
			  unsigned char type, int data)
{
	struct hda_jack_tbl *event;

	event = snd_hda_jack_tbl_new(codec, nid);
	if (!event)
		return -ENOMEM;
	event->action = type;
	event->private_data = data;

	return 0;
}

/* check if given nid is a valid pin and no other events are assigned
 * to it.  If OK, assign the event, set the unsol flag, and returns 1.
 * Otherwise, returns zero.
 */
static int enable_pin_detect(struct hda_codec *codec, hda_nid_t nid,
			     unsigned int type)
{
	struct hda_jack_tbl *event;

	if (!is_jack_detectable(codec, nid))
		return 0;
	event = snd_hda_jack_tbl_new(codec, nid);
	if (!event)
		return -ENOMEM;
	if (event->action && event->action != type)
		return 0;
	event->action = type;
	snd_hda_jack_detect_enable(codec, nid, 0);
	return 1;
}

static int is_nid_hp_pin(struct auto_pin_cfg *cfg, hda_nid_t nid)
{
	int i;
	for (i = 0; i < cfg->hp_outs; i++)
		if (cfg->hp_pins[i] == nid)
			return 1; /* nid is a HP-Out */

	return 0; /* nid is not a HP-Out */
};

static void stac92xx_power_down(struct hda_codec *codec)
{
	struct sigmatel_spec *spec = codec->spec;

	/* power down inactive DACs */
	const hda_nid_t *dac;
	for (dac = spec->dac_list; *dac; dac++)
		if (!check_all_dac_nids(spec, *dac))
			snd_hda_codec_write(codec, *dac, 0,
					AC_VERB_SET_POWER_STATE, AC_PWRST_D3);
}

static void stac_toggle_power_map(struct hda_codec *codec, hda_nid_t nid,
				  int enable);

static inline int get_int_hint(struct hda_codec *codec, const char *key,
			       int *valp)
{
	const char *p;
	p = snd_hda_get_hint(codec, key);
	if (p) {
		unsigned long val;
		if (!strict_strtoul(p, 0, &val)) {
			*valp = val;
			return 1;
		}
	}
	return 0;
}

/* override some hints from the hwdep entry */
static void stac_store_hints(struct hda_codec *codec)
{
	struct sigmatel_spec *spec = codec->spec;
	int val;

	val = snd_hda_get_bool_hint(codec, "hp_detect");
	if (val >= 0)
		spec->hp_detect = val;
	if (get_int_hint(codec, "gpio_mask", &spec->gpio_mask)) {
		spec->eapd_mask = spec->gpio_dir = spec->gpio_data =
			spec->gpio_mask;
	}
	if (get_int_hint(codec, "gpio_dir", &spec->gpio_dir))
		spec->gpio_mask &= spec->gpio_mask;
	if (get_int_hint(codec, "gpio_data", &spec->gpio_data))
		spec->gpio_dir &= spec->gpio_mask;
	if (get_int_hint(codec, "eapd_mask", &spec->eapd_mask))
		spec->eapd_mask &= spec->gpio_mask;
	if (get_int_hint(codec, "gpio_mute", &spec->gpio_mute))
		spec->gpio_mute &= spec->gpio_mask;
	val = snd_hda_get_bool_hint(codec, "eapd_switch");
	if (val >= 0)
		spec->eapd_switch = val;
	get_int_hint(codec, "gpio_led_polarity", &spec->gpio_led_polarity);
	if (get_int_hint(codec, "gpio_led", &spec->gpio_led)) {
		spec->gpio_mask |= spec->gpio_led;
		spec->gpio_dir |= spec->gpio_led;
		if (spec->gpio_led_polarity)
			spec->gpio_data |= spec->gpio_led;
	}
}

static void stac_issue_unsol_events(struct hda_codec *codec, int num_pins,
				    const hda_nid_t *pins)
{
	while (num_pins--)
		stac_issue_unsol_event(codec, *pins++);
}

/* fake event to set up pins */
static void stac_fake_hp_events(struct hda_codec *codec)
{
	struct sigmatel_spec *spec = codec->spec;

	if (spec->autocfg.hp_outs)
		stac_issue_unsol_events(codec, spec->autocfg.hp_outs,
					spec->autocfg.hp_pins);
	if (spec->autocfg.line_outs &&
	    spec->autocfg.line_out_pins[0] != spec->autocfg.hp_pins[0])
		stac_issue_unsol_events(codec, spec->autocfg.line_outs,
					spec->autocfg.line_out_pins);
}

static int stac92xx_init(struct hda_codec *codec)
{
	struct sigmatel_spec *spec = codec->spec;
	struct auto_pin_cfg *cfg = &spec->autocfg;
	unsigned int gpio;
	int i;

	snd_hda_sequence_write(codec, spec->init);

	/* power down adcs initially */
	if (spec->powerdown_adcs)
		for (i = 0; i < spec->num_adcs; i++)
			snd_hda_codec_write(codec,
				spec->adc_nids[i], 0,
				AC_VERB_SET_POWER_STATE, AC_PWRST_D3);

	/* override some hints */
	stac_store_hints(codec);

	/* set up GPIO */
	gpio = spec->gpio_data;
	/* turn on EAPD statically when spec->eapd_switch isn't set.
	 * otherwise, unsol event will turn it on/off dynamically
	 */
	if (!spec->eapd_switch)
		gpio |= spec->eapd_mask;
	stac_gpio_set(codec, spec->gpio_mask, spec->gpio_dir, gpio);

	/* set up pins */
	if (spec->hp_detect) {
		/* Enable unsolicited responses on the HP widget */
		for (i = 0; i < cfg->hp_outs; i++) {
			hda_nid_t nid = cfg->hp_pins[i];
			enable_pin_detect(codec, nid, STAC_HP_EVENT);
		}
		if (cfg->line_out_type == AUTO_PIN_LINE_OUT &&
		    cfg->speaker_outs > 0) {
			/* enable pin-detect for line-outs as well */
			for (i = 0; i < cfg->line_outs; i++) {
				hda_nid_t nid = cfg->line_out_pins[i];
				enable_pin_detect(codec, nid, STAC_LO_EVENT);
			}
		}

		/* force to enable the first line-out; the others are set up
		 * in unsol_event
		 */
		stac92xx_auto_set_pinctl(codec, spec->autocfg.line_out_pins[0],
				AC_PINCTL_OUT_EN);
		/* fake event to set up pins */
		stac_fake_hp_events(codec);
	} else {
		stac92xx_auto_init_multi_out(codec);
		stac92xx_auto_init_hp_out(codec);
		for (i = 0; i < cfg->hp_outs; i++)
			stac_toggle_power_map(codec, cfg->hp_pins[i], 1);
	}
	if (spec->auto_mic) {
		/* initialize connection to analog input */
		if (spec->dmux_nids)
			snd_hda_codec_write_cache(codec, spec->dmux_nids[0], 0,
					  AC_VERB_SET_CONNECT_SEL, 0);
		if (enable_pin_detect(codec, spec->ext_mic.pin, STAC_MIC_EVENT))
			stac_issue_unsol_event(codec, spec->ext_mic.pin);
		if (enable_pin_detect(codec, spec->dock_mic.pin,
		    STAC_MIC_EVENT))
			stac_issue_unsol_event(codec, spec->dock_mic.pin);
	}
	for (i = 0; i < cfg->num_inputs; i++) {
		hda_nid_t nid = cfg->inputs[i].pin;
		int type = cfg->inputs[i].type;
		unsigned int pinctl, conf;
		if (type == AUTO_PIN_MIC) {
			/* for mic pins, force to initialize */
			pinctl = stac92xx_get_default_vref(codec, nid);
			pinctl |= AC_PINCTL_IN_EN;
			stac92xx_auto_set_pinctl(codec, nid, pinctl);
		} else {
			pinctl = snd_hda_codec_read(codec, nid, 0,
					AC_VERB_GET_PIN_WIDGET_CONTROL, 0);
			/* if PINCTL already set then skip */
			/* Also, if both INPUT and OUTPUT are set,
			 * it must be a BIOS bug; need to override, too
			 */
			if (!(pinctl & AC_PINCTL_IN_EN) ||
			    (pinctl & AC_PINCTL_OUT_EN)) {
				pinctl &= ~AC_PINCTL_OUT_EN;
				pinctl |= AC_PINCTL_IN_EN;
				stac92xx_auto_set_pinctl(codec, nid, pinctl);
			}
		}
		conf = snd_hda_codec_get_pincfg(codec, nid);
		if (get_defcfg_connect(conf) != AC_JACK_PORT_FIXED) {
			if (enable_pin_detect(codec, nid, STAC_INSERT_EVENT))
				stac_issue_unsol_event(codec, nid);
		}
	}
	for (i = 0; i < spec->num_dmics; i++)
		stac92xx_auto_set_pinctl(codec, spec->dmic_nids[i],
					AC_PINCTL_IN_EN);
	if (cfg->dig_out_pins[0])
		stac92xx_auto_set_pinctl(codec, cfg->dig_out_pins[0],
					 AC_PINCTL_OUT_EN);
	if (cfg->dig_in_pin)
		stac92xx_auto_set_pinctl(codec, cfg->dig_in_pin,
					 AC_PINCTL_IN_EN);
	for (i = 0; i < spec->num_pwrs; i++)  {
		hda_nid_t nid = spec->pwr_nids[i];
		int pinctl, def_conf;

		/* power on when no jack detection is available */
		/* or when the VREF is used for controlling LED */
		if (!spec->hp_detect ||
		    spec->vref_mute_led_nid == nid) {
			stac_toggle_power_map(codec, nid, 1);
			continue;
		}

		if (is_nid_hp_pin(cfg, nid))
			continue; /* already has an unsol event */

		pinctl = snd_hda_codec_read(codec, nid, 0,
					    AC_VERB_GET_PIN_WIDGET_CONTROL, 0);
		/* outputs are only ports capable of power management
		 * any attempts on powering down a input port cause the
		 * referenced VREF to act quirky.
		 */
		if (pinctl & AC_PINCTL_IN_EN) {
			stac_toggle_power_map(codec, nid, 1);
			continue;
		}
		def_conf = snd_hda_codec_get_pincfg(codec, nid);
		def_conf = get_defcfg_connect(def_conf);
		/* skip any ports that don't have jacks since presence
 		 * detection is useless */
		if (def_conf != AC_JACK_PORT_COMPLEX) {
			if (def_conf != AC_JACK_PORT_NONE)
				stac_toggle_power_map(codec, nid, 1);
			continue;
		}
		if (enable_pin_detect(codec, nid, STAC_PWR_EVENT)) {
			stac_issue_unsol_event(codec, nid);
			continue;
		}
		/* none of the above, turn the port OFF */
		stac_toggle_power_map(codec, nid, 0);
	}

	snd_hda_jack_report_sync(codec);

	/* sync mute LED */
	if (spec->gpio_led)
		hda_call_check_power_status(codec, 0x01);
	if (spec->dac_list)
		stac92xx_power_down(codec);
	return 0;
}

static void stac92xx_free_kctls(struct hda_codec *codec)
{
	struct sigmatel_spec *spec = codec->spec;

	if (spec->kctls.list) {
		struct snd_kcontrol_new *kctl = spec->kctls.list;
		int i;
		for (i = 0; i < spec->kctls.used; i++)
			kfree(kctl[i].name);
	}
	snd_array_free(&spec->kctls);
}

static void stac92xx_shutup_pins(struct hda_codec *codec)
{
	unsigned int i, def_conf;

	if (codec->bus->shutdown)
		return;
	for (i = 0; i < codec->init_pins.used; i++) {
		struct hda_pincfg *pin = snd_array_elem(&codec->init_pins, i);
		def_conf = snd_hda_codec_get_pincfg(codec, pin->nid);
		if (get_defcfg_connect(def_conf) != AC_JACK_PORT_NONE)
			snd_hda_codec_write(codec, pin->nid, 0,
				    AC_VERB_SET_PIN_WIDGET_CONTROL, 0);
	}
}

static void stac92xx_shutup(struct hda_codec *codec)
{
	struct sigmatel_spec *spec = codec->spec;

	stac92xx_shutup_pins(codec);

	if (spec->eapd_mask)
		stac_gpio_set(codec, spec->gpio_mask,
				spec->gpio_dir, spec->gpio_data &
				~spec->eapd_mask);
}

static void stac92xx_free(struct hda_codec *codec)
{
	struct sigmatel_spec *spec = codec->spec;

	if (! spec)
		return;

	stac92xx_shutup(codec);

	kfree(spec);
	snd_hda_detach_beep_device(codec);
}

static void stac92xx_set_pinctl(struct hda_codec *codec, hda_nid_t nid,
				unsigned int flag)
{
	unsigned int old_ctl, pin_ctl;

	pin_ctl = snd_hda_codec_read(codec, nid,
			0, AC_VERB_GET_PIN_WIDGET_CONTROL, 0x00);

	if (pin_ctl & AC_PINCTL_IN_EN) {
		/*
		 * we need to check the current set-up direction of
		 * shared input pins since they can be switched via
		 * "xxx as Output" mixer switch
		 */
		struct sigmatel_spec *spec = codec->spec;
		if (nid == spec->line_switch || nid == spec->mic_switch)
			return;
	}

	old_ctl = pin_ctl;
	/* if setting pin direction bits, clear the current
	   direction bits first */
	if (flag & (AC_PINCTL_IN_EN | AC_PINCTL_OUT_EN))
		pin_ctl &= ~(AC_PINCTL_IN_EN | AC_PINCTL_OUT_EN);
	
	pin_ctl |= flag;
	if (old_ctl != pin_ctl)
		snd_hda_codec_write_cache(codec, nid, 0,
					  AC_VERB_SET_PIN_WIDGET_CONTROL,
					  pin_ctl);
}

static void stac92xx_reset_pinctl(struct hda_codec *codec, hda_nid_t nid,
				  unsigned int flag)
{
	unsigned int pin_ctl = snd_hda_codec_read(codec, nid,
			0, AC_VERB_GET_PIN_WIDGET_CONTROL, 0x00);
	if (pin_ctl & flag)
		snd_hda_codec_write_cache(codec, nid, 0,
					  AC_VERB_SET_PIN_WIDGET_CONTROL,
					  pin_ctl & ~flag);
}

static inline int get_pin_presence(struct hda_codec *codec, hda_nid_t nid)
{
	if (!nid)
		return 0;
	return snd_hda_jack_detect(codec, nid);
}

static void stac92xx_line_out_detect(struct hda_codec *codec,
				     int presence)
{
	struct sigmatel_spec *spec = codec->spec;
	struct auto_pin_cfg *cfg = &spec->autocfg;
	int i;

	for (i = 0; i < cfg->line_outs; i++) {
		if (presence)
			break;
		presence = get_pin_presence(codec, cfg->line_out_pins[i]);
		if (presence) {
			unsigned int pinctl;
			pinctl = snd_hda_codec_read(codec,
						    cfg->line_out_pins[i], 0,
					    AC_VERB_GET_PIN_WIDGET_CONTROL, 0);
			if (pinctl & AC_PINCTL_IN_EN)
				presence = 0; /* mic- or line-input */
		}
	}

	if (presence) {
		/* disable speakers */
		for (i = 0; i < cfg->speaker_outs; i++)
			stac92xx_reset_pinctl(codec, cfg->speaker_pins[i],
						AC_PINCTL_OUT_EN);
		if (spec->eapd_mask && spec->eapd_switch)
			stac_gpio_set(codec, spec->gpio_mask,
				spec->gpio_dir, spec->gpio_data &
				~spec->eapd_mask);
	} else {
		/* enable speakers */
		for (i = 0; i < cfg->speaker_outs; i++)
			stac92xx_set_pinctl(codec, cfg->speaker_pins[i],
						AC_PINCTL_OUT_EN);
		if (spec->eapd_mask && spec->eapd_switch)
			stac_gpio_set(codec, spec->gpio_mask,
				spec->gpio_dir, spec->gpio_data |
				spec->eapd_mask);
	}
} 

/* return non-zero if the hp-pin of the given array index isn't
 * a jack-detection target
 */
static int no_hp_sensing(struct sigmatel_spec *spec, int i)
{
	struct auto_pin_cfg *cfg = &spec->autocfg;

	/* ignore sensing of shared line and mic jacks */
	if (cfg->hp_pins[i] == spec->line_switch)
		return 1;
	if (cfg->hp_pins[i] == spec->mic_switch)
		return 1;
	/* ignore if the pin is set as line-out */
	if (cfg->hp_pins[i] == spec->hp_switch)
		return 1;
	return 0;
}

static void stac92xx_hp_detect(struct hda_codec *codec)
{
	struct sigmatel_spec *spec = codec->spec;
	struct auto_pin_cfg *cfg = &spec->autocfg;
	int i, presence;

	presence = 0;
	if (spec->gpio_mute)
		presence = !(snd_hda_codec_read(codec, codec->afg, 0,
			AC_VERB_GET_GPIO_DATA, 0) & spec->gpio_mute);

	for (i = 0; i < cfg->hp_outs; i++) {
		if (presence)
			break;
		if (no_hp_sensing(spec, i))
			continue;
		presence = get_pin_presence(codec, cfg->hp_pins[i]);
		if (presence) {
			unsigned int pinctl;
			pinctl = snd_hda_codec_read(codec, cfg->hp_pins[i], 0,
					    AC_VERB_GET_PIN_WIDGET_CONTROL, 0);
			if (pinctl & AC_PINCTL_IN_EN)
				presence = 0; /* mic- or line-input */
		}
	}

	if (presence) {
		/* disable lineouts */
		if (spec->hp_switch)
			stac92xx_reset_pinctl(codec, spec->hp_switch,
					      AC_PINCTL_OUT_EN);
		for (i = 0; i < cfg->line_outs; i++)
			stac92xx_reset_pinctl(codec, cfg->line_out_pins[i],
						AC_PINCTL_OUT_EN);
	} else {
		/* enable lineouts */
		if (spec->hp_switch)
			stac92xx_set_pinctl(codec, spec->hp_switch,
					    AC_PINCTL_OUT_EN);
		for (i = 0; i < cfg->line_outs; i++)
			stac92xx_set_pinctl(codec, cfg->line_out_pins[i],
						AC_PINCTL_OUT_EN);
	}
	stac92xx_line_out_detect(codec, presence);
	/* toggle hp outs */
	for (i = 0; i < cfg->hp_outs; i++) {
		unsigned int val = AC_PINCTL_OUT_EN | AC_PINCTL_HP_EN;
		if (no_hp_sensing(spec, i))
			continue;
		if (presence)
			stac92xx_set_pinctl(codec, cfg->hp_pins[i], val);
#if 0 /* FIXME */
/* Resetting the pinctl like below may lead to (a sort of) regressions
 * on some devices since they use the HP pin actually for line/speaker
 * outs although the default pin config shows a different pin (that is
 * wrong and useless).
 *
 * So, it's basically a problem of default pin configs, likely a BIOS issue.
 * But, disabling the code below just works around it, and I'm too tired of
 * bug reports with such devices... 
 */
		else
			stac92xx_reset_pinctl(codec, cfg->hp_pins[i], val);
#endif /* FIXME */
	}
} 

static void stac_toggle_power_map(struct hda_codec *codec, hda_nid_t nid,
				  int enable)
{
	struct sigmatel_spec *spec = codec->spec;
	unsigned int idx, val;

	for (idx = 0; idx < spec->num_pwrs; idx++) {
		if (spec->pwr_nids[idx] == nid)
			break;
	}
	if (idx >= spec->num_pwrs)
		return;

	idx = 1 << idx;

	val = snd_hda_codec_read(codec, codec->afg, 0, 0x0fec, 0x0) & 0xff;
	if (enable)
		val &= ~idx;
	else
		val |= idx;

	/* power down unused output ports */
	snd_hda_codec_write(codec, codec->afg, 0, 0x7ec, val);
}

static void stac92xx_pin_sense(struct hda_codec *codec, hda_nid_t nid)
{
	stac_toggle_power_map(codec, nid, get_pin_presence(codec, nid));
}

/* get the pin connection (fixed, none, etc) */
static unsigned int stac_get_defcfg_connect(struct hda_codec *codec, int idx)
{
	struct sigmatel_spec *spec = codec->spec;
	unsigned int cfg;

	cfg = snd_hda_codec_get_pincfg(codec, spec->pin_nids[idx]);
	return get_defcfg_connect(cfg);
}

static int stac92xx_connected_ports(struct hda_codec *codec,
				    const hda_nid_t *nids, int num_nids)
{
	struct sigmatel_spec *spec = codec->spec;
	int idx, num;
	unsigned int def_conf;

	for (num = 0; num < num_nids; num++) {
		for (idx = 0; idx < spec->num_pins; idx++)
			if (spec->pin_nids[idx] == nids[num])
				break;
		if (idx >= spec->num_pins)
			break;
		def_conf = stac_get_defcfg_connect(codec, idx);
		if (def_conf == AC_JACK_PORT_NONE)
			break;
	}
	return num;
}

static void stac92xx_mic_detect(struct hda_codec *codec)
{
	struct sigmatel_spec *spec = codec->spec;
	struct sigmatel_mic_route *mic;

	if (get_pin_presence(codec, spec->ext_mic.pin))
		mic = &spec->ext_mic;
	else if (get_pin_presence(codec, spec->dock_mic.pin))
		mic = &spec->dock_mic;
	else
		mic = &spec->int_mic;
	if (mic->dmux_idx >= 0)
		snd_hda_codec_write_cache(codec, spec->dmux_nids[0], 0,
					  AC_VERB_SET_CONNECT_SEL,
					  mic->dmux_idx);
	if (mic->mux_idx >= 0)
		snd_hda_codec_write_cache(codec, spec->mux_nids[0], 0,
					  AC_VERB_SET_CONNECT_SEL,
					  mic->mux_idx);
}

static void handle_unsol_event(struct hda_codec *codec,
			       struct hda_jack_tbl *event)
{
	struct sigmatel_spec *spec = codec->spec;
	int data;

	switch (event->action) {
	case STAC_HP_EVENT:
	case STAC_LO_EVENT:
		stac92xx_hp_detect(codec);
		break;
	case STAC_MIC_EVENT:
		stac92xx_mic_detect(codec);
		break;
	}

	switch (event->action) {
	case STAC_HP_EVENT:
	case STAC_LO_EVENT:
	case STAC_MIC_EVENT:
	case STAC_INSERT_EVENT:
	case STAC_PWR_EVENT:
		if (spec->num_pwrs > 0)
			stac92xx_pin_sense(codec, event->nid);

		switch (codec->subsystem_id) {
		case 0x103c308f:
			if (event->nid == 0xb) {
				int pin = AC_PINCTL_IN_EN;

				if (get_pin_presence(codec, 0xa)
						&& get_pin_presence(codec, 0xb))
					pin |= AC_PINCTL_VREF_80;
				if (!get_pin_presence(codec, 0xb))
					pin |= AC_PINCTL_VREF_80;

				/* toggle VREF state based on mic + hp pin
				 * status
				 */
				stac92xx_auto_set_pinctl(codec, 0x0a, pin);
			}
		}
		break;
	case STAC_VREF_EVENT:
		data = snd_hda_codec_read(codec, codec->afg, 0,
					  AC_VERB_GET_GPIO_DATA, 0);
		/* toggle VREF state based on GPIOx status */
		snd_hda_codec_write(codec, codec->afg, 0, 0x7e0,
				    !!(data & (1 << event->private_data)));
		break;
	}
}

static void stac_issue_unsol_event(struct hda_codec *codec, hda_nid_t nid)
{
	struct hda_jack_tbl *event = snd_hda_jack_tbl_get(codec, nid);
	if (!event)
		return;
	handle_unsol_event(codec, event);
}

static void stac92xx_unsol_event(struct hda_codec *codec, unsigned int res)
{
	struct hda_jack_tbl *event;
	int tag;

	tag = (res >> 26) & 0x7f;
	event = snd_hda_jack_tbl_get_from_tag(codec, tag);
	if (!event)
		return;
	event->jack_dirty = 1;
	handle_unsol_event(codec, event);
	snd_hda_jack_report_sync(codec);
}

static int hp_blike_system(u32 subsystem_id);

static void set_hp_led_gpio(struct hda_codec *codec)
{
	struct sigmatel_spec *spec = codec->spec;
	unsigned int gpio;

	if (spec->gpio_led)
		return;

	gpio = snd_hda_param_read(codec, codec->afg, AC_PAR_GPIO_CAP);
	gpio &= AC_GPIO_IO_COUNT;
	if (gpio > 3)
		spec->gpio_led = 0x08; /* GPIO 3 */
	else
		spec->gpio_led = 0x01; /* GPIO 0 */
}

/*
 * This method searches for the mute LED GPIO configuration
 * provided as OEM string in SMBIOS. The format of that string
 * is HP_Mute_LED_P_G or HP_Mute_LED_P
 * where P can be 0 or 1 and defines mute LED GPIO control state (low/high)
 * that corresponds to the NOT muted state of the master volume
 * and G is the index of the GPIO to use as the mute LED control (0..9)
 * If _G portion is missing it is assigned based on the codec ID
 *
 * So, HP B-series like systems may have HP_Mute_LED_0 (current models)
 * or  HP_Mute_LED_0_3 (future models) OEM SMBIOS strings
 *
 *
 * The dv-series laptops don't seem to have the HP_Mute_LED* strings in
 * SMBIOS - at least the ones I have seen do not have them - which include
 * my own system (HP Pavilion dv6-1110ax) and my cousin's
 * HP Pavilion dv9500t CTO.
 * Need more information on whether it is true across the entire series.
 * -- kunal
 */
static int find_mute_led_cfg(struct hda_codec *codec, int default_polarity)
{
	struct sigmatel_spec *spec = codec->spec;
	const struct dmi_device *dev = NULL;

	if ((codec->subsystem_id >> 16) == PCI_VENDOR_ID_HP) {
		while ((dev = dmi_find_device(DMI_DEV_TYPE_OEM_STRING,
								NULL, dev))) {
			if (sscanf(dev->name, "HP_Mute_LED_%d_%x",
				  &spec->gpio_led_polarity,
				  &spec->gpio_led) == 2) {
				unsigned int max_gpio;
				max_gpio = snd_hda_param_read(codec, codec->afg,
							      AC_PAR_GPIO_CAP);
				max_gpio &= AC_GPIO_IO_COUNT;
				if (spec->gpio_led < max_gpio)
					spec->gpio_led = 1 << spec->gpio_led;
				else
					spec->vref_mute_led_nid = spec->gpio_led;
				return 1;
			}
			if (sscanf(dev->name, "HP_Mute_LED_%d",
				  &spec->gpio_led_polarity) == 1) {
				set_hp_led_gpio(codec);
				return 1;
			}
			/* BIOS bug: unfilled OEM string */
			if (strstr(dev->name, "HP_Mute_LED_P_G")) {
				set_hp_led_gpio(codec);
				spec->gpio_led_polarity = 1;
				return 1;
			}
		}

		/*
		 * Fallback case - if we don't find the DMI strings,
		 * we statically set the GPIO - if not a B-series system
		 * and default polarity is provided
		 */
		if (!hp_blike_system(codec->subsystem_id) &&
			(default_polarity == 0 || default_polarity == 1)) {
			set_hp_led_gpio(codec);
			spec->gpio_led_polarity = default_polarity;
			return 1;
		}
	}
	return 0;
}

static int hp_blike_system(u32 subsystem_id)
{
	switch (subsystem_id) {
	case 0x103c1520:
	case 0x103c1521:
	case 0x103c1523:
	case 0x103c1524:
	case 0x103c1525:
	case 0x103c1722:
	case 0x103c1723:
	case 0x103c1724:
	case 0x103c1725:
	case 0x103c1726:
	case 0x103c1727:
	case 0x103c1728:
	case 0x103c1729:
	case 0x103c172a:
	case 0x103c172b:
	case 0x103c307e:
	case 0x103c307f:
	case 0x103c3080:
	case 0x103c3081:
	case 0x103c7007:
	case 0x103c7008:
		return 1;
	}
	return 0;
}

#ifdef CONFIG_PROC_FS
static void stac92hd_proc_hook(struct snd_info_buffer *buffer,
			       struct hda_codec *codec, hda_nid_t nid)
{
	if (nid == codec->afg)
		snd_iprintf(buffer, "Power-Map: 0x%02x\n", 
			    snd_hda_codec_read(codec, nid, 0, 0x0fec, 0x0));
}

static void analog_loop_proc_hook(struct snd_info_buffer *buffer,
				  struct hda_codec *codec,
				  unsigned int verb)
{
	snd_iprintf(buffer, "Analog Loopback: 0x%02x\n",
		    snd_hda_codec_read(codec, codec->afg, 0, verb, 0));
}

/* stac92hd71bxx, stac92hd73xx */
static void stac92hd7x_proc_hook(struct snd_info_buffer *buffer,
				 struct hda_codec *codec, hda_nid_t nid)
{
	stac92hd_proc_hook(buffer, codec, nid);
	if (nid == codec->afg)
		analog_loop_proc_hook(buffer, codec, 0xfa0);
}

static void stac9205_proc_hook(struct snd_info_buffer *buffer,
			       struct hda_codec *codec, hda_nid_t nid)
{
	if (nid == codec->afg)
		analog_loop_proc_hook(buffer, codec, 0xfe0);
}

static void stac927x_proc_hook(struct snd_info_buffer *buffer,
			       struct hda_codec *codec, hda_nid_t nid)
{
	if (nid == codec->afg)
		analog_loop_proc_hook(buffer, codec, 0xfeb);
}
#else
#define stac92hd_proc_hook	NULL
#define stac92hd7x_proc_hook	NULL
#define stac9205_proc_hook	NULL
#define stac927x_proc_hook	NULL
#endif

#ifdef CONFIG_PM
static int stac92xx_resume(struct hda_codec *codec)
{
	stac92xx_init(codec);
	snd_hda_codec_resume_amp(codec);
	snd_hda_codec_resume_cache(codec);
	/* fake event to set up pins again to override cached values */
	stac_fake_hp_events(codec);
	return 0;
}

static int stac92xx_suspend(struct hda_codec *codec, pm_message_t state)
{
	stac92xx_shutup(codec);
	return 0;
}

#ifdef CONFIG_SND_HDA_POWER_SAVE
static int stac92xx_pre_resume(struct hda_codec *codec)
{
	struct sigmatel_spec *spec = codec->spec;

	/* sync mute LED */
	if (spec->vref_mute_led_nid)
		stac_vrefout_set(codec, spec->vref_mute_led_nid,
				 spec->vref_led);
	else if (spec->gpio_led)
		stac_gpio_set(codec, spec->gpio_mask,
			      spec->gpio_dir, spec->gpio_data);
	return 0;
}

static void stac92xx_set_power_state(struct hda_codec *codec, hda_nid_t fg,
				unsigned int power_state)
{
	unsigned int afg_power_state = power_state;
	struct sigmatel_spec *spec = codec->spec;

	if (power_state == AC_PWRST_D3) {
		if (spec->vref_mute_led_nid) {
			/* with vref-out pin used for mute led control
			 * codec AFG is prevented from D3 state
			 */
			afg_power_state = AC_PWRST_D1;
		}
		/* this delay seems necessary to avoid click noise at power-down */
		msleep(100);
	}
	snd_hda_codec_read(codec, fg, 0, AC_VERB_SET_POWER_STATE,
			afg_power_state);
	snd_hda_codec_set_power_to_all(codec, fg, power_state, true);
}

/*
 * For this feature CONFIG_SND_HDA_POWER_SAVE is needed
 * as mute LED state is updated in check_power_status hook
 */
static int stac92xx_update_led_status(struct hda_codec *codec)
{
	struct sigmatel_spec *spec = codec->spec;
	int i, num_ext_dacs, muted = 1;
	unsigned int muted_lvl, notmtd_lvl;
	hda_nid_t nid;

	if (!spec->gpio_led)
		return 0;

	for (i = 0; i < spec->multiout.num_dacs; i++) {
		nid = spec->multiout.dac_nids[i];
		if (!(snd_hda_codec_amp_read(codec, nid, 0, HDA_OUTPUT, 0) &
		      HDA_AMP_MUTE)) {
			muted = 0; /* something heard */
			break;
		}
	}
	if (muted && spec->multiout.hp_nid)
		if (!(snd_hda_codec_amp_read(codec,
				spec->multiout.hp_nid, 0, HDA_OUTPUT, 0) &
					HDA_AMP_MUTE)) {
			muted = 0; /* HP is not muted */
		}
	num_ext_dacs = ARRAY_SIZE(spec->multiout.extra_out_nid);
	for (i = 0; muted && i < num_ext_dacs; i++) {
		nid = spec->multiout.extra_out_nid[i];
		if (nid == 0)
			break;
		if (!(snd_hda_codec_amp_read(codec, nid, 0, HDA_OUTPUT, 0) &
		      HDA_AMP_MUTE)) {
			muted = 0; /* extra output is not muted */
		}
	}
	/*polarity defines *not* muted state level*/
	if (!spec->vref_mute_led_nid) {
		if (muted)
			spec->gpio_data &= ~spec->gpio_led; /* orange */
		else
			spec->gpio_data |= spec->gpio_led; /* white */

		if (!spec->gpio_led_polarity) {
			/* LED state is inverted on these systems */
			spec->gpio_data ^= spec->gpio_led;
		}
		stac_gpio_set(codec, spec->gpio_mask,
				spec->gpio_dir, spec->gpio_data);
	} else {
		notmtd_lvl = spec->gpio_led_polarity ?
				AC_PINCTL_VREF_HIZ : AC_PINCTL_VREF_GRD;
		muted_lvl = spec->gpio_led_polarity ?
				AC_PINCTL_VREF_GRD : AC_PINCTL_VREF_HIZ;
		spec->vref_led = muted ? muted_lvl : notmtd_lvl;
		stac_vrefout_set(codec,	spec->vref_mute_led_nid,
				 spec->vref_led);
	}
	return 0;
}

/*
 * use power check for controlling mute led of HP notebooks
 */
static int stac92xx_check_power_status(struct hda_codec *codec,
					      hda_nid_t nid)
{
	stac92xx_update_led_status(codec);

	return 0;
}
#endif /* CONFIG_SND_HDA_POWER_SAVE */
#endif /* CONFIG_PM */

static const struct hda_codec_ops stac92xx_patch_ops = {
	.build_controls = stac92xx_build_controls,
	.build_pcms = stac92xx_build_pcms,
	.init = stac92xx_init,
	.free = stac92xx_free,
	.unsol_event = stac92xx_unsol_event,
#ifdef CONFIG_PM
	.suspend = stac92xx_suspend,
	.resume = stac92xx_resume,
#endif
	.reboot_notify = stac92xx_shutup,
};

static int patch_stac9200(struct hda_codec *codec)
{
	struct sigmatel_spec *spec;
	int err;

	spec  = kzalloc(sizeof(*spec), GFP_KERNEL);
	if (spec == NULL)
		return -ENOMEM;

	codec->no_trigger_sense = 1;
	codec->spec = spec;
	spec->linear_tone_beep = 1;
	spec->num_pins = ARRAY_SIZE(stac9200_pin_nids);
	spec->pin_nids = stac9200_pin_nids;
	spec->board_config = snd_hda_check_board_config(codec, STAC_9200_MODELS,
							stac9200_models,
							stac9200_cfg_tbl);
	if (spec->board_config < 0)
		snd_printdd(KERN_INFO "hda_codec: %s: BIOS auto-probing.\n",
			    codec->chip_name);
	else
		stac92xx_set_config_regs(codec,
					 stac9200_brd_tbl[spec->board_config]);

	spec->multiout.max_channels = 2;
	spec->multiout.num_dacs = 1;
	spec->multiout.dac_nids = stac9200_dac_nids;
	spec->adc_nids = stac9200_adc_nids;
	spec->mux_nids = stac9200_mux_nids;
	spec->num_muxes = 1;
	spec->num_dmics = 0;
	spec->num_adcs = 1;
	spec->num_pwrs = 0;

	if (spec->board_config == STAC_9200_M4 ||
	    spec->board_config == STAC_9200_M4_2 ||
	    spec->board_config == STAC_9200_OQO)
		spec->init = stac9200_eapd_init;
	else
		spec->init = stac9200_core_init;
	spec->mixer = stac9200_mixer;

	if (spec->board_config == STAC_9200_PANASONIC) {
		spec->gpio_mask = spec->gpio_dir = 0x09;
		spec->gpio_data = 0x00;
	}

	err = stac9200_parse_auto_config(codec);
	if (err < 0) {
		stac92xx_free(codec);
		return err;
	}

	/* CF-74 has no headphone detection, and the driver should *NOT*
	 * do detection and HP/speaker toggle because the hardware does it.
	 */
	if (spec->board_config == STAC_9200_PANASONIC)
		spec->hp_detect = 0;

	codec->patch_ops = stac92xx_patch_ops;

	return 0;
}

static int patch_stac925x(struct hda_codec *codec)
{
	struct sigmatel_spec *spec;
	int err;

	spec  = kzalloc(sizeof(*spec), GFP_KERNEL);
	if (spec == NULL)
		return -ENOMEM;

	codec->no_trigger_sense = 1;
	codec->spec = spec;
	spec->linear_tone_beep = 1;
	spec->num_pins = ARRAY_SIZE(stac925x_pin_nids);
	spec->pin_nids = stac925x_pin_nids;

	/* Check first for codec ID */
	spec->board_config = snd_hda_check_board_codec_sid_config(codec,
							STAC_925x_MODELS,
							stac925x_models,
							stac925x_codec_id_cfg_tbl);

	/* Now checks for PCI ID, if codec ID is not found */
	if (spec->board_config < 0)
		spec->board_config = snd_hda_check_board_config(codec,
							STAC_925x_MODELS,
							stac925x_models,
							stac925x_cfg_tbl);
 again:
	if (spec->board_config < 0)
		snd_printdd(KERN_INFO "hda_codec: %s: BIOS auto-probing.\n",
			    codec->chip_name);
	else
		stac92xx_set_config_regs(codec,
					 stac925x_brd_tbl[spec->board_config]);

	spec->multiout.max_channels = 2;
	spec->multiout.num_dacs = 1;
	spec->multiout.dac_nids = stac925x_dac_nids;
	spec->adc_nids = stac925x_adc_nids;
	spec->mux_nids = stac925x_mux_nids;
	spec->num_muxes = 1;
	spec->num_adcs = 1;
	spec->num_pwrs = 0;
	switch (codec->vendor_id) {
	case 0x83847632: /* STAC9202  */
	case 0x83847633: /* STAC9202D */
	case 0x83847636: /* STAC9251  */
	case 0x83847637: /* STAC9251D */
		spec->num_dmics = STAC925X_NUM_DMICS;
		spec->dmic_nids = stac925x_dmic_nids;
		spec->num_dmuxes = ARRAY_SIZE(stac925x_dmux_nids);
		spec->dmux_nids = stac925x_dmux_nids;
		break;
	default:
		spec->num_dmics = 0;
		break;
	}

	spec->init = stac925x_core_init;
	spec->mixer = stac925x_mixer;
	spec->num_caps = 1;
	spec->capvols = stac925x_capvols;
	spec->capsws = stac925x_capsws;

	err = stac92xx_parse_auto_config(codec);
	if (!err) {
		if (spec->board_config < 0) {
			printk(KERN_WARNING "hda_codec: No auto-config is "
			       "available, default to model=ref\n");
			spec->board_config = STAC_925x_REF;
			goto again;
		}
		err = -EINVAL;
	}
	if (err < 0) {
		stac92xx_free(codec);
		return err;
	}

	codec->patch_ops = stac92xx_patch_ops;

	return 0;
}

static int patch_stac92hd73xx(struct hda_codec *codec)
{
	struct sigmatel_spec *spec;
	hda_nid_t conn[STAC92HD73_DAC_COUNT + 2];
	int err = 0;
	int num_dacs;

	spec  = kzalloc(sizeof(*spec), GFP_KERNEL);
	if (spec == NULL)
		return -ENOMEM;

	codec->no_trigger_sense = 1;
	codec->spec = spec;
	spec->linear_tone_beep = 0;
	codec->slave_dig_outs = stac92hd73xx_slave_dig_outs;
	spec->num_pins = ARRAY_SIZE(stac92hd73xx_pin_nids);
	spec->pin_nids = stac92hd73xx_pin_nids;
	spec->board_config = snd_hda_check_board_config(codec,
							STAC_92HD73XX_MODELS,
							stac92hd73xx_models,
							stac92hd73xx_cfg_tbl);
	/* check codec subsystem id if not found */
	if (spec->board_config < 0)
		spec->board_config =
			snd_hda_check_board_codec_sid_config(codec,
				STAC_92HD73XX_MODELS, stac92hd73xx_models,
				stac92hd73xx_codec_id_cfg_tbl);
again:
	if (spec->board_config < 0)
		snd_printdd(KERN_INFO "hda_codec: %s: BIOS auto-probing.\n",
			    codec->chip_name);
	else
		stac92xx_set_config_regs(codec,
				stac92hd73xx_brd_tbl[spec->board_config]);

	num_dacs = snd_hda_get_connections(codec, 0x0a,
			conn, STAC92HD73_DAC_COUNT + 2) - 1;

	if (num_dacs < 3 || num_dacs > 5) {
		printk(KERN_WARNING "hda_codec: Could not determine "
		       "number of channels defaulting to DAC count\n");
		num_dacs = STAC92HD73_DAC_COUNT;
	}
	spec->init = stac92hd73xx_core_init;
	switch (num_dacs) {
	case 0x3: /* 6 Channel */
		spec->aloopback_ctl = stac92hd73xx_6ch_loopback;
		break;
	case 0x4: /* 8 Channel */
		spec->aloopback_ctl = stac92hd73xx_8ch_loopback;
		break;
	case 0x5: /* 10 Channel */
		spec->aloopback_ctl = stac92hd73xx_10ch_loopback;
		break;
	}
	spec->multiout.dac_nids = spec->dac_nids;

	spec->aloopback_mask = 0x01;
	spec->aloopback_shift = 8;

	spec->digbeep_nid = 0x1c;
	spec->mux_nids = stac92hd73xx_mux_nids;
	spec->adc_nids = stac92hd73xx_adc_nids;
	spec->dmic_nids = stac92hd73xx_dmic_nids;
	spec->dmux_nids = stac92hd73xx_dmux_nids;
	spec->smux_nids = stac92hd73xx_smux_nids;

	spec->num_muxes = ARRAY_SIZE(stac92hd73xx_mux_nids);
	spec->num_adcs = ARRAY_SIZE(stac92hd73xx_adc_nids);
	spec->num_dmuxes = ARRAY_SIZE(stac92hd73xx_dmux_nids);

	spec->num_caps = STAC92HD73XX_NUM_CAPS;
	spec->capvols = stac92hd73xx_capvols;
	spec->capsws = stac92hd73xx_capsws;

	switch (spec->board_config) {
	case STAC_DELL_EQ:
		spec->init = dell_eq_core_init;
		/* fallthru */
	case STAC_DELL_M6_AMIC:
	case STAC_DELL_M6_DMIC:
	case STAC_DELL_M6_BOTH:
		spec->num_smuxes = 0;
		spec->eapd_switch = 0;

		switch (spec->board_config) {
		case STAC_DELL_M6_AMIC: /* Analog Mics */
			snd_hda_codec_set_pincfg(codec, 0x0b, 0x90A70170);
			spec->num_dmics = 0;
			break;
		case STAC_DELL_M6_DMIC: /* Digital Mics */
			snd_hda_codec_set_pincfg(codec, 0x13, 0x90A60160);
			spec->num_dmics = 1;
			break;
		case STAC_DELL_M6_BOTH: /* Both */
			snd_hda_codec_set_pincfg(codec, 0x0b, 0x90A70170);
			snd_hda_codec_set_pincfg(codec, 0x13, 0x90A60160);
			spec->num_dmics = 1;
			break;
		}
		break;
	case STAC_ALIENWARE_M17X:
		spec->num_dmics = STAC92HD73XX_NUM_DMICS;
		spec->num_smuxes = ARRAY_SIZE(stac92hd73xx_smux_nids);
		spec->eapd_switch = 0;
		break;
	default:
		spec->num_dmics = STAC92HD73XX_NUM_DMICS;
		spec->num_smuxes = ARRAY_SIZE(stac92hd73xx_smux_nids);
		spec->eapd_switch = 1;
		break;
	}
	if (spec->board_config != STAC_92HD73XX_REF) {
		/* GPIO0 High = Enable EAPD */
		spec->eapd_mask = spec->gpio_mask = spec->gpio_dir = 0x1;
		spec->gpio_data = 0x01;
	}

	spec->num_pwrs = ARRAY_SIZE(stac92hd73xx_pwr_nids);
	spec->pwr_nids = stac92hd73xx_pwr_nids;

	err = stac92xx_parse_auto_config(codec);

	if (!err) {
		if (spec->board_config < 0) {
			printk(KERN_WARNING "hda_codec: No auto-config is "
			       "available, default to model=ref\n");
			spec->board_config = STAC_92HD73XX_REF;
			goto again;
		}
		err = -EINVAL;
	}

	if (err < 0) {
		stac92xx_free(codec);
		return err;
	}

	if (spec->board_config == STAC_92HD73XX_NO_JD)
		spec->hp_detect = 0;

	codec->patch_ops = stac92xx_patch_ops;

	codec->proc_widget_hook = stac92hd7x_proc_hook;

	return 0;
}

static int hp_bnb2011_with_dock(struct hda_codec *codec)
{
	if (codec->vendor_id != 0x111d7605 &&
	    codec->vendor_id != 0x111d76d1)
		return 0;

	switch (codec->subsystem_id) {
	case 0x103c1618:
	case 0x103c1619:
	case 0x103c161a:
	case 0x103c161b:
	case 0x103c161c:
	case 0x103c161d:
	case 0x103c161e:
	case 0x103c161f:

	case 0x103c162a:
	case 0x103c162b:

	case 0x103c1630:
	case 0x103c1631:

	case 0x103c1633:
	case 0x103c1634:
	case 0x103c1635:

	case 0x103c3587:
	case 0x103c3588:
	case 0x103c3589:
	case 0x103c358a:

	case 0x103c3667:
	case 0x103c3668:
	case 0x103c3669:

		return 1;
	}
	return 0;
}

static void stac92hd8x_add_pin(struct hda_codec *codec, hda_nid_t nid)
{
	struct sigmatel_spec *spec = codec->spec;
	unsigned int def_conf = snd_hda_codec_get_pincfg(codec, nid);
	int i;

	spec->auto_pin_nids[spec->auto_pin_cnt] = nid;
	spec->auto_pin_cnt++;

	if (get_defcfg_device(def_conf) == AC_JACK_MIC_IN &&
	    get_defcfg_connect(def_conf) != AC_JACK_PORT_NONE) {
		for (i = 0; i < ARRAY_SIZE(stac92hd83xxx_dmic_nids); i++) {
			if (nid == stac92hd83xxx_dmic_nids[i]) {
				spec->auto_dmic_nids[spec->auto_dmic_cnt] = nid;
				spec->auto_dmic_cnt++;
			}
		}
	}
}

static void stac92hd8x_add_adc(struct hda_codec *codec, hda_nid_t nid)
{
	struct sigmatel_spec *spec = codec->spec;

	spec->auto_adc_nids[spec->auto_adc_cnt] = nid;
	spec->auto_adc_cnt++;
}

static void stac92hd8x_add_mux(struct hda_codec *codec, hda_nid_t nid)
{
	int i, j;
	struct sigmatel_spec *spec = codec->spec;

	for (i = 0; i < spec->auto_adc_cnt; i++) {
		if (get_connection_index(codec,
				spec->auto_adc_nids[i], nid) >= 0) {
			/* mux and volume for adc_nids[i] */
			if (!spec->auto_mux_nids[i]) {
				spec->auto_mux_nids[i] = nid;
				/* 92hd codecs capture volume is in mux */
				spec->auto_capvols[i] = HDA_COMPOSE_AMP_VAL(nid,
							3, 0, HDA_OUTPUT);
			}
			for (j = 0; j < spec->auto_dmic_cnt; j++) {
				if (get_connection_index(codec, nid,
						spec->auto_dmic_nids[j]) >= 0) {
					/* dmux for adc_nids[i] */
					if (!spec->auto_dmux_nids[i])
						spec->auto_dmux_nids[i] = nid;
					break;
				}
			}
			break;
		}
	}
}

static void stac92hd8x_fill_auto_spec(struct hda_codec *codec)
{
	hda_nid_t nid, end_nid;
	unsigned int wid_caps, wid_type;
	struct sigmatel_spec *spec = codec->spec;

	end_nid = codec->start_nid + codec->num_nodes;

	for (nid = codec->start_nid; nid < end_nid; nid++) {
		wid_caps = get_wcaps(codec, nid);
		wid_type = get_wcaps_type(wid_caps);

		if (wid_type == AC_WID_PIN)
			stac92hd8x_add_pin(codec, nid);

		if (wid_type == AC_WID_AUD_IN && !(wid_caps & AC_WCAP_DIGITAL))
			stac92hd8x_add_adc(codec, nid);
	}

	for (nid = codec->start_nid; nid < end_nid; nid++) {
		wid_caps = get_wcaps(codec, nid);
		wid_type = get_wcaps_type(wid_caps);

		if (wid_type == AC_WID_AUD_SEL)
			stac92hd8x_add_mux(codec, nid);
	}

	spec->pin_nids = spec->auto_pin_nids;
	spec->num_pins = spec->auto_pin_cnt;
	spec->adc_nids = spec->auto_adc_nids;
	spec->num_adcs = spec->auto_adc_cnt;
	spec->capvols = spec->auto_capvols;
	spec->capsws = spec->auto_capvols;
	spec->num_caps = spec->auto_adc_cnt;
	spec->mux_nids = spec->auto_mux_nids;
	spec->num_muxes = spec->auto_adc_cnt;
	spec->dmux_nids = spec->auto_dmux_nids;
	spec->num_dmuxes = spec->auto_adc_cnt;
	spec->dmic_nids = spec->auto_dmic_nids;
	spec->num_dmics = spec->auto_dmic_cnt;
}

static int patch_stac92hd83xxx(struct hda_codec *codec)
{
	struct sigmatel_spec *spec;
	int err;

	spec  = kzalloc(sizeof(*spec), GFP_KERNEL);
	if (spec == NULL)
		return -ENOMEM;

	if (hp_bnb2011_with_dock(codec)) {
		snd_hda_codec_set_pincfg(codec, 0xa, 0x2101201f);
		snd_hda_codec_set_pincfg(codec, 0xf, 0x2181205e);
	}

	codec->no_trigger_sense = 1;
	codec->spec = spec;

	stac92hd8x_fill_auto_spec(codec);

	spec->linear_tone_beep = 0;
	codec->slave_dig_outs = stac92hd83xxx_slave_dig_outs;
	spec->digbeep_nid = 0x21;
	spec->pwr_nids = stac92hd83xxx_pwr_nids;
	spec->num_pwrs = ARRAY_SIZE(stac92hd83xxx_pwr_nids);
	spec->multiout.dac_nids = spec->dac_nids;
	spec->init = stac92hd83xxx_core_init;

	spec->board_config = snd_hda_check_board_config(codec,
							STAC_92HD83XXX_MODELS,
							stac92hd83xxx_models,
							stac92hd83xxx_cfg_tbl);
again:
	if (spec->board_config < 0)
		snd_printdd(KERN_INFO "hda_codec: %s: BIOS auto-probing.\n",
			    codec->chip_name);
	else
		stac92xx_set_config_regs(codec,
				stac92hd83xxx_brd_tbl[spec->board_config]);

<<<<<<< HEAD
	if (spec->board_config != STAC_92HD83XXX_PWR_REF)
		spec->num_pwrs = 0;

=======
>>>>>>> dcd6c922
	codec->patch_ops = stac92xx_patch_ops;

	if (find_mute_led_cfg(codec, -1/*no default cfg*/))
		snd_printd("mute LED gpio %d polarity %d\n",
				spec->gpio_led,
				spec->gpio_led_polarity);

#ifdef CONFIG_SND_HDA_POWER_SAVE
	if (spec->gpio_led) {
		if (!spec->vref_mute_led_nid) {
			spec->gpio_mask |= spec->gpio_led;
			spec->gpio_dir |= spec->gpio_led;
			spec->gpio_data |= spec->gpio_led;
		} else {
			codec->patch_ops.set_power_state =
					stac92xx_set_power_state;
		}
		codec->patch_ops.pre_resume = stac92xx_pre_resume;
		codec->patch_ops.check_power_status =
			stac92xx_check_power_status;
	}
#endif	

	err = stac92xx_parse_auto_config(codec);
	if (!err) {
		if (spec->board_config < 0) {
			printk(KERN_WARNING "hda_codec: No auto-config is "
			       "available, default to model=ref\n");
			spec->board_config = STAC_92HD83XXX_REF;
			goto again;
		}
		err = -EINVAL;
	}

	if (err < 0) {
		stac92xx_free(codec);
		return err;
	}

	codec->proc_widget_hook = stac92hd_proc_hook;

	return 0;
}

static int stac92hd71bxx_connected_smuxes(struct hda_codec *codec,
					  hda_nid_t dig0pin)
{
	struct sigmatel_spec *spec = codec->spec;
	int idx;

	for (idx = 0; idx < spec->num_pins; idx++)
		if (spec->pin_nids[idx] == dig0pin)
			break;
	if ((idx + 2) >= spec->num_pins)
		return 0;

	/* dig1pin case */
	if (stac_get_defcfg_connect(codec, idx + 1) != AC_JACK_PORT_NONE)
		return 2;

	/* dig0pin + dig2pin case */
	if (stac_get_defcfg_connect(codec, idx + 2) != AC_JACK_PORT_NONE)
		return 2;
	if (stac_get_defcfg_connect(codec, idx) != AC_JACK_PORT_NONE)
		return 1;
	else
		return 0;
}

/* HP dv7 bass switch - GPIO5 */
#define stac_hp_bass_gpio_info	snd_ctl_boolean_mono_info
static int stac_hp_bass_gpio_get(struct snd_kcontrol *kcontrol,
				 struct snd_ctl_elem_value *ucontrol)
{
	struct hda_codec *codec = snd_kcontrol_chip(kcontrol);
	struct sigmatel_spec *spec = codec->spec;
	ucontrol->value.integer.value[0] = !!(spec->gpio_data & 0x20);
	return 0;
}

static int stac_hp_bass_gpio_put(struct snd_kcontrol *kcontrol,
				 struct snd_ctl_elem_value *ucontrol)
{
	struct hda_codec *codec = snd_kcontrol_chip(kcontrol);
	struct sigmatel_spec *spec = codec->spec;
	unsigned int gpio_data;

	gpio_data = (spec->gpio_data & ~0x20) |
		(ucontrol->value.integer.value[0] ? 0x20 : 0);
	if (gpio_data == spec->gpio_data)
		return 0;
	spec->gpio_data = gpio_data;
	stac_gpio_set(codec, spec->gpio_mask, spec->gpio_dir, spec->gpio_data);
	return 1;
}

static const struct snd_kcontrol_new stac_hp_bass_sw_ctrl = {
	.iface = SNDRV_CTL_ELEM_IFACE_MIXER,
	.info = stac_hp_bass_gpio_info,
	.get = stac_hp_bass_gpio_get,
	.put = stac_hp_bass_gpio_put,
};

static int stac_add_hp_bass_switch(struct hda_codec *codec)
{
	struct sigmatel_spec *spec = codec->spec;

	if (!stac_control_new(spec, &stac_hp_bass_sw_ctrl,
			      "Bass Speaker Playback Switch", 0))
		return -ENOMEM;

	spec->gpio_mask |= 0x20;
	spec->gpio_dir |= 0x20;
	spec->gpio_data |= 0x20;
	return 0;
}

static int patch_stac92hd71bxx(struct hda_codec *codec)
{
	struct sigmatel_spec *spec;
	const struct hda_verb *unmute_init = stac92hd71bxx_unmute_core_init;
	unsigned int pin_cfg;
	int err = 0;

	spec  = kzalloc(sizeof(*spec), GFP_KERNEL);
	if (spec == NULL)
		return -ENOMEM;

	codec->no_trigger_sense = 1;
	codec->spec = spec;
	spec->linear_tone_beep = 0;
	codec->patch_ops = stac92xx_patch_ops;
	spec->num_pins = STAC92HD71BXX_NUM_PINS;
	switch (codec->vendor_id) {
	case 0x111d76b6:
	case 0x111d76b7:
		spec->pin_nids = stac92hd71bxx_pin_nids_4port;
		break;
	case 0x111d7603:
	case 0x111d7608:
		/* On 92HD75Bx 0x27 isn't a pin nid */
		spec->num_pins--;
		/* fallthrough */
	default:
		spec->pin_nids = stac92hd71bxx_pin_nids_6port;
	}
	spec->num_pwrs = ARRAY_SIZE(stac92hd71bxx_pwr_nids);
	spec->board_config = snd_hda_check_board_config(codec,
							STAC_92HD71BXX_MODELS,
							stac92hd71bxx_models,
							stac92hd71bxx_cfg_tbl);
again:
	if (spec->board_config < 0)
		snd_printdd(KERN_INFO "hda_codec: %s: BIOS auto-probing.\n",
			    codec->chip_name);
	else
		stac92xx_set_config_regs(codec,
				stac92hd71bxx_brd_tbl[spec->board_config]);

	if (spec->board_config != STAC_92HD71BXX_REF) {
		/* GPIO0 = EAPD */
		spec->gpio_mask = 0x01;
		spec->gpio_dir = 0x01;
		spec->gpio_data = 0x01;
	}

	spec->dmic_nids = stac92hd71bxx_dmic_nids;
	spec->dmux_nids = stac92hd71bxx_dmux_nids;

	spec->num_caps = STAC92HD71BXX_NUM_CAPS;
	spec->capvols = stac92hd71bxx_capvols;
	spec->capsws = stac92hd71bxx_capsws;

	switch (codec->vendor_id) {
	case 0x111d76b6: /* 4 Port without Analog Mixer */
	case 0x111d76b7:
		unmute_init++;
		/* fallthru */
	case 0x111d76b4: /* 6 Port without Analog Mixer */
	case 0x111d76b5:
		spec->init = stac92hd71bxx_core_init;
		codec->slave_dig_outs = stac92hd71bxx_slave_dig_outs;
		spec->num_dmics = stac92xx_connected_ports(codec,
					stac92hd71bxx_dmic_nids,
					STAC92HD71BXX_NUM_DMICS);
		break;
	case 0x111d7608: /* 5 Port with Analog Mixer */
		switch (spec->board_config) {
		case STAC_HP_M4:
			/* Enable VREF power saving on GPIO1 detect */
			err = stac_add_event(codec, codec->afg,
					     STAC_VREF_EVENT, 0x02);
			if (err < 0)
				return err;
			snd_hda_codec_write_cache(codec, codec->afg, 0,
				AC_VERB_SET_GPIO_UNSOLICITED_RSP_MASK, 0x02);
			snd_hda_jack_detect_enable(codec, codec->afg, 0);
			spec->gpio_mask |= 0x02;
			break;
		}
		if ((codec->revision_id & 0xf) == 0 ||
		    (codec->revision_id & 0xf) == 1)
			spec->stream_delay = 40; /* 40 milliseconds */

		/* disable VSW */
		spec->init = stac92hd71bxx_core_init;
		unmute_init++;
		snd_hda_codec_set_pincfg(codec, 0x0f, 0x40f000f0);
		snd_hda_codec_set_pincfg(codec, 0x19, 0x40f000f3);
		spec->dmic_nids = stac92hd71bxx_dmic_5port_nids;
		spec->num_dmics = stac92xx_connected_ports(codec,
					stac92hd71bxx_dmic_5port_nids,
					STAC92HD71BXX_NUM_DMICS - 1);
		break;
	case 0x111d7603: /* 6 Port with Analog Mixer */
		if ((codec->revision_id & 0xf) == 1)
			spec->stream_delay = 40; /* 40 milliseconds */

		/* fallthru */
	default:
		spec->init = stac92hd71bxx_core_init;
		codec->slave_dig_outs = stac92hd71bxx_slave_dig_outs;
		spec->num_dmics = stac92xx_connected_ports(codec,
					stac92hd71bxx_dmic_nids,
					STAC92HD71BXX_NUM_DMICS);
		break;
	}

	if (get_wcaps(codec, 0xa) & AC_WCAP_IN_AMP)
		snd_hda_sequence_write_cache(codec, unmute_init);

	spec->aloopback_ctl = stac92hd71bxx_loopback;
	spec->aloopback_mask = 0x50;
	spec->aloopback_shift = 0;

	spec->powerdown_adcs = 1;
	spec->digbeep_nid = 0x26;
	spec->mux_nids = stac92hd71bxx_mux_nids;
	spec->adc_nids = stac92hd71bxx_adc_nids;
	spec->smux_nids = stac92hd71bxx_smux_nids;
	spec->pwr_nids = stac92hd71bxx_pwr_nids;

	spec->num_muxes = ARRAY_SIZE(stac92hd71bxx_mux_nids);
	spec->num_adcs = ARRAY_SIZE(stac92hd71bxx_adc_nids);
	spec->num_dmuxes = ARRAY_SIZE(stac92hd71bxx_dmux_nids);
	spec->num_smuxes = stac92hd71bxx_connected_smuxes(codec, 0x1e);

	snd_printdd("Found board config: %d\n", spec->board_config);

	switch (spec->board_config) {
	case STAC_HP_M4:
		/* enable internal microphone */
		snd_hda_codec_set_pincfg(codec, 0x0e, 0x01813040);
		stac92xx_auto_set_pinctl(codec, 0x0e,
			AC_PINCTL_IN_EN | AC_PINCTL_VREF_80);
		/* fallthru */
	case STAC_DELL_M4_2:
		spec->num_dmics = 0;
		spec->num_smuxes = 0;
		spec->num_dmuxes = 0;
		break;
	case STAC_DELL_M4_1:
	case STAC_DELL_M4_3:
		spec->num_dmics = 1;
		spec->num_smuxes = 0;
		spec->num_dmuxes = 1;
		break;
	case STAC_HP_DV4_1222NR:
		spec->num_dmics = 1;
		/* I don't know if it needs 1 or 2 smuxes - will wait for
		 * bug reports to fix if needed
		 */
		spec->num_smuxes = 1;
		spec->num_dmuxes = 1;
		/* fallthrough */
	case STAC_HP_DV4:
		spec->gpio_led = 0x01;
		/* fallthrough */
	case STAC_HP_DV5:
		snd_hda_codec_set_pincfg(codec, 0x0d, 0x90170010);
		stac92xx_auto_set_pinctl(codec, 0x0d, AC_PINCTL_OUT_EN);
		/* HP dv6 gives the headphone pin as a line-out.  Thus we
		 * need to set hp_detect flag here to force to enable HP
		 * detection.
		 */
		spec->hp_detect = 1;
		break;
	case STAC_HP_HDX:
		spec->num_dmics = 1;
		spec->num_dmuxes = 1;
		spec->num_smuxes = 1;
		spec->gpio_led = 0x08;
		break;
	}

	if (hp_blike_system(codec->subsystem_id)) {
		pin_cfg = snd_hda_codec_get_pincfg(codec, 0x0f);
		if (get_defcfg_device(pin_cfg) == AC_JACK_LINE_OUT ||
			get_defcfg_device(pin_cfg) == AC_JACK_SPEAKER  ||
			get_defcfg_device(pin_cfg) == AC_JACK_HP_OUT) {
			/* It was changed in the BIOS to just satisfy MS DTM.
			 * Lets turn it back into slaved HP
			 */
			pin_cfg = (pin_cfg & (~AC_DEFCFG_DEVICE))
					| (AC_JACK_HP_OUT <<
						AC_DEFCFG_DEVICE_SHIFT);
			pin_cfg = (pin_cfg & (~(AC_DEFCFG_DEF_ASSOC
							| AC_DEFCFG_SEQUENCE)))
								| 0x1f;
			snd_hda_codec_set_pincfg(codec, 0x0f, pin_cfg);
		}
	}

	if (find_mute_led_cfg(codec, 1))
		snd_printd("mute LED gpio %d polarity %d\n",
				spec->gpio_led,
				spec->gpio_led_polarity);

#ifdef CONFIG_SND_HDA_POWER_SAVE
	if (spec->gpio_led) {
		if (!spec->vref_mute_led_nid) {
			spec->gpio_mask |= spec->gpio_led;
			spec->gpio_dir |= spec->gpio_led;
			spec->gpio_data |= spec->gpio_led;
		} else {
			codec->patch_ops.set_power_state =
					stac92xx_set_power_state;
		}
		codec->patch_ops.pre_resume = stac92xx_pre_resume;
		codec->patch_ops.check_power_status =
			stac92xx_check_power_status;
	}
#endif	

	spec->multiout.dac_nids = spec->dac_nids;

	err = stac92xx_parse_auto_config(codec);
	if (!err) {
		if (spec->board_config < 0) {
			printk(KERN_WARNING "hda_codec: No auto-config is "
			       "available, default to model=ref\n");
			spec->board_config = STAC_92HD71BXX_REF;
			goto again;
		}
		err = -EINVAL;
	}

	if (err < 0) {
		stac92xx_free(codec);
		return err;
	}

	/* enable bass on HP dv7 */
	if (spec->board_config == STAC_HP_DV4 ||
	    spec->board_config == STAC_HP_DV5) {
		unsigned int cap;
		cap = snd_hda_param_read(codec, 0x1, AC_PAR_GPIO_CAP);
		cap &= AC_GPIO_IO_COUNT;
		if (cap >= 6)
			stac_add_hp_bass_switch(codec);
	}

	codec->proc_widget_hook = stac92hd7x_proc_hook;

	return 0;
}

static int patch_stac922x(struct hda_codec *codec)
{
	struct sigmatel_spec *spec;
	int err;

	spec  = kzalloc(sizeof(*spec), GFP_KERNEL);
	if (spec == NULL)
		return -ENOMEM;

	codec->no_trigger_sense = 1;
	codec->spec = spec;
	spec->linear_tone_beep = 1;
	spec->num_pins = ARRAY_SIZE(stac922x_pin_nids);
	spec->pin_nids = stac922x_pin_nids;
	spec->board_config = snd_hda_check_board_config(codec, STAC_922X_MODELS,
							stac922x_models,
							stac922x_cfg_tbl);
	if (spec->board_config == STAC_INTEL_MAC_AUTO) {
		spec->gpio_mask = spec->gpio_dir = 0x03;
		spec->gpio_data = 0x03;
		/* Intel Macs have all same PCI SSID, so we need to check
		 * codec SSID to distinguish the exact models
		 */
		printk(KERN_INFO "hda_codec: STAC922x, Apple subsys_id=%x\n", codec->subsystem_id);
		switch (codec->subsystem_id) {

		case 0x106b0800:
			spec->board_config = STAC_INTEL_MAC_V1;
			break;
		case 0x106b0600:
		case 0x106b0700:
			spec->board_config = STAC_INTEL_MAC_V2;
			break;
		case 0x106b0e00:
		case 0x106b0f00:
		case 0x106b1600:
		case 0x106b1700:
		case 0x106b0200:
		case 0x106b1e00:
			spec->board_config = STAC_INTEL_MAC_V3;
			break;
		case 0x106b1a00:
		case 0x00000100:
			spec->board_config = STAC_INTEL_MAC_V4;
			break;
		case 0x106b0a00:
		case 0x106b2200:
			spec->board_config = STAC_INTEL_MAC_V5;
			break;
		default:
			spec->board_config = STAC_INTEL_MAC_V3;
			break;
		}
	}

 again:
	if (spec->board_config < 0)
		snd_printdd(KERN_INFO "hda_codec: %s: BIOS auto-probing.\n",
			    codec->chip_name);
	else
		stac92xx_set_config_regs(codec,
				stac922x_brd_tbl[spec->board_config]);

	spec->adc_nids = stac922x_adc_nids;
	spec->mux_nids = stac922x_mux_nids;
	spec->num_muxes = ARRAY_SIZE(stac922x_mux_nids);
	spec->num_adcs = ARRAY_SIZE(stac922x_adc_nids);
	spec->num_dmics = 0;
	spec->num_pwrs = 0;

	spec->init = stac922x_core_init;

	spec->num_caps = STAC922X_NUM_CAPS;
	spec->capvols = stac922x_capvols;
	spec->capsws = stac922x_capsws;

	spec->multiout.dac_nids = spec->dac_nids;
	
	err = stac92xx_parse_auto_config(codec);
	if (!err) {
		if (spec->board_config < 0) {
			printk(KERN_WARNING "hda_codec: No auto-config is "
			       "available, default to model=ref\n");
			spec->board_config = STAC_D945_REF;
			goto again;
		}
		err = -EINVAL;
	}
	if (err < 0) {
		stac92xx_free(codec);
		return err;
	}

	codec->patch_ops = stac92xx_patch_ops;

	/* Fix Mux capture level; max to 2 */
	snd_hda_override_amp_caps(codec, 0x12, HDA_OUTPUT,
				  (0 << AC_AMPCAP_OFFSET_SHIFT) |
				  (2 << AC_AMPCAP_NUM_STEPS_SHIFT) |
				  (0x27 << AC_AMPCAP_STEP_SIZE_SHIFT) |
				  (0 << AC_AMPCAP_MUTE_SHIFT));

	return 0;
}

static int patch_stac927x(struct hda_codec *codec)
{
	struct sigmatel_spec *spec;
	int err;

	spec  = kzalloc(sizeof(*spec), GFP_KERNEL);
	if (spec == NULL)
		return -ENOMEM;

	codec->no_trigger_sense = 1;
	codec->spec = spec;
	spec->linear_tone_beep = 1;
	codec->slave_dig_outs = stac927x_slave_dig_outs;
	spec->num_pins = ARRAY_SIZE(stac927x_pin_nids);
	spec->pin_nids = stac927x_pin_nids;
	spec->board_config = snd_hda_check_board_config(codec, STAC_927X_MODELS,
							stac927x_models,
							stac927x_cfg_tbl);
 again:
	if (spec->board_config < 0)
		snd_printdd(KERN_INFO "hda_codec: %s: BIOS auto-probing.\n",
			    codec->chip_name);
	else
		stac92xx_set_config_regs(codec,
				stac927x_brd_tbl[spec->board_config]);

	spec->digbeep_nid = 0x23;
	spec->adc_nids = stac927x_adc_nids;
	spec->num_adcs = ARRAY_SIZE(stac927x_adc_nids);
	spec->mux_nids = stac927x_mux_nids;
	spec->num_muxes = ARRAY_SIZE(stac927x_mux_nids);
	spec->smux_nids = stac927x_smux_nids;
	spec->num_smuxes = ARRAY_SIZE(stac927x_smux_nids);
	spec->spdif_labels = stac927x_spdif_labels;
	spec->dac_list = stac927x_dac_nids;
	spec->multiout.dac_nids = spec->dac_nids;

	if (spec->board_config != STAC_D965_REF) {
		/* GPIO0 High = Enable EAPD */
		spec->eapd_mask = spec->gpio_mask = 0x01;
		spec->gpio_dir = spec->gpio_data = 0x01;
	}

	switch (spec->board_config) {
	case STAC_D965_3ST:
	case STAC_D965_5ST:
		/* GPIO0 High = Enable EAPD */
		spec->num_dmics = 0;
		spec->init = d965_core_init;
		break;
	case STAC_DELL_BIOS:
		switch (codec->subsystem_id) {
		case 0x10280209:
		case 0x1028022e:
			/* correct the device field to SPDIF out */
			snd_hda_codec_set_pincfg(codec, 0x21, 0x01442070);
			break;
		}
		/* configure the analog microphone on some laptops */
		snd_hda_codec_set_pincfg(codec, 0x0c, 0x90a79130);
		/* correct the front output jack as a hp out */
		snd_hda_codec_set_pincfg(codec, 0x0f, 0x0227011f);
		/* correct the front input jack as a mic */
		snd_hda_codec_set_pincfg(codec, 0x0e, 0x02a79130);
		/* fallthru */
	case STAC_DELL_3ST:
		if (codec->subsystem_id != 0x1028022f) {
			/* GPIO2 High = Enable EAPD */
			spec->eapd_mask = spec->gpio_mask = 0x04;
			spec->gpio_dir = spec->gpio_data = 0x04;
		}
		spec->dmic_nids = stac927x_dmic_nids;
		spec->num_dmics = STAC927X_NUM_DMICS;

		spec->init = dell_3st_core_init;
		spec->dmux_nids = stac927x_dmux_nids;
		spec->num_dmuxes = ARRAY_SIZE(stac927x_dmux_nids);
		break;
	case STAC_927X_VOLKNOB:
		spec->num_dmics = 0;
		spec->init = stac927x_volknob_core_init;
		break;
	default:
		spec->num_dmics = 0;
		spec->init = stac927x_core_init;
		break;
	}

	spec->num_caps = STAC927X_NUM_CAPS;
	spec->capvols = stac927x_capvols;
	spec->capsws = stac927x_capsws;

	spec->num_pwrs = 0;
	spec->aloopback_ctl = stac927x_loopback;
	spec->aloopback_mask = 0x40;
	spec->aloopback_shift = 0;
	spec->eapd_switch = 1;

	err = stac92xx_parse_auto_config(codec);
	if (!err) {
		if (spec->board_config < 0) {
			printk(KERN_WARNING "hda_codec: No auto-config is "
			       "available, default to model=ref\n");
			spec->board_config = STAC_D965_REF;
			goto again;
		}
		err = -EINVAL;
	}
	if (err < 0) {
		stac92xx_free(codec);
		return err;
	}

	codec->patch_ops = stac92xx_patch_ops;

	codec->proc_widget_hook = stac927x_proc_hook;

	/*
	 * !!FIXME!!
	 * The STAC927x seem to require fairly long delays for certain
	 * command sequences.  With too short delays (even if the answer
	 * is set to RIRB properly), it results in the silence output
	 * on some hardwares like Dell.
	 *
	 * The below flag enables the longer delay (see get_response
	 * in hda_intel.c).
	 */
	codec->bus->needs_damn_long_delay = 1;

	/* no jack detecion for ref-no-jd model */
	if (spec->board_config == STAC_D965_REF_NO_JD)
		spec->hp_detect = 0;

	return 0;
}

static int patch_stac9205(struct hda_codec *codec)
{
	struct sigmatel_spec *spec;
	int err;

	spec  = kzalloc(sizeof(*spec), GFP_KERNEL);
	if (spec == NULL)
		return -ENOMEM;

	codec->no_trigger_sense = 1;
	codec->spec = spec;
	spec->linear_tone_beep = 1;
	spec->num_pins = ARRAY_SIZE(stac9205_pin_nids);
	spec->pin_nids = stac9205_pin_nids;
	spec->board_config = snd_hda_check_board_config(codec, STAC_9205_MODELS,
							stac9205_models,
							stac9205_cfg_tbl);
 again:
	if (spec->board_config < 0)
		snd_printdd(KERN_INFO "hda_codec: %s: BIOS auto-probing.\n",
			    codec->chip_name);
	else
		stac92xx_set_config_regs(codec,
					 stac9205_brd_tbl[spec->board_config]);

	spec->digbeep_nid = 0x23;
	spec->adc_nids = stac9205_adc_nids;
	spec->num_adcs = ARRAY_SIZE(stac9205_adc_nids);
	spec->mux_nids = stac9205_mux_nids;
	spec->num_muxes = ARRAY_SIZE(stac9205_mux_nids);
	spec->smux_nids = stac9205_smux_nids;
	spec->num_smuxes = ARRAY_SIZE(stac9205_smux_nids);
	spec->dmic_nids = stac9205_dmic_nids;
	spec->num_dmics = STAC9205_NUM_DMICS;
	spec->dmux_nids = stac9205_dmux_nids;
	spec->num_dmuxes = ARRAY_SIZE(stac9205_dmux_nids);
	spec->num_pwrs = 0;

	spec->init = stac9205_core_init;
	spec->aloopback_ctl = stac9205_loopback;

	spec->num_caps = STAC9205_NUM_CAPS;
	spec->capvols = stac9205_capvols;
	spec->capsws = stac9205_capsws;

	spec->aloopback_mask = 0x40;
	spec->aloopback_shift = 0;
	/* Turn on/off EAPD per HP plugging */
	if (spec->board_config != STAC_9205_EAPD)
		spec->eapd_switch = 1;
	spec->multiout.dac_nids = spec->dac_nids;
	
	switch (spec->board_config){
	case STAC_9205_DELL_M43:
		/* Enable SPDIF in/out */
		snd_hda_codec_set_pincfg(codec, 0x1f, 0x01441030);
		snd_hda_codec_set_pincfg(codec, 0x20, 0x1c410030);

		/* Enable unsol response for GPIO4/Dock HP connection */
		err = stac_add_event(codec, codec->afg, STAC_VREF_EVENT, 0x01);
		if (err < 0)
			return err;
		snd_hda_codec_write_cache(codec, codec->afg, 0,
			AC_VERB_SET_GPIO_UNSOLICITED_RSP_MASK, 0x10);
		snd_hda_jack_detect_enable(codec, codec->afg, 0);

		spec->gpio_dir = 0x0b;
		spec->eapd_mask = 0x01;
		spec->gpio_mask = 0x1b;
		spec->gpio_mute = 0x10;
		/* GPIO0 High = EAPD, GPIO1 Low = Headphone Mute,
		 * GPIO3 Low = DRM
		 */
		spec->gpio_data = 0x01;
		break;
	case STAC_9205_REF:
		/* SPDIF-In enabled */
		break;
	default:
		/* GPIO0 High = EAPD */
		spec->eapd_mask = spec->gpio_mask = spec->gpio_dir = 0x1;
		spec->gpio_data = 0x01;
		break;
	}

	err = stac92xx_parse_auto_config(codec);
	if (!err) {
		if (spec->board_config < 0) {
			printk(KERN_WARNING "hda_codec: No auto-config is "
			       "available, default to model=ref\n");
			spec->board_config = STAC_9205_REF;
			goto again;
		}
		err = -EINVAL;
	}
	if (err < 0) {
		stac92xx_free(codec);
		return err;
	}

	codec->patch_ops = stac92xx_patch_ops;

	codec->proc_widget_hook = stac9205_proc_hook;

	return 0;
}

/*
 * STAC9872 hack
 */

static const struct hda_verb stac9872_core_init[] = {
	{0x15, AC_VERB_SET_CONNECT_SEL, 0x1}, /* mic-sel: 0a,0d,14,02 */
	{0x15, AC_VERB_SET_AMP_GAIN_MUTE, AMP_OUT_UNMUTE}, /* Mic-in -> 0x9 */
	{}
};

static const hda_nid_t stac9872_pin_nids[] = {
	0x0a, 0x0b, 0x0c, 0x0d, 0x0e, 0x0f,
	0x11, 0x13, 0x14,
};

static const hda_nid_t stac9872_adc_nids[] = {
	0x8 /*,0x6*/
};

static const hda_nid_t stac9872_mux_nids[] = {
	0x15
};

static const unsigned long stac9872_capvols[] = {
	HDA_COMPOSE_AMP_VAL(0x09, 3, 0, HDA_INPUT),
};
#define stac9872_capsws		stac9872_capvols

static const unsigned int stac9872_vaio_pin_configs[9] = {
	0x03211020, 0x411111f0, 0x411111f0, 0x03a15030,
	0x411111f0, 0x90170110, 0x411111f0, 0x411111f0,
	0x90a7013e
};

static const char * const stac9872_models[STAC_9872_MODELS] = {
	[STAC_9872_AUTO] = "auto",
	[STAC_9872_VAIO] = "vaio",
};

static const unsigned int *stac9872_brd_tbl[STAC_9872_MODELS] = {
	[STAC_9872_VAIO] = stac9872_vaio_pin_configs,
};

static const struct snd_pci_quirk stac9872_cfg_tbl[] = {
	SND_PCI_QUIRK_MASK(0x104d, 0xfff0, 0x81e0,
			   "Sony VAIO F/S", STAC_9872_VAIO),
	{} /* terminator */
};

static int patch_stac9872(struct hda_codec *codec)
{
	struct sigmatel_spec *spec;
	int err;

	spec  = kzalloc(sizeof(*spec), GFP_KERNEL);
	if (spec == NULL)
		return -ENOMEM;
	codec->no_trigger_sense = 1;
	codec->spec = spec;
	spec->linear_tone_beep = 1;
	spec->num_pins = ARRAY_SIZE(stac9872_pin_nids);
	spec->pin_nids = stac9872_pin_nids;

	spec->board_config = snd_hda_check_board_config(codec, STAC_9872_MODELS,
							stac9872_models,
							stac9872_cfg_tbl);
	if (spec->board_config < 0)
		snd_printdd(KERN_INFO "hda_codec: %s: BIOS auto-probing.\n",
			    codec->chip_name);
	else
		stac92xx_set_config_regs(codec,
					 stac9872_brd_tbl[spec->board_config]);

	spec->multiout.dac_nids = spec->dac_nids;
	spec->num_adcs = ARRAY_SIZE(stac9872_adc_nids);
	spec->adc_nids = stac9872_adc_nids;
	spec->num_muxes = ARRAY_SIZE(stac9872_mux_nids);
	spec->mux_nids = stac9872_mux_nids;
	spec->init = stac9872_core_init;
	spec->num_caps = 1;
	spec->capvols = stac9872_capvols;
	spec->capsws = stac9872_capsws;

	err = stac92xx_parse_auto_config(codec);
	if (err < 0) {
		stac92xx_free(codec);
		return -EINVAL;
	}
	spec->input_mux = &spec->private_imux;
	codec->patch_ops = stac92xx_patch_ops;
	return 0;
}


/*
 * patch entries
 */
static const struct hda_codec_preset snd_hda_preset_sigmatel[] = {
 	{ .id = 0x83847690, .name = "STAC9200", .patch = patch_stac9200 },
 	{ .id = 0x83847882, .name = "STAC9220 A1", .patch = patch_stac922x },
 	{ .id = 0x83847680, .name = "STAC9221 A1", .patch = patch_stac922x },
 	{ .id = 0x83847880, .name = "STAC9220 A2", .patch = patch_stac922x },
 	{ .id = 0x83847681, .name = "STAC9220D/9223D A2", .patch = patch_stac922x },
 	{ .id = 0x83847682, .name = "STAC9221 A2", .patch = patch_stac922x },
 	{ .id = 0x83847683, .name = "STAC9221D A2", .patch = patch_stac922x },
 	{ .id = 0x83847618, .name = "STAC9227", .patch = patch_stac927x },
 	{ .id = 0x83847619, .name = "STAC9227", .patch = patch_stac927x },
 	{ .id = 0x83847616, .name = "STAC9228", .patch = patch_stac927x },
 	{ .id = 0x83847617, .name = "STAC9228", .patch = patch_stac927x },
 	{ .id = 0x83847614, .name = "STAC9229", .patch = patch_stac927x },
 	{ .id = 0x83847615, .name = "STAC9229", .patch = patch_stac927x },
 	{ .id = 0x83847620, .name = "STAC9274", .patch = patch_stac927x },
 	{ .id = 0x83847621, .name = "STAC9274D", .patch = patch_stac927x },
 	{ .id = 0x83847622, .name = "STAC9273X", .patch = patch_stac927x },
 	{ .id = 0x83847623, .name = "STAC9273D", .patch = patch_stac927x },
 	{ .id = 0x83847624, .name = "STAC9272X", .patch = patch_stac927x },
 	{ .id = 0x83847625, .name = "STAC9272D", .patch = patch_stac927x },
 	{ .id = 0x83847626, .name = "STAC9271X", .patch = patch_stac927x },
 	{ .id = 0x83847627, .name = "STAC9271D", .patch = patch_stac927x },
 	{ .id = 0x83847628, .name = "STAC9274X5NH", .patch = patch_stac927x },
 	{ .id = 0x83847629, .name = "STAC9274D5NH", .patch = patch_stac927x },
	{ .id = 0x83847632, .name = "STAC9202",  .patch = patch_stac925x },
	{ .id = 0x83847633, .name = "STAC9202D", .patch = patch_stac925x },
	{ .id = 0x83847634, .name = "STAC9250", .patch = patch_stac925x },
	{ .id = 0x83847635, .name = "STAC9250D", .patch = patch_stac925x },
	{ .id = 0x83847636, .name = "STAC9251", .patch = patch_stac925x },
	{ .id = 0x83847637, .name = "STAC9250D", .patch = patch_stac925x },
	{ .id = 0x83847645, .name = "92HD206X", .patch = patch_stac927x },
	{ .id = 0x83847646, .name = "92HD206D", .patch = patch_stac927x },
 	/* The following does not take into account .id=0x83847661 when subsys =
 	 * 104D0C00 which is STAC9225s. Because of this, some SZ Notebooks are
 	 * currently not fully supported.
 	 */
 	{ .id = 0x83847661, .name = "CXD9872RD/K", .patch = patch_stac9872 },
 	{ .id = 0x83847662, .name = "STAC9872AK", .patch = patch_stac9872 },
 	{ .id = 0x83847664, .name = "CXD9872AKD", .patch = patch_stac9872 },
	{ .id = 0x83847698, .name = "STAC9205", .patch = patch_stac9205 },
 	{ .id = 0x838476a0, .name = "STAC9205", .patch = patch_stac9205 },
 	{ .id = 0x838476a1, .name = "STAC9205D", .patch = patch_stac9205 },
 	{ .id = 0x838476a2, .name = "STAC9204", .patch = patch_stac9205 },
 	{ .id = 0x838476a3, .name = "STAC9204D", .patch = patch_stac9205 },
 	{ .id = 0x838476a4, .name = "STAC9255", .patch = patch_stac9205 },
 	{ .id = 0x838476a5, .name = "STAC9255D", .patch = patch_stac9205 },
 	{ .id = 0x838476a6, .name = "STAC9254", .patch = patch_stac9205 },
 	{ .id = 0x838476a7, .name = "STAC9254D", .patch = patch_stac9205 },
	{ .id = 0x111d7603, .name = "92HD75B3X5", .patch = patch_stac92hd71bxx},
	{ .id = 0x111d7604, .name = "92HD83C1X5", .patch = patch_stac92hd83xxx},
	{ .id = 0x111d76d4, .name = "92HD83C1C5", .patch = patch_stac92hd83xxx},
	{ .id = 0x111d7605, .name = "92HD81B1X5", .patch = patch_stac92hd83xxx},
	{ .id = 0x111d76d5, .name = "92HD81B1C5", .patch = patch_stac92hd83xxx},
	{ .id = 0x111d76d1, .name = "92HD87B1/3", .patch = patch_stac92hd83xxx},
	{ .id = 0x111d76d9, .name = "92HD87B2/4", .patch = patch_stac92hd83xxx},
	{ .id = 0x111d7666, .name = "92HD88B3", .patch = patch_stac92hd83xxx},
	{ .id = 0x111d7667, .name = "92HD88B1", .patch = patch_stac92hd83xxx},
	{ .id = 0x111d7668, .name = "92HD88B2", .patch = patch_stac92hd83xxx},
	{ .id = 0x111d7669, .name = "92HD88B4", .patch = patch_stac92hd83xxx},
	{ .id = 0x111d7608, .name = "92HD75B2X5", .patch = patch_stac92hd71bxx},
	{ .id = 0x111d7674, .name = "92HD73D1X5", .patch = patch_stac92hd73xx },
	{ .id = 0x111d7675, .name = "92HD73C1X5", .patch = patch_stac92hd73xx },
	{ .id = 0x111d7676, .name = "92HD73E1X5", .patch = patch_stac92hd73xx },
	{ .id = 0x111d76b0, .name = "92HD71B8X", .patch = patch_stac92hd71bxx },
	{ .id = 0x111d76b1, .name = "92HD71B8X", .patch = patch_stac92hd71bxx },
	{ .id = 0x111d76b2, .name = "92HD71B7X", .patch = patch_stac92hd71bxx },
	{ .id = 0x111d76b3, .name = "92HD71B7X", .patch = patch_stac92hd71bxx },
	{ .id = 0x111d76b4, .name = "92HD71B6X", .patch = patch_stac92hd71bxx },
	{ .id = 0x111d76b5, .name = "92HD71B6X", .patch = patch_stac92hd71bxx },
	{ .id = 0x111d76b6, .name = "92HD71B5X", .patch = patch_stac92hd71bxx },
	{ .id = 0x111d76b7, .name = "92HD71B5X", .patch = patch_stac92hd71bxx },
	{ .id = 0x111d76c0, .name = "92HD89C3", .patch = patch_stac92hd73xx },
	{ .id = 0x111d76c1, .name = "92HD89C2", .patch = patch_stac92hd73xx },
	{ .id = 0x111d76c2, .name = "92HD89C1", .patch = patch_stac92hd73xx },
	{ .id = 0x111d76c3, .name = "92HD89B3", .patch = patch_stac92hd73xx },
	{ .id = 0x111d76c4, .name = "92HD89B2", .patch = patch_stac92hd73xx },
	{ .id = 0x111d76c5, .name = "92HD89B1", .patch = patch_stac92hd73xx },
	{ .id = 0x111d76c6, .name = "92HD89E3", .patch = patch_stac92hd73xx },
	{ .id = 0x111d76c7, .name = "92HD89E2", .patch = patch_stac92hd73xx },
	{ .id = 0x111d76c8, .name = "92HD89E1", .patch = patch_stac92hd73xx },
	{ .id = 0x111d76c9, .name = "92HD89D3", .patch = patch_stac92hd73xx },
	{ .id = 0x111d76ca, .name = "92HD89D2", .patch = patch_stac92hd73xx },
	{ .id = 0x111d76cb, .name = "92HD89D1", .patch = patch_stac92hd73xx },
	{ .id = 0x111d76cc, .name = "92HD89F3", .patch = patch_stac92hd73xx },
	{ .id = 0x111d76cd, .name = "92HD89F2", .patch = patch_stac92hd73xx },
	{ .id = 0x111d76ce, .name = "92HD89F1", .patch = patch_stac92hd73xx },
	{ .id = 0x111d76df, .name = "92HD93BXX", .patch = patch_stac92hd83xxx},
	{ .id = 0x111d76e0, .name = "92HD91BXX", .patch = patch_stac92hd83xxx},
	{ .id = 0x111d76e3, .name = "92HD98BXX", .patch = patch_stac92hd83xxx},
	{ .id = 0x111d76e5, .name = "92HD99BXX", .patch = patch_stac92hd83xxx},
	{ .id = 0x111d76e7, .name = "92HD90BXX", .patch = patch_stac92hd83xxx},
	{ .id = 0x111d76e8, .name = "92HD66B1X5", .patch = patch_stac92hd83xxx},
	{ .id = 0x111d76e9, .name = "92HD66B2X5", .patch = patch_stac92hd83xxx},
	{ .id = 0x111d76ea, .name = "92HD66B3X5", .patch = patch_stac92hd83xxx},
	{ .id = 0x111d76eb, .name = "92HD66C1X5", .patch = patch_stac92hd83xxx},
	{ .id = 0x111d76ec, .name = "92HD66C2X5", .patch = patch_stac92hd83xxx},
	{ .id = 0x111d76ed, .name = "92HD66C3X5", .patch = patch_stac92hd83xxx},
	{ .id = 0x111d76ee, .name = "92HD66B1X3", .patch = patch_stac92hd83xxx},
	{ .id = 0x111d76ef, .name = "92HD66B2X3", .patch = patch_stac92hd83xxx},
	{ .id = 0x111d76f0, .name = "92HD66B3X3", .patch = patch_stac92hd83xxx},
	{ .id = 0x111d76f1, .name = "92HD66C1X3", .patch = patch_stac92hd83xxx},
	{ .id = 0x111d76f2, .name = "92HD66C2X3", .patch = patch_stac92hd83xxx},
	{ .id = 0x111d76f3, .name = "92HD66C3/65", .patch = patch_stac92hd83xxx},
	{} /* terminator */
};

MODULE_ALIAS("snd-hda-codec-id:8384*");
MODULE_ALIAS("snd-hda-codec-id:111d*");

MODULE_LICENSE("GPL");
MODULE_DESCRIPTION("IDT/Sigmatel HD-audio codec");

static struct hda_codec_preset_list sigmatel_list = {
	.preset = snd_hda_preset_sigmatel,
	.owner = THIS_MODULE,
};

static int __init patch_sigmatel_init(void)
{
	return snd_hda_add_codec_preset(&sigmatel_list);
}

static void __exit patch_sigmatel_exit(void)
{
	snd_hda_delete_codec_preset(&sigmatel_list);
}

module_init(patch_sigmatel_init)
module_exit(patch_sigmatel_exit)<|MERGE_RESOLUTION|>--- conflicted
+++ resolved
@@ -4128,27 +4128,7 @@
 			   AC_VERB_SET_GPIO_DATA, gpiostate); /* sync */
 }
 
-<<<<<<< HEAD
-static int stac92xx_add_jack(struct hda_codec *codec,
-		hda_nid_t nid, int type)
-{
-#ifdef CONFIG_SND_HDA_INPUT_JACK
-	int def_conf = snd_hda_codec_get_pincfg(codec, nid);
-	int connectivity = get_defcfg_connect(def_conf);
-
-	if (connectivity && connectivity != AC_JACK_PORT_FIXED)
-		return 0;
-
-	return snd_hda_input_jack_add(codec, nid, type, NULL);
-#else
-	return 0;
-#endif /* CONFIG_SND_HDA_INPUT_JACK */
-}
-
-static int stac_add_event(struct sigmatel_spec *spec, hda_nid_t nid,
-=======
 static int stac_add_event(struct hda_codec *codec, hda_nid_t nid,
->>>>>>> dcd6c922
 			  unsigned char type, int data)
 {
 	struct hda_jack_tbl *event;
@@ -5599,12 +5579,6 @@
 		stac92xx_set_config_regs(codec,
 				stac92hd83xxx_brd_tbl[spec->board_config]);
 
-<<<<<<< HEAD
-	if (spec->board_config != STAC_92HD83XXX_PWR_REF)
-		spec->num_pwrs = 0;
-
-=======
->>>>>>> dcd6c922
 	codec->patch_ops = stac92xx_patch_ops;
 
 	if (find_mute_led_cfg(codec, -1/*no default cfg*/))
