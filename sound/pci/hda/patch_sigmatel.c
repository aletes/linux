--- conflicted
+++ resolved
@@ -6401,11 +6401,8 @@
 	{ .id = 0x111d76cc, .name = "92HD89F3", .patch = patch_stac92hd73xx },
 	{ .id = 0x111d76cd, .name = "92HD89F2", .patch = patch_stac92hd73xx },
 	{ .id = 0x111d76ce, .name = "92HD89F1", .patch = patch_stac92hd73xx },
-<<<<<<< HEAD
-=======
 	{ .id = 0x111d76e0, .name = "92HD91BXX", .patch = patch_stac92hd83xxx},
 	{ .id = 0x111d76e7, .name = "92HD90BXX", .patch = patch_stac92hd83xxx},
->>>>>>> 45f53cc9
 	{} /* terminator */
 };
 
