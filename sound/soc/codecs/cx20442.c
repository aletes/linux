--- conflicted
+++ resolved
@@ -26,10 +26,6 @@
 struct cx20442_priv {
 	enum snd_soc_control_type control_type;
 	void *control_data;
-<<<<<<< HEAD
-	u8 reg_cache[1];
-=======
->>>>>>> 3cbea436
 };
 
 #define CX20442_PM		0x0
@@ -267,11 +263,7 @@
 	/* Prevent the codec driver from further accessing the modem */
 	codec->hw_write = NULL;
 	cx20442->control_data = NULL;
-<<<<<<< HEAD
-	codec->pop_time = 0;
-=======
 	codec->card->pop_time = 0;
->>>>>>> 3cbea436
 }
 
 /* Line discipline .hangup() */
@@ -356,11 +348,7 @@
 
 	cx20442->control_data = NULL;
 	codec->hw_write = NULL;
-<<<<<<< HEAD
-	codec->pop_time = 0;
-=======
 	codec->card->pop_time = 0;
->>>>>>> 3cbea436
 
 	return 0;
 }
