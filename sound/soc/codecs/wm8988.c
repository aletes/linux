/*
 * wm8988.c -- WM8988 ALSA SoC audio driver
 *
 * Copyright 2009 Wolfson Microelectronics plc
 * Copyright 2005 Openedhand Ltd.
 *
 * Author: Mark Brown <broonie@opensource.wolfsonmicro.com>
 *
 * This program is free software; you can redistribute it and/or modify
 * it under the terms of the GNU General Public License version 2 as
 * published by the Free Software Foundation.
 */

#include <linux/module.h>
#include <linux/moduleparam.h>
#include <linux/init.h>
#include <linux/delay.h>
#include <linux/pm.h>
#include <linux/i2c.h>
#include <linux/spi/spi.h>
#include <linux/platform_device.h>
#include <linux/slab.h>
#include <sound/core.h>
#include <sound/pcm.h>
#include <sound/pcm_params.h>
#include <sound/tlv.h>
#include <sound/soc.h>
#include <sound/initval.h>

#include "wm8988.h"

/*
 * wm8988 register cache
 * We can't read the WM8988 register space when we
 * are using 2 wire for device control, so we cache them instead.
 */
static const u16 wm8988_reg[] = {
	0x0097, 0x0097, 0x0079, 0x0079,  /*  0 */
	0x0000, 0x0008, 0x0000, 0x000a,  /*  4 */
	0x0000, 0x0000, 0x00ff, 0x00ff,  /*  8 */
	0x000f, 0x000f, 0x0000, 0x0000,  /* 12 */
	0x0000, 0x007b, 0x0000, 0x0032,  /* 16 */
	0x0000, 0x00c3, 0x00c3, 0x00c0,  /* 20 */
	0x0000, 0x0000, 0x0000, 0x0000,  /* 24 */
	0x0000, 0x0000, 0x0000, 0x0000,  /* 28 */
	0x0000, 0x0000, 0x0050, 0x0050,  /* 32 */
	0x0050, 0x0050, 0x0050, 0x0050,  /* 36 */
	0x0079, 0x0079, 0x0079,          /* 40 */
};

/* codec private data */
struct wm8988_priv {
	unsigned int sysclk;
	enum snd_soc_control_type control_type;
	struct snd_pcm_hw_constraint_list *sysclk_constraints;
};


#define wm8988_reset(c)	snd_soc_write(c, WM8988_RESET, 0)

/*
 * WM8988 Controls
 */

static const char *bass_boost_txt[] = {"Linear Control", "Adaptive Boost"};
static const struct soc_enum bass_boost =
	SOC_ENUM_SINGLE(WM8988_BASS, 7, 2, bass_boost_txt);

static const char *bass_filter_txt[] = { "130Hz @ 48kHz", "200Hz @ 48kHz" };
static const struct soc_enum bass_filter =
	SOC_ENUM_SINGLE(WM8988_BASS, 6, 2, bass_filter_txt);

static const char *treble_txt[] = {"8kHz", "4kHz"};
static const struct soc_enum treble =
	SOC_ENUM_SINGLE(WM8988_TREBLE, 6, 2, treble_txt);

static const char *stereo_3d_lc_txt[] = {"200Hz", "500Hz"};
static const struct soc_enum stereo_3d_lc =
	SOC_ENUM_SINGLE(WM8988_3D, 5, 2, stereo_3d_lc_txt);

static const char *stereo_3d_uc_txt[] = {"2.2kHz", "1.5kHz"};
static const struct soc_enum stereo_3d_uc =
	SOC_ENUM_SINGLE(WM8988_3D, 6, 2, stereo_3d_uc_txt);

static const char *stereo_3d_func_txt[] = {"Capture", "Playback"};
static const struct soc_enum stereo_3d_func =
	SOC_ENUM_SINGLE(WM8988_3D, 7, 2, stereo_3d_func_txt);

static const char *alc_func_txt[] = {"Off", "Right", "Left", "Stereo"};
static const struct soc_enum alc_func =
	SOC_ENUM_SINGLE(WM8988_ALC1, 7, 4, alc_func_txt);

static const char *ng_type_txt[] = {"Constant PGA Gain",
				    "Mute ADC Output"};
static const struct soc_enum ng_type =
	SOC_ENUM_SINGLE(WM8988_NGATE, 1, 2, ng_type_txt);

static const char *deemph_txt[] = {"None", "32Khz", "44.1Khz", "48Khz"};
static const struct soc_enum deemph =
	SOC_ENUM_SINGLE(WM8988_ADCDAC, 1, 4, deemph_txt);

static const char *adcpol_txt[] = {"Normal", "L Invert", "R Invert",
				   "L + R Invert"};
static const struct soc_enum adcpol =
	SOC_ENUM_SINGLE(WM8988_ADCDAC, 5, 4, adcpol_txt);

static const DECLARE_TLV_DB_SCALE(pga_tlv, -1725, 75, 0);
static const DECLARE_TLV_DB_SCALE(adc_tlv, -9750, 50, 1);
static const DECLARE_TLV_DB_SCALE(dac_tlv, -12750, 50, 1);
static const DECLARE_TLV_DB_SCALE(out_tlv, -12100, 100, 1);
static const DECLARE_TLV_DB_SCALE(bypass_tlv, -1500, 300, 0);

static const struct snd_kcontrol_new wm8988_snd_controls[] = {

SOC_ENUM("Bass Boost", bass_boost),
SOC_ENUM("Bass Filter", bass_filter),
SOC_SINGLE("Bass Volume", WM8988_BASS, 0, 15, 1),

SOC_SINGLE("Treble Volume", WM8988_TREBLE, 0, 15, 0),
SOC_ENUM("Treble Cut-off", treble),

SOC_SINGLE("3D Switch", WM8988_3D, 0, 1, 0),
SOC_SINGLE("3D Volume", WM8988_3D, 1, 15, 0),
SOC_ENUM("3D Lower Cut-off", stereo_3d_lc),
SOC_ENUM("3D Upper Cut-off", stereo_3d_uc),
SOC_ENUM("3D Mode", stereo_3d_func),

SOC_SINGLE("ALC Capture Target Volume", WM8988_ALC1, 0, 7, 0),
SOC_SINGLE("ALC Capture Max Volume", WM8988_ALC1, 4, 7, 0),
SOC_ENUM("ALC Capture Function", alc_func),
SOC_SINGLE("ALC Capture ZC Switch", WM8988_ALC2, 7, 1, 0),
SOC_SINGLE("ALC Capture Hold Time", WM8988_ALC2, 0, 15, 0),
SOC_SINGLE("ALC Capture Decay Time", WM8988_ALC3, 4, 15, 0),
SOC_SINGLE("ALC Capture Attack Time", WM8988_ALC3, 0, 15, 0),
SOC_SINGLE("ALC Capture NG Threshold", WM8988_NGATE, 3, 31, 0),
SOC_ENUM("ALC Capture NG Type", ng_type),
SOC_SINGLE("ALC Capture NG Switch", WM8988_NGATE, 0, 1, 0),

SOC_SINGLE("ZC Timeout Switch", WM8988_ADCTL1, 0, 1, 0),

SOC_DOUBLE_R_TLV("Capture Digital Volume", WM8988_LADC, WM8988_RADC,
		 0, 255, 0, adc_tlv),
SOC_DOUBLE_R_TLV("Capture Volume", WM8988_LINVOL, WM8988_RINVOL,
		 0, 63, 0, pga_tlv),
SOC_DOUBLE_R("Capture ZC Switch", WM8988_LINVOL, WM8988_RINVOL, 6, 1, 0),
SOC_DOUBLE_R("Capture Switch", WM8988_LINVOL, WM8988_RINVOL, 7, 1, 1),

SOC_ENUM("Playback De-emphasis", deemph),

SOC_ENUM("Capture Polarity", adcpol),
SOC_SINGLE("Playback 6dB Attenuate", WM8988_ADCDAC, 7, 1, 0),
SOC_SINGLE("Capture 6dB Attenuate", WM8988_ADCDAC, 8, 1, 0),

SOC_DOUBLE_R_TLV("PCM Volume", WM8988_LDAC, WM8988_RDAC, 0, 255, 0, dac_tlv),

SOC_SINGLE_TLV("Left Mixer Left Bypass Volume", WM8988_LOUTM1, 4, 7, 1,
	       bypass_tlv),
SOC_SINGLE_TLV("Left Mixer Right Bypass Volume", WM8988_LOUTM2, 4, 7, 1,
	       bypass_tlv),
SOC_SINGLE_TLV("Right Mixer Left Bypass Volume", WM8988_ROUTM1, 4, 7, 1,
	       bypass_tlv),
SOC_SINGLE_TLV("Right Mixer Right Bypass Volume", WM8988_ROUTM2, 4, 7, 1,
	       bypass_tlv),

SOC_DOUBLE_R("Output 1 Playback ZC Switch", WM8988_LOUT1V,
	     WM8988_ROUT1V, 7, 1, 0),
SOC_DOUBLE_R_TLV("Output 1 Playback Volume", WM8988_LOUT1V, WM8988_ROUT1V,
		 0, 127, 0, out_tlv),

SOC_DOUBLE_R("Output 2 Playback ZC Switch", WM8988_LOUT2V,
	     WM8988_ROUT2V, 7, 1, 0),
SOC_DOUBLE_R_TLV("Output 2 Playback Volume", WM8988_LOUT2V, WM8988_ROUT2V,
		 0, 127, 0, out_tlv),

};

/*
 * DAPM Controls
 */

static int wm8988_lrc_control(struct snd_soc_dapm_widget *w,
			      struct snd_kcontrol *kcontrol, int event)
{
	struct snd_soc_codec *codec = w->codec;
	u16 adctl2 = snd_soc_read(codec, WM8988_ADCTL2);

	/* Use the DAC to gate LRC if active, otherwise use ADC */
	if (snd_soc_read(codec, WM8988_PWR2) & 0x180)
		adctl2 &= ~0x4;
	else
		adctl2 |= 0x4;

	return snd_soc_write(codec, WM8988_ADCTL2, adctl2);
}

static const char *wm8988_line_texts[] = {
	"Line 1", "Line 2", "PGA", "Differential"};

static const unsigned int wm8988_line_values[] = {
	0, 1, 3, 4};

static const struct soc_enum wm8988_lline_enum =
	SOC_VALUE_ENUM_SINGLE(WM8988_LOUTM1, 0, 7,
			      ARRAY_SIZE(wm8988_line_texts),
			      wm8988_line_texts,
			      wm8988_line_values);
static const struct snd_kcontrol_new wm8988_left_line_controls =
	SOC_DAPM_VALUE_ENUM("Route", wm8988_lline_enum);

static const struct soc_enum wm8988_rline_enum =
	SOC_VALUE_ENUM_SINGLE(WM8988_ROUTM1, 0, 7,
			      ARRAY_SIZE(wm8988_line_texts),
			      wm8988_line_texts,
			      wm8988_line_values);
static const struct snd_kcontrol_new wm8988_right_line_controls =
	SOC_DAPM_VALUE_ENUM("Route", wm8988_lline_enum);

/* Left Mixer */
static const struct snd_kcontrol_new wm8988_left_mixer_controls[] = {
	SOC_DAPM_SINGLE("Playback Switch", WM8988_LOUTM1, 8, 1, 0),
	SOC_DAPM_SINGLE("Left Bypass Switch", WM8988_LOUTM1, 7, 1, 0),
	SOC_DAPM_SINGLE("Right Playback Switch", WM8988_LOUTM2, 8, 1, 0),
	SOC_DAPM_SINGLE("Right Bypass Switch", WM8988_LOUTM2, 7, 1, 0),
};

/* Right Mixer */
static const struct snd_kcontrol_new wm8988_right_mixer_controls[] = {
	SOC_DAPM_SINGLE("Left Playback Switch", WM8988_ROUTM1, 8, 1, 0),
	SOC_DAPM_SINGLE("Left Bypass Switch", WM8988_ROUTM1, 7, 1, 0),
	SOC_DAPM_SINGLE("Playback Switch", WM8988_ROUTM2, 8, 1, 0),
	SOC_DAPM_SINGLE("Right Bypass Switch", WM8988_ROUTM2, 7, 1, 0),
};

static const char *wm8988_pga_sel[] = {"Line 1", "Line 2", "Differential"};
static const unsigned int wm8988_pga_val[] = { 0, 1, 3 };

/* Left PGA Mux */
static const struct soc_enum wm8988_lpga_enum =
	SOC_VALUE_ENUM_SINGLE(WM8988_LADCIN, 6, 3,
			      ARRAY_SIZE(wm8988_pga_sel),
			      wm8988_pga_sel,
			      wm8988_pga_val);
static const struct snd_kcontrol_new wm8988_left_pga_controls =
	SOC_DAPM_VALUE_ENUM("Route", wm8988_lpga_enum);

/* Right PGA Mux */
static const struct soc_enum wm8988_rpga_enum =
	SOC_VALUE_ENUM_SINGLE(WM8988_RADCIN, 6, 3,
			      ARRAY_SIZE(wm8988_pga_sel),
			      wm8988_pga_sel,
			      wm8988_pga_val);
static const struct snd_kcontrol_new wm8988_right_pga_controls =
	SOC_DAPM_VALUE_ENUM("Route", wm8988_rpga_enum);

/* Differential Mux */
static const char *wm8988_diff_sel[] = {"Line 1", "Line 2"};
static const struct soc_enum diffmux =
	SOC_ENUM_SINGLE(WM8988_ADCIN, 8, 2, wm8988_diff_sel);
static const struct snd_kcontrol_new wm8988_diffmux_controls =
	SOC_DAPM_ENUM("Route", diffmux);

/* Mono ADC Mux */
static const char *wm8988_mono_mux[] = {"Stereo", "Mono (Left)",
	"Mono (Right)", "Digital Mono"};
static const struct soc_enum monomux =
	SOC_ENUM_SINGLE(WM8988_ADCIN, 6, 4, wm8988_mono_mux);
static const struct snd_kcontrol_new wm8988_monomux_controls =
	SOC_DAPM_ENUM("Route", monomux);

static const struct snd_soc_dapm_widget wm8988_dapm_widgets[] = {
	SND_SOC_DAPM_MICBIAS("Mic Bias", WM8988_PWR1, 1, 0),

	SND_SOC_DAPM_MUX("Differential Mux", SND_SOC_NOPM, 0, 0,
		&wm8988_diffmux_controls),
	SND_SOC_DAPM_MUX("Left ADC Mux", SND_SOC_NOPM, 0, 0,
		&wm8988_monomux_controls),
	SND_SOC_DAPM_MUX("Right ADC Mux", SND_SOC_NOPM, 0, 0,
		&wm8988_monomux_controls),

	SND_SOC_DAPM_MUX("Left PGA Mux", WM8988_PWR1, 5, 0,
		&wm8988_left_pga_controls),
	SND_SOC_DAPM_MUX("Right PGA Mux", WM8988_PWR1, 4, 0,
		&wm8988_right_pga_controls),

	SND_SOC_DAPM_MUX("Left Line Mux", SND_SOC_NOPM, 0, 0,
		&wm8988_left_line_controls),
	SND_SOC_DAPM_MUX("Right Line Mux", SND_SOC_NOPM, 0, 0,
		&wm8988_right_line_controls),

	SND_SOC_DAPM_ADC("Right ADC", "Right Capture", WM8988_PWR1, 2, 0),
	SND_SOC_DAPM_ADC("Left ADC", "Left Capture", WM8988_PWR1, 3, 0),

	SND_SOC_DAPM_DAC("Right DAC", "Right Playback", WM8988_PWR2, 7, 0),
	SND_SOC_DAPM_DAC("Left DAC", "Left Playback", WM8988_PWR2, 8, 0),

	SND_SOC_DAPM_MIXER("Left Mixer", SND_SOC_NOPM, 0, 0,
		&wm8988_left_mixer_controls[0],
		ARRAY_SIZE(wm8988_left_mixer_controls)),
	SND_SOC_DAPM_MIXER("Right Mixer", SND_SOC_NOPM, 0, 0,
		&wm8988_right_mixer_controls[0],
		ARRAY_SIZE(wm8988_right_mixer_controls)),

	SND_SOC_DAPM_PGA("Right Out 2", WM8988_PWR2, 3, 0, NULL, 0),
	SND_SOC_DAPM_PGA("Left Out 2", WM8988_PWR2, 4, 0, NULL, 0),
	SND_SOC_DAPM_PGA("Right Out 1", WM8988_PWR2, 5, 0, NULL, 0),
	SND_SOC_DAPM_PGA("Left Out 1", WM8988_PWR2, 6, 0, NULL, 0),

	SND_SOC_DAPM_POST("LRC control", wm8988_lrc_control),

	SND_SOC_DAPM_OUTPUT("LOUT1"),
	SND_SOC_DAPM_OUTPUT("ROUT1"),
	SND_SOC_DAPM_OUTPUT("LOUT2"),
	SND_SOC_DAPM_OUTPUT("ROUT2"),
	SND_SOC_DAPM_OUTPUT("VREF"),

	SND_SOC_DAPM_INPUT("LINPUT1"),
	SND_SOC_DAPM_INPUT("LINPUT2"),
	SND_SOC_DAPM_INPUT("RINPUT1"),
	SND_SOC_DAPM_INPUT("RINPUT2"),
};

static const struct snd_soc_dapm_route audio_map[] = {

	{ "Left Line Mux", "Line 1", "LINPUT1" },
	{ "Left Line Mux", "Line 2", "LINPUT2" },
	{ "Left Line Mux", "PGA", "Left PGA Mux" },
	{ "Left Line Mux", "Differential", "Differential Mux" },

	{ "Right Line Mux", "Line 1", "RINPUT1" },
	{ "Right Line Mux", "Line 2", "RINPUT2" },
	{ "Right Line Mux", "PGA", "Right PGA Mux" },
	{ "Right Line Mux", "Differential", "Differential Mux" },

	{ "Left PGA Mux", "Line 1", "LINPUT1" },
	{ "Left PGA Mux", "Line 2", "LINPUT2" },
	{ "Left PGA Mux", "Differential", "Differential Mux" },

	{ "Right PGA Mux", "Line 1", "RINPUT1" },
	{ "Right PGA Mux", "Line 2", "RINPUT2" },
	{ "Right PGA Mux", "Differential", "Differential Mux" },

	{ "Differential Mux", "Line 1", "LINPUT1" },
	{ "Differential Mux", "Line 1", "RINPUT1" },
	{ "Differential Mux", "Line 2", "LINPUT2" },
	{ "Differential Mux", "Line 2", "RINPUT2" },

	{ "Left ADC Mux", "Stereo", "Left PGA Mux" },
	{ "Left ADC Mux", "Mono (Left)", "Left PGA Mux" },
	{ "Left ADC Mux", "Digital Mono", "Left PGA Mux" },

	{ "Right ADC Mux", "Stereo", "Right PGA Mux" },
	{ "Right ADC Mux", "Mono (Right)", "Right PGA Mux" },
	{ "Right ADC Mux", "Digital Mono", "Right PGA Mux" },

	{ "Left ADC", NULL, "Left ADC Mux" },
	{ "Right ADC", NULL, "Right ADC Mux" },

	{ "Left Line Mux", "Line 1", "LINPUT1" },
	{ "Left Line Mux", "Line 2", "LINPUT2" },
	{ "Left Line Mux", "PGA", "Left PGA Mux" },
	{ "Left Line Mux", "Differential", "Differential Mux" },

	{ "Right Line Mux", "Line 1", "RINPUT1" },
	{ "Right Line Mux", "Line 2", "RINPUT2" },
	{ "Right Line Mux", "PGA", "Right PGA Mux" },
	{ "Right Line Mux", "Differential", "Differential Mux" },

	{ "Left Mixer", "Playback Switch", "Left DAC" },
	{ "Left Mixer", "Left Bypass Switch", "Left Line Mux" },
	{ "Left Mixer", "Right Playback Switch", "Right DAC" },
	{ "Left Mixer", "Right Bypass Switch", "Right Line Mux" },

	{ "Right Mixer", "Left Playback Switch", "Left DAC" },
	{ "Right Mixer", "Left Bypass Switch", "Left Line Mux" },
	{ "Right Mixer", "Playback Switch", "Right DAC" },
	{ "Right Mixer", "Right Bypass Switch", "Right Line Mux" },

	{ "Left Out 1", NULL, "Left Mixer" },
	{ "LOUT1", NULL, "Left Out 1" },
	{ "Right Out 1", NULL, "Right Mixer" },
	{ "ROUT1", NULL, "Right Out 1" },

	{ "Left Out 2", NULL, "Left Mixer" },
	{ "LOUT2", NULL, "Left Out 2" },
	{ "Right Out 2", NULL, "Right Mixer" },
	{ "ROUT2", NULL, "Right Out 2" },
};

struct _coeff_div {
	u32 mclk;
	u32 rate;
	u16 fs;
	u8 sr:5;
	u8 usb:1;
};

/* codec hifi mclk clock divider coefficients */
static const struct _coeff_div coeff_div[] = {
	/* 8k */
	{12288000, 8000, 1536, 0x6, 0x0},
	{11289600, 8000, 1408, 0x16, 0x0},
	{18432000, 8000, 2304, 0x7, 0x0},
	{16934400, 8000, 2112, 0x17, 0x0},
	{12000000, 8000, 1500, 0x6, 0x1},

	/* 11.025k */
	{11289600, 11025, 1024, 0x18, 0x0},
	{16934400, 11025, 1536, 0x19, 0x0},
	{12000000, 11025, 1088, 0x19, 0x1},

	/* 16k */
	{12288000, 16000, 768, 0xa, 0x0},
	{18432000, 16000, 1152, 0xb, 0x0},
	{12000000, 16000, 750, 0xa, 0x1},

	/* 22.05k */
	{11289600, 22050, 512, 0x1a, 0x0},
	{16934400, 22050, 768, 0x1b, 0x0},
	{12000000, 22050, 544, 0x1b, 0x1},

	/* 32k */
	{12288000, 32000, 384, 0xc, 0x0},
	{18432000, 32000, 576, 0xd, 0x0},
	{12000000, 32000, 375, 0xa, 0x1},

	/* 44.1k */
	{11289600, 44100, 256, 0x10, 0x0},
	{16934400, 44100, 384, 0x11, 0x0},
	{12000000, 44100, 272, 0x11, 0x1},

	/* 48k */
	{12288000, 48000, 256, 0x0, 0x0},
	{18432000, 48000, 384, 0x1, 0x0},
	{12000000, 48000, 250, 0x0, 0x1},

	/* 88.2k */
	{11289600, 88200, 128, 0x1e, 0x0},
	{16934400, 88200, 192, 0x1f, 0x0},
	{12000000, 88200, 136, 0x1f, 0x1},

	/* 96k */
	{12288000, 96000, 128, 0xe, 0x0},
	{18432000, 96000, 192, 0xf, 0x0},
	{12000000, 96000, 125, 0xe, 0x1},
};

static inline int get_coeff(int mclk, int rate)
{
	int i;

	for (i = 0; i < ARRAY_SIZE(coeff_div); i++) {
		if (coeff_div[i].rate == rate && coeff_div[i].mclk == mclk)
			return i;
	}

	return -EINVAL;
}

/* The set of rates we can generate from the above for each SYSCLK */

static unsigned int rates_12288[] = {
	8000, 12000, 16000, 24000, 24000, 32000, 48000, 96000,
};

static struct snd_pcm_hw_constraint_list constraints_12288 = {
	.count	= ARRAY_SIZE(rates_12288),
	.list	= rates_12288,
};

static unsigned int rates_112896[] = {
	8000, 11025, 22050, 44100,
};

static struct snd_pcm_hw_constraint_list constraints_112896 = {
	.count	= ARRAY_SIZE(rates_112896),
	.list	= rates_112896,
};

static unsigned int rates_12[] = {
	8000, 11025, 12000, 16000, 22050, 2400, 32000, 41100, 48000,
	48000, 88235, 96000,
};

static struct snd_pcm_hw_constraint_list constraints_12 = {
	.count	= ARRAY_SIZE(rates_12),
	.list	= rates_12,
};

/*
 * Note that this should be called from init rather than from hw_params.
 */
static int wm8988_set_dai_sysclk(struct snd_soc_dai *codec_dai,
		int clk_id, unsigned int freq, int dir)
{
	struct snd_soc_codec *codec = codec_dai->codec;
	struct wm8988_priv *wm8988 = snd_soc_codec_get_drvdata(codec);

	switch (freq) {
	case 11289600:
	case 18432000:
	case 22579200:
	case 36864000:
		wm8988->sysclk_constraints = &constraints_112896;
		wm8988->sysclk = freq;
		return 0;

	case 12288000:
	case 16934400:
	case 24576000:
	case 33868800:
		wm8988->sysclk_constraints = &constraints_12288;
		wm8988->sysclk = freq;
		return 0;

	case 12000000:
	case 24000000:
		wm8988->sysclk_constraints = &constraints_12;
		wm8988->sysclk = freq;
		return 0;
	}
	return -EINVAL;
}

static int wm8988_set_dai_fmt(struct snd_soc_dai *codec_dai,
		unsigned int fmt)
{
	struct snd_soc_codec *codec = codec_dai->codec;
	u16 iface = 0;

	/* set master/slave audio interface */
	switch (fmt & SND_SOC_DAIFMT_MASTER_MASK) {
	case SND_SOC_DAIFMT_CBM_CFM:
		iface = 0x0040;
		break;
	case SND_SOC_DAIFMT_CBS_CFS:
		break;
	default:
		return -EINVAL;
	}

	/* interface format */
	switch (fmt & SND_SOC_DAIFMT_FORMAT_MASK) {
	case SND_SOC_DAIFMT_I2S:
		iface |= 0x0002;
		break;
	case SND_SOC_DAIFMT_RIGHT_J:
		break;
	case SND_SOC_DAIFMT_LEFT_J:
		iface |= 0x0001;
		break;
	case SND_SOC_DAIFMT_DSP_A:
		iface |= 0x0003;
		break;
	case SND_SOC_DAIFMT_DSP_B:
		iface |= 0x0013;
		break;
	default:
		return -EINVAL;
	}

	/* clock inversion */
	switch (fmt & SND_SOC_DAIFMT_INV_MASK) {
	case SND_SOC_DAIFMT_NB_NF:
		break;
	case SND_SOC_DAIFMT_IB_IF:
		iface |= 0x0090;
		break;
	case SND_SOC_DAIFMT_IB_NF:
		iface |= 0x0080;
		break;
	case SND_SOC_DAIFMT_NB_IF:
		iface |= 0x0010;
		break;
	default:
		return -EINVAL;
	}

	snd_soc_write(codec, WM8988_IFACE, iface);
	return 0;
}

static int wm8988_pcm_startup(struct snd_pcm_substream *substream,
			      struct snd_soc_dai *dai)
{
	struct snd_soc_codec *codec = dai->codec;
	struct wm8988_priv *wm8988 = snd_soc_codec_get_drvdata(codec);

	/* The set of sample rates that can be supported depends on the
	 * MCLK supplied to the CODEC - enforce this.
	 */
	if (!wm8988->sysclk) {
		dev_err(codec->dev,
			"No MCLK configured, call set_sysclk() on init\n");
		return -EINVAL;
	}

	snd_pcm_hw_constraint_list(substream->runtime, 0,
				   SNDRV_PCM_HW_PARAM_RATE,
				   wm8988->sysclk_constraints);

	return 0;
}

static int wm8988_pcm_hw_params(struct snd_pcm_substream *substream,
				struct snd_pcm_hw_params *params,
				struct snd_soc_dai *dai)
{
	struct snd_soc_pcm_runtime *rtd = substream->private_data;
	struct snd_soc_codec *codec = rtd->codec;
	struct wm8988_priv *wm8988 = snd_soc_codec_get_drvdata(codec);
	u16 iface = snd_soc_read(codec, WM8988_IFACE) & 0x1f3;
	u16 srate = snd_soc_read(codec, WM8988_SRATE) & 0x180;
	int coeff;

	coeff = get_coeff(wm8988->sysclk, params_rate(params));
	if (coeff < 0) {
		coeff = get_coeff(wm8988->sysclk / 2, params_rate(params));
		srate |= 0x40;
	}
	if (coeff < 0) {
		dev_err(codec->dev,
			"Unable to configure sample rate %dHz with %dHz MCLK\n",
			params_rate(params), wm8988->sysclk);
		return coeff;
	}

	/* bit size */
	switch (params_format(params)) {
	case SNDRV_PCM_FORMAT_S16_LE:
		break;
	case SNDRV_PCM_FORMAT_S20_3LE:
		iface |= 0x0004;
		break;
	case SNDRV_PCM_FORMAT_S24_LE:
		iface |= 0x0008;
		break;
	case SNDRV_PCM_FORMAT_S32_LE:
		iface |= 0x000c;
		break;
	}

	/* set iface & srate */
	snd_soc_write(codec, WM8988_IFACE, iface);
	if (coeff >= 0)
		snd_soc_write(codec, WM8988_SRATE, srate |
			(coeff_div[coeff].sr << 1) | coeff_div[coeff].usb);

	return 0;
}

static int wm8988_mute(struct snd_soc_dai *dai, int mute)
{
	struct snd_soc_codec *codec = dai->codec;
	u16 mute_reg = snd_soc_read(codec, WM8988_ADCDAC) & 0xfff7;

	if (mute)
		snd_soc_write(codec, WM8988_ADCDAC, mute_reg | 0x8);
	else
		snd_soc_write(codec, WM8988_ADCDAC, mute_reg);
	return 0;
}

static int wm8988_set_bias_level(struct snd_soc_codec *codec,
				 enum snd_soc_bias_level level)
{
	u16 pwr_reg = snd_soc_read(codec, WM8988_PWR1) & ~0x1c1;

	switch (level) {
	case SND_SOC_BIAS_ON:
		break;

	case SND_SOC_BIAS_PREPARE:
		/* VREF, VMID=2x50k, digital enabled */
		snd_soc_write(codec, WM8988_PWR1, pwr_reg | 0x00c0);
		break;

	case SND_SOC_BIAS_STANDBY:
		if (codec->dapm.bias_level == SND_SOC_BIAS_OFF) {
			/* VREF, VMID=2x5k */
			snd_soc_write(codec, WM8988_PWR1, pwr_reg | 0x1c1);

			/* Charge caps */
			msleep(100);
		}

		/* VREF, VMID=2*500k, digital stopped */
		snd_soc_write(codec, WM8988_PWR1, pwr_reg | 0x0141);
		break;

	case SND_SOC_BIAS_OFF:
		snd_soc_write(codec, WM8988_PWR1, 0x0000);
		break;
	}
	codec->dapm.bias_level = level;
	return 0;
}

#define WM8988_RATES SNDRV_PCM_RATE_8000_96000

#define WM8988_FORMATS (SNDRV_PCM_FMTBIT_S16_LE | SNDRV_PCM_FMTBIT_S20_3LE |\
	SNDRV_PCM_FMTBIT_S24_LE)

static struct snd_soc_dai_ops wm8988_ops = {
	.startup = wm8988_pcm_startup,
	.hw_params = wm8988_pcm_hw_params,
	.set_fmt = wm8988_set_dai_fmt,
	.set_sysclk = wm8988_set_dai_sysclk,
	.digital_mute = wm8988_mute,
};

static struct snd_soc_dai_driver wm8988_dai = {
	.name = "wm8988-hifi",
	.playback = {
		.stream_name = "Playback",
		.channels_min = 1,
		.channels_max = 2,
		.rates = WM8988_RATES,
		.formats = WM8988_FORMATS,
	},
	.capture = {
		.stream_name = "Capture",
		.channels_min = 1,
		.channels_max = 2,
		.rates = WM8988_RATES,
		.formats = WM8988_FORMATS,
	 },
	.ops = &wm8988_ops,
	.symmetric_rates = 1,
};

static int wm8988_suspend(struct snd_soc_codec *codec, pm_message_t state)
{
	wm8988_set_bias_level(codec, SND_SOC_BIAS_OFF);
	return 0;
}

static int wm8988_resume(struct snd_soc_codec *codec)
{
	int i;
	u8 data[2];
	u16 *cache = codec->reg_cache;

	/* Sync reg_cache with the hardware */
	for (i = 0; i < WM8988_NUM_REG; i++) {
		if (i == WM8988_RESET)
			continue;
		data[0] = (i << 1) | ((cache[i] >> 8) & 0x0001);
		data[1] = cache[i] & 0x00ff;
		codec->hw_write(codec->control_data, data, 2);
	}

	wm8988_set_bias_level(codec, SND_SOC_BIAS_STANDBY);

	return 0;
}

static int wm8988_probe(struct snd_soc_codec *codec)
{
	struct wm8988_priv *wm8988 = snd_soc_codec_get_drvdata(codec);
<<<<<<< HEAD
=======
	struct snd_soc_dapm_context *dapm = &codec->dapm;
>>>>>>> 3cbea436
	int ret = 0;
	u16 reg;

	ret = snd_soc_codec_set_cache_io(codec, 7, 9, wm8988->control_type);
	if (ret < 0) {
		dev_err(codec->dev, "Failed to set cache I/O: %d\n", ret);
		return ret;
	}

	ret = wm8988_reset(codec);
	if (ret < 0) {
		dev_err(codec->dev, "Failed to issue reset\n");
		return ret;
	}

	/* set the update bits (we always update left then right) */
	reg = snd_soc_read(codec, WM8988_RADC);
	snd_soc_write(codec, WM8988_RADC, reg | 0x100);
	reg = snd_soc_read(codec, WM8988_RDAC);
	snd_soc_write(codec, WM8988_RDAC, reg | 0x0100);
	reg = snd_soc_read(codec, WM8988_ROUT1V);
	snd_soc_write(codec, WM8988_ROUT1V, reg | 0x0100);
	reg = snd_soc_read(codec, WM8988_ROUT2V);
	snd_soc_write(codec, WM8988_ROUT2V, reg | 0x0100);
	reg = snd_soc_read(codec, WM8988_RINVOL);
	snd_soc_write(codec, WM8988_RINVOL, reg | 0x0100);

	wm8988_set_bias_level(codec, SND_SOC_BIAS_STANDBY);

	snd_soc_add_controls(codec, wm8988_snd_controls,
				ARRAY_SIZE(wm8988_snd_controls));
<<<<<<< HEAD
	snd_soc_dapm_new_controls(codec, wm8988_dapm_widgets,
				  ARRAY_SIZE(wm8988_dapm_widgets));
	snd_soc_dapm_add_routes(codec, audio_map, ARRAY_SIZE(audio_map));
=======
	snd_soc_dapm_new_controls(dapm, wm8988_dapm_widgets,
				  ARRAY_SIZE(wm8988_dapm_widgets));
	snd_soc_dapm_add_routes(dapm, audio_map, ARRAY_SIZE(audio_map));
>>>>>>> 3cbea436

	return 0;
}

static int wm8988_remove(struct snd_soc_codec *codec)
{
	wm8988_set_bias_level(codec, SND_SOC_BIAS_OFF);
	return 0;
}

static struct snd_soc_codec_driver soc_codec_dev_wm8988 = {
	.probe =	wm8988_probe,
	.remove =	wm8988_remove,
	.suspend =	wm8988_suspend,
	.resume =	wm8988_resume,
	.set_bias_level = wm8988_set_bias_level,
	.reg_cache_size = ARRAY_SIZE(wm8988_reg),
	.reg_word_size = sizeof(u16),
	.reg_cache_default = wm8988_reg,
};

#if defined(CONFIG_SPI_MASTER)
static int __devinit wm8988_spi_probe(struct spi_device *spi)
{
	struct wm8988_priv *wm8988;
	int ret;

	wm8988 = kzalloc(sizeof(struct wm8988_priv), GFP_KERNEL);
	if (wm8988 == NULL)
		return -ENOMEM;

	wm8988->control_type = SND_SOC_SPI;
	spi_set_drvdata(spi, wm8988);

	ret = snd_soc_register_codec(&spi->dev,
			&soc_codec_dev_wm8988, &wm8988_dai, 1);
	if (ret < 0)
		kfree(wm8988);
	return ret;
}

static int __devexit wm8988_spi_remove(struct spi_device *spi)
{
	snd_soc_unregister_codec(&spi->dev);
	kfree(spi_get_drvdata(spi));
	return 0;
}

static struct spi_driver wm8988_spi_driver = {
	.driver = {
		.name	= "wm8988-codec",
		.owner	= THIS_MODULE,
	},
	.probe		= wm8988_spi_probe,
	.remove		= __devexit_p(wm8988_spi_remove),
};
#endif /* CONFIG_SPI_MASTER */

#if defined(CONFIG_I2C) || defined(CONFIG_I2C_MODULE)
static __devinit int wm8988_i2c_probe(struct i2c_client *i2c,
				      const struct i2c_device_id *id)
{
	struct wm8988_priv *wm8988;
	int ret;

	wm8988 = kzalloc(sizeof(struct wm8988_priv), GFP_KERNEL);
	if (wm8988 == NULL)
		return -ENOMEM;

	i2c_set_clientdata(i2c, wm8988);
	wm8988->control_type = SND_SOC_I2C;

	ret =  snd_soc_register_codec(&i2c->dev,
			&soc_codec_dev_wm8988, &wm8988_dai, 1);
	if (ret < 0)
		kfree(wm8988);
	return ret;
}

static __devexit int wm8988_i2c_remove(struct i2c_client *client)
{
	snd_soc_unregister_codec(&client->dev);
	kfree(i2c_get_clientdata(client));
	return 0;
}

static const struct i2c_device_id wm8988_i2c_id[] = {
	{ "wm8988", 0 },
	{ }
};
MODULE_DEVICE_TABLE(i2c, wm8988_i2c_id);

static struct i2c_driver wm8988_i2c_driver = {
	.driver = {
		.name = "wm8988-codec",
		.owner = THIS_MODULE,
	},
	.probe =    wm8988_i2c_probe,
	.remove =   __devexit_p(wm8988_i2c_remove),
	.id_table = wm8988_i2c_id,
};
#endif

static int __init wm8988_modinit(void)
{
	int ret = 0;
#if defined(CONFIG_I2C) || defined(CONFIG_I2C_MODULE)
	ret = i2c_add_driver(&wm8988_i2c_driver);
	if (ret != 0) {
		printk(KERN_ERR "Failed to register WM8988 I2C driver: %d\n",
		       ret);
	}
#endif
#if defined(CONFIG_SPI_MASTER)
	ret = spi_register_driver(&wm8988_spi_driver);
	if (ret != 0) {
		printk(KERN_ERR "Failed to register WM8988 SPI driver: %d\n",
		       ret);
	}
#endif
	return ret;
}
module_init(wm8988_modinit);

static void __exit wm8988_exit(void)
{
#if defined(CONFIG_I2C) || defined(CONFIG_I2C_MODULE)
	i2c_del_driver(&wm8988_i2c_driver);
#endif
#if defined(CONFIG_SPI_MASTER)
	spi_unregister_driver(&wm8988_spi_driver);
#endif
}
module_exit(wm8988_exit);


MODULE_DESCRIPTION("ASoC WM8988 driver");
MODULE_AUTHOR("Mark Brown <broonie@opensource.wolfsonmicro.com>");
MODULE_LICENSE("GPL");<|MERGE_RESOLUTION|>--- conflicted
+++ resolved
@@ -757,10 +757,7 @@
 static int wm8988_probe(struct snd_soc_codec *codec)
 {
 	struct wm8988_priv *wm8988 = snd_soc_codec_get_drvdata(codec);
-<<<<<<< HEAD
-=======
 	struct snd_soc_dapm_context *dapm = &codec->dapm;
->>>>>>> 3cbea436
 	int ret = 0;
 	u16 reg;
 
@@ -792,15 +789,9 @@
 
 	snd_soc_add_controls(codec, wm8988_snd_controls,
 				ARRAY_SIZE(wm8988_snd_controls));
-<<<<<<< HEAD
-	snd_soc_dapm_new_controls(codec, wm8988_dapm_widgets,
-				  ARRAY_SIZE(wm8988_dapm_widgets));
-	snd_soc_dapm_add_routes(codec, audio_map, ARRAY_SIZE(audio_map));
-=======
 	snd_soc_dapm_new_controls(dapm, wm8988_dapm_widgets,
 				  ARRAY_SIZE(wm8988_dapm_widgets));
 	snd_soc_dapm_add_routes(dapm, audio_map, ARRAY_SIZE(audio_map));
->>>>>>> 3cbea436
 
 	return 0;
 }
