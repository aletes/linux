--- conflicted
+++ resolved
@@ -129,28 +129,6 @@
 	ep93xx_i2s_release();
 
 	return 0;
-<<<<<<< HEAD
-}
-
-static struct platform_driver snappercl15_driver = {
-	.driver		= {
-		.name	= "snappercl15-audio",
-		.owner	= THIS_MODULE,
-	},
-	.probe		= snappercl15_probe,
-	.remove		= __devexit_p(snappercl15_remove),
-};
-
-static int __init snappercl15_init(void)
-{
-	return platform_driver_register(&snappercl15_driver);
-}
-
-static void __exit snappercl15_exit(void)
-{
-	platform_driver_unregister(&snappercl15_driver);
-=======
->>>>>>> dcd6c922
 }
 
 static struct platform_driver snappercl15_driver = {
