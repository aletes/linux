/**
 * Freescale MPC8610HPCD ALSA SoC Machine driver
 *
 * Author: Timur Tabi <timur@freescale.com>
 *
 * Copyright 2007-2010 Freescale Semiconductor, Inc.
 *
 * This file is licensed under the terms of the GNU General Public License
 * version 2.  This program is licensed "as is" without any warranty of any
 * kind, whether express or implied.
 */

#include <linux/module.h>
#include <linux/interrupt.h>
#include <linux/of_device.h>
#include <linux/slab.h>
#include <linux/of_i2c.h>
#include <sound/soc.h>
#include <asm/fsl_guts.h>

#include "fsl_dma.h"
#include "fsl_ssi.h"

/* There's only one global utilities register */
static phys_addr_t guts_phys;

#define DAI_NAME_SIZE	32

/**
 * mpc8610_hpcd_data: machine-specific ASoC device data
 *
 * This structure contains data for a single sound platform device on an
 * MPC8610 HPCD.  Some of the data is taken from the device tree.
 */
struct mpc8610_hpcd_data {
	struct snd_soc_dai_link dai[2];
	struct snd_soc_card card;
	unsigned int dai_format;
	unsigned int codec_clk_direction;
	unsigned int cpu_clk_direction;
	unsigned int clk_frequency;
	unsigned int ssi_id;		/* 0 = SSI1, 1 = SSI2, etc */
	unsigned int dma_id[2];		/* 0 = DMA1, 1 = DMA2, etc */
	unsigned int dma_channel_id[2]; /* 0 = ch 0, 1 = ch 1, etc*/
	char codec_dai_name[DAI_NAME_SIZE];
	char codec_name[DAI_NAME_SIZE];
	char platform_name[2][DAI_NAME_SIZE]; /* One for each DMA channel */
};

/**
 * mpc8610_hpcd_machine_probe: initialize the board
 *
 * This function is used to initialize the board-specific hardware.
 *
 * Here we program the DMACR and PMUXCR registers.
 */
static int mpc8610_hpcd_machine_probe(struct snd_soc_card *card)
{
	struct mpc8610_hpcd_data *machine_data =
		container_of(card, struct mpc8610_hpcd_data, card);
	struct ccsr_guts __iomem *guts;

	guts = ioremap(guts_phys, sizeof(struct ccsr_guts));
	if (!guts) {
		dev_err(card->dev, "could not map global utilities\n");
		return -ENOMEM;
	}

	/* Program the signal routing between the SSI and the DMA */
	guts_set_dmacr(guts, machine_data->dma_id[0],
		       machine_data->dma_channel_id[0],
		       CCSR_GUTS_DMACR_DEV_SSI);
	guts_set_dmacr(guts, machine_data->dma_id[1],
		       machine_data->dma_channel_id[1],
		       CCSR_GUTS_DMACR_DEV_SSI);

	guts_set_pmuxcr_dma(guts, machine_data->dma_id[0],
			    machine_data->dma_channel_id[0], 0);
	guts_set_pmuxcr_dma(guts, machine_data->dma_id[1],
			    machine_data->dma_channel_id[1], 0);

	switch (machine_data->ssi_id) {
	case 0:
		clrsetbits_be32(&guts->pmuxcr,
			CCSR_GUTS_PMUXCR_SSI1_MASK, CCSR_GUTS_PMUXCR_SSI1_SSI);
		break;
	case 1:
		clrsetbits_be32(&guts->pmuxcr,
			CCSR_GUTS_PMUXCR_SSI2_MASK, CCSR_GUTS_PMUXCR_SSI2_SSI);
		break;
	}

	iounmap(guts);

	return 0;
}

/**
 * mpc8610_hpcd_startup: program the board with various hardware parameters
 *
 * This function takes board-specific information, like clock frequencies
 * and serial data formats, and passes that information to the codec and
 * transport drivers.
 */
static int mpc8610_hpcd_startup(struct snd_pcm_substream *substream)
{
	struct snd_soc_pcm_runtime *rtd = substream->private_data;
	struct mpc8610_hpcd_data *machine_data =
		container_of(rtd->card, struct mpc8610_hpcd_data, card);
	struct device *dev = rtd->card->dev;
	int ret = 0;

	/* Tell the codec driver what the serial protocol is. */
	ret = snd_soc_dai_set_fmt(rtd->codec_dai, machine_data->dai_format);
	if (ret < 0) {
		dev_err(dev, "could not set codec driver audio format\n");
		return ret;
	}

	/*
	 * Tell the codec driver what the MCLK frequency is, and whether it's
	 * a slave or master.
	 */
	ret = snd_soc_dai_set_sysclk(rtd->codec_dai, 0,
				     machine_data->clk_frequency,
				     machine_data->codec_clk_direction);
	if (ret < 0) {
		dev_err(dev, "could not set codec driver clock params\n");
		return ret;
	}

	return 0;
}

/**
 * mpc8610_hpcd_machine_remove: Remove the sound device
 *
 * This function is called to remove the sound device for one SSI.  We
 * de-program the DMACR and PMUXCR register.
 */
static int mpc8610_hpcd_machine_remove(struct snd_soc_card *card)
{
	struct mpc8610_hpcd_data *machine_data =
		container_of(card, struct mpc8610_hpcd_data, card);
	struct ccsr_guts __iomem *guts;

	guts = ioremap(guts_phys, sizeof(struct ccsr_guts));
	if (!guts) {
		dev_err(card->dev, "could not map global utilities\n");
		return -ENOMEM;
	}

	/* Restore the signal routing */

	guts_set_dmacr(guts, machine_data->dma_id[0],
		       machine_data->dma_channel_id[0], 0);
	guts_set_dmacr(guts, machine_data->dma_id[1],
		       machine_data->dma_channel_id[1], 0);

	switch (machine_data->ssi_id) {
	case 0:
		clrsetbits_be32(&guts->pmuxcr,
			CCSR_GUTS_PMUXCR_SSI1_MASK, CCSR_GUTS_PMUXCR_SSI1_LA);
		break;
	case 1:
		clrsetbits_be32(&guts->pmuxcr,
			CCSR_GUTS_PMUXCR_SSI2_MASK, CCSR_GUTS_PMUXCR_SSI2_LA);
		break;
	}

	iounmap(guts);

	return 0;
}

/**
 * mpc8610_hpcd_ops: ASoC machine driver operations
 */
static struct snd_soc_ops mpc8610_hpcd_ops = {
	.startup = mpc8610_hpcd_startup,
};

/**
 * get_node_by_phandle_name - get a node by its phandle name
 *
 * This function takes a node, the name of a property in that node, and a
 * compatible string.  Assuming the property is a phandle to another node,
 * it returns that node, (optionally) if that node is compatible.
 *
 * If the property is not a phandle, or the node it points to is not compatible
 * with the specific string, then NULL is returned.
 */
static struct device_node *get_node_by_phandle_name(struct device_node *np,
					       const char *name,
					       const char *compatible)
{
	const phandle *ph;
	int len;

	ph = of_get_property(np, name, &len);
	if (!ph || (len != sizeof(phandle)))
		return NULL;

	np = of_find_node_by_phandle(*ph);
	if (!np)
		return NULL;

	if (compatible && !of_device_is_compatible(np, compatible)) {
		of_node_put(np);
		return NULL;
	}

	return np;
}

/**
 * get_parent_cell_index -- return the cell-index of the parent of a node
 *
 * Return the value of the cell-index property of the parent of the given
 * node.  This is used for DMA channel nodes that need to know the DMA ID
 * of the controller they are on.
 */
static int get_parent_cell_index(struct device_node *np)
{
	struct device_node *parent = of_get_parent(np);
	const u32 *iprop;

	if (!parent)
		return -1;

	iprop = of_get_property(parent, "cell-index", NULL);
	of_node_put(parent);

	if (!iprop)
		return -1;

	return be32_to_cpup(iprop);
}

/**
 * codec_node_dev_name - determine the dev_name for a codec node
 *
 * This function determines the dev_name for an I2C node.  This is the name
 * that would be returned by dev_name() if this device_node were part of a
 * 'struct device'  It's ugly and hackish, but it works.
 *
 * The dev_name for such devices include the bus number and I2C address. For
 * example, "cs4270.0-004f".
 */
static int codec_node_dev_name(struct device_node *np, char *buf, size_t len)
{
	const u32 *iprop;
	int addr;
	char temp[DAI_NAME_SIZE];
	struct i2c_client *i2c;

	of_modalias_node(np, temp, DAI_NAME_SIZE);

	iprop = of_get_property(np, "reg", NULL);
	if (!iprop)
		return -EINVAL;

	addr = be32_to_cpup(iprop);

	/* We need the adapter number */
	i2c = of_find_i2c_device_by_node(np);
	if (!i2c)
		return -ENODEV;

<<<<<<< HEAD
	snprintf(buf, len, "%s-codec.%u-%04x", temp, i2c->adapter->nr, addr);
=======
	snprintf(buf, len, "%s.%u-%04x", temp, i2c->adapter->nr, addr);
>>>>>>> e816b57a

	return 0;
}

static int get_dma_channel(struct device_node *ssi_np,
			   const char *name,
			   struct snd_soc_dai_link *dai,
			   unsigned int *dma_channel_id,
			   unsigned int *dma_id)
{
	struct resource res;
	struct device_node *dma_channel_np;
	const u32 *iprop;
	int ret;

	dma_channel_np = get_node_by_phandle_name(ssi_np, name,
						  "fsl,ssi-dma-channel");
	if (!dma_channel_np)
		return -EINVAL;

	/* Determine the dev_name for the device_node.  This code mimics the
	 * behavior of of_device_make_bus_id(). We need this because ASoC uses
	 * the dev_name() of the device to match the platform (DMA) device with
	 * the CPU (SSI) device.  It's all ugly and hackish, but it works (for
	 * now).
	 *
	 * dai->platform name should already point to an allocated buffer.
	 */
	ret = of_address_to_resource(dma_channel_np, 0, &res);
	if (ret)
		return ret;
	snprintf((char *)dai->platform_name, DAI_NAME_SIZE, "%llx.%s",
		 (unsigned long long) res.start, dma_channel_np->name);

	iprop = of_get_property(dma_channel_np, "cell-index", NULL);
	if (!iprop) {
		of_node_put(dma_channel_np);
		return -EINVAL;
	}

	*dma_channel_id = be32_to_cpup(iprop);
	*dma_id = get_parent_cell_index(dma_channel_np);
	of_node_put(dma_channel_np);

	return 0;
}

/**
 * mpc8610_hpcd_probe: platform probe function for the machine driver
 *
 * Although this is a machine driver, the SSI node is the "master" node with
 * respect to audio hardware connections.  Therefore, we create a new ASoC
 * device for each new SSI node that has a codec attached.
 */
static int mpc8610_hpcd_probe(struct platform_device *pdev)
{
	struct device *dev = pdev->dev.parent;
	/* ssi_pdev is the platform device for the SSI node that probed us */
	struct platform_device *ssi_pdev =
		container_of(dev, struct platform_device, dev);
	struct device_node *np = ssi_pdev->dev.of_node;
	struct device_node *codec_np = NULL;
	struct platform_device *sound_device = NULL;
	struct mpc8610_hpcd_data *machine_data;
	int ret = -ENODEV;
	const char *sprop;
	const u32 *iprop;

	/* Find the codec node for this SSI. */
	codec_np = of_parse_phandle(np, "codec-handle", 0);
	if (!codec_np) {
		dev_err(dev, "invalid codec node\n");
		return -EINVAL;
	}

	machine_data = kzalloc(sizeof(struct mpc8610_hpcd_data), GFP_KERNEL);
	if (!machine_data) {
		ret = -ENOMEM;
		goto error_alloc;
	}

	machine_data->dai[0].cpu_dai_name = dev_name(&ssi_pdev->dev);
	machine_data->dai[0].ops = &mpc8610_hpcd_ops;

	/* Determine the codec name, it will be used as the codec DAI name */
	ret = codec_node_dev_name(codec_np, machine_data->codec_name,
				  DAI_NAME_SIZE);
	if (ret) {
		dev_err(&pdev->dev, "invalid codec node %s\n",
			codec_np->full_name);
		ret = -EINVAL;
		goto error;
	}
	machine_data->dai[0].codec_name = machine_data->codec_name;

	/* The DAI name from the codec (snd_soc_dai_driver.name) */
	machine_data->dai[0].codec_dai_name = "cs4270-hifi";

	/* We register two DAIs per SSI, one for playback and the other for
	 * capture.  Currently, we only support codecs that have one DAI for
	 * both playback and capture.
	 */
	memcpy(&machine_data->dai[1], &machine_data->dai[0],
	       sizeof(struct snd_soc_dai_link));

	/* Get the device ID */
	iprop = of_get_property(np, "cell-index", NULL);
	if (!iprop) {
		dev_err(&pdev->dev, "cell-index property not found\n");
		ret = -EINVAL;
		goto error;
	}
	machine_data->ssi_id = be32_to_cpup(iprop);

	/* Get the serial format and clock direction. */
	sprop = of_get_property(np, "fsl,mode", NULL);
	if (!sprop) {
		dev_err(&pdev->dev, "fsl,mode property not found\n");
		ret = -EINVAL;
		goto error;
	}

	if (strcasecmp(sprop, "i2s-slave") == 0) {
		machine_data->dai_format =
			SND_SOC_DAIFMT_I2S | SND_SOC_DAIFMT_CBM_CFM;
		machine_data->codec_clk_direction = SND_SOC_CLOCK_OUT;
		machine_data->cpu_clk_direction = SND_SOC_CLOCK_IN;

		/* In i2s-slave mode, the codec has its own clock source, so we
		 * need to get the frequency from the device tree and pass it to
		 * the codec driver.
		 */
		iprop = of_get_property(codec_np, "clock-frequency", NULL);
		if (!iprop || !*iprop) {
			dev_err(&pdev->dev, "codec bus-frequency "
				"property is missing or invalid\n");
			ret = -EINVAL;
			goto error;
		}
		machine_data->clk_frequency = be32_to_cpup(iprop);
	} else if (strcasecmp(sprop, "i2s-master") == 0) {
		machine_data->dai_format =
			SND_SOC_DAIFMT_I2S | SND_SOC_DAIFMT_CBS_CFS;
		machine_data->codec_clk_direction = SND_SOC_CLOCK_IN;
		machine_data->cpu_clk_direction = SND_SOC_CLOCK_OUT;
	} else if (strcasecmp(sprop, "lj-slave") == 0) {
		machine_data->dai_format =
			SND_SOC_DAIFMT_LEFT_J | SND_SOC_DAIFMT_CBM_CFM;
		machine_data->codec_clk_direction = SND_SOC_CLOCK_OUT;
		machine_data->cpu_clk_direction = SND_SOC_CLOCK_IN;
	} else if (strcasecmp(sprop, "lj-master") == 0) {
		machine_data->dai_format =
			SND_SOC_DAIFMT_LEFT_J | SND_SOC_DAIFMT_CBS_CFS;
		machine_data->codec_clk_direction = SND_SOC_CLOCK_IN;
		machine_data->cpu_clk_direction = SND_SOC_CLOCK_OUT;
	} else if (strcasecmp(sprop, "rj-slave") == 0) {
		machine_data->dai_format =
			SND_SOC_DAIFMT_RIGHT_J | SND_SOC_DAIFMT_CBM_CFM;
		machine_data->codec_clk_direction = SND_SOC_CLOCK_OUT;
		machine_data->cpu_clk_direction = SND_SOC_CLOCK_IN;
	} else if (strcasecmp(sprop, "rj-master") == 0) {
		machine_data->dai_format =
			SND_SOC_DAIFMT_RIGHT_J | SND_SOC_DAIFMT_CBS_CFS;
		machine_data->codec_clk_direction = SND_SOC_CLOCK_IN;
		machine_data->cpu_clk_direction = SND_SOC_CLOCK_OUT;
	} else if (strcasecmp(sprop, "ac97-slave") == 0) {
		machine_data->dai_format =
			SND_SOC_DAIFMT_AC97 | SND_SOC_DAIFMT_CBM_CFM;
		machine_data->codec_clk_direction = SND_SOC_CLOCK_OUT;
		machine_data->cpu_clk_direction = SND_SOC_CLOCK_IN;
	} else if (strcasecmp(sprop, "ac97-master") == 0) {
		machine_data->dai_format =
			SND_SOC_DAIFMT_AC97 | SND_SOC_DAIFMT_CBS_CFS;
		machine_data->codec_clk_direction = SND_SOC_CLOCK_IN;
		machine_data->cpu_clk_direction = SND_SOC_CLOCK_OUT;
	} else {
		dev_err(&pdev->dev,
			"unrecognized fsl,mode property '%s'\n", sprop);
		ret = -EINVAL;
		goto error;
	}

	if (!machine_data->clk_frequency) {
		dev_err(&pdev->dev, "unknown clock frequency\n");
		ret = -EINVAL;
		goto error;
	}

	/* Find the playback DMA channel to use. */
	machine_data->dai[0].platform_name = machine_data->platform_name[0];
	ret = get_dma_channel(np, "fsl,playback-dma", &machine_data->dai[0],
			      &machine_data->dma_channel_id[0],
			      &machine_data->dma_id[0]);
	if (ret) {
		dev_err(&pdev->dev, "missing/invalid playback DMA phandle\n");
		goto error;
	}

	/* Find the capture DMA channel to use. */
	machine_data->dai[1].platform_name = machine_data->platform_name[1];
	ret = get_dma_channel(np, "fsl,capture-dma", &machine_data->dai[1],
			      &machine_data->dma_channel_id[1],
			      &machine_data->dma_id[1]);
	if (ret) {
		dev_err(&pdev->dev, "missing/invalid capture DMA phandle\n");
		goto error;
	}

	/* Initialize our DAI data structure.  */
	machine_data->dai[0].stream_name = "playback";
	machine_data->dai[1].stream_name = "capture";
	machine_data->dai[0].name = machine_data->dai[0].stream_name;
	machine_data->dai[1].name = machine_data->dai[1].stream_name;

	machine_data->card.probe = mpc8610_hpcd_machine_probe;
	machine_data->card.remove = mpc8610_hpcd_machine_remove;
	machine_data->card.name = pdev->name; /* The platform driver name */
	machine_data->card.num_links = 2;
	machine_data->card.dai_link = machine_data->dai;

	/* Allocate a new audio platform device structure */
	sound_device = platform_device_alloc("soc-audio", -1);
	if (!sound_device) {
		dev_err(&pdev->dev, "platform device alloc failed\n");
		ret = -ENOMEM;
		goto error;
	}

	/* Associate the card data with the sound device */
	platform_set_drvdata(sound_device, &machine_data->card);

	/* Register with ASoC */
	ret = platform_device_add(sound_device);
	if (ret) {
		dev_err(&pdev->dev, "platform device add failed\n");
		goto error_sound;
	}
	dev_set_drvdata(&pdev->dev, sound_device);

	of_node_put(codec_np);

	return 0;

error_sound:
	platform_device_put(sound_device);
error:
	kfree(machine_data);
error_alloc:
	of_node_put(codec_np);
	return ret;
}

/**
 * mpc8610_hpcd_remove: remove the platform device
 *
 * This function is called when the platform device is removed.
 */
static int __devexit mpc8610_hpcd_remove(struct platform_device *pdev)
{
	struct platform_device *sound_device = dev_get_drvdata(&pdev->dev);
	struct snd_soc_card *card = platform_get_drvdata(sound_device);
	struct mpc8610_hpcd_data *machine_data =
		container_of(card, struct mpc8610_hpcd_data, card);

	platform_device_unregister(sound_device);

	kfree(machine_data);
	sound_device->dev.platform_data = NULL;

	dev_set_drvdata(&pdev->dev, NULL);

	return 0;
}

static struct platform_driver mpc8610_hpcd_driver = {
	.probe = mpc8610_hpcd_probe,
	.remove = __devexit_p(mpc8610_hpcd_remove),
	.driver = {
		/* The name must match 'compatible' property in the device tree,
		 * in lowercase letters.
		 */
		.name = "snd-soc-mpc8610hpcd",
		.owner = THIS_MODULE,
	},
};

/**
 * mpc8610_hpcd_init: machine driver initialization.
 *
 * This function is called when this module is loaded.
 */
static int __init mpc8610_hpcd_init(void)
{
	struct device_node *guts_np;
	struct resource res;

	pr_info("Freescale MPC8610 HPCD ALSA SoC machine driver\n");

	/* Get the physical address of the global utilities registers */
	guts_np = of_find_compatible_node(NULL, NULL, "fsl,mpc8610-guts");
	if (of_address_to_resource(guts_np, 0, &res)) {
		pr_err("mpc8610-hpcd: missing/invalid global utilities node\n");
		return -EINVAL;
	}
	guts_phys = res.start;

	return platform_driver_register(&mpc8610_hpcd_driver);
}

/**
 * mpc8610_hpcd_exit: machine driver exit
 *
 * This function is called when this driver is unloaded.
 */
static void __exit mpc8610_hpcd_exit(void)
{
	platform_driver_unregister(&mpc8610_hpcd_driver);
}

module_init(mpc8610_hpcd_init);
module_exit(mpc8610_hpcd_exit);

MODULE_AUTHOR("Timur Tabi <timur@freescale.com>");
MODULE_DESCRIPTION("Freescale MPC8610 HPCD ALSA SoC machine driver");
MODULE_LICENSE("GPL v2");<|MERGE_RESOLUTION|>--- conflicted
+++ resolved
@@ -267,11 +267,7 @@
 	if (!i2c)
 		return -ENODEV;
 
-<<<<<<< HEAD
-	snprintf(buf, len, "%s-codec.%u-%04x", temp, i2c->adapter->nr, addr);
-=======
 	snprintf(buf, len, "%s.%u-%04x", temp, i2c->adapter->nr, addr);
->>>>>>> e816b57a
 
 	return 0;
 }
