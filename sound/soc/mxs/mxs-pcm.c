/*
 * Copyright (C) 2011 Freescale Semiconductor, Inc. All Rights Reserved.
 *
 * Based on sound/soc/imx/imx-pcm-dma-mx2.c
 *
 * This program is free software; you can redistribute it and/or modify
 * it under the terms of the GNU General Public License as published by
 * the Free Software Foundation; either version 2 of the License, or
 * (at your option) any later version.
 *
 * This program is distributed in the hope that it will be useful,
 * but WITHOUT ANY WARRANTY; without even the implied warranty of
 * MERCHANTABILITY or FITNESS FOR A PARTICULAR PURPOSE.  See the
 * GNU General Public License for more details.
 *
 * You should have received a copy of the GNU General Public License along
 * with this program; if not, write to the Free Software Foundation, Inc.,
 * 51 Franklin Street, Fifth Floor, Boston, MA 02110-1301 USA.
 */

#include <linux/clk.h>
#include <linux/delay.h>
#include <linux/device.h>
#include <linux/dma-mapping.h>
#include <linux/init.h>
#include <linux/interrupt.h>
#include <linux/module.h>
#include <linux/platform_device.h>
#include <linux/slab.h>
#include <linux/dmaengine.h>
#include <linux/fsl/mxs-dma.h>

#include <sound/core.h>
#include <sound/initval.h>
#include <sound/pcm.h>
#include <sound/pcm_params.h>
#include <sound/soc.h>
#include <sound/dmaengine_pcm.h>

#include "mxs-pcm.h"

struct mxs_pcm_dma_data {
	struct mxs_dma_data dma_data;
	struct mxs_pcm_dma_params *dma_params;
};

static struct snd_pcm_hardware snd_mxs_hardware = {
	.info			= SNDRV_PCM_INFO_MMAP |
				  SNDRV_PCM_INFO_MMAP_VALID |
				  SNDRV_PCM_INFO_PAUSE |
				  SNDRV_PCM_INFO_RESUME |
				  SNDRV_PCM_INFO_INTERLEAVED,
	.formats		= SNDRV_PCM_FMTBIT_S16_LE |
				  SNDRV_PCM_FMTBIT_S20_3LE |
				  SNDRV_PCM_FMTBIT_S24_LE,
	.channels_min		= 2,
	.channels_max		= 2,
	.period_bytes_min	= 32,
	.period_bytes_max	= 8192,
	.periods_min		= 1,
	.periods_max		= 52,
	.buffer_bytes_max	= 64 * 1024,
	.fifo_size		= 32,

};

static bool filter(struct dma_chan *chan, void *param)
{
	struct mxs_pcm_dma_data *pcm_dma_data = param;
	struct mxs_pcm_dma_params *dma_params = pcm_dma_data->dma_params;

	if (!mxs_dma_is_apbx(chan))
		return false;

	if (chan->chan_id != dma_params->chan_num)
		return false;

	chan->private = &pcm_dma_data->dma_data;

	return true;
}

static int snd_mxs_pcm_hw_params(struct snd_pcm_substream *substream,
				struct snd_pcm_hw_params *params)
{
	snd_pcm_set_runtime_buffer(substream, &substream->dma_buffer);

<<<<<<< HEAD
	dma_addr = runtime->dma_addr;

	iprtd->buf = substream->dma_buffer.area;

	iprtd->desc = chan->device->device_prep_dma_cyclic(chan, dma_addr,
			iprtd->period_bytes * iprtd->periods,
			iprtd->period_bytes,
			substream->stream == SNDRV_PCM_STREAM_PLAYBACK ?
			DMA_MEM_TO_DEV : DMA_DEV_TO_MEM);
	if (!iprtd->desc) {
		dev_err(&chan->dev->device, "cannot prepare slave dma\n");
		return -EINVAL;
	}

	iprtd->desc->callback = audio_dma_irq;
	iprtd->desc->callback_param = substream;

	return 0;
}

static int snd_mxs_pcm_hw_free(struct snd_pcm_substream *substream)
{
	struct snd_pcm_runtime *runtime = substream->runtime;
	struct mxs_pcm_runtime_data *iprtd = runtime->private_data;

	if (iprtd->dma_chan) {
		dma_release_channel(iprtd->dma_chan);
		iprtd->dma_chan = NULL;
	}

=======
>>>>>>> e816b57a
	return 0;
}

static int snd_mxs_open(struct snd_pcm_substream *substream)
{
	struct snd_soc_pcm_runtime *rtd = substream->private_data;
	struct mxs_pcm_dma_data *pcm_dma_data;
	int ret;

	pcm_dma_data = kzalloc(sizeof(*pcm_dma_data), GFP_KERNEL);
	if (pcm_dma_data == NULL)
		return -ENOMEM;

	pcm_dma_data->dma_params = snd_soc_dai_get_dma_data(rtd->cpu_dai, substream);
	pcm_dma_data->dma_data.chan_irq = pcm_dma_data->dma_params->chan_irq;

	ret = snd_dmaengine_pcm_open(substream, filter, pcm_dma_data);
	if (ret) {
		kfree(pcm_dma_data);
		return ret;
	}

	snd_soc_set_runtime_hwparams(substream, &snd_mxs_hardware);

	snd_dmaengine_pcm_set_data(substream, pcm_dma_data);

	return 0;
}

static int snd_mxs_close(struct snd_pcm_substream *substream)
{
	struct mxs_pcm_dma_data *pcm_dma_data = snd_dmaengine_pcm_get_data(substream);

	snd_dmaengine_pcm_close(substream);
	kfree(pcm_dma_data);

	return 0;
}

static int snd_mxs_pcm_mmap(struct snd_pcm_substream *substream,
		struct vm_area_struct *vma)
{
	struct snd_pcm_runtime *runtime = substream->runtime;

	return dma_mmap_writecombine(substream->pcm->card->dev, vma,
					runtime->dma_area,
					runtime->dma_addr,
					runtime->dma_bytes);
}

static struct snd_pcm_ops mxs_pcm_ops = {
	.open		= snd_mxs_open,
	.close		= snd_mxs_close,
	.ioctl		= snd_pcm_lib_ioctl,
	.hw_params	= snd_mxs_pcm_hw_params,
	.trigger	= snd_dmaengine_pcm_trigger,
	.pointer	= snd_dmaengine_pcm_pointer,
	.mmap		= snd_mxs_pcm_mmap,
};

static int mxs_pcm_preallocate_dma_buffer(struct snd_pcm *pcm, int stream)
{
	struct snd_pcm_substream *substream = pcm->streams[stream].substream;
	struct snd_dma_buffer *buf = &substream->dma_buffer;
	size_t size = snd_mxs_hardware.buffer_bytes_max;

	buf->dev.type = SNDRV_DMA_TYPE_DEV;
	buf->dev.dev = pcm->card->dev;
	buf->private_data = NULL;
	buf->area = dma_alloc_writecombine(pcm->card->dev, size,
					   &buf->addr, GFP_KERNEL);
	if (!buf->area)
		return -ENOMEM;
	buf->bytes = size;

	return 0;
}

static u64 mxs_pcm_dmamask = DMA_BIT_MASK(32);
static int mxs_pcm_new(struct snd_soc_pcm_runtime *rtd)
{
	struct snd_card *card = rtd->card->snd_card;
	struct snd_pcm *pcm = rtd->pcm;
	int ret = 0;

	if (!card->dev->dma_mask)
		card->dev->dma_mask = &mxs_pcm_dmamask;
	if (!card->dev->coherent_dma_mask)
		card->dev->coherent_dma_mask = DMA_BIT_MASK(32);

	if (pcm->streams[SNDRV_PCM_STREAM_PLAYBACK].substream) {
		ret = mxs_pcm_preallocate_dma_buffer(pcm,
			SNDRV_PCM_STREAM_PLAYBACK);
		if (ret)
			goto out;
	}

	if (pcm->streams[SNDRV_PCM_STREAM_CAPTURE].substream) {
		ret = mxs_pcm_preallocate_dma_buffer(pcm,
			SNDRV_PCM_STREAM_CAPTURE);
		if (ret)
			goto out;
	}

out:
	return ret;
}

static void mxs_pcm_free(struct snd_pcm *pcm)
{
	struct snd_pcm_substream *substream;
	struct snd_dma_buffer *buf;
	int stream;

	for (stream = 0; stream < 2; stream++) {
		substream = pcm->streams[stream].substream;
		if (!substream)
			continue;

		buf = &substream->dma_buffer;
		if (!buf->area)
			continue;

		dma_free_writecombine(pcm->card->dev, buf->bytes,
				      buf->area, buf->addr);
		buf->area = NULL;
	}
}

static struct snd_soc_platform_driver mxs_soc_platform = {
	.ops		= &mxs_pcm_ops,
	.pcm_new	= mxs_pcm_new,
	.pcm_free	= mxs_pcm_free,
};

static int __devinit mxs_soc_platform_probe(struct platform_device *pdev)
{
	return snd_soc_register_platform(&pdev->dev, &mxs_soc_platform);
}

static int __devexit mxs_soc_platform_remove(struct platform_device *pdev)
{
	snd_soc_unregister_platform(&pdev->dev);

	return 0;
}

static struct platform_driver mxs_pcm_driver = {
	.driver = {
		.name = "mxs-pcm-audio",
		.owner = THIS_MODULE,
	},
	.probe = mxs_soc_platform_probe,
	.remove = __devexit_p(mxs_soc_platform_remove),
};

module_platform_driver(mxs_pcm_driver);

MODULE_LICENSE("GPL");
MODULE_ALIAS("platform:mxs-pcm-audio");<|MERGE_RESOLUTION|>--- conflicted
+++ resolved
@@ -85,39 +85,6 @@
 {
 	snd_pcm_set_runtime_buffer(substream, &substream->dma_buffer);
 
-<<<<<<< HEAD
-	dma_addr = runtime->dma_addr;
-
-	iprtd->buf = substream->dma_buffer.area;
-
-	iprtd->desc = chan->device->device_prep_dma_cyclic(chan, dma_addr,
-			iprtd->period_bytes * iprtd->periods,
-			iprtd->period_bytes,
-			substream->stream == SNDRV_PCM_STREAM_PLAYBACK ?
-			DMA_MEM_TO_DEV : DMA_DEV_TO_MEM);
-	if (!iprtd->desc) {
-		dev_err(&chan->dev->device, "cannot prepare slave dma\n");
-		return -EINVAL;
-	}
-
-	iprtd->desc->callback = audio_dma_irq;
-	iprtd->desc->callback_param = substream;
-
-	return 0;
-}
-
-static int snd_mxs_pcm_hw_free(struct snd_pcm_substream *substream)
-{
-	struct snd_pcm_runtime *runtime = substream->runtime;
-	struct mxs_pcm_runtime_data *iprtd = runtime->private_data;
-
-	if (iprtd->dma_chan) {
-		dma_release_channel(iprtd->dma_chan);
-		iprtd->dma_chan = NULL;
-	}
-
-=======
->>>>>>> e816b57a
 	return 0;
 }
 
