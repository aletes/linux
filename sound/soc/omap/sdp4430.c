/*
 * sdp4430.c  --  SoC audio for TI OMAP4430 SDP
 *
 * Author: Misael Lopez Cruz <x0052729@ti.com>
 *
 * This program is free software; you can redistribute it and/or
 * modify it under the terms of the GNU General Public License
 * version 2 as published by the Free Software Foundation.
 *
 * This program is distributed in the hope that it will be useful, but
 * WITHOUT ANY WARRANTY; without even the implied warranty of
 * MERCHANTABILITY or FITNESS FOR A PARTICULAR PURPOSE.  See the GNU
 * General Public License for more details.
 *
 * You should have received a copy of the GNU General Public License
 * along with this program; if not, write to the Free Software
 * Foundation, Inc., 51 Franklin St, Fifth Floor, Boston, MA
 * 02110-1301 USA
 *
 */

#include <linux/clk.h>
#include <linux/platform_device.h>
#include <linux/mfd/twl6040.h>
#include <linux/module.h>

#include <sound/core.h>
#include <sound/pcm.h>
#include <sound/soc.h>
#include <sound/jack.h>

#include <asm/mach-types.h>
#include <plat/hardware.h>
#include <plat/mux.h>

<<<<<<< HEAD
=======
#include "omap-dmic.h"
>>>>>>> dcd6c922
#include "omap-mcpdm.h"
#include "omap-pcm.h"
#include "../codecs/twl6040.h"

static int sdp4430_hw_params(struct snd_pcm_substream *substream,
	struct snd_pcm_hw_params *params)
{
	struct snd_soc_pcm_runtime *rtd = substream->private_data;
	struct snd_soc_dai *codec_dai = rtd->codec_dai;
	int clk_id, freq;
	int ret;

	clk_id = twl6040_get_clk_id(rtd->codec);
	if (clk_id == TWL6040_SYSCLK_SEL_HPPLL)
		freq = 38400000;
	else if (clk_id == TWL6040_SYSCLK_SEL_LPPLL)
		freq = 32768;
	else
		return -EINVAL;

	/* set the codec mclk */
	ret = snd_soc_dai_set_sysclk(codec_dai, clk_id, freq,
				SND_SOC_CLOCK_IN);
	if (ret) {
		printk(KERN_ERR "can't set codec system clock\n");
		return ret;
	}
	return ret;
}

static struct snd_soc_ops sdp4430_ops = {
	.hw_params = sdp4430_hw_params,
};

static int sdp4430_dmic_hw_params(struct snd_pcm_substream *substream,
	struct snd_pcm_hw_params *params)
{
	struct snd_soc_pcm_runtime *rtd = substream->private_data;
	struct snd_soc_dai *cpu_dai = rtd->cpu_dai;
	int ret = 0;

	ret = snd_soc_dai_set_sysclk(cpu_dai, OMAP_DMIC_SYSCLK_PAD_CLKS,
				     19200000, SND_SOC_CLOCK_IN);
	if (ret < 0) {
		printk(KERN_ERR "can't set DMIC cpu system clock\n");
		return ret;
	}
	ret = snd_soc_dai_set_sysclk(cpu_dai, OMAP_DMIC_ABE_DMIC_CLK, 2400000,
				     SND_SOC_CLOCK_OUT);
	if (ret < 0) {
		printk(KERN_ERR "can't set DMIC output clock\n");
		return ret;
	}
	return 0;
}

static struct snd_soc_ops sdp4430_dmic_ops = {
	.hw_params = sdp4430_dmic_hw_params,
};

/* Headset jack */
static struct snd_soc_jack hs_jack;

/*Headset jack detection DAPM pins */
static struct snd_soc_jack_pin hs_jack_pins[] = {
	{
		.pin = "Headset Mic",
		.mask = SND_JACK_MICROPHONE,
	},
	{
		.pin = "Headset Stereophone",
		.mask = SND_JACK_HEADPHONE,
	},
};

/* SDP4430 machine DAPM */
static const struct snd_soc_dapm_widget sdp4430_twl6040_dapm_widgets[] = {
	SND_SOC_DAPM_MIC("Ext Mic", NULL),
	SND_SOC_DAPM_SPK("Ext Spk", NULL),
	SND_SOC_DAPM_MIC("Headset Mic", NULL),
	SND_SOC_DAPM_HP("Headset Stereophone", NULL),
	SND_SOC_DAPM_SPK("Earphone Spk", NULL),
	SND_SOC_DAPM_INPUT("FM Stereo In"),
};

static const struct snd_soc_dapm_route audio_map[] = {
	/* External Mics: MAINMIC, SUBMIC with bias*/
	{"MAINMIC", NULL, "Main Mic Bias"},
	{"SUBMIC", NULL, "Main Mic Bias"},
	{"Main Mic Bias", NULL, "Ext Mic"},

	/* External Speakers: HFL, HFR */
	{"Ext Spk", NULL, "HFL"},
	{"Ext Spk", NULL, "HFR"},

	/* Headset Mic: HSMIC with bias */
	{"HSMIC", NULL, "Headset Mic Bias"},
	{"Headset Mic Bias", NULL, "Headset Mic"},

	/* Headset Stereophone (Headphone): HSOL, HSOR */
	{"Headset Stereophone", NULL, "HSOL"},
	{"Headset Stereophone", NULL, "HSOR"},

	/* Earphone speaker */
	{"Earphone Spk", NULL, "EP"},

	/* Aux/FM Stereo In: AFML, AFMR */
	{"AFML", NULL, "FM Stereo In"},
	{"AFMR", NULL, "FM Stereo In"},
};

static int sdp4430_twl6040_init(struct snd_soc_pcm_runtime *rtd)
{
	struct snd_soc_codec *codec = rtd->codec;
	int ret, hs_trim;

	/*
	 * Configure McPDM offset cancellation based on the HSOTRIM value from
	 * twl6040.
	 */
	hs_trim = twl6040_get_trim_value(codec, TWL6040_TRIM_HSOTRIM);
	omap_mcpdm_configure_dn_offsets(rtd, TWL6040_HSF_TRIM_LEFT(hs_trim),
					TWL6040_HSF_TRIM_RIGHT(hs_trim));

	/* Headset jack detection */
	ret = snd_soc_jack_new(codec, "Headset Jack",
				SND_JACK_HEADSET, &hs_jack);
	if (ret)
		return ret;

	ret = snd_soc_jack_add_pins(&hs_jack, ARRAY_SIZE(hs_jack_pins),
				hs_jack_pins);

	if (machine_is_omap_4430sdp())
		twl6040_hs_jack_detect(codec, &hs_jack, SND_JACK_HEADSET);
	else
		snd_soc_jack_report(&hs_jack, SND_JACK_HEADSET, SND_JACK_HEADSET);

	return ret;
}

static const struct snd_soc_dapm_widget sdp4430_dmic_dapm_widgets[] = {
	SND_SOC_DAPM_MIC("Digital Mic", NULL),
};

static const struct snd_soc_dapm_route dmic_audio_map[] = {
	{"DMic", NULL, "Digital Mic1 Bias"},
	{"Digital Mic1 Bias", NULL, "Digital Mic"},
};

static int sdp4430_dmic_init(struct snd_soc_pcm_runtime *rtd)
{
	struct snd_soc_codec *codec = rtd->codec;
	struct snd_soc_dapm_context *dapm = &codec->dapm;
	int ret;

	ret = snd_soc_dapm_new_controls(dapm, sdp4430_dmic_dapm_widgets,
				ARRAY_SIZE(sdp4430_dmic_dapm_widgets));
	if (ret)
		return ret;

	return snd_soc_dapm_add_routes(dapm, dmic_audio_map,
				ARRAY_SIZE(dmic_audio_map));
}

/* Digital audio interface glue - connects codec <--> CPU */
<<<<<<< HEAD
static struct snd_soc_dai_link sdp4430_dai = {
	.name = "TWL6040",
	.stream_name = "TWL6040",
	.cpu_dai_name = "omap-mcpdm",
	.codec_dai_name = "twl6040-legacy",
	.platform_name = "omap-pcm-audio",
	.codec_name = "twl6040-codec",
	.init = sdp4430_twl6040_init,
	.ops = &sdp4430_ops,
=======
static struct snd_soc_dai_link sdp4430_dai[] = {
	{
		.name = "TWL6040",
		.stream_name = "TWL6040",
		.cpu_dai_name = "omap-mcpdm",
		.codec_dai_name = "twl6040-legacy",
		.platform_name = "omap-pcm-audio",
		.codec_name = "twl6040-codec",
		.init = sdp4430_twl6040_init,
		.ops = &sdp4430_ops,
	},
	{
		.name = "DMIC",
		.stream_name = "DMIC Capture",
		.cpu_dai_name = "omap-dmic",
		.codec_dai_name = "dmic-hifi",
		.platform_name = "omap-pcm-audio",
		.codec_name = "dmic-codec",
		.init = sdp4430_dmic_init,
		.ops = &sdp4430_dmic_ops,
	},
>>>>>>> dcd6c922
};

/* Audio machine driver */
static struct snd_soc_card snd_soc_sdp4430 = {
	.name = "SDP4430",
<<<<<<< HEAD
	.dai_link = &sdp4430_dai,
	.num_links = 1,
=======
	.owner = THIS_MODULE,
	.dai_link = sdp4430_dai,
	.num_links = ARRAY_SIZE(sdp4430_dai),
>>>>>>> dcd6c922

	.dapm_widgets = sdp4430_twl6040_dapm_widgets,
	.num_dapm_widgets = ARRAY_SIZE(sdp4430_twl6040_dapm_widgets),
	.dapm_routes = audio_map,
	.num_dapm_routes = ARRAY_SIZE(audio_map),
};

static struct platform_device *sdp4430_snd_device;

static int __init sdp4430_soc_init(void)
{
	int ret;

	if (!machine_is_omap_4430sdp())
		return -ENODEV;
	printk(KERN_INFO "SDP4430 SoC init\n");

	sdp4430_snd_device = platform_device_alloc("soc-audio", -1);
	if (!sdp4430_snd_device) {
		printk(KERN_ERR "Platform device allocation failed\n");
		return -ENOMEM;
	}

	platform_set_drvdata(sdp4430_snd_device, &snd_soc_sdp4430);

	ret = platform_device_add(sdp4430_snd_device);
	if (ret)
		goto err;

	return 0;

err:
	printk(KERN_ERR "Unable to add platform device\n");
	platform_device_put(sdp4430_snd_device);
	return ret;
}
module_init(sdp4430_soc_init);

static void __exit sdp4430_soc_exit(void)
{
	platform_device_unregister(sdp4430_snd_device);
}
module_exit(sdp4430_soc_exit);

MODULE_AUTHOR("Misael Lopez Cruz <x0052729@ti.com>");
MODULE_DESCRIPTION("ALSA SoC SDP4430");
MODULE_LICENSE("GPL");
<|MERGE_RESOLUTION|>--- conflicted
+++ resolved
@@ -33,10 +33,7 @@
 #include <plat/hardware.h>
 #include <plat/mux.h>
 
-<<<<<<< HEAD
-=======
 #include "omap-dmic.h"
->>>>>>> dcd6c922
 #include "omap-mcpdm.h"
 #include "omap-pcm.h"
 #include "../codecs/twl6040.h"
@@ -203,17 +200,6 @@
 }
 
 /* Digital audio interface glue - connects codec <--> CPU */
-<<<<<<< HEAD
-static struct snd_soc_dai_link sdp4430_dai = {
-	.name = "TWL6040",
-	.stream_name = "TWL6040",
-	.cpu_dai_name = "omap-mcpdm",
-	.codec_dai_name = "twl6040-legacy",
-	.platform_name = "omap-pcm-audio",
-	.codec_name = "twl6040-codec",
-	.init = sdp4430_twl6040_init,
-	.ops = &sdp4430_ops,
-=======
 static struct snd_soc_dai_link sdp4430_dai[] = {
 	{
 		.name = "TWL6040",
@@ -235,20 +221,14 @@
 		.init = sdp4430_dmic_init,
 		.ops = &sdp4430_dmic_ops,
 	},
->>>>>>> dcd6c922
 };
 
 /* Audio machine driver */
 static struct snd_soc_card snd_soc_sdp4430 = {
 	.name = "SDP4430",
-<<<<<<< HEAD
-	.dai_link = &sdp4430_dai,
-	.num_links = 1,
-=======
 	.owner = THIS_MODULE,
 	.dai_link = sdp4430_dai,
 	.num_links = ARRAY_SIZE(sdp4430_dai),
->>>>>>> dcd6c922
 
 	.dapm_widgets = sdp4430_twl6040_dapm_widgets,
 	.num_dapm_widgets = ARRAY_SIZE(sdp4430_twl6040_dapm_widgets),
