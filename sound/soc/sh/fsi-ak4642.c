/*
 * FSI-AK464x sound support for ms7724se
 *
 * Copyright (C) 2009 Renesas Solutions Corp.
 * Kuninori Morimoto <morimoto.kuninori@renesas.com>
 *
 * This file is subject to the terms and conditions of the GNU General Public
 * License.  See the file "COPYING" in the main directory of this archive
 * for more details.
 */

#include <linux/platform_device.h>
#include <sound/sh_fsi.h>

<<<<<<< HEAD
=======
struct fsi_ak4642_data {
	const char *name;
	const char *card;
	const char *cpu_dai;
	const char *codec;
	const char *platform;
};

>>>>>>> 3cbea436
static int fsi_ak4642_dai_init(struct snd_soc_pcm_runtime *rtd)
{
	struct snd_soc_dai *dai = rtd->codec_dai;
	int ret;

	ret = snd_soc_dai_set_fmt(dai, SND_SOC_DAIFMT_CBM_CFM);
	if (ret < 0)
		return ret;

	ret = snd_soc_dai_set_sysclk(dai, 0, 11289600, 0);

	return ret;
}

static struct snd_soc_dai_link fsi_dai_link = {
<<<<<<< HEAD
	.name		= "AK4642",
	.stream_name	= "AK4642",
	.cpu_dai_name	= "fsia-dai", /* fsi A */
	.codec_dai_name	= "ak4642-hifi",
#ifdef CONFIG_MACH_AP4EVB
	.platform_name	= "sh_fsi2",
	.codec_name	= "ak4642-codec.0-0013",
#else
	.platform_name	= "sh_fsi.0",
	.codec_name	= "ak4642-codec.0-0012",
#endif
	.init		= fsi_ak4642_dai_init,
	.ops		= NULL,
};

static struct snd_soc_card fsi_soc_card  = {
	.name		= "FSI (AK4642)",
=======
	.codec_dai_name	= "ak4642-hifi",
	.init		= fsi_ak4642_dai_init,
};

static struct snd_soc_card fsi_soc_card  = {
>>>>>>> 3cbea436
	.dai_link	= &fsi_dai_link,
	.num_links	= 1,
};

static struct platform_device *fsi_snd_device;

static int fsi_ak4642_probe(struct platform_device *pdev)
{
	int ret = -ENOMEM;
	const struct platform_device_id	*id_entry;
	struct fsi_ak4642_data *pdata;

	id_entry = pdev->id_entry;
	if (!id_entry) {
		dev_err(&pdev->dev, "unknown fsi ak4642\n");
		return -ENODEV;
	}

<<<<<<< HEAD
=======
	pdata = (struct fsi_ak4642_data *)id_entry->driver_data;

>>>>>>> 3cbea436
	fsi_snd_device = platform_device_alloc("soc-audio", FSI_PORT_A);
	if (!fsi_snd_device)
		goto out;

<<<<<<< HEAD
=======
	fsi_dai_link.name		= pdata->name;
	fsi_dai_link.stream_name	= pdata->name;
	fsi_dai_link.cpu_dai_name	= pdata->cpu_dai;
	fsi_dai_link.platform_name	= pdata->platform;
	fsi_dai_link.codec_name		= pdata->codec;
	fsi_soc_card.name		= pdata->card;

>>>>>>> 3cbea436
	platform_set_drvdata(fsi_snd_device, &fsi_soc_card);
	ret = platform_device_add(fsi_snd_device);

	if (ret)
		platform_device_put(fsi_snd_device);

out:
	return ret;
}

static int fsi_ak4642_remove(struct platform_device *pdev)
{
	platform_device_unregister(fsi_snd_device);
	return 0;
}

static struct fsi_ak4642_data fsi_a_ak4642 = {
	.name		= "AK4642",
	.card		= "FSIA (AK4642)",
	.cpu_dai	= "fsia-dai",
	.codec		= "ak4642-codec.0-0012",
	.platform	= "sh_fsi.0",
};

static struct fsi_ak4642_data fsi_b_ak4642 = {
	.name		= "AK4642",
	.card		= "FSIB (AK4642)",
	.cpu_dai	= "fsib-dai",
	.codec		= "ak4642-codec.0-0012",
	.platform	= "sh_fsi.0",
};

static struct fsi_ak4642_data fsi_a_ak4643 = {
	.name		= "AK4643",
	.card		= "FSIA (AK4643)",
	.cpu_dai	= "fsia-dai",
	.codec		= "ak4642-codec.0-0013",
	.platform	= "sh_fsi.0",
};

static struct fsi_ak4642_data fsi_b_ak4643 = {
	.name		= "AK4643",
	.card		= "FSIB (AK4643)",
	.cpu_dai	= "fsib-dai",
	.codec		= "ak4642-codec.0-0013",
	.platform	= "sh_fsi.0",
};

static struct fsi_ak4642_data fsi2_a_ak4642 = {
	.name		= "AK4642",
	.card		= "FSI2A (AK4642)",
	.cpu_dai	= "fsia-dai",
	.codec		= "ak4642-codec.0-0012",
	.platform	= "sh_fsi2",
};

static struct fsi_ak4642_data fsi2_b_ak4642 = {
	.name		= "AK4642",
	.card		= "FSI2B (AK4642)",
	.cpu_dai	= "fsib-dai",
	.codec		= "ak4642-codec.0-0012",
	.platform	= "sh_fsi2",
};

static struct fsi_ak4642_data fsi2_a_ak4643 = {
	.name		= "AK4643",
	.card		= "FSI2A (AK4643)",
	.cpu_dai	= "fsia-dai",
	.codec		= "ak4642-codec.0-0013",
	.platform	= "sh_fsi2",
};

static struct fsi_ak4642_data fsi2_b_ak4643 = {
	.name		= "AK4643",
	.card		= "FSI2B (AK4643)",
	.cpu_dai	= "fsib-dai",
	.codec		= "ak4642-codec.0-0013",
	.platform	= "sh_fsi2",
};

static struct platform_device_id fsi_id_table[] = {
	/* FSI */
	{ "sh_fsi_a_ak4642",	(kernel_ulong_t)&fsi_a_ak4642 },
	{ "sh_fsi_b_ak4642",	(kernel_ulong_t)&fsi_b_ak4642 },
	{ "sh_fsi_a_ak4643",	(kernel_ulong_t)&fsi_a_ak4643 },
	{ "sh_fsi_b_ak4643",	(kernel_ulong_t)&fsi_b_ak4643 },

	/* FSI 2 */
	{ "sh_fsi2_a_ak4642",	(kernel_ulong_t)&fsi2_a_ak4642 },
	{ "sh_fsi2_b_ak4642",	(kernel_ulong_t)&fsi2_b_ak4642 },
	{ "sh_fsi2_a_ak4643",	(kernel_ulong_t)&fsi2_a_ak4643 },
	{ "sh_fsi2_b_ak4643",	(kernel_ulong_t)&fsi2_b_ak4643 },
	{},
};

static struct platform_driver fsi_ak4642 = {
	.driver = {
		.name	= "fsi-ak4642-audio",
	},
	.probe		= fsi_ak4642_probe,
	.remove		= fsi_ak4642_remove,
	.id_table	= fsi_id_table,
};

static int __init fsi_ak4642_init(void)
{
	return platform_driver_register(&fsi_ak4642);
}

static void __exit fsi_ak4642_exit(void)
{
	platform_driver_unregister(&fsi_ak4642);
}

module_init(fsi_ak4642_init);
module_exit(fsi_ak4642_exit);

MODULE_LICENSE("GPL");
MODULE_DESCRIPTION("Generic SH4 FSI-AK4642 sound card");
MODULE_AUTHOR("Kuninori Morimoto <morimoto.kuninori@renesas.com>");<|MERGE_RESOLUTION|>--- conflicted
+++ resolved
@@ -12,8 +12,6 @@
 #include <linux/platform_device.h>
 #include <sound/sh_fsi.h>
 
-<<<<<<< HEAD
-=======
 struct fsi_ak4642_data {
 	const char *name;
 	const char *card;
@@ -22,7 +20,6 @@
 	const char *platform;
 };
 
->>>>>>> 3cbea436
 static int fsi_ak4642_dai_init(struct snd_soc_pcm_runtime *rtd)
 {
 	struct snd_soc_dai *dai = rtd->codec_dai;
@@ -38,31 +35,11 @@
 }
 
 static struct snd_soc_dai_link fsi_dai_link = {
-<<<<<<< HEAD
-	.name		= "AK4642",
-	.stream_name	= "AK4642",
-	.cpu_dai_name	= "fsia-dai", /* fsi A */
-	.codec_dai_name	= "ak4642-hifi",
-#ifdef CONFIG_MACH_AP4EVB
-	.platform_name	= "sh_fsi2",
-	.codec_name	= "ak4642-codec.0-0013",
-#else
-	.platform_name	= "sh_fsi.0",
-	.codec_name	= "ak4642-codec.0-0012",
-#endif
-	.init		= fsi_ak4642_dai_init,
-	.ops		= NULL,
-};
-
-static struct snd_soc_card fsi_soc_card  = {
-	.name		= "FSI (AK4642)",
-=======
 	.codec_dai_name	= "ak4642-hifi",
 	.init		= fsi_ak4642_dai_init,
 };
 
 static struct snd_soc_card fsi_soc_card  = {
->>>>>>> 3cbea436
 	.dai_link	= &fsi_dai_link,
 	.num_links	= 1,
 };
@@ -81,17 +58,12 @@
 		return -ENODEV;
 	}
 
-<<<<<<< HEAD
-=======
 	pdata = (struct fsi_ak4642_data *)id_entry->driver_data;
 
->>>>>>> 3cbea436
 	fsi_snd_device = platform_device_alloc("soc-audio", FSI_PORT_A);
 	if (!fsi_snd_device)
 		goto out;
 
-<<<<<<< HEAD
-=======
 	fsi_dai_link.name		= pdata->name;
 	fsi_dai_link.stream_name	= pdata->name;
 	fsi_dai_link.cpu_dai_name	= pdata->cpu_dai;
@@ -99,7 +71,6 @@
 	fsi_dai_link.codec_name		= pdata->codec;
 	fsi_soc_card.name		= pdata->card;
 
->>>>>>> 3cbea436
 	platform_set_drvdata(fsi_snd_device, &fsi_soc_card);
 	ret = platform_device_add(fsi_snd_device);
 
