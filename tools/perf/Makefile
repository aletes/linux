--- conflicted
+++ resolved
@@ -234,26 +234,6 @@
 
 export PERL_PATH
 
-<<<<<<< HEAD
-FLEX = $(CROSS_COMPILE)flex
-BISON= $(CROSS_COMPILE)bison
-
-event-parser:
-	$(QUIET_BISON)$(BISON) -v util/parse-events.y -d -o $(OUTPUT)util/parse-events-bison.c
-	$(QUIET_FLEX)$(FLEX) --header-file=$(OUTPUT)util/parse-events-flex.h -t util/parse-events.l > $(OUTPUT)util/parse-events-flex.c
-
-$(OUTPUT)util/parse-events-flex.c: event-parser
-$(OUTPUT)util/parse-events-bison.c: event-parser
-
-pmu-parser:
-	$(QUIET_BISON)$(BISON) -v util/pmu.y -d -o $(OUTPUT)util/pmu-bison.c
-	$(QUIET_FLEX)$(FLEX) --header-file=$(OUTPUT)util/pmu-flex.h -t util/pmu.l > $(OUTPUT)util/pmu-flex.c
-
-$(OUTPUT)util/pmu-flex.c: pmu-parser
-$(OUTPUT)util/pmu-bison.c: pmu-parser
-
-$(OUTPUT)util/parse-events.o: event-parser pmu-parser
-=======
 FLEX = flex
 BISON= bison
 
@@ -271,7 +251,6 @@
 
 $(OUTPUT)util/parse-events.o: $(OUTPUT)util/parse-events-flex.c $(OUTPUT)util/parse-events-bison.c
 $(OUTPUT)util/pmu.o: $(OUTPUT)util/pmu-flex.c $(OUTPUT)util/pmu-bison.c
->>>>>>> 711e1bfb
 
 LIB_FILE=$(OUTPUT)libperf.a
 
@@ -547,11 +526,7 @@
 endif
 
 ifdef NO_GTK2
-<<<<<<< HEAD
-	BASIC_CFLAGS += -DNO_GTK2
-=======
 	BASIC_CFLAGS += -DNO_GTK2_SUPPORT
->>>>>>> 711e1bfb
 else
 	FLAGS_GTK2=$(ALL_CFLAGS) $(ALL_LDFLAGS) $(EXTLIBS) $(shell pkg-config --libs --cflags gtk+-2.0)
 	ifneq ($(call try-cc,$(SOURCE_GTK2),$(FLAGS_GTK2)),y)
@@ -876,8 +851,6 @@
 	@echo '  html		- make html documentation'
 	@echo '  info		- make GNU info documentation (access with info <foo>)'
 	@echo '  pdf		- make pdf documentation'
-	@echo '  event-parser	- make event parser code'
-	@echo '  pmu-parser	- make pmu format parser code'
 	@echo '  TAGS		- use etags to make tag information for source browsing'
 	@echo '  tags		- use ctags to make tag information for source browsing'
 	@echo '  cscope	- use cscope to make interactive browsing database'
