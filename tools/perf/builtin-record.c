--- conflicted
+++ resolved
@@ -868,13 +868,8 @@
 	}
 
 	if (nr_cgroups && !rec->opts.target.system_wide) {
-<<<<<<< HEAD
-		fprintf(stderr, "cgroup monitoring only available in"
-			" system-wide mode\n");
-=======
 		ui__error("cgroup monitoring only available in"
 			  " system-wide mode\n");
->>>>>>> f8f5701b
 		usage_with_options(record_usage, record_options);
 	}
 
@@ -910,11 +905,7 @@
 		int saved_errno = errno;
 
 		perf_target__strerror(&rec->opts.target, err, errbuf, BUFSIZ);
-<<<<<<< HEAD
-		ui__warning("%s", errbuf);
-=======
 		ui__error("%s", errbuf);
->>>>>>> f8f5701b
 
 		err = -saved_errno;
 		goto out_free_fd;
