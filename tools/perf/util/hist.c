--- conflicted
+++ resolved
@@ -36,7 +36,6 @@
  */
 
 static struct hist_entry *hist_entry__new(struct hist_entry *template)
-<<<<<<< HEAD
 {
 	size_t callchain_size = symbol_conf.use_callchain ? sizeof(struct callchain_node) : 0;
 	struct hist_entry *self = malloc(sizeof(*self) + callchain_size);
@@ -62,33 +61,6 @@
 				      struct addr_location *al,
 				      struct symbol *sym_parent, u64 period)
 {
-=======
-{
-	size_t callchain_size = symbol_conf.use_callchain ? sizeof(struct callchain_node) : 0;
-	struct hist_entry *self = malloc(sizeof(*self) + callchain_size);
-
-	if (self != NULL) {
-		*self = *template;
-		self->nr_events = 1;
-		if (symbol_conf.use_callchain)
-			callchain_init(self->callchain);
-	}
-
-	return self;
-}
-
-static void hists__inc_nr_entries(struct hists *self, struct hist_entry *entry)
-{
-	if (entry->ms.sym && self->max_sym_namelen < entry->ms.sym->namelen)
-		self->max_sym_namelen = entry->ms.sym->namelen;
-	++self->nr_entries;
-}
-
-struct hist_entry *__hists__add_entry(struct hists *self,
-				      struct addr_location *al,
-				      struct symbol *sym_parent, u64 period)
-{
->>>>>>> 772320e8
 	struct rb_node **p = &self->entries.rb_node;
 	struct rb_node *parent = NULL;
 	struct hist_entry *he;
@@ -659,14 +631,6 @@
 			u64 session_total)
 {
 	char bf[512];
-<<<<<<< HEAD
-	hist_entry__snprintf(self, bf, sizeof(bf), pair_hists,
-			     show_displacement, displacement,
-			     true, session_total);
-	return fprintf(fp, "%s\n", bf);
-}
-
-=======
 	int ret;
 
 	ret = hist_entry__snprintf(self, bf, sizeof(bf), pair_hists,
@@ -678,7 +642,6 @@
 	return fprintf(fp, "%s\n", bf);
 }
 
->>>>>>> 772320e8
 static size_t hist_entry__fprintf_callchain(struct hist_entry *self, FILE *fp,
 					    u64 session_total)
 {
@@ -814,10 +777,6 @@
 				displacement = 0;
 			++position;
 		}
-<<<<<<< HEAD
-		ret += hist_entry__fprintf(h, pair, show_displacement,
-					   displacement, fp, self->stats.total_period);
-=======
 		cnt = hist_entry__fprintf(h, pair, show_displacement,
 					  displacement, fp, self->stats.total_period);
 		/* Ignore those that didn't match the parent filter */
@@ -825,7 +784,6 @@
 			continue;
 
 		ret += cnt;
->>>>>>> 772320e8
 
 		if (symbol_conf.use_callchain)
 			ret += hist_entry__fprintf_callchain(h, fp, self->stats.total_period);
@@ -1018,26 +976,17 @@
 		 * Parse hexa addresses followed by ':'
 		 */
 		line_ip = strtoull(tmp, &tmp2, 16);
-<<<<<<< HEAD
-		if (*tmp2 != ':' || tmp == tmp2)
-=======
 		if (*tmp2 != ':' || tmp == tmp2 || tmp2[1] == '\0')
->>>>>>> 772320e8
 			line_ip = -1;
 	}
 
 	if (line_ip != -1) {
-<<<<<<< HEAD
-		u64 start = map__rip_2objdump(self->ms.map, sym->start);
-		offset = line_ip - start;
-=======
 		u64 start = map__rip_2objdump(self->ms.map, sym->start),
 		    end = map__rip_2objdump(self->ms.map, sym->end);
 
 		offset = line_ip - start;
 		if (offset < 0 || (u64)line_ip > end)
 			offset = -1;
->>>>>>> 772320e8
 	}
 
 	objdump_line = objdump_line__new(offset, line);
