--- conflicted
+++ resolved
@@ -14,11 +14,8 @@
 		attr->exclude_host  = 1;
 	if (!perf_guest)
 		attr->exclude_guest = 1;
-<<<<<<< HEAD
-=======
 	/* to capture ABI version */
 	attr->size = sizeof(*attr);
->>>>>>> e816b57a
 }
 
 int mkdir_p(char *path, mode_t mode)
