#!/usr/bin/perl -w
#
# Copyright 2010 - Steven Rostedt <srostedt@redhat.com>, Red Hat Inc.
# Licensed under the terms of the GNU GPL License version 2
#

use strict;
use IPC::Open2;
use Fcntl qw(F_GETFL F_SETFL O_NONBLOCK);
use File::Path qw(mkpath);
use File::Copy qw(cp);
use FileHandle;

my $VERSION = "0.2";

$| = 1;

my %opt;
my %repeat_tests;
my %repeats;

#default opts
my %default = (
    "NUM_TESTS"			=> 1,
    "TEST_TYPE"			=> "build",
    "BUILD_TYPE"		=> "randconfig",
    "MAKE_CMD"			=> "make",
    "TIMEOUT"			=> 120,
    "TMP_DIR"			=> "/tmp/ktest/\${MACHINE}",
    "SLEEP_TIME"		=> 60,	# sleep time between tests
    "BUILD_NOCLEAN"		=> 0,
    "REBOOT_ON_ERROR"		=> 0,
    "POWEROFF_ON_ERROR"		=> 0,
    "REBOOT_ON_SUCCESS"		=> 1,
    "POWEROFF_ON_SUCCESS"	=> 0,
    "BUILD_OPTIONS"		=> "",
    "BISECT_SLEEP_TIME"		=> 60,   # sleep time between bisects
    "PATCHCHECK_SLEEP_TIME"	=> 60, # sleep time between patch checks
    "CLEAR_LOG"			=> 0,
    "BISECT_MANUAL"		=> 0,
    "BISECT_SKIP"		=> 1,
    "MIN_CONFIG_TYPE"		=> "boot",
    "SUCCESS_LINE"		=> "login:",
    "DETECT_TRIPLE_FAULT"	=> 1,
    "NO_INSTALL"		=> 0,
    "BOOTED_TIMEOUT"		=> 1,
    "DIE_ON_FAILURE"		=> 1,
    "SSH_EXEC"			=> "ssh \$SSH_USER\@\$MACHINE \$SSH_COMMAND",
    "SCP_TO_TARGET"		=> "scp \$SRC_FILE \$SSH_USER\@\$MACHINE:\$DST_FILE",
    "SCP_TO_TARGET_INSTALL"	=> "\${SCP_TO_TARGET}",
    "REBOOT"			=> "ssh \$SSH_USER\@\$MACHINE reboot",
    "STOP_AFTER_SUCCESS"	=> 10,
    "STOP_AFTER_FAILURE"	=> 60,
    "STOP_TEST_AFTER"		=> 600,

# required, and we will ask users if they don't have them but we keep the default
# value something that is common.
    "REBOOT_TYPE"		=> "grub",
    "LOCALVERSION"		=> "-test",
    "SSH_USER"			=> "root",
    "BUILD_TARGET"	 	=> "arch/x86/boot/bzImage",
    "TARGET_IMAGE"		=> "/boot/vmlinuz-test",

    "LOG_FILE"			=> undef,
    "IGNORE_UNUSED"		=> 0,
);

my $ktest_config;
my $version;
my $have_version = 0;
my $machine;
my $ssh_user;
my $tmpdir;
my $builddir;
my $outputdir;
my $output_config;
my $test_type;
my $build_type;
my $build_options;
my $pre_build;
my $post_build;
my $pre_build_die;
my $post_build_die;
my $reboot_type;
my $reboot_script;
my $power_cycle;
my $reboot;
my $reboot_on_error;
my $switch_to_good;
my $switch_to_test;
my $poweroff_on_error;
my $reboot_on_success;
my $die_on_failure;
my $powercycle_after_reboot;
my $poweroff_after_halt;
my $ssh_exec;
my $scp_to_target;
my $scp_to_target_install;
my $power_off;
my $grub_menu;
my $grub_number;
my $target;
my $make;
my $post_install;
my $no_install;
my $noclean;
my $minconfig;
my $start_minconfig;
my $start_minconfig_defined;
my $output_minconfig;
my $minconfig_type;
my $use_output_minconfig;
my $ignore_config;
my $ignore_errors;
my $addconfig;
my $in_bisect = 0;
my $bisect_bad_commit = "";
my $reverse_bisect;
my $bisect_manual;
my $bisect_skip;
my $config_bisect_good;
my $bisect_ret_good;
my $bisect_ret_bad;
my $bisect_ret_skip;
my $bisect_ret_abort;
my $bisect_ret_default;
my $in_patchcheck = 0;
my $run_test;
my $redirect;
my $buildlog;
my $testlog;
my $dmesg;
my $monitor_fp;
my $monitor_pid;
my $monitor_cnt = 0;
my $sleep_time;
my $bisect_sleep_time;
my $patchcheck_sleep_time;
my $ignore_warnings;
my $store_failures;
my $store_successes;
my $test_name;
my $timeout;
my $booted_timeout;
my $detect_triplefault;
my $console;
my $reboot_success_line;
my $success_line;
my $stop_after_success;
my $stop_after_failure;
my $stop_test_after;
my $build_target;
my $target_image;
my $checkout;
my $localversion;
my $iteration = 0;
my $successes = 0;

my $bisect_good;
my $bisect_bad;
my $bisect_type;
my $bisect_start;
my $bisect_replay;
my $bisect_files;
my $bisect_reverse;
my $bisect_check;

my $config_bisect;
my $config_bisect_type;

my $patchcheck_type;
my $patchcheck_start;
my $patchcheck_end;

# set when a test is something other that just building or install
# which would require more options.
my $buildonly = 1;

# set when creating a new config
my $newconfig = 0;

my %entered_configs;
my %config_help;
my %variable;
my %force_config;

# do not force reboots on config problems
my $no_reboot = 1;

# reboot on success
my $reboot_success = 0;

my %option_map = (
    "MACHINE"			=> \$machine,
    "SSH_USER"			=> \$ssh_user,
    "TMP_DIR"			=> \$tmpdir,
    "OUTPUT_DIR"		=> \$outputdir,
    "BUILD_DIR"			=> \$builddir,
    "TEST_TYPE"			=> \$test_type,
    "BUILD_TYPE"		=> \$build_type,
    "BUILD_OPTIONS"		=> \$build_options,
    "PRE_BUILD"			=> \$pre_build,
    "POST_BUILD"		=> \$post_build,
    "PRE_BUILD_DIE"		=> \$pre_build_die,
    "POST_BUILD_DIE"		=> \$post_build_die,
    "POWER_CYCLE"		=> \$power_cycle,
    "REBOOT"			=> \$reboot,
    "BUILD_NOCLEAN"		=> \$noclean,
    "MIN_CONFIG"		=> \$minconfig,
    "OUTPUT_MIN_CONFIG"		=> \$output_minconfig,
    "START_MIN_CONFIG"		=> \$start_minconfig,
    "MIN_CONFIG_TYPE"		=> \$minconfig_type,
    "USE_OUTPUT_MIN_CONFIG"	=> \$use_output_minconfig,
    "IGNORE_CONFIG"		=> \$ignore_config,
    "TEST"			=> \$run_test,
    "ADD_CONFIG"		=> \$addconfig,
    "REBOOT_TYPE"		=> \$reboot_type,
    "GRUB_MENU"			=> \$grub_menu,
    "POST_INSTALL"		=> \$post_install,
    "NO_INSTALL"		=> \$no_install,
    "REBOOT_SCRIPT"		=> \$reboot_script,
    "REBOOT_ON_ERROR"		=> \$reboot_on_error,
    "SWITCH_TO_GOOD"		=> \$switch_to_good,
    "SWITCH_TO_TEST"		=> \$switch_to_test,
    "POWEROFF_ON_ERROR"		=> \$poweroff_on_error,
    "REBOOT_ON_SUCCESS"		=> \$reboot_on_success,
    "DIE_ON_FAILURE"		=> \$die_on_failure,
    "POWER_OFF"			=> \$power_off,
    "POWERCYCLE_AFTER_REBOOT"	=> \$powercycle_after_reboot,
    "POWEROFF_AFTER_HALT"	=> \$poweroff_after_halt,
    "SLEEP_TIME"		=> \$sleep_time,
    "BISECT_SLEEP_TIME"		=> \$bisect_sleep_time,
    "PATCHCHECK_SLEEP_TIME"	=> \$patchcheck_sleep_time,
    "IGNORE_WARNINGS"		=> \$ignore_warnings,
    "IGNORE_ERRORS"		=> \$ignore_errors,
    "BISECT_MANUAL"		=> \$bisect_manual,
    "BISECT_SKIP"		=> \$bisect_skip,
    "CONFIG_BISECT_GOOD"	=> \$config_bisect_good,
    "BISECT_RET_GOOD"		=> \$bisect_ret_good,
    "BISECT_RET_BAD"		=> \$bisect_ret_bad,
    "BISECT_RET_SKIP"		=> \$bisect_ret_skip,
    "BISECT_RET_ABORT"		=> \$bisect_ret_abort,
    "BISECT_RET_DEFAULT"	=> \$bisect_ret_default,
    "STORE_FAILURES"		=> \$store_failures,
    "STORE_SUCCESSES"		=> \$store_successes,
    "TEST_NAME"			=> \$test_name,
    "TIMEOUT"			=> \$timeout,
    "BOOTED_TIMEOUT"		=> \$booted_timeout,
    "CONSOLE"			=> \$console,
    "DETECT_TRIPLE_FAULT"	=> \$detect_triplefault,
    "SUCCESS_LINE"		=> \$success_line,
    "REBOOT_SUCCESS_LINE"	=> \$reboot_success_line,
    "STOP_AFTER_SUCCESS"	=> \$stop_after_success,
    "STOP_AFTER_FAILURE"	=> \$stop_after_failure,
    "STOP_TEST_AFTER"		=> \$stop_test_after,
    "BUILD_TARGET"		=> \$build_target,
    "SSH_EXEC"			=> \$ssh_exec,
    "SCP_TO_TARGET"		=> \$scp_to_target,
    "SCP_TO_TARGET_INSTALL"	=> \$scp_to_target_install,
    "CHECKOUT"			=> \$checkout,
    "TARGET_IMAGE"		=> \$target_image,
    "LOCALVERSION"		=> \$localversion,

    "BISECT_GOOD"		=> \$bisect_good,
    "BISECT_BAD"		=> \$bisect_bad,
    "BISECT_TYPE"		=> \$bisect_type,
    "BISECT_START"		=> \$bisect_start,
    "BISECT_REPLAY"		=> \$bisect_replay,
    "BISECT_FILES"		=> \$bisect_files,
    "BISECT_REVERSE"		=> \$bisect_reverse,
    "BISECT_CHECK"		=> \$bisect_check,

    "CONFIG_BISECT"		=> \$config_bisect,
    "CONFIG_BISECT_TYPE"	=> \$config_bisect_type,

    "PATCHCHECK_TYPE"		=> \$patchcheck_type,
    "PATCHCHECK_START"		=> \$patchcheck_start,
    "PATCHCHECK_END"		=> \$patchcheck_end,
);

# Options may be used by other options, record them.
my %used_options;

# default variables that can be used
chomp ($variable{"PWD"} = `pwd`);

$config_help{"MACHINE"} = << "EOF"
 The machine hostname that you will test.
 For build only tests, it is still needed to differentiate log files.
EOF
    ;
$config_help{"SSH_USER"} = << "EOF"
 The box is expected to have ssh on normal bootup, provide the user
  (most likely root, since you need privileged operations)
EOF
    ;
$config_help{"BUILD_DIR"} = << "EOF"
 The directory that contains the Linux source code (full path).
 You can use \${PWD} that will be the path where ktest.pl is run, or use
 \${THIS_DIR} which is assigned \${PWD} but may be changed later.
EOF
    ;
$config_help{"OUTPUT_DIR"} = << "EOF"
 The directory that the objects will be built (full path).
 (can not be same as BUILD_DIR)
 You can use \${PWD} that will be the path where ktest.pl is run, or use
 \${THIS_DIR} which is assigned \${PWD} but may be changed later.
EOF
    ;
$config_help{"BUILD_TARGET"} = << "EOF"
 The location of the compiled file to copy to the target.
 (relative to OUTPUT_DIR)
EOF
    ;
$config_help{"BUILD_OPTIONS"} = << "EOF"
 Options to add to \"make\" when building.
 i.e.  -j20
EOF
    ;
$config_help{"TARGET_IMAGE"} = << "EOF"
 The place to put your image on the test machine.
EOF
    ;
$config_help{"POWER_CYCLE"} = << "EOF"
 A script or command to reboot the box.

 Here is a digital loggers power switch example
 POWER_CYCLE = wget --no-proxy -O /dev/null -q  --auth-no-challenge 'http://admin:admin\@power/outlet?5=CCL'

 Here is an example to reboot a virtual box on the current host
 with the name "Guest".
 POWER_CYCLE = virsh destroy Guest; sleep 5; virsh start Guest
EOF
    ;
$config_help{"CONSOLE"} = << "EOF"
 The script or command that reads the console

  If you use ttywatch server, something like the following would work.
CONSOLE = nc -d localhost 3001

 For a virtual machine with guest name "Guest".
CONSOLE =  virsh console Guest
EOF
    ;
$config_help{"LOCALVERSION"} = << "EOF"
 Required version ending to differentiate the test
 from other linux builds on the system.
EOF
    ;
$config_help{"REBOOT_TYPE"} = << "EOF"
 Way to reboot the box to the test kernel.
 Only valid options so far are "grub" and "script".

 If you specify grub, it will assume grub version 1
 and will search in /boot/grub/menu.lst for the title \$GRUB_MENU
 and select that target to reboot to the kernel. If this is not
 your setup, then specify "script" and have a command or script
 specified in REBOOT_SCRIPT to boot to the target.

 The entry in /boot/grub/menu.lst must be entered in manually.
 The test will not modify that file.
EOF
    ;
$config_help{"GRUB_MENU"} = << "EOF"
 The grub title name for the test kernel to boot
 (Only mandatory if REBOOT_TYPE = grub)

 Note, ktest.pl will not update the grub menu.lst, you need to
 manually add an option for the test. ktest.pl will search
 the grub menu.lst for this option to find what kernel to
 reboot into.

 For example, if in the /boot/grub/menu.lst the test kernel title has:
 title Test Kernel
 kernel vmlinuz-test
 GRUB_MENU = Test Kernel
EOF
    ;
$config_help{"REBOOT_SCRIPT"} = << "EOF"
 A script to reboot the target into the test kernel
 (Only mandatory if REBOOT_TYPE = script)
EOF
    ;

sub read_prompt {
    my ($cancel, $prompt) = @_;

    my $ans;

    for (;;) {
	if ($cancel) {
	    print "$prompt [y/n/C] ";
	} else {
	    print "$prompt [Y/n] ";
	}
	$ans = <STDIN>;
	chomp $ans;
	if ($ans =~ /^\s*$/) {
	    if ($cancel) {
		$ans = "c";
	    } else {
		$ans = "y";
	    }
	}
	last if ($ans =~ /^y$/i || $ans =~ /^n$/i);
	if ($cancel) {
	    last if ($ans =~ /^c$/i);
	    print "Please answer either 'y', 'n' or 'c'.\n";
	} else {
	    print "Please answer either 'y' or 'n'.\n";
	}
    }
    if ($ans =~ /^c/i) {
	exit;
    }
    if ($ans !~ /^y$/i) {
	return 0;
    }
    return 1;
}

sub read_yn {
    my ($prompt) = @_;

    return read_prompt 0, $prompt;
}

sub read_ync {
    my ($prompt) = @_;

    return read_prompt 1, $prompt;
}

sub get_ktest_config {
    my ($config) = @_;
    my $ans;

    return if (defined($opt{$config}));

    if (defined($config_help{$config})) {
	print "\n";
	print $config_help{$config};
    }

    for (;;) {
	print "$config = ";
	if (defined($default{$config}) && length($default{$config})) {
	    print "\[$default{$config}\] ";
	}
	$ans = <STDIN>;
	$ans =~ s/^\s*(.*\S)\s*$/$1/;
	if ($ans =~ /^\s*$/) {
	    if ($default{$config}) {
		$ans = $default{$config};
	    } else {
		print "Your answer can not be blank\n";
		next;
	    }
	}
	$entered_configs{$config} = ${ans};
	last;
    }
}

sub get_ktest_configs {
    get_ktest_config("MACHINE");
    get_ktest_config("BUILD_DIR");
    get_ktest_config("OUTPUT_DIR");

    if ($newconfig) {
	get_ktest_config("BUILD_OPTIONS");
    }

    # options required for other than just building a kernel
    if (!$buildonly) {
	get_ktest_config("POWER_CYCLE");
	get_ktest_config("CONSOLE");
    }

    # options required for install and more
    if ($buildonly != 1) {
	get_ktest_config("SSH_USER");
	get_ktest_config("BUILD_TARGET");
	get_ktest_config("TARGET_IMAGE");
    }

    get_ktest_config("LOCALVERSION");

    return if ($buildonly);

    my $rtype = $opt{"REBOOT_TYPE"};

    if (!defined($rtype)) {
	if (!defined($opt{"GRUB_MENU"})) {
	    get_ktest_config("REBOOT_TYPE");
	    $rtype = $entered_configs{"REBOOT_TYPE"};
	} else {
	    $rtype = "grub";
	}
    }

    if ($rtype eq "grub") {
	get_ktest_config("GRUB_MENU");
    }
}

sub process_variables {
    my ($value, $remove_undef) = @_;
    my $retval = "";

    # We want to check for '\', and it is just easier
    # to check the previous characet of '$' and not need
    # to worry if '$' is the first character. By adding
    # a space to $value, we can just check [^\\]\$ and
    # it will still work.
    $value = " $value";

    while ($value =~ /(.*?[^\\])\$\{(.*?)\}(.*)/) {
	my $begin = $1;
	my $var = $2;
	my $end = $3;
	# append beginning of value to retval
	$retval = "$retval$begin";
	if (defined($variable{$var})) {
	    $retval = "$retval$variable{$var}";
	} elsif (defined($remove_undef) && $remove_undef) {
	    # for if statements, any variable that is not defined,
	    # we simple convert to 0
	    $retval = "${retval}0";
	} else {
	    # put back the origin piece.
	    $retval = "$retval\$\{$var\}";
	    # This could be an option that is used later, save
	    # it so we don't warn if this option is not one of
	    # ktests options.
	    $used_options{$var} = 1;
	}
	$value = $end;
    }
    $retval = "$retval$value";

    # remove the space added in the beginning
    $retval =~ s/ //;

    return "$retval"
}

sub set_value {
    my ($lvalue, $rvalue, $override, $overrides, $name) = @_;

    my $prvalue = process_variables($rvalue);

    if ($buildonly && $lvalue =~ /^TEST_TYPE(\[.*\])?$/ && $prvalue ne "build") {
	# Note if a test is something other than build, then we
	# will need other manditory options.
	if ($prvalue ne "install") {
	    $buildonly = 0;
	} else {
	    # install still limits some manditory options.
	    $buildonly = 2;
	}
    }

    if (defined($opt{$lvalue})) {
	if (!$override || defined(${$overrides}{$lvalue})) {
	    my $extra = "";
	    if ($override) {
		$extra = "In the same override section!\n";
	    }
	    die "$name: $.: Option $lvalue defined more than once!\n$extra";
	}
	${$overrides}{$lvalue} = $prvalue;
    }
    if ($rvalue =~ /^\s*$/) {
	delete $opt{$lvalue};
    } else {
	$opt{$lvalue} = $prvalue;
    }
}

sub set_variable {
    my ($lvalue, $rvalue) = @_;

    if ($rvalue =~ /^\s*$/) {
	delete $variable{$lvalue};
    } else {
	$rvalue = process_variables($rvalue);
	$variable{$lvalue} = $rvalue;
    }
}

sub process_compare {
    my ($lval, $cmp, $rval) = @_;

    # remove whitespace

    $lval =~ s/^\s*//;
    $lval =~ s/\s*$//;

    $rval =~ s/^\s*//;
    $rval =~ s/\s*$//;

    if ($cmp eq "==") {
	return $lval eq $rval;
    } elsif ($cmp eq "!=") {
	return $lval ne $rval;
    }

    my $statement = "$lval $cmp $rval";
    my $ret = eval $statement;

    # $@ stores error of eval
    if ($@) {
	return -1;
    }

    return $ret;
}

sub value_defined {
    my ($val) = @_;

    return defined($variable{$2}) ||
	defined($opt{$2});
}

my $d = 0;
sub process_expression {
    my ($name, $val) = @_;

    my $c = $d++;

    while ($val =~ s/\(([^\(]*?)\)/\&\&\&\&VAL\&\&\&\&/) {
	my $express = $1;

	if (process_expression($name, $express)) {
	    $val =~ s/\&\&\&\&VAL\&\&\&\&/ 1 /;
	} else {
	    $val =~ s/\&\&\&\&VAL\&\&\&\&/ 0 /;
	}
    }

    $d--;
    my $OR = "\\|\\|";
    my $AND = "\\&\\&";

    while ($val =~ s/^(.*?)($OR|$AND)//) {
	my $express = $1;
	my $op = $2;

	if (process_expression($name, $express)) {
	    if ($op eq "||") {
		return 1;
	    }
	} else {
	    if ($op eq "&&") {
		return 0;
	    }
	}
    }

    if ($val =~ /(.*)(==|\!=|>=|<=|>|<)(.*)/) {
	my $ret = process_compare($1, $2, $3);
	if ($ret < 0) {
	    die "$name: $.: Unable to process comparison\n";
	}
	return $ret;
    }

    if ($val =~ /^\s*(NOT\s*)?DEFINED\s+(\S+)\s*$/) {
	if (defined $1) {
	    return !value_defined($2);
	} else {
	    return value_defined($2);
	}
    }

    if ($val =~ /^\s*0\s*$/) {
	return 0;
    } elsif ($val =~ /^\s*\d+\s*$/) {
	return 1;
    }

    die ("$name: $.: Undefined content $val in if statement\n");
}

sub process_if {
    my ($name, $value) = @_;

    # Convert variables and replace undefined ones with 0
    my $val = process_variables($value, 1);
    my $ret = process_expression $name, $val;

    return $ret;
}

sub __read_config {
    my ($config, $current_test_num) = @_;

    my $in;
    open($in, $config) || die "can't read file $config";

    my $name = $config;
    $name =~ s,.*/(.*),$1,;

    my $test_num = $$current_test_num;
    my $default = 1;
    my $repeat = 1;
    my $num_tests_set = 0;
    my $skip = 0;
    my $rest;
    my $line;
    my $test_case = 0;
    my $if = 0;
    my $if_set = 0;
    my $override = 0;

    my %overrides;

    while (<$in>) {

	# ignore blank lines and comments
	next if (/^\s*$/ || /\s*\#/);

	if (/^\s*(TEST_START|DEFAULTS)\b(.*)/) {

	    my $type = $1;
	    $rest = $2;
	    $line = $2;

	    my $old_test_num;
	    my $old_repeat;
	    $override = 0;

	    if ($type eq "TEST_START") {

		if ($num_tests_set) {
		    die "$name: $.: Can not specify both NUM_TESTS and TEST_START\n";
		}

		$old_test_num = $test_num;
		$old_repeat = $repeat;

		$test_num += $repeat;
		$default = 0;
		$repeat = 1;
	    } else {
		$default = 1;
	    }

	    # If SKIP is anywhere in the line, the command will be skipped
	    if ($rest =~ s/\s+SKIP\b//) {
		$skip = 1;
	    } else {
		$test_case = 1;
		$skip = 0;
	    }

	    if ($rest =~ s/\sELSE\b//) {
		if (!$if) {
		    die "$name: $.: ELSE found with out matching IF section\n$_";
		}
		$if = 0;

		if ($if_set) {
		    $skip = 1;
		} else {
		    $skip = 0;
		}
	    }

	    if ($rest =~ s/\sIF\s+(.*)//) {
		if (process_if($name, $1)) {
		    $if_set = 1;
		} else {
		    $skip = 1;
		}
		$if = 1;
	    } else {
		$if = 0;
		$if_set = 0;
	    }

	    if (!$skip) {
		if ($type eq "TEST_START") {
		    if ($rest =~ s/\s+ITERATE\s+(\d+)//) {
			$repeat = $1;
			$repeat_tests{"$test_num"} = $repeat;
		    }
		} elsif ($rest =~ s/\sOVERRIDE\b//) {
		    # DEFAULT only
		    $override = 1;
		    # Clear previous overrides
		    %overrides = ();
		}
	    }

	    if (!$skip && $rest !~ /^\s*$/) {
		die "$name: $.: Gargbage found after $type\n$_";
	    }

	    if ($skip && $type eq "TEST_START") {
		$test_num = $old_test_num;
		$repeat = $old_repeat;
	    }

	} elsif (/^\s*ELSE\b(.*)$/) {
	    if (!$if) {
		die "$name: $.: ELSE found with out matching IF section\n$_";
	    }
	    $rest = $1;
	    if ($if_set) {
		$skip = 1;
		$rest = "";
	    } else {
		$skip = 0;

		if ($rest =~ /\sIF\s+(.*)/) {
		    # May be a ELSE IF section.
		    if (!process_if($name, $1)) {
			$skip = 1;
		    }
		    $rest = "";
		} else {
		    $if = 0;
		}
	    }

	    if ($rest !~ /^\s*$/) {
		die "$name: $.: Gargbage found after DEFAULTS\n$_";
	    }

	} elsif (/^\s*INCLUDE\s+(\S+)/) {

	    next if ($skip);

	    if (!$default) {
		die "$name: $.: INCLUDE can only be done in default sections\n$_";
	    }

	    my $file = process_variables($1);

	    if ($file !~ m,^/,) {
		# check the path of the config file first
		if ($config =~ m,(.*)/,) {
		    if (-f "$1/$file") {
			$file = "$1/$file";
		    }
		}
	    }
		
	    if ( ! -r $file ) {
		die "$name: $.: Can't read file $file\n$_";
	    }

	    if (__read_config($file, \$test_num)) {
		$test_case = 1;
	    }

	} elsif (/^\s*([A-Z_\[\]\d]+)\s*=\s*(.*?)\s*$/) {

	    next if ($skip);

	    my $lvalue = $1;
	    my $rvalue = $2;

	    if (!$default &&
		($lvalue eq "NUM_TESTS" ||
		 $lvalue eq "LOG_FILE" ||
		 $lvalue eq "CLEAR_LOG")) {
		die "$name: $.: $lvalue must be set in DEFAULTS section\n";
	    }

	    if ($lvalue eq "NUM_TESTS") {
		if ($test_num) {
		    die "$name: $.: Can not specify both NUM_TESTS and TEST_START\n";
		}
		if (!$default) {
		    die "$name: $.: NUM_TESTS must be set in default section\n";
		}
		$num_tests_set = 1;
	    }

	    if ($default || $lvalue =~ /\[\d+\]$/) {
		set_value($lvalue, $rvalue, $override, \%overrides, $name);
	    } else {
		my $val = "$lvalue\[$test_num\]";
		set_value($val, $rvalue, $override, \%overrides, $name);

		if ($repeat > 1) {
		    $repeats{$val} = $repeat;
		}
	    }
	} elsif (/^\s*([A-Z_\[\]\d]+)\s*:=\s*(.*?)\s*$/) {
	    next if ($skip);

	    my $lvalue = $1;
	    my $rvalue = $2;

	    # process config variables.
	    # Config variables are only active while reading the
	    # config and can be defined anywhere. They also ignore
	    # TEST_START and DEFAULTS, but are skipped if they are in
	    # on of these sections that have SKIP defined.
	    # The save variable can be
	    # defined multiple times and the new one simply overrides
	    # the prevous one.
	    set_variable($lvalue, $rvalue);

	} else {
	    die "$name: $.: Garbage found in config\n$_";
	}
    }

    if ($test_num) {
	$test_num += $repeat - 1;
	$opt{"NUM_TESTS"} = $test_num;
    }

    close($in);

    $$current_test_num = $test_num;

    return $test_case;
}

sub get_test_case {
	print "What test case would you like to run?\n";
	print " (build, install or boot)\n";
	print " Other tests are available but require editing the config file\n";
	my $ans = <STDIN>;
	chomp $ans;
	$default{"TEST_TYPE"} = $ans;
}

sub read_config {
    my ($config) = @_;

    my $test_case;
    my $test_num = 0;

    $test_case = __read_config $config, \$test_num;

    # make sure we have all mandatory configs
    get_ktest_configs;

    # was a test specified?
    if (!$test_case) {
	print "No test case specified.\n";
	get_test_case;
    }

    # set any defaults

    foreach my $default (keys %default) {
	if (!defined($opt{$default})) {
	    $opt{$default} = $default{$default};
	}
    }

    if ($opt{"IGNORE_UNUSED"} == 1) {
	return;
    }

    my %not_used;

    # check if there are any stragglers (typos?)
    foreach my $option (keys %opt) {
	my $op = $option;
	# remove per test labels.
	$op =~ s/\[.*\]//;
	if (!exists($option_map{$op}) &&
	    !exists($default{$op}) &&
	    !exists($used_options{$op})) {
	    $not_used{$op} = 1;
	}
    }

    if (%not_used) {
	my $s = "s are";
	$s = " is" if (keys %not_used == 1);
	print "The following option$s not used; could be a typo:\n";
	foreach my $option (keys %not_used) {
	    print "$option\n";
	}
	print "Set IGRNORE_UNUSED = 1 to have ktest ignore unused variables\n";
	if (!read_yn "Do you want to continue?") {
	    exit -1;
	}
    }
}

sub __eval_option {
    my ($option, $i) = @_;

    # Add space to evaluate the character before $
    $option = " $option";
    my $retval = "";
    my $repeated = 0;
    my $parent = 0;

    foreach my $test (keys %repeat_tests) {
	if ($i >= $test &&
	    $i < $test + $repeat_tests{$test}) {

	    $repeated = 1;
	    $parent = $test;
	    last;
	}
    }

    while ($option =~ /(.*?[^\\])\$\{(.*?)\}(.*)/) {
	my $start = $1;
	my $var = $2;
	my $end = $3;

	# Append beginning of line
	$retval = "$retval$start";

	# If the iteration option OPT[$i] exists, then use that.
	# otherwise see if the default OPT (without [$i]) exists.

	my $o = "$var\[$i\]";
	my $parento = "$var\[$parent\]";

	if (defined($opt{$o})) {
	    $o = $opt{$o};
	    $retval = "$retval$o";
	} elsif ($repeated && defined($opt{$parento})) {
	    $o = $opt{$parento};
	    $retval = "$retval$o";
	} elsif (defined($opt{$var})) {
	    $o = $opt{$var};
	    $retval = "$retval$o";
	} else {
	    $retval = "$retval\$\{$var\}";
	}

	$option = $end;
    }

    $retval = "$retval$option";

    $retval =~ s/^ //;

    return $retval;
}

sub eval_option {
    my ($option, $i) = @_;

    my $prev = "";

    # Since an option can evaluate to another option,
    # keep iterating until we do not evaluate any more
    # options.
    my $r = 0;
    while ($prev ne $option) {
	# Check for recursive evaluations.
	# 100 deep should be more than enough.
	if ($r++ > 100) {
	    die "Over 100 evaluations accurred with $option\n" .
		"Check for recursive variables\n";
	}
	$prev = $option;
	$option = __eval_option($option, $i);
    }

    return $option;
}

sub _logit {
    if (defined($opt{"LOG_FILE"})) {
	open(OUT, ">> $opt{LOG_FILE}") or die "Can't write to $opt{LOG_FILE}";
	print OUT @_;
	close(OUT);
    }
}

sub logit {
    if (defined($opt{"LOG_FILE"})) {
	_logit @_;
    } else {
	print @_;
    }
}

sub doprint {
    print @_;
    _logit @_;
}

sub run_command;
sub start_monitor;
sub end_monitor;
sub wait_for_monitor;

sub reboot {
    my ($time) = @_;

    if (defined($time)) {
	start_monitor;
	# flush out current monitor
	# May contain the reboot success line
	wait_for_monitor 1;
    }

    # try to reboot normally
    if (run_command $reboot) {
	if (defined($powercycle_after_reboot)) {
	    sleep $powercycle_after_reboot;
	    run_command "$power_cycle";
	}
    } else {
	# nope? power cycle it.
	run_command "$power_cycle";
    }

    if (defined($time)) {
	wait_for_monitor($time, $reboot_success_line);
	end_monitor;
    }
}

sub reboot_to_good {
    my ($time) = @_;

    if (defined($switch_to_good)) {
	run_command $switch_to_good;
    }

    reboot $time;
}

sub do_not_reboot {
    my $i = $iteration;

    return $test_type eq "build" || $no_reboot ||
	($test_type eq "patchcheck" && $opt{"PATCHCHECK_TYPE[$i]"} eq "build") ||
	($test_type eq "bisect" && $opt{"BISECT_TYPE[$i]"} eq "build");
}

sub dodie {
    doprint "CRITICAL FAILURE... ", @_, "\n";

    my $i = $iteration;

    if ($reboot_on_error && !do_not_reboot) {

	doprint "REBOOTING\n";
	reboot_to_good;

    } elsif ($poweroff_on_error && defined($power_off)) {
	doprint "POWERING OFF\n";
	`$power_off`;
    }

    if (defined($opt{"LOG_FILE"})) {
	print " See $opt{LOG_FILE} for more info.\n";
    }

    die @_, "\n";
}

sub open_console {
    my ($fp) = @_;

    my $flags;

    my $pid = open($fp, "$console|") or
	dodie "Can't open console $console";

    $flags = fcntl($fp, F_GETFL, 0) or
	dodie "Can't get flags for the socket: $!";
    $flags = fcntl($fp, F_SETFL, $flags | O_NONBLOCK) or
	dodie "Can't set flags for the socket: $!";

    return $pid;
}

sub close_console {
    my ($fp, $pid) = @_;

    doprint "kill child process $pid\n";
    kill 2, $pid;

    print "closing!\n";
    close($fp);
}

sub start_monitor {
    if ($monitor_cnt++) {
	return;
    }
    $monitor_fp = \*MONFD;
    $monitor_pid = open_console $monitor_fp;

    return;

    open(MONFD, "Stop perl from warning about single use of MONFD");
}

sub end_monitor {
    if (--$monitor_cnt) {
	return;
    }
    close_console($monitor_fp, $monitor_pid);
}

sub wait_for_monitor {
    my ($time, $stop) = @_;
    my $full_line = "";
    my $line;
    my $booted = 0;

    doprint "** Wait for monitor to settle down **\n";

    # read the monitor and wait for the system to calm down
    while (!$booted) {
	$line = wait_for_input($monitor_fp, $time);
	last if (!defined($line));
	print "$line";
	$full_line .= $line;

	if (defined($stop) && $full_line =~ /$stop/) {
	    doprint "wait for monitor detected $stop\n";
	    $booted = 1;
	}

	if ($line =~ /\n/) {
	    $full_line = "";
	}
    }
    print "** Monitor flushed **\n";
}

sub save_logs {
	my ($result, $basedir) = @_;
	my @t = localtime;
	my $date = sprintf "%04d%02d%02d%02d%02d%02d",
		1900+$t[5],$t[4],$t[3],$t[2],$t[1],$t[0];

	my $type = $build_type;
	if ($type =~ /useconfig/) {
	    $type = "useconfig";
	}

	my $dir = "$machine-$test_type-$type-$result-$date";

	$dir = "$basedir/$dir";

	if (!-d $dir) {
	    mkpath($dir) or
		die "can't create $dir";
	}

	my %files = (
		"config" => $output_config,
		"buildlog" => $buildlog,
		"dmesg" => $dmesg,
		"testlog" => $testlog,
	);

	while (my ($name, $source) = each(%files)) {
		if (-f "$source") {
			cp "$source", "$dir/$name" or
				die "failed to copy $source";
		}
	}

	doprint "*** Saved info to $dir ***\n";
}

sub fail {

	if ($die_on_failure) {
		dodie @_;
	}

	doprint "FAILED\n";

	my $i = $iteration;

	# no need to reboot for just building.
	if (!do_not_reboot) {
	    doprint "REBOOTING\n";
	    reboot_to_good $sleep_time;
	}

	my $name = "";

	if (defined($test_name)) {
	    $name = " ($test_name)";
	}

	doprint "%%%%%%%%%%%%%%%%%%%%%%%%%%%%%%%%%%%%%\n";
	doprint "%%%%%%%%%%%%%%%%%%%%%%%%%%%%%%%%%%%%%\n";
	doprint "KTEST RESULT: TEST $i$name Failed: ", @_, "\n";
	doprint "%%%%%%%%%%%%%%%%%%%%%%%%%%%%%%%%%%%%%\n";
	doprint "%%%%%%%%%%%%%%%%%%%%%%%%%%%%%%%%%%%%%\n";

	if (defined($store_failures)) {
	    save_logs "fail", $store_failures;
        }

	return 1;
}

sub run_command {
    my ($command) = @_;
    my $dolog = 0;
    my $dord = 0;
    my $pid;

    $command =~ s/\$SSH_USER/$ssh_user/g;
    $command =~ s/\$MACHINE/$machine/g;

    doprint("$command ... ");

    $pid = open(CMD, "$command 2>&1 |") or
	(fail "unable to exec $command" and return 0);

    if (defined($opt{"LOG_FILE"})) {
	open(LOG, ">>$opt{LOG_FILE}") or
	    dodie "failed to write to log";
	$dolog = 1;
    }

    if (defined($redirect)) {
	open (RD, ">$redirect") or
	    dodie "failed to write to redirect $redirect";
	$dord = 1;
    }

    while (<CMD>) {
	print LOG if ($dolog);
	print RD  if ($dord);
    }

    waitpid($pid, 0);
    my $failed = $?;

    close(CMD);
    close(LOG) if ($dolog);
    close(RD)  if ($dord);

    if ($failed) {
	doprint "FAILED!\n";
    } else {
	doprint "SUCCESS\n";
    }

    return !$failed;
}

sub run_ssh {
    my ($cmd) = @_;
    my $cp_exec = $ssh_exec;

    $cp_exec =~ s/\$SSH_COMMAND/$cmd/g;
    return run_command "$cp_exec";
}

sub run_scp {
    my ($src, $dst, $cp_scp) = @_;

    $cp_scp =~ s/\$SRC_FILE/$src/g;
    $cp_scp =~ s/\$DST_FILE/$dst/g;

    return run_command "$cp_scp";
}

sub run_scp_install {
    my ($src, $dst) = @_;

    my $cp_scp = $scp_to_target_install;

    return run_scp($src, $dst, $cp_scp);
}

sub run_scp_mod {
    my ($src, $dst) = @_;

    my $cp_scp = $scp_to_target;

    return run_scp($src, $dst, $cp_scp);
}

sub get_grub_index {

    if ($reboot_type ne "grub") {
	return;
    }
    return if (defined($grub_number));

    doprint "Find grub menu ... ";
    $grub_number = -1;

    my $ssh_grub = $ssh_exec;
    $ssh_grub =~ s,\$SSH_COMMAND,cat /boot/grub/menu.lst,g;

    open(IN, "$ssh_grub |")
	or die "unable to get menu.lst";

    my $found = 0;

    while (<IN>) {
	if (/^\s*title\s+$grub_menu\s*$/) {
	    $grub_number++;
	    $found = 1;
	    last;
	} elsif (/^\s*title\s/) {
	    $grub_number++;
	}
    }
    close(IN);

    die "Could not find '$grub_menu' in /boot/grub/menu on $machine"
	if (!$found);
    doprint "$grub_number\n";
}

sub wait_for_input
{
    my ($fp, $time) = @_;
    my $rin;
    my $ready;
    my $line;
    my $ch;

    if (!defined($time)) {
	$time = $timeout;
    }

    $rin = '';
    vec($rin, fileno($fp), 1) = 1;
    $ready = select($rin, undef, undef, $time);

    $line = "";

    # try to read one char at a time
    while (sysread $fp, $ch, 1) {
	$line .= $ch;
	last if ($ch eq "\n");
    }

    if (!length($line)) {
	return undef;
    }

    return $line;
}

sub reboot_to {
    if (defined($switch_to_test)) {
	run_command $switch_to_test;
    }

    if ($reboot_type eq "grub") {
	run_ssh "'(echo \"savedefault --default=$grub_number --once\" | grub --batch)'";
    } elsif (defined $reboot_script) {
	run_command "$reboot_script";
    }
    reboot;
}

sub get_sha1 {
    my ($commit) = @_;

    doprint "git rev-list --max-count=1 $commit ... ";
    my $sha1 = `git rev-list --max-count=1 $commit`;
    my $ret = $?;

    logit $sha1;

    if ($ret) {
	doprint "FAILED\n";
	dodie "Failed to get git $commit";
    }

    print "SUCCESS\n";

    chomp $sha1;

    return $sha1;
}

sub monitor {
    my $booted = 0;
    my $bug = 0;
    my $bug_ignored = 0;
    my $skip_call_trace = 0;
    my $loops;

    wait_for_monitor 5;

    my $line;
    my $full_line = "";

    open(DMESG, "> $dmesg") or
	die "unable to write to $dmesg";

    reboot_to;

    my $success_start;
    my $failure_start;
    my $monitor_start = time;
    my $done = 0;
    my $version_found = 0;

    while (!$done) {

	if ($bug && defined($stop_after_failure) &&
	    $stop_after_failure >= 0) {
	    my $time = $stop_after_failure - (time - $failure_start);
	    $line = wait_for_input($monitor_fp, $time);
	    if (!defined($line)) {
		doprint "bug timed out after $booted_timeout seconds\n";
		doprint "Test forced to stop after $stop_after_failure seconds after failure\n";
		last;
	    }
	} elsif ($booted) {
	    $line = wait_for_input($monitor_fp, $booted_timeout);
	    if (!defined($line)) {
		my $s = $booted_timeout == 1 ? "" : "s";
		doprint "Successful boot found: break after $booted_timeout second$s\n";
		last;
	    }
	} else {
	    $line = wait_for_input($monitor_fp);
	    if (!defined($line)) {
		my $s = $timeout == 1 ? "" : "s";
		doprint "Timed out after $timeout second$s\n";
		last;
	    }
	}

	doprint $line;
	print DMESG $line;

	# we are not guaranteed to get a full line
	$full_line .= $line;

	if ($full_line =~ /$success_line/) {
	    $booted = 1;
	    $success_start = time;
	}

	if ($booted && defined($stop_after_success) &&
	    $stop_after_success >= 0) {
	    my $now = time;
	    if ($now - $success_start >= $stop_after_success) {
		doprint "Test forced to stop after $stop_after_success seconds after success\n";
		last;
	    }
	}

	if ($full_line =~ /\[ backtrace testing \]/) {
	    $skip_call_trace = 1;
	}

	if ($full_line =~ /call trace:/i) {
	    if (!$bug && !$skip_call_trace) {
		if ($ignore_errors) {
		    $bug_ignored = 1;
		} else {
		    $bug = 1;
		    $failure_start = time;
		}
	    }
	}

	if ($bug && defined($stop_after_failure) &&
	    $stop_after_failure >= 0) {
	    my $now = time;
	    if ($now - $failure_start >= $stop_after_failure) {
		doprint "Test forced to stop after $stop_after_failure seconds after failure\n";
		last;
	    }
	}

	if ($full_line =~ /\[ end of backtrace testing \]/) {
	    $skip_call_trace = 0;
	}

	if ($full_line =~ /Kernel panic -/) {
	    $failure_start = time;
	    $bug = 1;
	}

	# Detect triple faults by testing the banner
	if ($full_line =~ /\bLinux version (\S+).*\n/) {
	    if ($1 eq $version) {
		$version_found = 1;
	    } elsif ($version_found && $detect_triplefault) {
		# We already booted into the kernel we are testing,
		# but now we booted into another kernel?
		# Consider this a triple fault.
		doprint "Aleady booted in Linux kernel $version, but now\n";
		doprint "we booted into Linux kernel $1.\n";
		doprint "Assuming that this is a triple fault.\n";
		doprint "To disable this: set DETECT_TRIPLE_FAULT to 0\n";
		last;
	    }
	}

	if ($line =~ /\n/) {
	    $full_line = "";
	}

	if ($stop_test_after > 0 && !$booted && !$bug) {
	    if (time - $monitor_start > $stop_test_after) {
		doprint "STOP_TEST_AFTER ($stop_test_after seconds) timed out\n";
		$done = 1;
	    }
	}
    }

    close(DMESG);

    if ($bug) {
	return 0 if ($in_bisect);
	fail "failed - got a bug report" and return 0;
    }

    if (!$booted) {
	return 0 if ($in_bisect);
	fail "failed - never got a boot prompt." and return 0;
    }

    if ($bug_ignored) {
	doprint "WARNING: Call Trace detected but ignored due to IGNORE_ERRORS=1\n";
    }

    return 1;
}

sub eval_kernel_version {
    my ($option) = @_;

    $option =~ s/\$KERNEL_VERSION/$version/g;

    return $option;
}

sub do_post_install {

    return if (!defined($post_install));

    my $cp_post_install = eval_kernel_version $post_install;
    run_command "$cp_post_install" or
	dodie "Failed to run post install";
}

sub install {

    return if ($no_install);

    my $cp_target = eval_kernel_version $target_image;

    run_scp_install "$outputdir/$build_target", "$cp_target" or
	dodie "failed to copy image";

    my $install_mods = 0;

    # should we process modules?
    $install_mods = 0;
    open(IN, "$output_config") or dodie("Can't read config file");
    while (<IN>) {
	if (/CONFIG_MODULES(=y)?/) {
	    $install_mods = 1 if (defined($1));
	    last;
	}
    }
    close(IN);

    if (!$install_mods) {
	do_post_install;
	doprint "No modules needed\n";
	return;
    }

    run_command "$make INSTALL_MOD_STRIP=1 INSTALL_MOD_PATH=$tmpdir modules_install" or
	dodie "Failed to install modules";

    my $modlib = "/lib/modules/$version";
    my $modtar = "ktest-mods.tar.bz2";

    run_ssh "rm -rf $modlib" or
	dodie "failed to remove old mods: $modlib";

    # would be nice if scp -r did not follow symbolic links
    run_command "cd $tmpdir && tar -cjf $modtar lib/modules/$version" or
	dodie "making tarball";

    run_scp_mod "$tmpdir/$modtar", "/tmp" or
	dodie "failed to copy modules";

    unlink "$tmpdir/$modtar";

    run_ssh "'(cd / && tar xjf /tmp/$modtar)'" or
	dodie "failed to tar modules";

    run_ssh "rm -f /tmp/$modtar";

    do_post_install;
}

sub get_version {
    # get the release name
    return if ($have_version);
    doprint "$make kernelrelease ... ";
    $version = `$make kernelrelease | tail -1`;
    chomp($version);
    doprint "$version\n";
    $have_version = 1;
}

sub start_monitor_and_boot {
    # Make sure the stable kernel has finished booting
    start_monitor;
    wait_for_monitor 5;
    end_monitor;

    get_grub_index;
    get_version;
    install;

    start_monitor;
    return monitor;
}

sub check_buildlog {
    my ($patch) = @_;

    my @files = `git show $patch | diffstat -l`;

    open(IN, "git show $patch |") or
	dodie "failed to show $patch";
    while (<IN>) {
	if (m,^--- a/(.*),) {
	    chomp $1;
	    $files[$#files] = $1;
	}
    }
    close(IN);

    open(IN, $buildlog) or dodie "Can't open $buildlog";
    while (<IN>) {
	if (/^\s*(.*?):.*(warning|error)/) {
	    my $err = $1;
	    foreach my $file (@files) {
		my $fullpath = "$builddir/$file";
		if ($file eq $err || $fullpath eq $err) {
		    fail "$file built with warnings" and return 0;
		}
	    }
	}
    }
    close(IN);

    return 1;
}

sub apply_min_config {
    my $outconfig = "$output_config.new";

    # Read the config file and remove anything that
    # is in the force_config hash (from minconfig and others)
    # then add the force config back.

    doprint "Applying minimum configurations into $output_config.new\n";

    open (OUT, ">$outconfig") or
	dodie "Can't create $outconfig";

    if (-f $output_config) {
	open (IN, $output_config) or
	    dodie "Failed to open $output_config";
	while (<IN>) {
	    if (/^(# )?(CONFIG_[^\s=]*)/) {
		next if (defined($force_config{$2}));
	    }
	    print OUT;
	}
	close IN;
    }
    foreach my $config (keys %force_config) {
	print OUT "$force_config{$config}\n";
    }
    close OUT;

    run_command "mv $outconfig $output_config";
}

sub make_oldconfig {

    my @force_list = keys %force_config;

    if ($#force_list >= 0) {
	apply_min_config;
    }

    if (!run_command "$make oldnoconfig") {
	# Perhaps oldnoconfig doesn't exist in this version of the kernel
	# try a yes '' | oldconfig
	doprint "oldnoconfig failed, trying yes '' | make oldconfig\n";
	run_command "yes '' | $make oldconfig" or
	    dodie "failed make config oldconfig";
    }
}

# read a config file and use this to force new configs.
sub load_force_config {
    my ($config) = @_;

    open(IN, $config) or
	dodie "failed to read $config";
    while (<IN>) {
	chomp;
	if (/^(CONFIG[^\s=]*)(\s*=.*)/) {
	    $force_config{$1} = $_;
	} elsif (/^# (CONFIG_\S*) is not set/) {
	    $force_config{$1} = $_;
	}
    }
    close IN;
}

sub build {
    my ($type) = @_;

    unlink $buildlog;

    # Failed builds should not reboot the target
    my $save_no_reboot = $no_reboot;
    $no_reboot = 1;

    # Calculate a new version from here.
    $have_version = 0;

    if (defined($pre_build)) {
	my $ret = run_command $pre_build;
	if (!$ret && defined($pre_build_die) &&
	    $pre_build_die) {
	    dodie "failed to pre_build\n";
	}
    }

    if ($type =~ /^useconfig:(.*)/) {
	run_command "cp $1 $output_config" or
	    dodie "could not copy $1 to .config";

	$type = "oldconfig";
    }

    # old config can ask questions
    if ($type eq "oldconfig") {
	$type = "oldnoconfig";

	# allow for empty configs
	run_command "touch $output_config";

	if (!$noclean) {
	    run_command "mv $output_config $outputdir/config_temp" or
		dodie "moving .config";

	    run_command "$make mrproper" or dodie "make mrproper";

	    run_command "mv $outputdir/config_temp $output_config" or
		dodie "moving config_temp";
	}

    } elsif (!$noclean) {
	unlink "$output_config";
	run_command "$make mrproper" or
	    dodie "make mrproper";
    }

    # add something to distinguish this build
    open(OUT, "> $outputdir/localversion") or dodie("Can't make localversion file");
    print OUT "$localversion\n";
    close(OUT);

    if (defined($minconfig)) {
	load_force_config($minconfig);
    }

    if ($type ne "oldnoconfig") {
	run_command "$make $type" or
	    dodie "failed make config";
    }
    # Run old config regardless, to enforce min configurations
    make_oldconfig;

    $redirect = "$buildlog";
    my $build_ret = run_command "$make $build_options";
    undef $redirect;

    if (defined($post_build)) {
	# Because a post build may change the kernel version
	# do it now.
	get_version;
	my $ret = run_command $post_build;
	if (!$ret && defined($post_build_die) &&
	    $post_build_die) {
	    dodie "failed to post_build\n";
	}
    }

    if (!$build_ret) {
	# bisect may need this to pass
	if ($in_bisect) {
	    $no_reboot = $save_no_reboot;
	    return 0;
	}
	fail "failed build" and return 0;
    }

    $no_reboot = $save_no_reboot;

    return 1;
}

sub halt {
    if (!run_ssh "halt" or defined($power_off)) {
	if (defined($poweroff_after_halt)) {
	    sleep $poweroff_after_halt;
	    run_command "$power_off";
	}
    } else {
	# nope? the zap it!
	run_command "$power_off";
    }
}

sub success {
    my ($i) = @_;

    $successes++;

    my $name = "";

    if (defined($test_name)) {
	$name = " ($test_name)";
    }

    doprint "\n\n*******************************************\n";
    doprint     "*******************************************\n";
    doprint     "KTEST RESULT: TEST $i$name SUCCESS!!!!         **\n";
    doprint     "*******************************************\n";
    doprint     "*******************************************\n";

    if (defined($store_successes)) {
        save_logs "success", $store_successes;
    }

    if ($i != $opt{"NUM_TESTS"} && !do_not_reboot) {
	doprint "Reboot and wait $sleep_time seconds\n";
	reboot_to_good $sleep_time;
    }
}

sub answer_bisect {
    for (;;) {
	doprint "Pass or fail? [p/f]";
	my $ans = <STDIN>;
	chomp $ans;
	if ($ans eq "p" || $ans eq "P") {
	    return 1;
	} elsif ($ans eq "f" || $ans eq "F") {
	    return 0;
	} else {
	    print "Please answer 'P' or 'F'\n";
	}
    }
}

sub child_run_test {
    my $failed = 0;

    # child should have no power
    $reboot_on_error = 0;
    $poweroff_on_error = 0;
    $die_on_failure = 1;

    $redirect = "$testlog";
    run_command $run_test or $failed = 1;
    undef $redirect;

    exit $failed;
}

my $child_done;

sub child_finished {
    $child_done = 1;
}

sub do_run_test {
    my $child_pid;
    my $child_exit;
    my $line;
    my $full_line;
    my $bug = 0;

    wait_for_monitor 1;

    doprint "run test $run_test\n";

    $child_done = 0;

    $SIG{CHLD} = qw(child_finished);

    $child_pid = fork;

    child_run_test if (!$child_pid);

    $full_line = "";

    do {
	$line = wait_for_input($monitor_fp, 1);
	if (defined($line)) {

	    # we are not guaranteed to get a full line
	    $full_line .= $line;
	    doprint $line;

	    if ($full_line =~ /call trace:/i) {
		$bug = 1;
	    }

	    if ($full_line =~ /Kernel panic -/) {
		$bug = 1;
	    }

	    if ($line =~ /\n/) {
		$full_line = "";
	    }
	}
    } while (!$child_done && !$bug);

    if ($bug) {
	my $failure_start = time;
	my $now;
	do {
	    $line = wait_for_input($monitor_fp, 1);
	    if (defined($line)) {
		doprint $line;
	    }
	    $now = time;
	    if ($now - $failure_start >= $stop_after_failure) {
		last;
	    }
	} while (defined($line));

	doprint "Detected kernel crash!\n";
	# kill the child with extreme prejudice
	kill 9, $child_pid;
    }

    waitpid $child_pid, 0;
    $child_exit = $?;

    if (!$bug && $in_bisect) {
	if (defined($bisect_ret_good)) {
	    if ($child_exit == $bisect_ret_good) {
		return 1;
	    }
	}
	if (defined($bisect_ret_skip)) {
	    if ($child_exit == $bisect_ret_skip) {
		return -1;
	    }
	}
	if (defined($bisect_ret_abort)) {
	    if ($child_exit == $bisect_ret_abort) {
		fail "test abort" and return -2;
	    }
	}
	if (defined($bisect_ret_bad)) {
	    if ($child_exit == $bisect_ret_skip) {
		return 0;
	    }
	}
	if (defined($bisect_ret_default)) {
	    if ($bisect_ret_default eq "good") {
		return 1;
	    } elsif ($bisect_ret_default eq "bad") {
		return 0;
	    } elsif ($bisect_ret_default eq "skip") {
		return -1;
	    } elsif ($bisect_ret_default eq "abort") {
		return -2;
	    } else {
		fail "unknown default action: $bisect_ret_default"
		    and return -2;
	    }
	}
    }

    if ($bug || $child_exit) {
	return 0 if $in_bisect;
	fail "test failed" and return 0;
    }
    return 1;
}

sub run_git_bisect {
    my ($command) = @_;

    doprint "$command ... ";

    my $output = `$command 2>&1`;
    my $ret = $?;

    logit $output;

    if ($ret) {
	doprint "FAILED\n";
	dodie "Failed to git bisect";
    }

    doprint "SUCCESS\n";
    if ($output =~ m/^(Bisecting: .*\(roughly \d+ steps?\))\s+\[([[:xdigit:]]+)\]/) {
	doprint "$1 [$2]\n";
    } elsif ($output =~ m/^([[:xdigit:]]+) is the first bad commit/) {
	$bisect_bad_commit = $1;
	doprint "Found bad commit... $1\n";
	return 0;
    } else {
	# we already logged it, just print it now.
	print $output;
    }

    return 1;
}

sub bisect_reboot {
    doprint "Reboot and sleep $bisect_sleep_time seconds\n";
    reboot_to_good $bisect_sleep_time;
}

# returns 1 on success, 0 on failure, -1 on skip
sub run_bisect_test {
    my ($type, $buildtype) = @_;

    my $failed = 0;
    my $result;
    my $output;
    my $ret;

    $in_bisect = 1;

    build $buildtype or $failed = 1;

    if ($type ne "build") {
	if ($failed && $bisect_skip) {
	    $in_bisect = 0;
	    return -1;
	}
	dodie "Failed on build" if $failed;

	# Now boot the box
	start_monitor_and_boot or $failed = 1;

	if ($type ne "boot") {
	    if ($failed && $bisect_skip) {
		end_monitor;
		bisect_reboot;
		$in_bisect = 0;
		return -1;
	    }
	    dodie "Failed on boot" if $failed;

	    do_run_test or $failed = 1;
	}
	end_monitor;
    }

    if ($failed) {
	$result = 0;
    } else {
	$result = 1;
    }

    # reboot the box to a kernel we can ssh to
    if ($type ne "build") {
	bisect_reboot;
    }
    $in_bisect = 0;

    return $result;
}

sub run_bisect {
    my ($type) = @_;
    my $buildtype = "oldconfig";

    # We should have a minconfig to use?
    if (defined($minconfig)) {
	$buildtype = "useconfig:$minconfig";
    }

    my $ret = run_bisect_test $type, $buildtype;

    if ($bisect_manual) {
	$ret = answer_bisect;
    }

    # Are we looking for where it worked, not failed?
    if ($reverse_bisect && $ret >= 0) {
	$ret = !$ret;
    }

    if ($ret > 0) {
	return "good";
    } elsif ($ret == 0) {
	return  "bad";
    } elsif ($bisect_skip) {
	doprint "HIT A BAD COMMIT ... SKIPPING\n";
	return "skip";
    }
}

sub update_bisect_replay {
    my $tmp_log = "$tmpdir/ktest_bisect_log";
    run_command "git bisect log > $tmp_log" or
	die "can't create bisect log";
    return $tmp_log;
}

sub bisect {
    my ($i) = @_;

    my $result;

    die "BISECT_GOOD[$i] not defined\n"	if (!defined($bisect_good));
    die "BISECT_BAD[$i] not defined\n"	if (!defined($bisect_bad));
    die "BISECT_TYPE[$i] not defined\n"	if (!defined($bisect_type));

    my $good = $bisect_good;
    my $bad = $bisect_bad;
    my $type = $bisect_type;
    my $start = $bisect_start;
    my $replay = $bisect_replay;
    my $start_files = $bisect_files;

    if (defined($start_files)) {
	$start_files = " -- " . $start_files;
    } else {
	$start_files = "";
    }

    # convert to true sha1's
    $good = get_sha1($good);
    $bad = get_sha1($bad);

    if (defined($bisect_reverse) && $bisect_reverse == 1) {
	doprint "Performing a reverse bisect (bad is good, good is bad!)\n";
	$reverse_bisect = 1;
    } else {
	$reverse_bisect = 0;
    }

    # Can't have a test without having a test to run
    if ($type eq "test" && !defined($run_test)) {
	$type = "boot";
    }

    # Check if a bisect was running
    my $bisect_start_file = "$builddir/.git/BISECT_START";

    my $check = $bisect_check;
    my $do_check = defined($check) && $check ne "0";

    if ( -f $bisect_start_file ) {
	print "Bisect in progress found\n";
	if ($do_check) {
	    print " If you say yes, then no checks of good or bad will be done\n";
	}
	if (defined($replay)) {
	    print "** BISECT_REPLAY is defined in config file **";
	    print " Ignore config option and perform new git bisect log?\n";
	    if (read_ync " (yes, no, or cancel) ") {
		$replay = update_bisect_replay;
		$do_check = 0;
	    }
	} elsif (read_yn "read git log and continue?") {
	    $replay = update_bisect_replay;
	    $do_check = 0;
	}
    }

    if ($do_check) {

	# get current HEAD
	my $head = get_sha1("HEAD");

	if ($check ne "good") {
	    doprint "TESTING BISECT BAD [$bad]\n";
	    run_command "git checkout $bad" or
		die "Failed to checkout $bad";

	    $result = run_bisect $type;

	    if ($result ne "bad") {
		fail "Tested BISECT_BAD [$bad] and it succeeded" and return 0;
	    }
	}

	if ($check ne "bad") {
	    doprint "TESTING BISECT GOOD [$good]\n";
	    run_command "git checkout $good" or
		die "Failed to checkout $good";

	    $result = run_bisect $type;

	    if ($result ne "good") {
		fail "Tested BISECT_GOOD [$good] and it failed" and return 0;
	    }
	}

	# checkout where we started
	run_command "git checkout $head" or
	    die "Failed to checkout $head";
    }

    run_command "git bisect start$start_files" or
	dodie "could not start bisect";

    run_command "git bisect good $good" or
	dodie "could not set bisect good to $good";

    run_git_bisect "git bisect bad $bad" or
	dodie "could not set bisect bad to $bad";

    if (defined($replay)) {
	run_command "git bisect replay $replay" or
	    dodie "failed to run replay";
    }

    if (defined($start)) {
	run_command "git checkout $start" or
	    dodie "failed to checkout $start";
    }

    my $test;
    do {
	$result = run_bisect $type;
	$test = run_git_bisect "git bisect $result";
    } while ($test);

    run_command "git bisect log" or
	dodie "could not capture git bisect log";

    run_command "git bisect reset" or
	dodie "could not reset git bisect";

    doprint "Bad commit was [$bisect_bad_commit]\n";

    success $i;
}

my %config_ignore;
my %config_set;

my %config_list;
my %null_config;

my %dependency;

sub assign_configs {
    my ($hash, $config) = @_;

    open (IN, $config)
	or dodie "Failed to read $config";

    while (<IN>) {
	if (/^((CONFIG\S*)=.*)/) {
	    ${$hash}{$2} = $1;
	}
    }

    close(IN);
}

sub process_config_ignore {
    my ($config) = @_;

    assign_configs \%config_ignore, $config;
}

sub read_current_config {
    my ($config_ref) = @_;

    %{$config_ref} = ();
    undef %{$config_ref};

    my @key = keys %{$config_ref};
    if ($#key >= 0) {
	print "did not delete!\n";
	exit;
    }
    open (IN, "$output_config");

    while (<IN>) {
	if (/^(CONFIG\S+)=(.*)/) {
	    ${$config_ref}{$1} = $2;
	}
    }
    close(IN);
}

sub get_dependencies {
    my ($config) = @_;

    my $arr = $dependency{$config};
    if (!defined($arr)) {
	return ();
    }

    my @deps = @{$arr};

    foreach my $dep (@{$arr}) {
	print "ADD DEP $dep\n";
	@deps = (@deps, get_dependencies $dep);
    }

    return @deps;
}

sub create_config {
    my @configs = @_;

    open(OUT, ">$output_config") or dodie "Can not write to $output_config";

    foreach my $config (@configs) {
	print OUT "$config_set{$config}\n";
	my @deps = get_dependencies $config;
	foreach my $dep (@deps) {
	    print OUT "$config_set{$dep}\n";
	}
    }

    foreach my $config (keys %config_ignore) {
	print OUT "$config_ignore{$config}\n";
    }
    close(OUT);

#    exit;
    make_oldconfig;
}

sub compare_configs {
    my (%a, %b) = @_;

    foreach my $item (keys %a) {
	if (!defined($b{$item})) {
	    print "diff $item\n";
	    return 1;
	}
	delete $b{$item};
    }

    my @keys = keys %b;
    if ($#keys) {
	print "diff2 $keys[0]\n";
    }
    return -1 if ($#keys >= 0);

    return 0;
}

sub run_config_bisect_test {
    my ($type) = @_;

    return run_bisect_test $type, "oldconfig";
}

sub process_passed {
    my (%configs) = @_;

    doprint "These configs had no failure: (Enabling them for further compiles)\n";
    # Passed! All these configs are part of a good compile.
    # Add them to the min options.
    foreach my $config (keys %configs) {
	if (defined($config_list{$config})) {
	    doprint " removing $config\n";
	    $config_ignore{$config} = $config_list{$config};
	    delete $config_list{$config};
	}
    }
    doprint "config copied to $outputdir/config_good\n";
    run_command "cp -f $output_config $outputdir/config_good";
}

sub process_failed {
    my ($config) = @_;

    doprint "\n\n***************************************\n";
    doprint "Found bad config: $config\n";
    doprint "***************************************\n\n";
}

sub run_config_bisect {

    my @start_list = keys %config_list;

    if ($#start_list < 0) {
	doprint "No more configs to test!!!\n";
	return -1;
    }

    doprint "***** RUN TEST ***\n";
    my $type = $config_bisect_type;
    my $ret;
    my %current_config;

    my $count = $#start_list + 1;
    doprint "  $count configs to test\n";

    my $half = int($#start_list / 2);

    do {
	my @tophalf = @start_list[0 .. $half];

	create_config @tophalf;
	read_current_config \%current_config;

	$count = $#tophalf + 1;
	doprint "Testing $count configs\n";
	my $found = 0;
	# make sure we test something
	foreach my $config (@tophalf) {
	    if (defined($current_config{$config})) {
		logit " $config\n";
		$found = 1;
	    }
	}
	if (!$found) {
	    # try the other half
	    doprint "Top half produced no set configs, trying bottom half\n";
	    @tophalf = @start_list[$half + 1 .. $#start_list];
	    create_config @tophalf;
	    read_current_config \%current_config;
	    foreach my $config (@tophalf) {
		if (defined($current_config{$config})) {
		    logit " $config\n";
		    $found = 1;
		}
	    }
	    if (!$found) {
		doprint "Failed: Can't make new config with current configs\n";
		foreach my $config (@start_list) {
		    doprint "  CONFIG: $config\n";
		}
		return -1;
	    }
	    $count = $#tophalf + 1;
	    doprint "Testing $count configs\n";
	}

	$ret = run_config_bisect_test $type;
	if ($bisect_manual) {
	    $ret = answer_bisect;
	}
	if ($ret) {
	    process_passed %current_config;
	    return 0;
	}

	doprint "This config had a failure.\n";
	doprint "Removing these configs that were not set in this config:\n";
	doprint "config copied to $outputdir/config_bad\n";
	run_command "cp -f $output_config $outputdir/config_bad";

	# A config exists in this group that was bad.
	foreach my $config (keys %config_list) {
	    if (!defined($current_config{$config})) {
		doprint " removing $config\n";
		delete $config_list{$config};
	    }
	}

	@start_list = @tophalf;

	if ($#start_list == 0) {
	    process_failed $start_list[0];
	    return 1;
	}

	# remove half the configs we are looking at and see if
	# they are good.
	$half = int($#start_list / 2);
    } while ($#start_list > 0);

    # we found a single config, try it again unless we are running manually

    if ($bisect_manual) {
	process_failed $start_list[0];
	return 1;
    }

    my @tophalf = @start_list[0 .. 0];

    $ret = run_config_bisect_test $type;
    if ($ret) {
	process_passed %current_config;
	return 0;
    }

    process_failed $start_list[0];
    return 1;
}

sub config_bisect {
    my ($i) = @_;

    my $start_config = $config_bisect;

    my $tmpconfig = "$tmpdir/use_config";

    if (defined($config_bisect_good)) {
	process_config_ignore $config_bisect_good;
    }

    # Make the file with the bad config and the min config
    if (defined($minconfig)) {
	# read the min config for things to ignore
	run_command "cp $minconfig $tmpconfig" or
	    dodie "failed to copy $minconfig to $tmpconfig";
    } else {
	unlink $tmpconfig;
    }

    if (-f $tmpconfig) {
	load_force_config($tmpconfig);
	process_config_ignore $tmpconfig;
    }

    # now process the start config
    run_command "cp $start_config $output_config" or
	dodie "failed to copy $start_config to $output_config";

    # read directly what we want to check
    my %config_check;
    open (IN, $output_config)
	or dodie "failed to open $output_config";

    while (<IN>) {
	if (/^((CONFIG\S*)=.*)/) {
	    $config_check{$2} = $1;
	}
    }
    close(IN);

    # Now run oldconfig with the minconfig
    make_oldconfig;

    # check to see what we lost (or gained)
    open (IN, $output_config)
	or dodie "Failed to read $start_config";

    my %removed_configs;
    my %added_configs;

    while (<IN>) {
	if (/^((CONFIG\S*)=.*)/) {
	    # save off all options
	    $config_set{$2} = $1;
	    if (defined($config_check{$2})) {
		if (defined($config_ignore{$2})) {
		    $removed_configs{$2} = $1;
		} else {
		    $config_list{$2} = $1;
		}
	    } elsif (!defined($config_ignore{$2})) {
		$added_configs{$2} = $1;
		$config_list{$2} = $1;
	    }
	}
    }
    close(IN);

    my @confs = keys %removed_configs;
    if ($#confs >= 0) {
	doprint "Configs overridden by default configs and removed from check:\n";
	foreach my $config (@confs) {
	    doprint " $config\n";
	}
    }
    @confs = keys %added_configs;
    if ($#confs >= 0) {
	doprint "Configs appearing in make oldconfig and added:\n";
	foreach my $config (@confs) {
	    doprint " $config\n";
	}
    }

    my %config_test;
    my $once = 0;

    # Sometimes kconfig does weird things. We must make sure
    # that the config we autocreate has everything we need
    # to test, otherwise we may miss testing configs, or
    # may not be able to create a new config.
    # Here we create a config with everything set.
    create_config (keys %config_list);
    read_current_config \%config_test;
    foreach my $config (keys %config_list) {
	if (!defined($config_test{$config})) {
	    if (!$once) {
		$once = 1;
		doprint "Configs not produced by kconfig (will not be checked):\n";
	    }
	    doprint "  $config\n";
	    delete $config_list{$config};
	}
    }
    my $ret;
    do {
	$ret = run_config_bisect;
    } while (!$ret);

    return $ret if ($ret < 0);

    success $i;
}

sub patchcheck_reboot {
    doprint "Reboot and sleep $patchcheck_sleep_time seconds\n";
    reboot_to_good $patchcheck_sleep_time;
}

sub patchcheck {
    my ($i) = @_;

    die "PATCHCHECK_START[$i] not defined\n"
	if (!defined($patchcheck_start));
    die "PATCHCHECK_TYPE[$i] not defined\n"
	if (!defined($patchcheck_type));

    my $start = $patchcheck_start;

    my $end = "HEAD";
    if (defined($patchcheck_end)) {
	$end = $patchcheck_end;
    }

    # Get the true sha1's since we can use things like HEAD~3
    $start = get_sha1($start);
    $end = get_sha1($end);

    my $type = $patchcheck_type;

    # Can't have a test without having a test to run
    if ($type eq "test" && !defined($run_test)) {
	$type = "boot";
    }

    open (IN, "git log --pretty=oneline $end|") or
	dodie "could not get git list";

    my @list;

    while (<IN>) {
	chomp;
	$list[$#list+1] = $_;
	last if (/^$start/);
    }
    close(IN);

    if ($list[$#list] !~ /^$start/) {
	fail "SHA1 $start not found";
    }

    # go backwards in the list
    @list = reverse @list;

    my $save_clean = $noclean;
    my %ignored_warnings;

    if (defined($ignore_warnings)) {
	foreach my $sha1 (split /\s+/, $ignore_warnings) {
	    $ignored_warnings{$sha1} = 1;
	}
    }

    $in_patchcheck = 1;
    foreach my $item (@list) {
	my $sha1 = $item;
	$sha1 =~ s/^([[:xdigit:]]+).*/$1/;

	doprint "\nProcessing commit $item\n\n";

	run_command "git checkout $sha1" or
	    die "Failed to checkout $sha1";

	# only clean on the first and last patch
	if ($item eq $list[0] ||
	    $item eq $list[$#list]) {
	    $noclean = $save_clean;
	} else {
	    $noclean = 1;
	}

	if (defined($minconfig)) {
	    build "useconfig:$minconfig" or return 0;
	} else {
	    # ?? no config to use?
	    build "oldconfig" or return 0;
	}


	if (!defined($ignored_warnings{$sha1})) {
	    check_buildlog $sha1 or return 0;
	}

	next if ($type eq "build");

	my $failed = 0;

	start_monitor_and_boot or $failed = 1;

	if (!$failed && $type ne "boot"){
	    do_run_test or $failed = 1;
	}
	end_monitor;
	return 0 if ($failed);

	patchcheck_reboot;

    }
    $in_patchcheck = 0;
    success $i;

    return 1;
}

my %depends;
my %depcount;
my $iflevel = 0;
my @ifdeps;

# prevent recursion
my %read_kconfigs;

sub add_dep {
    # $config depends on $dep
    my ($config, $dep) = @_;

    if (defined($depends{$config})) {
	$depends{$config} .= " " . $dep;
    } else {
	$depends{$config} = $dep;
    }

    # record the number of configs depending on $dep
    if (defined $depcount{$dep}) {
	$depcount{$dep}++;
    } else {
	$depcount{$dep} = 1;
    } 
}

# taken from streamline_config.pl
sub read_kconfig {
    my ($kconfig) = @_;

    my $state = "NONE";
    my $config;
    my @kconfigs;

    my $cont = 0;
    my $line;


    if (! -f $kconfig) {
	doprint "file $kconfig does not exist, skipping\n";
	return;
    }

    open(KIN, "$kconfig")
	or die "Can't open $kconfig";
    while (<KIN>) {
	chomp;

	# Make sure that lines ending with \ continue
	if ($cont) {
	    $_ = $line . " " . $_;
	}

	if (s/\\$//) {
	    $cont = 1;
	    $line = $_;
	    next;
	}

	$cont = 0;

	# collect any Kconfig sources
	if (/^source\s*"(.*)"/) {
	    $kconfigs[$#kconfigs+1] = $1;
	}

	# configs found
	if (/^\s*(menu)?config\s+(\S+)\s*$/) {
	    $state = "NEW";
	    $config = $2;

	    for (my $i = 0; $i < $iflevel; $i++) {
		add_dep $config, $ifdeps[$i];
	    }

	# collect the depends for the config
	} elsif ($state eq "NEW" && /^\s*depends\s+on\s+(.*)$/) {

	    add_dep $config, $1;

	# Get the configs that select this config
	} elsif ($state eq "NEW" && /^\s*select\s+(\S+)/) {

	    # selected by depends on config
	    add_dep $1, $config;

	# Check for if statements
	} elsif (/^if\s+(.*\S)\s*$/) {
	    my $deps = $1;
	    # remove beginning and ending non text
	    $deps =~ s/^[^a-zA-Z0-9_]*//;
	    $deps =~ s/[^a-zA-Z0-9_]*$//;

	    my @deps = split /[^a-zA-Z0-9_]+/, $deps;

	    $ifdeps[$iflevel++] = join ':', @deps;

	} elsif (/^endif/) {

	    $iflevel-- if ($iflevel);

	# stop on "help"
	} elsif (/^\s*help\s*$/) {
	    $state = "NONE";
	}
    }
    close(KIN);

    # read in any configs that were found.
    foreach $kconfig (@kconfigs) {
	if (!defined($read_kconfigs{$kconfig})) {
	    $read_kconfigs{$kconfig} = 1;
	    read_kconfig("$builddir/$kconfig");
	}
    }
}

sub read_depends {
    # find out which arch this is by the kconfig file
    open (IN, $output_config)
	or dodie "Failed to read $output_config";
    my $arch;
    while (<IN>) {
	if (m,Linux/(\S+)\s+\S+\s+Kernel Configuration,) {
	    $arch = $1;
	    last;
	}
    }
    close IN;

    if (!defined($arch)) {
	doprint "Could not find arch from config file\n";
	doprint "no dependencies used\n";
	return;
    }

    # arch is really the subarch, we need to know
    # what directory to look at.
    if ($arch eq "i386" || $arch eq "x86_64") {
	$arch = "x86";
    } elsif ($arch =~ /^tile/) {
	$arch = "tile";
    }

    my $kconfig = "$builddir/arch/$arch/Kconfig";

    if (! -f $kconfig && $arch =~ /\d$/) {
	my $orig = $arch;
 	# some subarchs have numbers, truncate them
	$arch =~ s/\d*$//;
	$kconfig = "$builddir/arch/$arch/Kconfig";
	if (! -f $kconfig) {
	    doprint "No idea what arch dir $orig is for\n";
	    doprint "no dependencies used\n";
	    return;
	}
    }

    read_kconfig($kconfig);
}

sub read_config_list {
    my ($config) = @_;

    open (IN, $config)
	or dodie "Failed to read $config";

    while (<IN>) {
	if (/^((CONFIG\S*)=.*)/) {
	    if (!defined($config_ignore{$2})) {
		$config_list{$2} = $1;
	    }
	}
    }

    close(IN);
}

sub read_output_config {
    my ($config) = @_;

    assign_configs \%config_ignore, $config;
}

sub make_new_config {
    my @configs = @_;

    open (OUT, ">$output_config")
	or dodie "Failed to write $output_config";

    foreach my $config (@configs) {
	print OUT "$config\n";
    }
    close OUT;
}

sub chomp_config {
    my ($config) = @_;

    $config =~ s/CONFIG_//;

    return $config;
}

sub get_depends {
    my ($dep) = @_;

    my $kconfig = chomp_config $dep;

    $dep = $depends{"$kconfig"};

    # the dep string we have saves the dependencies as they
    # were found, including expressions like ! && ||. We
    # want to split this out into just an array of configs.

    my $valid = "A-Za-z_0-9";

    my @configs;

    while ($dep =~ /[$valid]/) {

	if ($dep =~ /^[^$valid]*([$valid]+)/) {
	    my $conf = "CONFIG_" . $1;

	    $configs[$#configs + 1] = $conf;

	    $dep =~ s/^[^$valid]*[$valid]+//;
	} else {
	    die "this should never happen";
	}
    }

    return @configs;
}

my %min_configs;
my %keep_configs;
my %save_configs;
my %processed_configs;
my %nochange_config;

sub test_this_config {
    my ($config) = @_;

    my $found;

    # if we already processed this config, skip it
    if (defined($processed_configs{$config})) {
	return undef;
    }
    $processed_configs{$config} = 1;

    # if this config failed during this round, skip it
    if (defined($nochange_config{$config})) {
	return undef;
    }

    my $kconfig = chomp_config $config;

    # Test dependencies first
    if (defined($depends{"$kconfig"})) {
	my @parents = get_depends $config;
	foreach my $parent (@parents) {
	    # if the parent is in the min config, check it first
	    next if (!defined($min_configs{$parent}));
	    $found = test_this_config($parent);
	    if (defined($found)) {
		return $found;
	    }
	}
    }

    # Remove this config from the list of configs
    # do a make oldnoconfig and then read the resulting
    # .config to make sure it is missing the config that
    # we had before
    my %configs = %min_configs;
    delete $configs{$config};
    make_new_config ((values %configs), (values %keep_configs));
    make_oldconfig;
    undef %configs;
    assign_configs \%configs, $output_config;

    return $config if (!defined($configs{$config}));

    doprint "disabling config $config did not change .config\n";

    $nochange_config{$config} = 1;

    return undef;
}

sub make_min_config {
    my ($i) = @_;

    my $type = $minconfig_type;
    if ($type ne "boot" && $type ne "test") {
	fail "Invalid MIN_CONFIG_TYPE '$minconfig_type'\n" .
	    " make_min_config works only with 'boot' and 'test'\n" and return;
    }

    if (!defined($output_minconfig)) {
	fail "OUTPUT_MIN_CONFIG not defined" and return;
    }

    # If output_minconfig exists, and the start_minconfig
    # came from min_config, than ask if we should use
    # that instead.
    if (-f $output_minconfig && !$start_minconfig_defined) {
	print "$output_minconfig exists\n";
	if (!defined($use_output_minconfig)) {
	    if (read_yn " Use it as minconfig?") {
		$start_minconfig = $output_minconfig;
	    }
	} elsif ($use_output_minconfig > 0) {
	    doprint "Using $output_minconfig as MIN_CONFIG\n";
	    $start_minconfig = $output_minconfig;
	} else {
	    doprint "Set to still use MIN_CONFIG as starting point\n";
	}
    }

    if (!defined($start_minconfig)) {
	fail "START_MIN_CONFIG or MIN_CONFIG not defined" and return;
    }

    my $temp_config = "$tmpdir/temp_config";

    # First things first. We build an allnoconfig to find
    # out what the defaults are that we can't touch.
    # Some are selections, but we really can't handle selections.

    my $save_minconfig = $minconfig;
    undef $minconfig;

    run_command "$make allnoconfig" or return 0;

    read_depends;

    process_config_ignore $output_config;

    undef %save_configs;
    undef %min_configs;

    if (defined($ignore_config)) {
	# make sure the file exists
	`touch $ignore_config`;
	assign_configs \%save_configs, $ignore_config;
    }

    %keep_configs = %save_configs;

    doprint "Load initial configs from $start_minconfig\n";

    # Look at the current min configs, and save off all the
    # ones that were set via the allnoconfig
    assign_configs \%min_configs, $start_minconfig;

    my @config_keys = keys %min_configs;

    # All configs need a depcount
    foreach my $config (@config_keys) {
	my $kconfig = chomp_config $config;
	if (!defined $depcount{$kconfig}) {
		$depcount{$kconfig} = 0;
	}
    }

    # Remove anything that was set by the make allnoconfig
    # we shouldn't need them as they get set for us anyway.
    foreach my $config (@config_keys) {
	# Remove anything in the ignore_config
	if (defined($keep_configs{$config})) {
	    my $file = $ignore_config;
	    $file =~ s,.*/(.*?)$,$1,;
	    doprint "$config set by $file ... ignored\n";
	    delete $min_configs{$config};
	    next;
	}
	# But make sure the settings are the same. If a min config
	# sets a selection, we do not want to get rid of it if
	# it is not the same as what we have. Just move it into
	# the keep configs.
	if (defined($config_ignore{$config})) {
	    if ($config_ignore{$config} ne $min_configs{$config}) {
		doprint "$config is in allnoconfig as '$config_ignore{$config}'";
		doprint " but it is '$min_configs{$config}' in minconfig .. keeping\n";
		$keep_configs{$config} = $min_configs{$config};
	    } else {
		doprint "$config set by allnoconfig ... ignored\n";
	    }
	    delete $min_configs{$config};
	}
    }

    my $done = 0;
    my $take_two = 0;

    while (!$done) {

	my $config;
	my $found;

	# Now disable each config one by one and do a make oldconfig
	# till we find a config that changes our list.

	my @test_configs = keys %min_configs;

	# Sort keys by who is most dependent on
	@test_configs = sort  { $depcount{chomp_config($b)} <=> $depcount{chomp_config($a)} }
			  @test_configs ;

	# Put configs that did not modify the config at the end.
	my $reset = 1;
	for (my $i = 0; $i < $#test_configs; $i++) {
	    if (!defined($nochange_config{$test_configs[0]})) {
		$reset = 0;
		last;
	    }
	    # This config didn't change the .config last time.
	    # Place it at the end
	    my $config = shift @test_configs;
	    push @test_configs, $config;
	}

	# if every test config has failed to modify the .config file
	# in the past, then reset and start over.
	if ($reset) {
	    undef %nochange_config;
	}

	undef %processed_configs;

	foreach my $config (@test_configs) {

	    $found = test_this_config $config;

	    last if (defined($found));

	    # oh well, try another config
	}

	if (!defined($found)) {
	    # we could have failed due to the nochange_config hash
	    # reset and try again
	    if (!$take_two) {
		undef %nochange_config;
		$take_two = 1;
		next;
	    }
	    doprint "No more configs found that we can disable\n";
	    $done = 1;
	    last;
	}
	$take_two = 0;

	$config = $found;

	doprint "Test with $config disabled\n";

	# set in_bisect to keep build and monitor from dieing
	$in_bisect = 1;

	my $failed = 0;
	build "oldconfig" or $failed = 1;
	if (!$failed) {
		start_monitor_and_boot or $failed = 1;

		if ($type eq "test" && !$failed) {
		    do_run_test or $failed = 1;
		}

		end_monitor;
	}

	$in_bisect = 0;

	if ($failed) {
	    doprint "$min_configs{$config} is needed to boot the box... keeping\n";
	    # this config is needed, add it to the ignore list.
	    $keep_configs{$config} = $min_configs{$config};
	    $save_configs{$config} = $min_configs{$config};
	    delete $min_configs{$config};

	    # update new ignore configs
	    if (defined($ignore_config)) {
		open (OUT, ">$temp_config")
		    or die "Can't write to $temp_config";
		foreach my $config (keys %save_configs) {
		    print OUT "$save_configs{$config}\n";
		}
		close OUT;
		run_command "mv $temp_config $ignore_config" or
		    dodie "failed to copy update to $ignore_config";
	    }

	} else {
	    # We booted without this config, remove it from the minconfigs.
	    doprint "$config is not needed, disabling\n";

	    delete $min_configs{$config};

	    # Also disable anything that is not enabled in this config
	    my %configs;
	    assign_configs \%configs, $output_config;
	    my @config_keys = keys %min_configs;
	    foreach my $config (@config_keys) {
		if (!defined($configs{$config})) {
		    doprint "$config is not set, disabling\n";
		    delete $min_configs{$config};
		}
	    }

	    # Save off all the current mandidory configs
	    open (OUT, ">$temp_config")
		or die "Can't write to $temp_config";
	    foreach my $config (keys %keep_configs) {
		print OUT "$keep_configs{$config}\n";
	    }
	    foreach my $config (keys %min_configs) {
		print OUT "$min_configs{$config}\n";
	    }
	    close OUT;

	    run_command "mv $temp_config $output_minconfig" or
		dodie "failed to copy update to $output_minconfig";
	}

	doprint "Reboot and wait $sleep_time seconds\n";
	reboot_to_good $sleep_time;
    }

    success $i;
    return 1;
}

$#ARGV < 1 or die "ktest.pl version: $VERSION\n   usage: ktest.pl config-file\n";

if ($#ARGV == 0) {
    $ktest_config = $ARGV[0];
    if (! -f $ktest_config) {
	print "$ktest_config does not exist.\n";
	if (!read_yn "Create it?") {
	    exit 0;
	}
    }
} else {
    $ktest_config = "ktest.conf";
}

if (! -f $ktest_config) {
    $newconfig = 1;
    get_test_case;
    open(OUT, ">$ktest_config") or die "Can not create $ktest_config";
    print OUT << "EOF"
# Generated by ktest.pl
#

# PWD is a ktest.pl variable that will result in the process working
# directory that ktest.pl is executed in.

# THIS_DIR is automatically assigned the PWD of the path that generated
# the config file. It is best to use this variable when assigning other
# directory paths within this directory. This allows you to easily
# move the test cases to other locations or to other machines.
#
THIS_DIR := $variable{"PWD"}

# Define each test with TEST_START
# The config options below it will override the defaults
TEST_START
TEST_TYPE = $default{"TEST_TYPE"}

DEFAULTS
EOF
;
    close(OUT);
}
read_config $ktest_config;

if (defined($opt{"LOG_FILE"})) {
    $opt{"LOG_FILE"} = eval_option($opt{"LOG_FILE"}, -1);
}

# Append any configs entered in manually to the config file.
my @new_configs = keys %entered_configs;
if ($#new_configs >= 0) {
    print "\nAppending entered in configs to $ktest_config\n";
    open(OUT, ">>$ktest_config") or die "Can not append to $ktest_config";
    foreach my $config (@new_configs) {
	print OUT "$config = $entered_configs{$config}\n";
	$opt{$config} = process_variables($entered_configs{$config});
    }
}

if ($opt{"CLEAR_LOG"} && defined($opt{"LOG_FILE"})) {
    unlink $opt{"LOG_FILE"};
}

doprint "\n\nSTARTING AUTOMATED TESTS\n\n";

for (my $i = 0, my $repeat = 1; $i <= $opt{"NUM_TESTS"}; $i += $repeat) {

    if (!$i) {
	doprint "DEFAULT OPTIONS:\n";
    } else {
	doprint "\nTEST $i OPTIONS";
	if (defined($repeat_tests{$i})) {
	    $repeat = $repeat_tests{$i};
	    doprint " ITERATE $repeat";
	}
	doprint "\n";
    }

    foreach my $option (sort keys %opt) {

	if ($option =~ /\[(\d+)\]$/) {
	    next if ($i != $1);
	} else {
	    next if ($i);
	}

	doprint "$option = $opt{$option}\n";
    }
}

sub __set_test_option {
    my ($name, $i) = @_;

    my $option = "$name\[$i\]";

    if (defined($opt{$option})) {
	return $opt{$option};
    }

    foreach my $test (keys %repeat_tests) {
	if ($i >= $test &&
	    $i < $test + $repeat_tests{$test}) {
	    $option = "$name\[$test\]";
	    if (defined($opt{$option})) {
		return $opt{$option};
	    }
	}
    }

    if (defined($opt{$name})) {
	return $opt{$name};
    }

    return undef;
}

sub set_test_option {
    my ($name, $i) = @_;

    my $option = __set_test_option($name, $i);
    return $option if (!defined($option));

    return eval_option($option, $i);
}

# First we need to do is the builds
for (my $i = 1; $i <= $opt{"NUM_TESTS"}; $i++) {

    # Do not reboot on failing test options
    $no_reboot = 1;
    $reboot_success = 0;
<<<<<<< HEAD
=======

    $have_version = 0;
>>>>>>> cfaf0251

    $iteration = $i;

    my $makecmd = set_test_option("MAKE_CMD", $i);

    # Load all the options into their mapped variable names
    foreach my $opt (keys %option_map) {
	${$option_map{$opt}} = set_test_option($opt, $i);
    }

    $start_minconfig_defined = 1;

    if (!defined($start_minconfig)) {
	$start_minconfig_defined = 0;
	$start_minconfig = $minconfig;
    }

    chdir $builddir || die "can't change directory to $builddir";

    foreach my $dir ($tmpdir, $outputdir) {
	if (!-d $dir) {
	    mkpath($dir) or
		die "can't create $dir";
	}
    }

    $ENV{"SSH_USER"} = $ssh_user;
    $ENV{"MACHINE"} = $machine;

    $buildlog = "$tmpdir/buildlog-$machine";
    $testlog = "$tmpdir/testlog-$machine";
    $dmesg = "$tmpdir/dmesg-$machine";
    $make = "$makecmd O=$outputdir";
    $output_config = "$outputdir/.config";

    if (!$buildonly) {
	$target = "$ssh_user\@$machine";
	if ($reboot_type eq "grub") {
	    dodie "GRUB_MENU not defined" if (!defined($grub_menu));
	}
    }

    my $run_type = $build_type;
    if ($test_type eq "patchcheck") {
	$run_type = $patchcheck_type;
    } elsif ($test_type eq "bisect") {
	$run_type = $bisect_type;
    } elsif ($test_type eq "config_bisect") {
	$run_type = $config_bisect_type;
    }

    if ($test_type eq "make_min_config") {
	$run_type = "";
    }

    # mistake in config file?
    if (!defined($run_type)) {
	$run_type = "ERROR";
    }

    my $installme = "";
    $installme = " no_install" if ($no_install);

    doprint "\n\n";
    doprint "RUNNING TEST $i of $opt{NUM_TESTS} with option $test_type $run_type$installme\n\n";

    unlink $dmesg;
    unlink $buildlog;
    unlink $testlog;

    if (defined($addconfig)) {
	my $min = $minconfig;
	if (!defined($minconfig)) {
	    $min = "";
	}
	run_command "cat $addconfig $min > $tmpdir/add_config" or
	    dodie "Failed to create temp config";
	$minconfig = "$tmpdir/add_config";
    }

    if (defined($checkout)) {
	run_command "git checkout $checkout" or
	    die "failed to checkout $checkout";
    }

    $no_reboot = 0;

    # A test may opt to not reboot the box
    if ($reboot_on_success) {
	$reboot_success = 1;
    }

    if ($test_type eq "bisect") {
	bisect $i;
	next;
    } elsif ($test_type eq "config_bisect") {
	config_bisect $i;
	next;
    } elsif ($test_type eq "patchcheck") {
	patchcheck $i;
	next;
    } elsif ($test_type eq "make_min_config") {
	make_min_config $i;
	next;
    }

    if ($build_type ne "nobuild") {
	build $build_type or next;
    }

    if ($test_type eq "install") {
	get_version;
	install;
	success $i;
	next;
    }

    if ($test_type ne "build") {
	my $failed = 0;
	start_monitor_and_boot or $failed = 1;

	if (!$failed && $test_type ne "boot" && defined($run_test)) {
	    do_run_test or $failed = 1;
	}
	end_monitor;
	next if ($failed);
    }

    success $i;
}

if ($opt{"POWEROFF_ON_SUCCESS"}) {
    halt;
} elsif ($opt{"REBOOT_ON_SUCCESS"} && !do_not_reboot && $reboot_success) {
    reboot_to_good;
} elsif (defined($switch_to_good)) {
    # still need to get to the good kernel
    run_command $switch_to_good;
}


doprint "\n    $successes of $opt{NUM_TESTS} tests were successful\n\n";

exit 0;<|MERGE_RESOLUTION|>--- conflicted
+++ resolved
@@ -3505,11 +3505,8 @@
     # Do not reboot on failing test options
     $no_reboot = 1;
     $reboot_success = 0;
-<<<<<<< HEAD
-=======
 
     $have_version = 0;
->>>>>>> cfaf0251
 
     $iteration = $i;
 
